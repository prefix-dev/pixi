
## Introduction

Next to managing workflows and environments, pixi can also build packages.
This is useful for the following reasons:

- Building and uploading a package to a conda channel
- Allowing users to directly depend on the source and build it automatically
- Managing multiple packages in a workspace

We've been working to support these use-cases with the `build` feature in pixi.
The vision is to enable building of packages from source, for any language, on any platform.


!!! note "Known limitations"
    Currently, the `build` feature has a number of limitations:

    1. Limited set of [build-backends](https://github.com/prefix-dev/pixi-build-backends).
    2. Build-backends are probably missing a lot of parameters/features.
    3. Recursive source dependencies are not supported. ( source dependencies that have source dependencies )
    4. Workspace dependencies cannot be inherited.

## Setting up the Manifest


```toml
--8<-- "docs/source_files/pixi_tomls/simple_pixi_build.toml:full"
```

Since the build feature is still in preview, you have to add "pixi-build" to `workspace.preview`.

```toml
--8<-- "docs/source_files/pixi_tomls/simple_pixi_build.toml:preview"
```

In `package` you specify properties specific to the package you want to build.

```toml
--8<-- "docs/source_files/pixi_tomls/simple_pixi_build.toml:package"
```

Packages are built by using build backends.
By specifying `package.build-system.build-backend` and `package.build-system.channels` you determine which backend is used and from which channel it will be downloaded.
In this example, we are using `pixi-build-python` in order to build a Python package.

```toml
--8<-- "docs/source_files/pixi_tomls/simple_pixi_build.toml:build-system"
```

<<<<<<< HEAD
If the package itself has dependencies they need to be mentioned here

TODO

## Migrate to the new build feature

!!! note
    The new build feature is currently in preview, and both the manifest configuration and the build backends are subject to change.

To enable the new build feature, you need to add the correct build configuration to your `pixi.toml` file.
These instructions assume that the `pixi.toml` has been used by a `pixi` version `<0.39`.
Below, an example will be given for a pixi **project** containing a single python **package**.

1.  Enable the `build` feature in your `pixi.toml` file. And add the `[build-section]` to your `pixi.toml` file.
    For clarity, rename the `[project]` section to `[workspace]` and add the `preview` key.
    ```toml
    [workspace] # Used to be `project`
    # ... other project/workspace configuration
    preview = ["build"]
    ```

2. Add the `package` and the `build-system` section to your `pixi.toml` file.
    ```toml
    # This section marks the project as a pixi package.
    #
    # Normally a number of fields would be set here, like the name, version, etc.
    # However, since all these fields are already defined in the [project] section
    # at the top of this file they are not required.
    [package]

    # The build-system section defines the build system that will be used to turn
    # the source code of this package into a conda package. Similarly to the above
    # [build-system] section this section instructs pixi which build backend to
    # use. The build-backend is an executable that is installed and invoked by
    # pixi with the sole purpose to build the package.
    [build-system]
    # The name of the build backend to use. This name refers both to the name of
    # the package that provides the build backend and the name of the executable
    # inside the package that is invoked.
    #
    # The `build-backend` key also functions as a dependency declaration. At least
    # a version specifier must be added.
    build-backend = { name = "pixi-build-python", version = "*" }
    # These are the conda channels that are used to resolve the dependencies of the
    # build backend package.
    channels = [
      "https://prefix.dev/pixi-build-backends",
      "https://prefix.dev/conda-forge",
    ]
    ```
3. ??? note "Host dependencies"
       Read up on host-dependencies in the [Dependency Types](./dependency_types.md#host-dependencies).
   Add the correct *host dependencies* to your `pixi.toml` file.
   We need to add these to the host dependencies, because of it using the wrong python prefix otherwise.
   We want to change this in the future, to be a bit less of a hassle.
    ```toml
    [host-dependencies]
    # To be able to install this pyproject we need to install the dependencies of
    # the python build-system defined above. Note that different from the
    # pyproject build-system this refers to a conda package instead of a pypi
    # package.
    hatchling = "==1.26.3"
    # This way uv is used instead of pip for building
    uv = "*"
    ```
4. Add a reference to your own source.
    ```toml
    [dependencies]
    name_of_pkg = { path = "." }
    ```

Now you can build your package with pixi:
  * `pixi build` will build your source package into a `.conda` file.
  * `pixi install` will install your source package into a conda environment.
=======
1. Specifies workspace properties like the name, channels, and platforms. This is currently an alias for `project`.
2. Since the build feature is still in preview, you have to add "pixi-build" to `workspace.preview`.
3. We need to add our package as dependency to the workspace.
4. In `package` you specify properties specific to the package you want to build.
5. Packages are built by using build backends.
   By specifying `build-system.build-backend` and `build-system.channels` you determine which backend is used and from which channel it will be downloaded.
6. There are different build backends.
   Pixi backends can describe how to build a conda package, for a certain language or build tool.
   For example, `pixi-build-python`, allows building a Python package into a conda package.
7. `simple_python` uses `hatchling` as Python build backend so this needs to be mentioned in `host-dependencies`.
   Read up on host-dependencies in the [Dependency Types](./dependency_types.md#host-dependencies)
8. Python PEP517 backends like `hatchling` know how to build a Python package.
   So `hatchling` creates a Python package, and `pixi-build-python` turns the Python package into a conda package.

## CLI Commands
Using the preview feature you can now build packages from source.

- `pixi build` has been added and will build a `.conda` file out of your package.
- Other commands like `pixi install` and `pixi run` automatically make use of the build feature when a `path`, `git` or `url` dependency is present.
>>>>>>> 8046e979
<|MERGE_RESOLUTION|>--- conflicted
+++ resolved
@@ -47,82 +47,6 @@
 --8<-- "docs/source_files/pixi_tomls/simple_pixi_build.toml:build-system"
 ```
 
-<<<<<<< HEAD
-If the package itself has dependencies they need to be mentioned here
-
-TODO
-
-## Migrate to the new build feature
-
-!!! note
-    The new build feature is currently in preview, and both the manifest configuration and the build backends are subject to change.
-
-To enable the new build feature, you need to add the correct build configuration to your `pixi.toml` file.
-These instructions assume that the `pixi.toml` has been used by a `pixi` version `<0.39`.
-Below, an example will be given for a pixi **project** containing a single python **package**.
-
-1.  Enable the `build` feature in your `pixi.toml` file. And add the `[build-section]` to your `pixi.toml` file.
-    For clarity, rename the `[project]` section to `[workspace]` and add the `preview` key.
-    ```toml
-    [workspace] # Used to be `project`
-    # ... other project/workspace configuration
-    preview = ["build"]
-    ```
-
-2. Add the `package` and the `build-system` section to your `pixi.toml` file.
-    ```toml
-    # This section marks the project as a pixi package.
-    #
-    # Normally a number of fields would be set here, like the name, version, etc.
-    # However, since all these fields are already defined in the [project] section
-    # at the top of this file they are not required.
-    [package]
-
-    # The build-system section defines the build system that will be used to turn
-    # the source code of this package into a conda package. Similarly to the above
-    # [build-system] section this section instructs pixi which build backend to
-    # use. The build-backend is an executable that is installed and invoked by
-    # pixi with the sole purpose to build the package.
-    [build-system]
-    # The name of the build backend to use. This name refers both to the name of
-    # the package that provides the build backend and the name of the executable
-    # inside the package that is invoked.
-    #
-    # The `build-backend` key also functions as a dependency declaration. At least
-    # a version specifier must be added.
-    build-backend = { name = "pixi-build-python", version = "*" }
-    # These are the conda channels that are used to resolve the dependencies of the
-    # build backend package.
-    channels = [
-      "https://prefix.dev/pixi-build-backends",
-      "https://prefix.dev/conda-forge",
-    ]
-    ```
-3. ??? note "Host dependencies"
-       Read up on host-dependencies in the [Dependency Types](./dependency_types.md#host-dependencies).
-   Add the correct *host dependencies* to your `pixi.toml` file.
-   We need to add these to the host dependencies, because of it using the wrong python prefix otherwise.
-   We want to change this in the future, to be a bit less of a hassle.
-    ```toml
-    [host-dependencies]
-    # To be able to install this pyproject we need to install the dependencies of
-    # the python build-system defined above. Note that different from the
-    # pyproject build-system this refers to a conda package instead of a pypi
-    # package.
-    hatchling = "==1.26.3"
-    # This way uv is used instead of pip for building
-    uv = "*"
-    ```
-4. Add a reference to your own source.
-    ```toml
-    [dependencies]
-    name_of_pkg = { path = "." }
-    ```
-
-Now you can build your package with pixi:
-  * `pixi build` will build your source package into a `.conda` file.
-  * `pixi install` will install your source package into a conda environment.
-=======
 1. Specifies workspace properties like the name, channels, and platforms. This is currently an alias for `project`.
 2. Since the build feature is still in preview, you have to add "pixi-build" to `workspace.preview`.
 3. We need to add our package as dependency to the workspace.
@@ -141,5 +65,4 @@
 Using the preview feature you can now build packages from source.
 
 - `pixi build` has been added and will build a `.conda` file out of your package.
-- Other commands like `pixi install` and `pixi run` automatically make use of the build feature when a `path`, `git` or `url` dependency is present.
->>>>>>> 8046e979
+- Other commands like `pixi install` and `pixi run` automatically make use of the build feature when a `path`, `git` or `url` dependency is present.