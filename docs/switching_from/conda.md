# Transitioning from the `conda` or `mamba` to `pixi`
Welcome to the guide designed to ease your transition from `conda` or `mamba` to `pixi`.
This document compares key commands and concepts between these tools, highlighting `pixi`'s unique approach to managing environments and packages.
With `pixi`, you'll experience a workspace-based workflow, enhancing your development process, and allowing for easy sharing of your work.

## Why Pixi?

`Pixi` builds upon the foundation of the conda ecosystem, introducing a workspace-centric approach rather than focusing solely on environments.
This shift towards projects offers a more organized and efficient way to manage dependencies and run code, tailored to modern development practices.

## Key Differences at a Glance

| Task                        | Conda/Mamba                                       | Pixi                                                                      |
|-----------------------------|---------------------------------------------------|---------------------------------------------------------------------------|
| Installation                | Requires an installer                             | Download and add to path (See [installation](../index.md))                |
| Creating an Environment     | `conda create -n myenv -c conda-forge python=3.8` | `pixi init myenv` followed by `pixi add python=3.8`                       |
| Activating an Environment   | `conda activate myenv`                            | `pixi shell` within the project directory                                 |
| Deactivating an Environment | `conda deactivate`                                | `exit` from the `pixi shell`                                              |
| Running a Task              | `conda run -n myenv python my_program.py`         | `pixi run python my_program.py` (See [run](../reference/cli/pixi/run.md)) |
| Installing a Package        | `conda install numpy`                             | `pixi add numpy`                                                          |
| Uninstalling a Package      | `conda remove numpy`                              | `pixi remove numpy`                                                       |


!!! warn "No `base` environment"
    Conda has a base environment, which is the default environment when you start a new shell.
    **Pixi does not have a base environment**. And requires you to install the tools you need in the workspace or globally.
    Using `pixi global install bat` will install `bat` in a global environment, which is not the same as the `base` environment in conda.

??? tip "Activating Pixi environment in the current shell"
    For some advanced use-cases, you can activate the environment in the current shell.
    This uses the `pixi shell-hook` which prints the activation script, which can be used to activate the environment in the current shell without `pixi` itself.
    ```shell
    ~/myenv > eval "$(pixi shell-hook)"
    ```

## Environment vs Workspace
`Conda` and `mamba` focus on managing environments, while `pixi` emphasizes projects.
In `pixi`, a workspace is a folder containing a [manifest](../reference/pixi_manifest.md)(`pixi.toml`/`pyproject.toml`) file that describes the workspace, a `pixi.lock` lock-file that describes the exact dependencies, and a `.pixi` folder that contains the environment.

This workspace-centric approach allows for easy sharing and collaboration, as the workspace folder contains all the necessary information to recreate the environment.
It manages more than one environment for more than one platform in a single workspace, and allows for easy switching between them. (See [multiple environments](../environments/multi_environment.md))

## Global environments
`conda` installs all environments in one global location.
When this is important to you for filesystem reasons, you can use the [detached-environments](../reference/pixi_configuration.md#detached-environments) feature of pixi.
```shell
pixi config set detached-environments true
# or a specific location
pixi config set detached-environments /path/to/envs
```
This doesn't allow you to activate the environments using `pixi shell -n` but it will make the installation of the environments go to the same folder.

`pixi` does have the `pixi global` command to install tools on your machine. (See [global](../reference/cli/pixi/global.md))
This is not a replacement for `conda` but works the same as [`pipx`](https://pipx.pypa.io/stable/) and [`condax`](https://mariusvniekerk.github.io/condax/).
It creates a single isolated environment for the given requirement and installs the binaries into the global path.
```shell
pixi global install bat
bat pixi.toml
```

!!! warn "Never install `pip` with `pixi global`"
    Installations with `pixi global` get their own isolated environment.
    Installing `pip` with `pixi global` will create a new isolated environment with its own `pip` binary.
    Using that `pip` binary will install packages in the `pip` environment, making it unreachable form anywhere as you can't activate it.


## Automated switching
<<<<<<< HEAD
With `pixi` you can import `environment.yml` files into a pixi workspace. (See [import](../reference/cli/pixi/init.md))
=======
With `pixi` you can import `environment.yml` files into a Pixi workspace. (See [import](../reference/cli.md#init))
>>>>>>> 31ce5613
```shell
pixi init --import environment.yml
```
This will create a new workspace with the dependencies from the `environment.yml` file.

??? tip "Exporting your environment"
    If you are working with Conda users or systems, you can [export your environment to a `environment.yml`](../reference/cli/pixi/project/export.md) file to share them.
    ```shell
    pixi project export conda-environment
    ```
    Additionally you can export a [conda explicit specification](../reference/cli/pixi/project/export.md).

## Troubleshooting
Encountering issues? Here are solutions to some common problems when being used to the `conda` workflow:

- Dependency `is excluded because due to strict channel priority not using this option from: 'https://conda.anaconda.org/conda-forge/'`
  This error occurs when the package is in multiple channels. `pixi` uses a strict channel priority. See [channel priority](../advanced/channel_logic.md) for more information.
- `pixi global install pip`, pip doesn't work.
  `pip` is installed in the global isolated environment. Use `pixi add pip` in a workspace to install `pip` in the workspace environment and use that workspace.
- `pixi global install <Any Library>` -> `import <Any Library>` -> `ModuleNotFoundError: No module named '<Any Library>'`
   The library is installed in the global isolated environment. Use `pixi add <Any Library>` in a workspace to install the library in the workspace environment and use that workspace.<|MERGE_RESOLUTION|>--- conflicted
+++ resolved
@@ -65,11 +65,7 @@
 
 
 ## Automated switching
-<<<<<<< HEAD
-With `pixi` you can import `environment.yml` files into a pixi workspace. (See [import](../reference/cli/pixi/init.md))
-=======
-With `pixi` you can import `environment.yml` files into a Pixi workspace. (See [import](../reference/cli.md#init))
->>>>>>> 31ce5613
+With `pixi` you can import `environment.yml` files into a Pixi workspace. (See [import](../reference/cli/pixi/init.md))
 ```shell
 pixi init --import environment.yml
 ```
