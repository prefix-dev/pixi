--- conflicted
+++ resolved
@@ -188,7 +188,6 @@
 - `allow-insecure-host`: Allow insecure connections to host.
 
 ```toml title="config.toml"
-<<<<<<< HEAD
 [pypi-config]
 # Main index url
 index-url = "https://pypi.org/simple"
@@ -198,9 +197,7 @@
 keyring-provider = "subprocess"
 # allow insecure connections to host
 allow-insecure-host = ["localhost:8080"]
-=======
 --8<-- "docs/source_files/pixi_config_tomls/main_config.toml:pypi-config"
->>>>>>> f6610026
 ```
 
 !!! Note "`index-url` and `extra-index-urls` are *not* globals"
