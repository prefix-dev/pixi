--- conflicted
+++ resolved
@@ -229,50 +229,6 @@
 ## The `system-requirements` table
 
 The system requirements are used to define minimal system specifications used during dependency resolution.
-<<<<<<< HEAD
-For example, we can define a unix system with a specific minimal libc version.
-This will be the minimal system specification for the project.
-System specifications are directly related to the [virtual packages](https://conda.io/projects/conda/en/latest/user-guide/tasks/manage-virtual.html).
-
-Currently, the specified **defaults** are the same as [conda-lock](https://github.com/conda/conda-lock)'s implementation:
-
-=== "Linux"
-    ```toml title="default system requirements for linux"
-    [system-requirements]
-    linux = "4.18"
-    libc = { family="glibc", version="2.28" }
-    ```
-
-=== "Windows"
-    ```toml title="default system requirements for windows"
-    [system-requirements]
-    ```
-
-=== "Osx"
-    ```toml title="default system requirements for osx"
-    [system-requirements]
-    macos = "13.0"
-    ```
-
-=== "Osx-arm64"
-    ```toml title="default system requirements for osx-arm64"
-    [system-requirements]
-    macos = "13.0"
-    ```
-
-Only if a project requires a different set should you define them.
-
-For example, when installing environments on old versions of linux.
-You may encounter the following error:
-
-```
-× The current system has a mismatching virtual package. The project requires '__linux' to be at least version '4.18' but the system has version '4.12.14'
-```
-
-This suggests that the system requirements for the project should be lowered.
-To fix this, add the following table to your configuration:
-=======
->>>>>>> 82a3072f
 
 For example, we can define a unix system with a specific minimal libc version.
 ```toml
