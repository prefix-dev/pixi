# Command-Line Help for `pixi`

This document contains the help content for the `pixi` command-line program.

## `pixi`


Pixi [version 0.41.3] - Developer Workflow and Environment Management for Multi-Platform, Language-Agnostic Projects.

Pixi is a versatile developer workflow tool designed to streamline the management of your project's dependencies, tasks, and environments.
Built on top of the Conda ecosystem, Pixi offers seamless integration with the PyPI ecosystem.

Basic Usage:

    Initialize pixi for a project:
    $ pixi init
    $ pixi add python numpy pytest

    Run a task:
    $ pixi task add test 'pytest -s'
    $ pixi run test

Found a Bug or Have a Feature Request?
Open an issue at: https://github.com/prefix-dev/pixi/issues

Need Help?
Ask a question on the Prefix Discord server: https://discord.gg/kKV8ZxyzY4

For more information, see the documentation at: https://pixi.sh


**Usage:** `pixi [OPTIONS] <COMMAND>`

###### **Subcommands:**

* `init` — Creates a new workspace
* `add` — Adds dependencies to the project
* `remove` — Removes dependencies from the project
* `install` — Install all dependencies
* `update` — Update dependencies as recorded in the local lock file
* `upgrade` — Update the version of packages to the latest possible version, disregarding the manifest version constraints
* `lock` — Solve environment and update the lock file
* `run` — Runs task in project
* `exec` — Run a command in a temporary environment
* `shell` — Start a shell in the pixi environment of the project
* `shell-hook` — Print the pixi environment activation script
* `project` — Modify the project configuration file through the command line
* `task` — Interact with tasks in the project
* `list` — List project's packages
* `tree` — Show a tree of project dependencies
* `global` — Subcommand for global package management actions
* `auth` — Login to prefix.dev or anaconda.org servers to access private channels
* `config` — Configuration management
* `info` — Information about the system, project and environments for the current machine
* `upload` — Upload a conda package
* `search` — Search a conda package
* `clean` — Clean the parts of your system which are touched by pixi. Defaults to cleaning the environments and task cache. Use the `cache` subcommand to clean the cache
* `completion` — Generates a completion script for a shell
* `build` — Workspace configuration

###### **Options:**

* `-v`, `--verbose` — Increase logging verbosity
* `-q`, `--quiet` — Decrease logging verbosity
* `--color <COLOR>` — Whether the log needs to be colored

  Default value: `auto`

  Possible values: `always`, `never`, `auto`

* `--no-progress` — Hide all progress bars, always turned on if stderr is not a terminal

  Default value: `false`



## `pixi init`

Creates a new workspace

It initializes a `pixi.toml` file and also prepares a `.gitignore`
to prevent the environment from being added to `git`.

If you have a `pyproject.toml` file in the directory where you run `pixi init`,
it appends the pixi data to the `pyproject.toml` file instead of creating a new `pixi.toml` file.

When importing an environment, the `pixi.toml` will be created with the dependencies from the environment file.
The `pixi.lock` will be created when you install the environment.
We don't support `git+` urls as dependencies for pip packages and for the `defaults` channel we use `main`,
`r` and `msys2` as the default channels.

    pixi init myproject
    pixi init ~/myproject
    pixi init  # Initializes directly in the current directory.
    pixi init --channel conda-forge --channel bioconda myproject
    pixi init --platform osx-64 --platform linux-64 myproject
    pixi init --import environment.yml
    pixi init --format pyproject
    pixi init --format pixi --scm gitlab

**Usage:** `pixi init [OPTIONS] [PATH]`

###### **Arguments:**

* `<PATH>` — Where to place the project

  Default value: `.`

###### **Options:**

* `-c`, `--channel <channel>` — Channels to use in the project. Defaults to `conda-forge`. (Allowed to be used more than once)
* `-p`, `--platform <platform>` — Platforms that the project supports
* `-i`, `--import <ENV_FILE>` — Environment.yml file to bootstrap the project
* `--format <FORMAT>` — The manifest format to create

  Possible values: `pixi`, `pyproject`

* `-s`, `--scm <SCM>` — Source Control Management used for this project

  Possible values: `github`, `gitlab`, `codeberg`




## `pixi add`

Adds dependencies to the project

The dependencies should be defined as MatchSpec for conda package, or a PyPI
requirement for the `--pypi` dependencies. If no specific version is
provided, the latest version compatible with your project will be chosen
automatically or a * will be used.

Example usage:

- `pixi add python=3.9`: This will select the latest minor version that
  complies with 3.9.*, i.e., python version 3.9.0, 3.9.1, 3.9.2, etc.
- `pixi add python`: In absence of a specified version, the latest version
  will be chosen. For instance, this could resolve to python version
  3.11.3.* at the time of writing.

Adding multiple dependencies at once is also supported:
- `pixi add python pytest`: This will add both `python` and `pytest` to the
  project's dependencies.

The `--platform` and `--build/--host` flags make the dependency target
specific.
- `pixi add python --platform linux-64 --platform osx-arm64`: Will add the
  latest version of python for linux-64 and osx-arm64 platforms.
- `pixi add python --build`: Will add the latest version of python for as a
  build dependency.

Mixing `--platform` and `--build`/`--host` flags is supported

The `--pypi` option will add the package as a pypi dependency. This cannot
be mixed with the conda dependencies
- `pixi add --pypi boto3`
- `pixi add --pypi "boto3==version"

If the project manifest is a `pyproject.toml`, adding a pypi dependency will
add it to the native pyproject `project.dependencies` array or to the native
`dependency-groups` table if a feature is specified:
- `pixi add --pypi boto3` will add `boto3` to the `project.dependencies`
  array
- `pixi add --pypi boto3 --feature aws` will add `boto3` to the
  `dependency-groups.aws` array

Note that if `--platform` or `--editable` are specified, the pypi dependency
will be added to the `tool.pixi.pypi-dependencies` table instead as native
arrays have no support for platform-specific or editable dependencies.

<<<<<<< HEAD
These dependencies will then be read by pixi as if they had been added to
the pixi `pypi-dependencies` tables of the default or of a named feature.
=======
These dependencies will be read by pixi as if they had been added to the pixi `pypi-dependencies` tables of the default or a named feature.

##### Arguments

1. `[SPECS]`: The package(s) to add, space separated. The version constraint is optional.

##### Options

- `--manifest-path <MANIFEST_PATH>`: the path to [manifest file](pixi_manifest.md), by default it searches for one in the parent directories.
- `--host`: Specifies a host dependency, important for building a package.
- `--build`: Specifies a build dependency, important for building a package.
- `--pypi`: Specifies a PyPI dependency, not a conda package.
  Parses dependencies as [PEP508](https://peps.python.org/pep-0508/) requirements, supporting extras and versions.
  See [configuration](pixi_manifest.md) for details.
- `--git`: Specifies a git dependency, the package will be installed from the git repository.
  The `--git` flag can be used with the following options:
  - `--branch <BRANCH>`: The branch to use when installing the package.
  - `--tag <TAG>`: The tag to use when installing the package.
  - `--rev <REV>`: The revision to use when installing the package.
  - `--subdir <SUBDIR>`: The subdirectory to use when installing the package.
- `--no-install`: Don't install the package to the environment, only add the package to the lock-file.
- `--no-lockfile-update`: Don't update the lock-file, implies the `--no-install` flag.
- `--platform <PLATFORM> (-p)`: The platform for which the dependency should be added. (Allowed to be used more than once)
- `--feature <FEATURE> (-f)`: The feature for which the dependency should be added.
- `--editable`: Specifies an editable dependency; only used in combination with `--pypi`.
- `--concurrent-downloads`: The number of concurrent downloads to use when installing packages. Defaults to 50.
- `--concurrent-solves`: The number of concurrent solves to use when installing packages. Defaults to the number of cpu threads.

```shell
pixi add numpy # (1)!
pixi add numpy pandas "pytorch>=1.8" # (2)!
pixi add "numpy>=1.22,<1.24" # (3)!
pixi add --manifest-path ~/myproject/pixi.toml numpy # (4)!
pixi add --host "python>=3.9.0" # (5)!
pixi add --build cmake # (6)!
pixi add --platform osx-64 clang # (7)!
pixi add --no-install numpy # (8)!
pixi add --no-lockfile-update numpy # (9)!
pixi add --feature featurex numpy # (10)!
pixi add --git https://github.com/wolfv/pixi-build-examples boost-check # (11)!
pixi add --git https://github.com/wolfv/pixi-build-examples --branch main --subdir boost-check boost-check # (12)!
pixi add --git https://github.com/wolfv/pixi-build-examples --tag v0.1.0 boost-check # (13)!
pixi add --git https://github.com/wolfv/pixi-build-examples --rev e50d4a1 boost-check # (14)!

# Add a pypi dependency
pixi add --pypi requests[security] # (15)!
pixi add --pypi Django==5.1rc1 # (16)!
pixi add --pypi "boltons>=24.0.0" --feature lint # (17)!
pixi add --pypi "boltons @ https://files.pythonhosted.org/packages/46/35/e50d4a115f93e2a3fbf52438435bb2efcf14c11d4fcd6bdcd77a6fc399c9/boltons-24.0.0-py3-none-any.whl" # (18)!
pixi add --pypi "exchangelib @ git+https://github.com/ecederstrand/exchangelib" # (19)!
pixi add --pypi "project @ file:///absolute/path/to/project" # (20)!
pixi add --pypi "project@file:///absolute/path/to/project" --editable # (21)!
pixi add --git https://github.com/mahmoud/boltons.git boltons --pypi # (22)!
pixi add --git https://github.com/mahmoud/boltons.git boltons --branch main --pypi # (23)!
pixi add --git https://github.com/mahmoud/boltons.git boltons --rev e50d4a1 --pypi # (24)!
pixi add --git https://github.com/mahmoud/boltons.git boltons --tag v0.1.0 --pypi # (25)!
pixi add --git https://github.com/mahmoud/boltons.git boltons --tag v0.1.0 --pypi --subdir boltons # (26)!
```

1. This will add the `numpy` package to the project with the latest available for the solved environment.
2. This will add multiple packages to the project solving them all together.
3. This will add the `numpy` package with the version constraint.
4. This will add the `numpy` package to the project of the manifest file at the given path.
5. This will add the `python` package as a host dependency. There is currently no different behavior for host dependencies.
6. This will add the `cmake` package as a build dependency. There is currently no different behavior for build dependencies.
7. This will add the `clang` package only for the `osx-64` platform.
8. This will add the `numpy` package to the manifest and lockfile, without installing it in an environment.
9. This will add the `numpy` package to the manifest without updating the lockfile or installing it in the environment.
10. This will add the `numpy` package in the feature `featurex`.
11. This will add the `boost-check` source package to the dependencies from the git repository.
12. This will add the `boost-check` source package to the dependencies from the git repository using `main` branch and the `boost-check` folder in the repository.
13. This will add the `boost-check` source package to the dependencies from the git repository using `v0.1.0` tag.
14. This will add the `boost-check` source package to the dependencies from the git repository using `e50d4a1` revision.
15. This will add the `requests` package as `pypi` dependency with the `security` extra.
16. This will add the `pre-release` version of `Django` to the project as a `pypi` dependency.
17. This will add the `boltons` package in the feature `lint` as `pypi` dependency.
18. This will add the `boltons` package with the given `url` as `pypi` dependency.
19. This will add the `exchangelib` package with the given `git` url as `pypi` dependency.
20. This will add the `project` package with the given `file` url as `pypi` dependency.
21. This will add the `project` package with the given `file` url as an `editable` package as `pypi` dependency.
22. This will add the `boltons` package with the given `git` url as `pypi` dependency.
23. This will add the `boltons` package with the given `git` url and `main` branch as `pypi` dependency.
24. This will add the `boltons` package with the given `git` url and `e50d4a1` revision as `pypi` dependency.
25. This will add the `boltons` package with the given `git` url and `v0.1.0` tag as `pypi` dependency.
26. This will add the `boltons` package with the given `git` url, `v0.1.0` tag and the `boltons` folder in the repository as `pypi` dependency.

!!! tip
    If you want to use a non default pinning strategy, you can set it using [pixi's configuration](./pixi_configuration.md#pinning-strategy).
    ```
    pixi config set pinning-strategy no-pin --global
    ```
    The default is `semver` which will pin the dependencies to the latest major version or minor for `v0` versions.
    !!! note
        There is an exception to this rule when you add a package we defined as non `semver`, then we'll use the `minor` strategy.
        These are the packages we defined as non `semver`:
        Python, Rust, Julia, GCC, GXX, GFortran, NodeJS, Deno, R, R-Base, Perl


## `install`

Installs an environment based on the [manifest file](pixi_manifest.md).
If there is no `pixi.lock` file or it is not up-to-date with the [manifest file](pixi_manifest.md), it will (re-)generate the lock file.

`pixi install` only installs one environment at a time, if you have multiple environments you can select the right one with the `--environment` flag.
If you don't provide an environment, the `default` environment will be installed.

Running `pixi install` is not required before running other commands.
As all commands interacting with the environment will first run the `install` command if the environment is not ready, to make sure you always run in a correct state.
E.g. `pixi run`, `pixi shell`, `pixi shell-hook`, `pixi add`, `pixi remove` to name a few.

##### Options
- `--manifest-path <MANIFEST_PATH>`: the path to [manifest file](pixi_manifest.md), by default it searches for one in the parent directories.
- `--frozen`: install the environment as defined in the lock file, doesn't update `pixi.lock` if it isn't up-to-date with [manifest file](pixi_manifest.md). It can also be controlled by the `PIXI_FROZEN` environment variable (example: `PIXI_FROZEN=true`).
- `--locked`: only install if the `pixi.lock` is up-to-date with the [manifest file](pixi_manifest.md)[^1]. It can also be controlled by the `PIXI_LOCKED` environment variable (example: `PIXI_LOCKED=true`). Conflicts with `--frozen`.
- `--environment <ENVIRONMENT> (-e)`: The environment to install, if none are provided the default environment will be used.
- `--concurrent-downloads`: The number of concurrent downloads to use when installing packages. Defaults to 50.
- `--concurrent-solves`: The number of concurrent solves to use when installing packages. Defaults to the number of cpu threads.

```shell
pixi install
pixi install --manifest-path ~/myproject/pixi.toml
pixi install --frozen
pixi install --locked
pixi install --environment lint
pixi install -e lint
```

## `update`

The `update` command checks if there are newer versions of the dependencies and updates the `pixi.lock` file and environments accordingly.
It will only update the lock file if the dependencies in the [manifest file](pixi_manifest.md) are still compatible with the new versions.

##### Arguments

1. `[PACKAGES]...` The packages to update, space separated. If no packages are provided, all packages will be updated.

##### Options
- `--manifest-path <MANIFEST_PATH>`: the path to [manifest file](pixi_manifest.md), by default it searches for one in the parent directories.
- `--environment <ENVIRONMENT> (-e)`: The environment to install, if none are provided all the environments are updated.
- `--platform <PLATFORM> (-p)`: The platform for which the dependencies should be updated.
- `--dry-run (-n)`: Only show the changes that would be made, without actually updating the lock file or environment.
- `--no-install`: Don't install the (solve) environment needed for solving pypi-dependencies.
- `--json`: Output the changes in json format.
- `--concurrent-downloads`: The number of concurrent downloads to use when installing packages. Defaults to 50.
- `--concurrent-solves`: The number of concurrent solves to use when installing packages. Defaults to the number of cpu threads.

```shell
pixi update numpy
pixi update numpy pandas
pixi update --manifest-path ~/myproject/pixi.toml numpy
pixi update --environment lint python
pixi update -e lint -e schema -e docs pre-commit
pixi update --platform osx-arm64 mlx
pixi update -p linux-64 -p osx-64 numpy
pixi update --dry-run
pixi update --no-install boto3
```

## `upgrade`

The `upgrade` command checks if there are newer versions of the dependencies and upgrades them in the [manifest file](pixi_manifest.md).
`update` updates dependencies in the lock file while still fulfilling the version requirements set in the manifest.
`upgrade` loosens the requirements for the given packages, updates the lock file and the adapts the manifest accordingly.

##### Arguments

1. `[PACKAGES]...` The packages to upgrade, space separated. If no packages are provided, all packages will be upgraded.

##### Options
- `--manifest-path <MANIFEST_PATH>`: the path to [manifest file](pixi_manifest.md), by default it searches for one in the parent directories.
- `--feature <FEATURE> (-e)`: The feature to upgrade, if none are provided the default feature will be used.
- `--no-install`: Don't install the (solve) environment needed for solving pypi-dependencies.
- `--json`: Output the changes in json format.
- `--dry-run (-n)`: Only show the changes that would be made, without actually updating the manifest, lock file, or environment.
- `--concurrent-downloads`: The number of concurrent downloads to use when installing packages. Defaults to 50.
- `--concurrent-solves`: The number of concurrent solves to use when installing packages. Defaults to the number of cpu threads.

```shell
pixi upgrade
pixi upgrade numpy
pixi upgrade numpy pandas
pixi upgrade --manifest-path ~/myproject/pixi.toml numpy
pixi upgrade --feature lint python
pixi upgrade --json
pixi upgrade --dry-run
```

!!! note
    The `pixi upgrade` command will only update `version`s, except when you specify the exact package name (`pixi upgrade numpy`).

    Then it will remove all fields, apart from:

    - `build` field containing a wildcard `*`
    - `channel`
    - `file_name`
    - `url`
    - `subdir`.

## `lock`

The `lock` command updates the `pixi.lock` file without modifying the environment.
It ensures the lockfile is accurate by performing minimal tasks, such as solving the environment only if the lockfile is outdated or installing the necessary dependencies to resolve the lockfile for PyPI dependencies.

The output is similar to the `update` command, displaying the changes made to the lockfile.

##### Options

- `--manifest-path <MANIFEST_PATH>`: the path to [manifest file](pixi_manifest.md), by default it searches for one in the parent directories.
- `--json` Output the changes in json format.

```shell
pixi lock
pixi lock --manifest-path ~/myproject/pixi.toml
pixi lock --json
```

## `run`

The `run` commands first checks if the environment is ready to use.
When you didn't run `pixi install` the run command will do that for you.
The custom tasks defined in the [manifest file](pixi_manifest.md) are also available through the run command.

You cannot run `pixi run source setup.bash` as `source` is not available in the `deno_task_shell` commandos and not an executable.

##### Arguments

1. `[TASK]...` The task you want to run in the projects environment, this can also be a normal command. And all arguments after the task will be passed to the task.

##### Options

- `--manifest-path <MANIFEST_PATH>`: the path to [manifest file](pixi_manifest.md), by default it searches for one in the parent directories.
- `--frozen`: install the environment as defined in the lock file, doesn't update `pixi.lock` if it isn't up-to-date with [manifest file](pixi_manifest.md). It can also be controlled by the `PIXI_FROZEN` environment variable (example: `PIXI_FROZEN=true`).
- `--locked`: only install if the `pixi.lock` is up-to-date with the [manifest file](pixi_manifest.md)[^1]. It can also be controlled by the `PIXI_LOCKED` environment variable (example: `PIXI_LOCKED=true`). Conflicts with `--frozen`.
- `--environment <ENVIRONMENT> (-e)`: The environment to run the task in, if none are provided the default environment will be used or a selector will be given to select the right environment.
- `--clean-env`: Run the task in a clean environment, this will remove all environment variables of the shell environment except for the ones pixi sets. THIS DOESN't WORK ON `Windows`.
- `--force-activate`: (default, except in _experimental_ mode) Force the activation of the environment, even if the environment is already activated.
- `--revalidate`: Revalidate the full environment, instead of checking the lock file hash. [more info](../features/environment.md#environment-installation-metadata)
- `--concurrent-downloads`: The number of concurrent downloads to use when installing packages. Defaults to 50.
- `--concurrent-solves`: The number of concurrent solves to use when installing packages. Defaults to the number of cpu threads.
- `--skip-deps`: Skip the dependencies of the task, which where defined in the `depends-on` field of the task.
- `--dry-run (-n)`: Run the task in dry-run mode (only print the command that would run)

```shell
pixi run python
pixi run cowpy "Hey pixi user"
pixi run --manifest-path ~/myproject/pixi.toml python
pixi run --frozen python
pixi run --locked python
# If you have specified a custom task in the pixi.toml you can run it with run as well
pixi run build
# Extra arguments will be passed to the tasks command.
pixi run task argument1 argument2
# Skip dependencies of the task
pixi run --skip-deps task
# Run in dry-run mode to see the commands that would be run
pixi run --dry-run task
>>>>>>> 478a540e

The versions will be automatically added with a pinning strategy based on
semver or the pinning strategy set in the config. There is a list of
packages that are not following the semver versioning scheme but will use
the minor version by default:
Python, Rust, Julia, GCC, GXX, GFortran, NodeJS, Deno, R, R-Base, Perl

**Usage:** `pixi add [OPTIONS] <SPECS>...`

###### **Arguments:**

* `<SPECS>` — The dependencies as names, conda MatchSpecs or PyPi requirements

###### **Options:**

* `--manifest-path <MANIFEST_PATH>` — The path to `pixi.toml`, `pyproject.toml`, or the project directory
* `--host` — The specified dependencies are host dependencies. Conflicts with `build` and `pypi`
* `--build` — The specified dependencies are build dependencies. Conflicts with `host` and `pypi`
* `--pypi` — The specified dependencies are pypi dependencies. Conflicts with `host` and `build`
* `-p`, `--platform <PLATFORMS>` — The platform(s) for which the dependency should be modified
* `-f`, `--feature <FEATURE>` — The feature for which the dependency should be modified

  Default value: `default`
* `-g`, `--git <GIT>` — The git url to use when adding a git dependency
* `--branch <BRANCH>` — The git branch
* `--tag <TAG>` — The git tag
* `--rev <REV>` — The git revision
* `-s`, `--subdir <SUBDIR>` — The subdirectory of the git repository to use
* `--no-lockfile-update` — Don't update lockfile, implies the no-install as well
* `--frozen` — Install the environment as defined in the lockfile, doesn't update lockfile if it isn't up-to-date with the manifest file
* `--locked` — Check if lockfile is up-to-date before installing the environment, aborts when lockfile isn't up-to-date with the manifest file
* `--no-install` — Don't modify the environment, only modify the lock-file
* `--tls-no-verify` — Do not verify the TLS certificate of the server
* `--auth-file <AUTH_FILE>` — Path to the file containing the authentication token
* `--pypi-keyring-provider <PYPI_KEYRING_PROVIDER>` — Specifies if we want to use uv keyring provider

  Possible values: `disabled`, `subprocess`

* `--concurrent-solves <CONCURRENT_SOLVES>` — Max concurrent solves, default is the number of CPUs
* `--concurrent-downloads <CONCURRENT_DOWNLOADS>` — Max concurrent network requests, default is 50
* `--revalidate` — Run the complete environment validation. This will reinstall a broken environment
* `--editable` — Whether the pypi requirement should be editable



## `pixi remove`

Removes dependencies from the project

If the project manifest is a `pyproject.toml`, removing a pypi dependency with the `--pypi` flag will remove it from either - the native pyproject `project.dependencies` array or, if a feature is specified, the native `project.optional-dependencies` table - pixi `pypi-dependencies` tables of the default feature or, if a feature is specified, a named feature

**Usage:** `pixi remove [OPTIONS] <SPECS>...`

###### **Arguments:**

* `<SPECS>` — The dependencies as names, conda MatchSpecs or PyPi requirements

###### **Options:**

* `--manifest-path <MANIFEST_PATH>` — The path to `pixi.toml`, `pyproject.toml`, or the project directory
* `--host` — The specified dependencies are host dependencies. Conflicts with `build` and `pypi`
* `--build` — The specified dependencies are build dependencies. Conflicts with `host` and `pypi`
* `--pypi` — The specified dependencies are pypi dependencies. Conflicts with `host` and `build`
* `-p`, `--platform <PLATFORMS>` — The platform(s) for which the dependency should be modified
* `-f`, `--feature <FEATURE>` — The feature for which the dependency should be modified

  Default value: `default`
* `-g`, `--git <GIT>` — The git url to use when adding a git dependency
* `--branch <BRANCH>` — The git branch
* `--tag <TAG>` — The git tag
* `--rev <REV>` — The git revision
* `-s`, `--subdir <SUBDIR>` — The subdirectory of the git repository to use
* `--no-lockfile-update` — Don't update lockfile, implies the no-install as well
* `--frozen` — Install the environment as defined in the lockfile, doesn't update lockfile if it isn't up-to-date with the manifest file
* `--locked` — Check if lockfile is up-to-date before installing the environment, aborts when lockfile isn't up-to-date with the manifest file
* `--no-install` — Don't modify the environment, only modify the lock-file
* `--tls-no-verify` — Do not verify the TLS certificate of the server
* `--auth-file <AUTH_FILE>` — Path to the file containing the authentication token
* `--pypi-keyring-provider <PYPI_KEYRING_PROVIDER>` — Specifies if we want to use uv keyring provider

  Possible values: `disabled`, `subprocess`

* `--concurrent-solves <CONCURRENT_SOLVES>` — Max concurrent solves, default is the number of CPUs
* `--concurrent-downloads <CONCURRENT_DOWNLOADS>` — Max concurrent network requests, default is 50
* `--revalidate` — Run the complete environment validation. This will reinstall a broken environment



## `pixi install`

Install all dependencies

**Usage:** `pixi install [OPTIONS]`

###### **Options:**

* `--manifest-path <MANIFEST_PATH>` — The path to `pixi.toml`, `pyproject.toml`, or the project directory
* `--frozen` — Install the environment as defined in the lockfile, doesn't update lockfile if it isn't up-to-date with the manifest file
* `--locked` — Check if lockfile is up-to-date before installing the environment, aborts when lockfile isn't up-to-date with the manifest file
* `-e`, `--environment <ENVIRONMENT>` — The environment to install
* `--tls-no-verify` — Do not verify the TLS certificate of the server
* `--auth-file <AUTH_FILE>` — Path to the file containing the authentication token
* `--pypi-keyring-provider <PYPI_KEYRING_PROVIDER>` — Specifies if we want to use uv keyring provider

  Possible values: `disabled`, `subprocess`

* `--concurrent-solves <CONCURRENT_SOLVES>` — Max concurrent solves, default is the number of CPUs
* `--concurrent-downloads <CONCURRENT_DOWNLOADS>` — Max concurrent network requests, default is 50
* `-a`, `--all`



## `pixi update`

Update dependencies as recorded in the local lock file

**Usage:** `pixi update [OPTIONS] [PACKAGES]...`

###### **Arguments:**

* `<PACKAGES>` — The packages to update

###### **Options:**

* `--tls-no-verify` — Do not verify the TLS certificate of the server
* `--auth-file <AUTH_FILE>` — Path to the file containing the authentication token
* `--pypi-keyring-provider <PYPI_KEYRING_PROVIDER>` — Specifies if we want to use uv keyring provider

  Possible values: `disabled`, `subprocess`

* `--concurrent-solves <CONCURRENT_SOLVES>` — Max concurrent solves, default is the number of CPUs
* `--concurrent-downloads <CONCURRENT_DOWNLOADS>` — Max concurrent network requests, default is 50
* `--manifest-path <MANIFEST_PATH>` — The path to `pixi.toml`, `pyproject.toml`, or the project directory
* `--no-install` — Don't install the (solve) environments needed for pypi-dependencies solving
* `-n`, `--dry-run` — Don't actually write the lockfile or update any environment
* `-e`, `--environment <ENVIRONMENTS>` — The environments to update. If none is specified, all environments are updated
* `-p`, `--platform <PLATFORMS>` — The platforms to update. If none is specified, all platforms are updated
* `--json` — Output the changes in JSON format



## `pixi upgrade`

Update the version of packages to the latest possible version, disregarding the manifest version constraints

**Usage:** `pixi upgrade [OPTIONS] [PACKAGES]...`

###### **Arguments:**

* `<PACKAGES>` — The packages to upgrade

###### **Options:**

* `--manifest-path <MANIFEST_PATH>` — The path to `pixi.toml`, `pyproject.toml`, or the project directory
* `--no-lockfile-update` — Don't update lockfile, implies the no-install as well
* `--frozen` — Install the environment as defined in the lockfile, doesn't update lockfile if it isn't up-to-date with the manifest file
* `--locked` — Check if lockfile is up-to-date before installing the environment, aborts when lockfile isn't up-to-date with the manifest file
* `--no-install` — Don't modify the environment, only modify the lock-file
* `--tls-no-verify` — Do not verify the TLS certificate of the server
* `--auth-file <AUTH_FILE>` — Path to the file containing the authentication token
* `--pypi-keyring-provider <PYPI_KEYRING_PROVIDER>` — Specifies if we want to use uv keyring provider

  Possible values: `disabled`, `subprocess`

* `--concurrent-solves <CONCURRENT_SOLVES>` — Max concurrent solves, default is the number of CPUs
* `--concurrent-downloads <CONCURRENT_DOWNLOADS>` — Max concurrent network requests, default is 50
* `--revalidate` — Run the complete environment validation. This will reinstall a broken environment
* `-f`, `--feature <FEATURE>` — The feature to update

  Default value: `default`
* `--exclude <EXCLUDE>` — The packages which should be excluded
* `--json` — Output the changes in JSON format
* `-n`, `--dry-run` — Only show the changes that would be made, without actually updating the manifest, lock file, or environment



## `pixi lock`

Solve environment and update the lock file

**Usage:** `pixi lock [OPTIONS]`

###### **Options:**

* `--manifest-path <MANIFEST_PATH>` — The path to `pixi.toml`, `pyproject.toml`, or the project directory
* `--json` — Output the changes in JSON format



## `pixi run`

Runs task in project

**Usage:** `pixi run [OPTIONS] [TASK]...`

###### **Arguments:**

* `<TASK>` — The pixi task or a task shell command you want to run in the project's environment, which can be an executable in the environment's PATH

###### **Options:**

* `--manifest-path <MANIFEST_PATH>` — The path to `pixi.toml`, `pyproject.toml`, or the project directory
* `--no-lockfile-update` — Don't update lockfile, implies the no-install as well
* `--frozen` — Install the environment as defined in the lockfile, doesn't update lockfile if it isn't up-to-date with the manifest file
* `--locked` — Check if lockfile is up-to-date before installing the environment, aborts when lockfile isn't up-to-date with the manifest file
* `--no-install` — Don't modify the environment, only modify the lock-file
* `--tls-no-verify` — Do not verify the TLS certificate of the server
* `--auth-file <AUTH_FILE>` — Path to the file containing the authentication token
* `--pypi-keyring-provider <PYPI_KEYRING_PROVIDER>` — Specifies if we want to use uv keyring provider

  Possible values: `disabled`, `subprocess`

* `--concurrent-solves <CONCURRENT_SOLVES>` — Max concurrent solves, default is the number of CPUs
* `--concurrent-downloads <CONCURRENT_DOWNLOADS>` — Max concurrent network requests, default is 50
* `--revalidate` — Run the complete environment validation. This will reinstall a broken environment
* `--force-activate` — Do not use the environment activation cache. (default: true except in experimental mode)
* `-e`, `--environment <ENVIRONMENT>` — The environment to run the task in
* `--clean-env` — Use a clean environment to run the task

   Using this flag will ignore your current shell environment and use bare minimum environment to activate the pixi environment in.
* `--skip-deps` — Don't run the dependencies of the task ('depends-on' field in the task definition)
* `-n`, `--dry-run` — Run the task in dry-run mode (only print the command that would run)
* `--help`

  Possible values: `true`, `false`

* `-h`

  Possible values: `true`, `false`




## `pixi exec`

Run a command in a temporary environment

**Usage:** `pixi exec [OPTIONS] [COMMAND]...`

###### **Arguments:**

* `<COMMAND>` — The executable to run

###### **Options:**

* `-s`, `--spec <SPECS>` — Matchspecs of packages to install. If this is not provided, the package is guessed from the command
* `-c`, `--channel <CHANNEL>` — The channels to consider as a name or a url. Multiple channels can be specified by using this field multiple times.

   When specifying a channel, it is common that the selected channel also depends on the `conda-forge` channel.

   By default, if no channel is provided, `conda-forge` is used.
* `-p`, `--platform <PLATFORM>` — The platform to create the environment for

  Default value: `linux-64`
* `--force-reinstall` — If specified a new environment is always created even if one already exists
* `--tls-no-verify` — Do not verify the TLS certificate of the server
* `--auth-file <AUTH_FILE>` — Path to the file containing the authentication token
* `--pypi-keyring-provider <PYPI_KEYRING_PROVIDER>` — Specifies if we want to use uv keyring provider

  Possible values: `disabled`, `subprocess`

* `--concurrent-solves <CONCURRENT_SOLVES>` — Max concurrent solves, default is the number of CPUs
* `--concurrent-downloads <CONCURRENT_DOWNLOADS>` — Max concurrent network requests, default is 50



## `pixi shell`

Start a shell in the pixi environment of the project

**Usage:** `pixi shell [OPTIONS]`

###### **Options:**

* `--manifest-path <MANIFEST_PATH>` — The path to `pixi.toml`, `pyproject.toml`, or the project directory
* `--no-lockfile-update` — Don't update lockfile, implies the no-install as well
* `--frozen` — Install the environment as defined in the lockfile, doesn't update lockfile if it isn't up-to-date with the manifest file
* `--locked` — Check if lockfile is up-to-date before installing the environment, aborts when lockfile isn't up-to-date with the manifest file
* `--no-install` — Don't modify the environment, only modify the lock-file
* `--tls-no-verify` — Do not verify the TLS certificate of the server
* `--auth-file <AUTH_FILE>` — Path to the file containing the authentication token
* `--pypi-keyring-provider <PYPI_KEYRING_PROVIDER>` — Specifies if we want to use uv keyring provider

  Possible values: `disabled`, `subprocess`

* `--concurrent-solves <CONCURRENT_SOLVES>` — Max concurrent solves, default is the number of CPUs
* `--concurrent-downloads <CONCURRENT_DOWNLOADS>` — Max concurrent network requests, default is 50
* `--revalidate` — Run the complete environment validation. This will reinstall a broken environment
* `-e`, `--environment <ENVIRONMENT>` — The environment to activate in the shell
* `--change-ps1 <CHANGE_PS1>` — Do not change the PS1 variable when starting a prompt

  Possible values: `true`, `false`

* `--force-activate` — Do not use the environment activation cache. (default: true except in experimental mode)



## `pixi shell-hook`

Print the pixi environment activation script.

You can source the script to activate the environment without needing pixi itself.

**Usage:** `pixi shell-hook [OPTIONS]`

###### **Options:**

* `-s`, `--shell <SHELL>` — Sets the shell, options: [`bash`,  `zsh`,  `xonsh`,  `cmd`, `powershell`,  `fish`,  `nushell`]
* `--manifest-path <MANIFEST_PATH>` — The path to `pixi.toml`, `pyproject.toml`, or the project directory
* `--no-lockfile-update` — Don't update lockfile, implies the no-install as well
* `--frozen` — Install the environment as defined in the lockfile, doesn't update lockfile if it isn't up-to-date with the manifest file
* `--locked` — Check if lockfile is up-to-date before installing the environment, aborts when lockfile isn't up-to-date with the manifest file
* `--no-install` — Don't modify the environment, only modify the lock-file
* `--tls-no-verify` — Do not verify the TLS certificate of the server
* `--auth-file <AUTH_FILE>` — Path to the file containing the authentication token
* `--pypi-keyring-provider <PYPI_KEYRING_PROVIDER>` — Specifies if we want to use uv keyring provider

  Possible values: `disabled`, `subprocess`

* `--concurrent-solves <CONCURRENT_SOLVES>` — Max concurrent solves, default is the number of CPUs
* `--concurrent-downloads <CONCURRENT_DOWNLOADS>` — Max concurrent network requests, default is 50
* `--revalidate` — Run the complete environment validation. This will reinstall a broken environment
* `--force-activate` — Do not use the environment activation cache. (default: true except in experimental mode)
* `-e`, `--environment <ENVIRONMENT>` — The environment to activate in the script
* `--json` — Emit the environment variables set by running the activation as JSON

  Default value: `false`
* `--change-ps1 <CHANGE_PS1>` — Do not change the PS1 variable when starting a prompt

  Possible values: `true`, `false`




## `pixi project`

Modify the project configuration file through the command line

**Usage:** `pixi project [OPTIONS] <COMMAND>`

###### **Subcommands:**

* `channel` — Commands to manage project channels
* `description` — Commands to manage project description
* `platform` — Commands to manage project platforms
* `version` — Commands to manage project version
* `environment` — Commands to manage project environments
* `export` — Commands to export projects to other formats
* `name` — Commands to manage project name
* `system-requirements` — Commands to manage project environments

###### **Options:**

* `--manifest-path <MANIFEST_PATH>` — The path to `pixi.toml`, `pyproject.toml`, or the project directory



### `pixi project channel`

Commands to manage project channels

**Usage:** `pixi project channel <COMMAND>`

###### **Subcommands:**

* `add` — Adds a channel to the project file and updates the lockfile
* `list` — List the channels in the project file
* `remove` — Remove channel(s) from the project file and updates the lockfile



### `pixi project channel add`

Adds a channel to the project file and updates the lockfile

**Usage:** `pixi project channel add [OPTIONS] <CHANNEL>...`

###### **Arguments:**

* `<CHANNEL>` — The channel name or URL

###### **Options:**

* `--manifest-path <MANIFEST_PATH>` — The path to `pixi.toml`, `pyproject.toml`, or the project directory
* `--priority <PRIORITY>` — Specify the channel priority
* `--prepend` — Add the channel(s) to the beginning of the channels list, making them the highest priority
* `--no-lockfile-update` — Don't update lockfile, implies the no-install as well
* `--frozen` — Install the environment as defined in the lockfile, doesn't update lockfile if it isn't up-to-date with the manifest file
* `--locked` — Check if lockfile is up-to-date before installing the environment, aborts when lockfile isn't up-to-date with the manifest file
* `--no-install` — Don't modify the environment, only modify the lock-file
* `--tls-no-verify` — Do not verify the TLS certificate of the server
* `--auth-file <AUTH_FILE>` — Path to the file containing the authentication token
* `--pypi-keyring-provider <PYPI_KEYRING_PROVIDER>` — Specifies if we want to use uv keyring provider

  Possible values: `disabled`, `subprocess`

* `--concurrent-solves <CONCURRENT_SOLVES>` — Max concurrent solves, default is the number of CPUs
* `--concurrent-downloads <CONCURRENT_DOWNLOADS>` — Max concurrent network requests, default is 50
* `--revalidate` — Run the complete environment validation. This will reinstall a broken environment
* `-f`, `--feature <FEATURE>` — The name of the feature to modify



### `pixi project channel list`

List the channels in the project file

**Usage:** `pixi project channel list [OPTIONS]`

###### **Options:**

* `--manifest-path <MANIFEST_PATH>` — The path to `pixi.toml`, `pyproject.toml`, or the project directory
* `--urls` — Whether to display the channel's names or urls



### `pixi project channel remove`

Remove channel(s) from the project file and updates the lockfile

**Usage:** `pixi project channel remove [OPTIONS] <CHANNEL>...`

###### **Arguments:**

* `<CHANNEL>` — The channel name or URL

###### **Options:**

* `--manifest-path <MANIFEST_PATH>` — The path to `pixi.toml`, `pyproject.toml`, or the project directory
* `--priority <PRIORITY>` — Specify the channel priority
* `--prepend` — Add the channel(s) to the beginning of the channels list, making them the highest priority
* `--no-lockfile-update` — Don't update lockfile, implies the no-install as well
* `--frozen` — Install the environment as defined in the lockfile, doesn't update lockfile if it isn't up-to-date with the manifest file
* `--locked` — Check if lockfile is up-to-date before installing the environment, aborts when lockfile isn't up-to-date with the manifest file
* `--no-install` — Don't modify the environment, only modify the lock-file
* `--tls-no-verify` — Do not verify the TLS certificate of the server
* `--auth-file <AUTH_FILE>` — Path to the file containing the authentication token
* `--pypi-keyring-provider <PYPI_KEYRING_PROVIDER>` — Specifies if we want to use uv keyring provider

  Possible values: `disabled`, `subprocess`

* `--concurrent-solves <CONCURRENT_SOLVES>` — Max concurrent solves, default is the number of CPUs
* `--concurrent-downloads <CONCURRENT_DOWNLOADS>` — Max concurrent network requests, default is 50
* `--revalidate` — Run the complete environment validation. This will reinstall a broken environment
* `-f`, `--feature <FEATURE>` — The name of the feature to modify



### `pixi project description`

Commands to manage project description

**Usage:** `pixi project description [OPTIONS] <COMMAND>`

###### **Subcommands:**

* `get` — Get the project description
* `set` — Set the project description

###### **Options:**

* `--manifest-path <MANIFEST_PATH>` — The path to `pixi.toml`, `pyproject.toml`, or the project directory



### `pixi project description get`

Get the project description

**Usage:** `pixi project description get`



### `pixi project description set`

Set the project description

**Usage:** `pixi project description set <DESCRIPTION>`

###### **Arguments:**

* `<DESCRIPTION>` — The project description



### `pixi project platform`

Commands to manage project platforms

**Usage:** `pixi project platform [OPTIONS] <COMMAND>`

###### **Subcommands:**

* `add` — Adds a platform(s) to the project file and updates the lockfile
* `list` — List the platforms in the project file
* `remove` — Remove platform(s) from the project file and updates the lockfile

###### **Options:**

* `--manifest-path <MANIFEST_PATH>` — The path to `pixi.toml`, `pyproject.toml`, or the project directory



### `pixi project platform add`

Adds a platform(s) to the project file and updates the lockfile

**Usage:** `pixi project platform add [OPTIONS] <PLATFORM>...`

###### **Arguments:**

* `<PLATFORM>` — The platform name(s) to add

###### **Options:**

* `--no-install` — Don't update the environment, only add changed packages to the lock-file
* `-f`, `--feature <FEATURE>` — The name of the feature to add the platform to



### `pixi project platform list`

List the platforms in the project file

**Usage:** `pixi project platform list`



### `pixi project platform remove`

Remove platform(s) from the project file and updates the lockfile

**Usage:** `pixi project platform remove [OPTIONS] <PLATFORMS>...`

###### **Arguments:**

* `<PLATFORMS>` — The platform name(s) to remove

###### **Options:**

* `--no-install` — Don't update the environment, only remove the platform(s) from the lock-file
* `-f`, `--feature <FEATURE>` — The name of the feature to remove the platform from



### `pixi project version`

Commands to manage project version

**Usage:** `pixi project version [OPTIONS] <COMMAND>`

###### **Subcommands:**

* `get` — Get the workspace version
* `set` — Set the workspace version
* `major` — Bump the workspace version to MAJOR
* `minor` — Bump the workspace version to MINOR
* `patch` — Bump the workspace version to PATCH

###### **Options:**

* `--manifest-path <MANIFEST_PATH>` — The path to `pixi.toml`, `pyproject.toml`, or the project directory



### `pixi project version get`

Get the workspace version

**Usage:** `pixi project version get`



### `pixi project version set`

Set the workspace version

**Usage:** `pixi project version set <VERSION>`

###### **Arguments:**

* `<VERSION>` — The new project version



### `pixi project version major`

Bump the workspace version to MAJOR

**Usage:** `pixi project version major`



### `pixi project version minor`

Bump the workspace version to MINOR

**Usage:** `pixi project version minor`



### `pixi project version patch`

Bump the workspace version to PATCH

**Usage:** `pixi project version patch`



### `pixi project environment`

Commands to manage project environments

**Usage:** `pixi project environment [OPTIONS] <COMMAND>`

###### **Subcommands:**

* `add` — Adds an environment to the manifest file
* `list` — List the environments in the manifest file
* `remove` — Remove an environment from the manifest file

###### **Options:**

* `--manifest-path <MANIFEST_PATH>` — The path to `pixi.toml`, `pyproject.toml`, or the project directory



### `pixi project environment add`

Adds an environment to the manifest file

**Usage:** `pixi project environment add [OPTIONS] <NAME>`

###### **Arguments:**

* `<NAME>` — The name of the environment to add

###### **Options:**

* `-f`, `--feature <FEATURES>` — Features to add to the environment
* `--solve-group <SOLVE_GROUP>` — The solve-group to add the environment to
* `--no-default-feature` — Don't include the default feature in the environment

  Default value: `false`
* `--force` — Update the manifest even if the environment already exists

  Default value: `false`



### `pixi project environment list`

List the environments in the manifest file

**Usage:** `pixi project environment list`



### `pixi project environment remove`

Remove an environment from the manifest file

**Usage:** `pixi project environment remove <NAME>`

###### **Arguments:**

* `<NAME>` — The name of the environment to remove



### `pixi project export`

Commands to export projects to other formats

**Usage:** `pixi project export <COMMAND>`

###### **Subcommands:**

* `conda-explicit-spec` — Export project environment to a conda explicit specification file
* `conda-environment` — Export project environment to a conda environment.yaml file



### `pixi project export conda-explicit-spec`

Export project environment to a conda explicit specification file

**Usage:** `pixi project export conda-explicit-spec [OPTIONS] <OUTPUT_DIR>`

###### **Arguments:**

* `<OUTPUT_DIR>` — Output directory for rendered explicit environment spec files

###### **Options:**

* `--manifest-path <MANIFEST_PATH>` — The path to `pixi.toml`, `pyproject.toml`, or the project directory
* `-e`, `--environment <ENVIRONMENT>`
* `-p`, `--platform <PLATFORM>` — The platform to render. Can be repeated for multiple platforms. Defaults to all platforms available for selected environments
* `--ignore-pypi-errors` — PyPI dependencies are not supported in the conda explicit spec file

  Default value: `false`
* `--ignore-source-errors` — Source dependencies are not supported in the conda explicit spec file

  Default value: `false`
* `--no-lockfile-update` — Don't update lockfile, implies the no-install as well
* `--frozen` — Install the environment as defined in the lockfile, doesn't update lockfile if it isn't up-to-date with the manifest file
* `--locked` — Check if lockfile is up-to-date before installing the environment, aborts when lockfile isn't up-to-date with the manifest file
* `--no-install` — Don't modify the environment, only modify the lock-file
* `--tls-no-verify` — Do not verify the TLS certificate of the server
* `--auth-file <AUTH_FILE>` — Path to the file containing the authentication token
* `--pypi-keyring-provider <PYPI_KEYRING_PROVIDER>` — Specifies if we want to use uv keyring provider

  Possible values: `disabled`, `subprocess`

* `--concurrent-solves <CONCURRENT_SOLVES>` — Max concurrent solves, default is the number of CPUs
* `--concurrent-downloads <CONCURRENT_DOWNLOADS>` — Max concurrent network requests, default is 50
* `--revalidate` — Run the complete environment validation. This will reinstall a broken environment



### `pixi project export conda-environment`

Export project environment to a conda environment.yaml file

**Usage:** `pixi project export conda-environment [OPTIONS] [OUTPUT_PATH]`

###### **Arguments:**

* `<OUTPUT_PATH>` — Explicit path to export the environment to

###### **Options:**

* `--manifest-path <MANIFEST_PATH>` — The path to `pixi.toml`, `pyproject.toml`, or the project directory
* `-p`, `--platform <PLATFORM>` — The platform to render the environment file for. Defaults to the current platform
* `-e`, `--environment <ENVIRONMENT>` — The environment to render the environment file for. Defaults to the default environment



### `pixi project name`

Commands to manage project name

**Usage:** `pixi project name [OPTIONS] <COMMAND>`

###### **Subcommands:**

* `get` — Get the project name
* `set` — Set the project name

###### **Options:**

* `--manifest-path <MANIFEST_PATH>` — The path to `pixi.toml`, `pyproject.toml`, or the project directory



### `pixi project name get`

Get the project name

**Usage:** `pixi project name get`



### `pixi project name set`

Set the project name

**Usage:** `pixi project name set <NAME>`

###### **Arguments:**

* `<NAME>` — The project name



### `pixi project system-requirements`

Commands to manage project environments

**Usage:** `pixi project system-requirements [OPTIONS] <COMMAND>`

###### **Subcommands:**

* `add` — Adds an environment to the manifest file
* `list` — List the environments in the manifest file

###### **Options:**

* `--manifest-path <MANIFEST_PATH>` — The path to `pixi.toml`, `pyproject.toml`, or the project directory



### `pixi project system-requirements add`

Adds an environment to the manifest file

**Usage:** `pixi project system-requirements add [OPTIONS] <REQUIREMENT> <VERSION>`

###### **Arguments:**

* `<REQUIREMENT>` — The name of the system requirement to add

  Possible values:
  - `linux`:
    The version of the linux kernel (Find with `uname -r`)
  - `cuda`:
    The version of the CUDA driver (Find with `nvidia-smi`)
  - `macos`:
    The version of MacOS (Find with `sw_vers`)
  - `glibc`:
    The version of the glibc library (Find with `ldd --version`)
  - `other-libc`:
    Non Glibc libc family and version (Find with `ldd --version`)

* `<VERSION>` — The version of the requirement

###### **Options:**

* `--family <FAMILY>` — The Libc family, this can only be specified for requirement `other-libc`
* `-f`, `--feature <FEATURE>` — The name of the feature to modify



### `pixi project system-requirements list`

List the environments in the manifest file

**Usage:** `pixi project system-requirements list [OPTIONS]`

###### **Options:**

* `--json`
* `-e`, `--environment <ENVIRONMENT>`



## `pixi task`

Interact with tasks in the project

**Usage:** `pixi task [OPTIONS] <COMMAND>`

###### **Subcommands:**

* `add` — Add a command to the project
* `remove` — Remove a command from the project
* `alias` — Alias another specific command
* `list` — List all tasks in the project

###### **Options:**

* `--manifest-path <MANIFEST_PATH>` — The path to `pixi.toml`, `pyproject.toml`, or the project directory



### `pixi task add`

Add a command to the project

**Usage:** `pixi task add [OPTIONS] <NAME> <COMMANDS>...`

###### **Arguments:**

* `<NAME>` — Task name
* `<COMMANDS>` — One or more commands to actually execute

###### **Options:**

* `--depends-on <DEPENDS_ON>` — Depends on these other commands
* `-p`, `--platform <PLATFORM>` — The platform for which the task should be added
* `-f`, `--feature <FEATURE>` — The feature for which the task should be added
* `--cwd <CWD>` — The working directory relative to the root of the project
* `--env <ENV>` — The environment variable to set, use --env key=value multiple times for more than one variable
* `--description <DESCRIPTION>` — A description of the task to be added
* `--clean-env` — Isolate the task from the shell environment, and only use the pixi environment to run the task



### `pixi task remove`

Remove a command from the project

**Usage:** `pixi task remove [OPTIONS] [NAMES]...`

###### **Arguments:**

* `<NAMES>` — Task names to remove

###### **Options:**

* `-p`, `--platform <PLATFORM>` — The platform for which the task should be removed
* `-f`, `--feature <FEATURE>` — The feature for which the task should be removed



### `pixi task alias`

Alias another specific command

**Usage:** `pixi task alias [OPTIONS] <ALIAS> <DEPENDS_ON>...`

###### **Arguments:**

* `<ALIAS>` — Alias name
* `<DEPENDS_ON>` — Depends on these tasks to execute

###### **Options:**

* `-p`, `--platform <PLATFORM>` — The platform for which the alias should be added
* `--description <DESCRIPTION>` — The description of the alias task



### `pixi task list`

List all tasks in the project

**Usage:** `pixi task list [OPTIONS]`

###### **Options:**

* `-s`, `--summary` — Tasks available for this machine per environment
* `-e`, `--environment <ENVIRONMENT>` — The environment the list should be generated for. If not specified, the default environment is used
* `--json` — List as json instead of a tree If not specified, the default environment is used



## `pixi list`

List project's packages.

Highlighted packages are explicit dependencies.

**Usage:** `pixi list [OPTIONS] [REGEX]`

###### **Arguments:**

* `<REGEX>` — List only packages matching a regular expression

###### **Options:**

* `--platform <PLATFORM>` — The platform to list packages for. Defaults to the current platform
* `--json` — Whether to output in json format
* `--json-pretty` — Whether to output in pretty json format
* `--sort-by <SORT_BY>` — Sorting strategy

  Default value: `name`

  Possible values: `size`, `name`, `kind`

* `--manifest-path <MANIFEST_PATH>` — The path to `pixi.toml`, `pyproject.toml`, or the project directory
* `-e`, `--environment <ENVIRONMENT>` — The environment to list packages for. Defaults to the default environment
* `--no-lockfile-update` — Don't update lockfile, implies the no-install as well
* `--frozen` — Install the environment as defined in the lockfile, doesn't update lockfile if it isn't up-to-date with the manifest file
* `--locked` — Check if lockfile is up-to-date before installing the environment, aborts when lockfile isn't up-to-date with the manifest file
* `--no-install` — Don't modify the environment, only modify the lock-file
* `--tls-no-verify` — Do not verify the TLS certificate of the server
* `--auth-file <AUTH_FILE>` — Path to the file containing the authentication token
* `--pypi-keyring-provider <PYPI_KEYRING_PROVIDER>` — Specifies if we want to use uv keyring provider

  Possible values: `disabled`, `subprocess`

* `--concurrent-solves <CONCURRENT_SOLVES>` — Max concurrent solves, default is the number of CPUs
* `--concurrent-downloads <CONCURRENT_DOWNLOADS>` — Max concurrent network requests, default is 50
* `--revalidate` — Run the complete environment validation. This will reinstall a broken environment
* `-x`, `--explicit` — Only list packages that are explicitly defined in the project



## `pixi tree`

Show a tree of project dependencies

Dependency names highlighted in green are directly specified in the manifest. Yellow version numbers are conda packages, PyPI version numbers are blue.
    

**Usage:** `pixi tree [OPTIONS] [REGEX]`

###### **Arguments:**

* `<REGEX>` — List only packages matching a regular expression

###### **Options:**

* `-p`, `--platform <PLATFORM>` — The platform to list packages for. Defaults to the current platform
* `--manifest-path <MANIFEST_PATH>` — The path to `pixi.toml`, `pyproject.toml`, or the project directory
* `-e`, `--environment <ENVIRONMENT>` — The environment to list packages for. Defaults to the default environment
* `--no-lockfile-update` — Don't update lockfile, implies the no-install as well
* `--frozen` — Install the environment as defined in the lockfile, doesn't update lockfile if it isn't up-to-date with the manifest file
* `--locked` — Check if lockfile is up-to-date before installing the environment, aborts when lockfile isn't up-to-date with the manifest file
* `--no-install` — Don't modify the environment, only modify the lock-file
* `--tls-no-verify` — Do not verify the TLS certificate of the server
* `--auth-file <AUTH_FILE>` — Path to the file containing the authentication token
* `--pypi-keyring-provider <PYPI_KEYRING_PROVIDER>` — Specifies if we want to use uv keyring provider

  Possible values: `disabled`, `subprocess`

* `--concurrent-solves <CONCURRENT_SOLVES>` — Max concurrent solves, default is the number of CPUs
* `--concurrent-downloads <CONCURRENT_DOWNLOADS>` — Max concurrent network requests, default is 50
* `--revalidate` — Run the complete environment validation. This will reinstall a broken environment
* `-i`, `--invert` — Invert tree and show what depends on given package in the regex argument



## `pixi global`

Subcommand for global package management actions

Install packages on the user level. Example: pixi global install my_package pixi global remove my_package

**Usage:** `pixi global <COMMAND>`

###### **Subcommands:**

* `add` — Adds dependencies to an environment
* `edit` — Edit the global manifest file
* `install` — Installs the defined packages in a globally accessible location and exposes their command line applications.
* `uninstall` — Uninstalls environments from the global environment.
* `remove` — Removes dependencies from an environment
* `list` — Lists all packages previously installed into a globally accessible location via `pixi global install`.
* `sync` — Sync global manifest with installed environments
* `expose` — Interact with the exposure of binaries in the global environment
* `update` — Updates environments in the global environment



### `pixi global add`

Adds dependencies to an environment

Example:
- pixi global add --environment python numpy
- pixi global add --environment my_env pytest pytest-cov --expose pytest=pytest

**Usage:** `pixi global add [OPTIONS] --environment <ENVIRONMENT> <PACKAGES>...`

###### **Arguments:**

* `<PACKAGES>` — Specifies the packages that are to be added to the environment

###### **Options:**

* `-e`, `--environment <ENVIRONMENT>` — Specifies the environment that the dependencies need to be added to
* `--expose <EXPOSE>` — Add one or more mapping which describe which executables are exposed. The syntax is `exposed_name=executable_name`, so for example `python3.10=python`. Alternatively, you can input only an executable_name and `executable_name=executable_name` is assumed
* `--tls-no-verify` — Do not verify the TLS certificate of the server
* `--auth-file <AUTH_FILE>` — Path to the file containing the authentication token
* `--pypi-keyring-provider <PYPI_KEYRING_PROVIDER>` — Specifies if we want to use uv keyring provider

  Possible values: `disabled`, `subprocess`

* `--concurrent-solves <CONCURRENT_SOLVES>` — Max concurrent solves, default is the number of CPUs
* `--concurrent-downloads <CONCURRENT_DOWNLOADS>` — Max concurrent network requests, default is 50



### `pixi global edit`

Edit the global manifest file

Opens your editor to edit the global manifest file.

**Usage:** `pixi global edit [EDITOR]`

###### **Arguments:**

* `<EDITOR>` — The editor to use, defaults to `EDITOR` environment variable or `nano` on Unix and `notepad` on Windows



### `pixi global install`

Installs the defined packages in a globally accessible location and exposes their command line applications.

Example:
- pixi global install starship nushell ripgrep bat
- pixi global install jupyter --with polars
- pixi global install --expose python3.8=python python=3.8
- pixi global install --environment science --expose jupyter --expose ipython jupyter ipython polars

**Usage:** `pixi global install [OPTIONS] <PACKAGES>...`

###### **Arguments:**

* `<PACKAGES>` — Specifies the packages that are to be installed

###### **Options:**

* `-c`, `--channel <CHANNEL>` — The channels to consider as a name or a url. Multiple channels can be specified by using this field multiple times.

   When specifying a channel, it is common that the selected channel also depends on the `conda-forge` channel.

   By default, if no channel is provided, `conda-forge` is used.
* `-p`, `--platform <PLATFORM>`
* `-e`, `--environment <ENVIRONMENT>` — Ensures that all packages will be installed in the same environment
* `--expose <EXPOSE>` — Add one or more mapping which describe which executables are exposed. The syntax is `exposed_name=executable_name`, so for example `python3.10=python`. Alternatively, you can input only an executable_name and `executable_name=executable_name` is assumed
* `--with <WITH>` — Add additional dependencies to the environment. Their executables will not be exposed
* `--tls-no-verify` — Do not verify the TLS certificate of the server
* `--auth-file <AUTH_FILE>` — Path to the file containing the authentication token
* `--pypi-keyring-provider <PYPI_KEYRING_PROVIDER>` — Specifies if we want to use uv keyring provider

  Possible values: `disabled`, `subprocess`

* `--concurrent-solves <CONCURRENT_SOLVES>` — Max concurrent solves, default is the number of CPUs
* `--concurrent-downloads <CONCURRENT_DOWNLOADS>` — Max concurrent network requests, default is 50
* `--force-reinstall` — Specifies that the packages should be reinstalled even if they are already installed



### `pixi global uninstall`

Uninstalls environments from the global environment.

Example:
pixi global uninstall pixi-pack rattler-build

**Usage:** `pixi global uninstall [OPTIONS] <ENVIRONMENT>...`

###### **Arguments:**

* `<ENVIRONMENT>` — Specifies the environments that are to be removed

###### **Options:**

* `--tls-no-verify` — Do not verify the TLS certificate of the server
* `--auth-file <AUTH_FILE>` — Path to the file containing the authentication token
* `--pypi-keyring-provider <PYPI_KEYRING_PROVIDER>` — Specifies if we want to use uv keyring provider

  Possible values: `disabled`, `subprocess`

* `--concurrent-solves <CONCURRENT_SOLVES>` — Max concurrent solves, default is the number of CPUs
* `--concurrent-downloads <CONCURRENT_DOWNLOADS>` — Max concurrent network requests, default is 50



### `pixi global remove`

Removes dependencies from an environment

Use `pixi global uninstall` to remove the whole environment

Example:
- pixi global remove --environment python numpy

**Usage:** `pixi global remove [OPTIONS] <PACKAGES>...`

###### **Arguments:**

* `<PACKAGES>` — Specifies the packages that are to be removed

###### **Options:**

* `-e`, `--environment <ENVIRONMENT>` — Specifies the environment that the dependencies need to be removed from
* `--tls-no-verify` — Do not verify the TLS certificate of the server
* `--auth-file <AUTH_FILE>` — Path to the file containing the authentication token
* `--pypi-keyring-provider <PYPI_KEYRING_PROVIDER>` — Specifies if we want to use uv keyring provider

  Possible values: `disabled`, `subprocess`

* `--concurrent-solves <CONCURRENT_SOLVES>` — Max concurrent solves, default is the number of CPUs
* `--concurrent-downloads <CONCURRENT_DOWNLOADS>` — Max concurrent network requests, default is 50



### `pixi global list`

Lists all packages previously installed into a globally accessible location via `pixi global install`.

All environments:
- Yellow: the binaries that are exposed.
- Green: the packages that are explicit dependencies of the environment.
- Blue: the version of the installed package.
- Cyan: the name of the environment.

Per environment:
- Green: packages that are explicitly installed.

**Usage:** `pixi global list [OPTIONS] [REGEX]`

###### **Arguments:**

* `<REGEX>` — List only packages matching a regular expression. Without regex syntax it acts like a `contains` filter

###### **Options:**

* `--tls-no-verify` — Do not verify the TLS certificate of the server
* `--auth-file <AUTH_FILE>` — Path to the file containing the authentication token
* `--pypi-keyring-provider <PYPI_KEYRING_PROVIDER>` — Specifies if we want to use uv keyring provider

  Possible values: `disabled`, `subprocess`

* `--concurrent-solves <CONCURRENT_SOLVES>` — Max concurrent solves, default is the number of CPUs
* `--concurrent-downloads <CONCURRENT_DOWNLOADS>` — Max concurrent network requests, default is 50
* `-e`, `--environment <ENVIRONMENT>` — The name of the environment to list
* `--sort-by <SORT_BY>` — Sorting strategy for the package table of an environment

  Default value: `name`

  Possible values: `size`, `name`




### `pixi global sync`

Sync global manifest with installed environments

**Usage:** `pixi global sync [OPTIONS]`

###### **Options:**

* `--tls-no-verify` — Do not verify the TLS certificate of the server
* `--auth-file <AUTH_FILE>` — Path to the file containing the authentication token
* `--pypi-keyring-provider <PYPI_KEYRING_PROVIDER>` — Specifies if we want to use uv keyring provider

  Possible values: `disabled`, `subprocess`

* `--concurrent-solves <CONCURRENT_SOLVES>` — Max concurrent solves, default is the number of CPUs
* `--concurrent-downloads <CONCURRENT_DOWNLOADS>` — Max concurrent network requests, default is 50



### `pixi global expose`

Interact with the exposure of binaries in the global environment

`pixi global expose add python310=python3.10 --environment myenv` will expose the `python3.10` executable as `python310` from the environment `myenv`

`pixi global expose remove python310 --environment myenv` will remove the exposed name `python310` from the environment `myenv`

**Usage:** `pixi global expose <COMMAND>`

###### **Subcommands:**

* `add` — Add exposed binaries from an environment to your global environment
* `remove` — Remove exposed binaries from the global environment



### `pixi global expose add`

Add exposed binaries from an environment to your global environment

Example:
- pixi global expose add python310=python3.10 python3=python3 --environment myenv
- pixi global add --environment my_env pytest pytest-cov --expose pytest=pytest

**Usage:** `pixi global expose add [OPTIONS] --environment <ENVIRONMENT> [MAPPINGS]...`

###### **Arguments:**

* `<MAPPINGS>` — Add one or more mapping which describe which executables are exposed. The syntax is `exposed_name=executable_name`, so for example `python3.10=python`. Alternatively, you can input only an executable_name and `executable_name=executable_name` is assumed

###### **Options:**

* `-e`, `--environment <ENVIRONMENT>` — The environment to which the binaries should be exposed
* `--tls-no-verify` — Do not verify the TLS certificate of the server
* `--auth-file <AUTH_FILE>` — Path to the file containing the authentication token
* `--pypi-keyring-provider <PYPI_KEYRING_PROVIDER>` — Specifies if we want to use uv keyring provider

  Possible values: `disabled`, `subprocess`

* `--concurrent-solves <CONCURRENT_SOLVES>` — Max concurrent solves, default is the number of CPUs
* `--concurrent-downloads <CONCURRENT_DOWNLOADS>` — Max concurrent network requests, default is 50



### `pixi global expose remove`

Remove exposed binaries from the global environment

`pixi global expose remove python310 python3 --environment myenv` will remove the exposed names `python310` and `python3` from the environment `myenv`

**Usage:** `pixi global expose remove [OPTIONS] [EXPOSED_NAMES]...`

###### **Arguments:**

* `<EXPOSED_NAMES>` — The exposed names that should be removed

###### **Options:**

* `--tls-no-verify` — Do not verify the TLS certificate of the server
* `--auth-file <AUTH_FILE>` — Path to the file containing the authentication token
* `--pypi-keyring-provider <PYPI_KEYRING_PROVIDER>` — Specifies if we want to use uv keyring provider

  Possible values: `disabled`, `subprocess`

* `--concurrent-solves <CONCURRENT_SOLVES>` — Max concurrent solves, default is the number of CPUs
* `--concurrent-downloads <CONCURRENT_DOWNLOADS>` — Max concurrent network requests, default is 50



### `pixi global update`

Updates environments in the global environment

**Usage:** `pixi global update [OPTIONS] [ENVIRONMENTS]...`

###### **Arguments:**

* `<ENVIRONMENTS>` — Specifies the environments that are to be updated

###### **Options:**

* `--tls-no-verify` — Do not verify the TLS certificate of the server
* `--auth-file <AUTH_FILE>` — Path to the file containing the authentication token
* `--pypi-keyring-provider <PYPI_KEYRING_PROVIDER>` — Specifies if we want to use uv keyring provider

  Possible values: `disabled`, `subprocess`

* `--concurrent-solves <CONCURRENT_SOLVES>` — Max concurrent solves, default is the number of CPUs
* `--concurrent-downloads <CONCURRENT_DOWNLOADS>` — Max concurrent network requests, default is 50



## `pixi auth`

Login to prefix.dev or anaconda.org servers to access private channels

**Usage:** `pixi auth <COMMAND>`

###### **Subcommands:**

* `login` — Store authentication information for a given host
* `logout` — Remove authentication information for a given host



### `pixi auth login`

Store authentication information for a given host

**Usage:** `pixi auth login [OPTIONS] <HOST>`

###### **Arguments:**

* `<HOST>` — The host to authenticate with (e.g. repo.prefix.dev)

###### **Options:**

* `--token <TOKEN>` — The token to use (for authentication with prefix.dev)
* `--username <USERNAME>` — The username to use (for basic HTTP authentication)
* `--password <PASSWORD>` — The password to use (for basic HTTP authentication)
* `--conda-token <CONDA_TOKEN>` — The token to use on anaconda.org / quetz authentication
* `--s3-access-key-id <S3_ACCESS_KEY_ID>` — The S3 access key ID
* `--s3-secret-access-key <S3_SECRET_ACCESS_KEY>` — The S3 secret access key
* `--s3-session-token <S3_SESSION_TOKEN>` — The S3 session token



### `pixi auth logout`

Remove authentication information for a given host

**Usage:** `pixi auth logout <HOST>`

###### **Arguments:**

* `<HOST>` — The host to remove authentication for



## `pixi config`

Configuration management

**Usage:** `pixi config <COMMAND>`

###### **Subcommands:**

* `edit` — Edit the configuration file
* `list` — List configuration values
* `prepend` — Prepend a value to a list configuration key
* `append` — Append a value to a list configuration key
* `set` — Set a configuration value
* `unset` — Unset a configuration value



### `pixi config edit`

Edit the configuration file

**Usage:** `pixi config edit [OPTIONS] [EDITOR]`

###### **Arguments:**

* `<EDITOR>` — The editor to use, defaults to `EDITOR` environment variable or `nano` on Unix and `notepad` on Windows

###### **Options:**

* `-l`, `--local` — Operation on project-local configuration
* `-g`, `--global` — Operation on global configuration
* `-s`, `--system` — Operation on system configuration
* `--manifest-path <MANIFEST_PATH>` — The path to `pixi.toml`, `pyproject.toml`, or the project directory



### `pixi config list`

List configuration values

Example: pixi config list default-channels

**Usage:** `pixi config list [OPTIONS] [KEY]`

###### **Arguments:**

* `<KEY>` — Configuration key to show (all if not provided)

###### **Options:**

* `--json` — Output in JSON format
* `-l`, `--local` — Operation on project-local configuration
* `-g`, `--global` — Operation on global configuration
* `-s`, `--system` — Operation on system configuration
* `--manifest-path <MANIFEST_PATH>` — The path to `pixi.toml`, `pyproject.toml`, or the project directory



### `pixi config prepend`

Prepend a value to a list configuration key

Example: pixi config prepend default-channels bioconda

**Usage:** `pixi config prepend [OPTIONS] <KEY> <VALUE>`

###### **Arguments:**

* `<KEY>` — Configuration key to set
* `<VALUE>` — Configuration value to (pre|ap)pend

###### **Options:**

* `-l`, `--local` — Operation on project-local configuration
* `-g`, `--global` — Operation on global configuration
* `-s`, `--system` — Operation on system configuration
* `--manifest-path <MANIFEST_PATH>` — The path to `pixi.toml`, `pyproject.toml`, or the project directory



### `pixi config append`

Append a value to a list configuration key

Example: pixi config append default-channels bioconda

**Usage:** `pixi config append [OPTIONS] <KEY> <VALUE>`

###### **Arguments:**

* `<KEY>` — Configuration key to set
* `<VALUE>` — Configuration value to (pre|ap)pend

###### **Options:**

* `-l`, `--local` — Operation on project-local configuration
* `-g`, `--global` — Operation on global configuration
* `-s`, `--system` — Operation on system configuration
* `--manifest-path <MANIFEST_PATH>` — The path to `pixi.toml`, `pyproject.toml`, or the project directory



### `pixi config set`

Set a configuration value

Example: pixi config set default-channels '["conda-forge", "bioconda"]'

**Usage:** `pixi config set [OPTIONS] <KEY> [VALUE]`

###### **Arguments:**

* `<KEY>` — Configuration key to set
* `<VALUE>` — Configuration value to set (key will be unset if value not provided)

###### **Options:**

* `-l`, `--local` — Operation on project-local configuration
* `-g`, `--global` — Operation on global configuration
* `-s`, `--system` — Operation on system configuration
* `--manifest-path <MANIFEST_PATH>` — The path to `pixi.toml`, `pyproject.toml`, or the project directory



### `pixi config unset`

Unset a configuration value

Example: pixi config unset default-channels

**Usage:** `pixi config unset [OPTIONS] <KEY>`

###### **Arguments:**

* `<KEY>` — Configuration key to unset

###### **Options:**

* `-l`, `--local` — Operation on project-local configuration
* `-g`, `--global` — Operation on global configuration
* `-s`, `--system` — Operation on system configuration
* `--manifest-path <MANIFEST_PATH>` — The path to `pixi.toml`, `pyproject.toml`, or the project directory



## `pixi info`

Information about the system, project and environments for the current machine

**Usage:** `pixi info [OPTIONS]`

###### **Options:**

* `--extended` — Show cache and environment size
* `--json` — Whether to show the output as JSON or not
* `--manifest-path <MANIFEST_PATH>` — The path to `pixi.toml`, `pyproject.toml`, or the project directory



## `pixi upload`

Upload a conda package

With this command, you can upload a conda package to a channel. Example: pixi upload https://prefix.dev/api/v1/upload/my_channel my_package.conda

Use `pixi auth login` to authenticate with the server.

**Usage:** `pixi upload <HOST> <PACKAGE_FILE>`

###### **Arguments:**

* `<HOST>` — The host + channel to upload to
* `<PACKAGE_FILE>` — The file to upload



## `pixi search`

Search a conda package

Its output will list the latest version of package.

**Usage:** `pixi search [OPTIONS] <PACKAGE>`

###### **Arguments:**

* `<PACKAGE>` — Name of package to search

###### **Options:**

* `-c`, `--channel <CHANNEL>` — The channels to consider as a name or a url. Multiple channels can be specified by using this field multiple times.

   When specifying a channel, it is common that the selected channel also depends on the `conda-forge` channel.

   By default, if no channel is provided, `conda-forge` is used.
* `--manifest-path <MANIFEST_PATH>` — The path to `pixi.toml`, `pyproject.toml`, or the project directory
* `-p`, `--platform <PLATFORM>` — The platform to search for, defaults to current platform

  Default value: `linux-64`
* `-l`, `--limit <LIMIT>` — Limit the number of search results



## `pixi clean`

Clean the parts of your system which are touched by pixi. Defaults to cleaning the environments and task cache. Use the `cache` subcommand to clean the cache

**Usage:** `pixi clean [OPTIONS] [COMMAND]`

###### **Subcommands:**

* `cache` — Clean the cache of your system which are touched by pixi

###### **Options:**

* `--manifest-path <MANIFEST_PATH>` — The path to `pixi.toml`, `pyproject.toml`, or the project directory
* `-e`, `--environment <ENVIRONMENT>` — The environment directory to remove
* `--activation-cache` — Only remove the activation cache



### `pixi clean cache`

Clean the cache of your system which are touched by pixi

**Usage:** `pixi clean cache [OPTIONS]`

###### **Options:**

* `--pypi` — Clean only the pypi related cache
* `--conda` — Clean only the conda related cache
* `--mapping` — Clean only the mapping cache
* `--exec` — Clean only `exec` cache
* `--repodata` — Clean only the repodata cache
* `--tool` — Clean only the build backend tools cache
* `-y`, `--yes` — Answer yes to all questions



## `pixi completion`

Generates a completion script for a shell

**Usage:** `pixi completion --shell <SHELL>`

###### **Options:**

* `-s`, `--shell <SHELL>` — The shell to generate a completion script for

  Possible values:
  - `bash`:
    Bourne Again SHell (bash)
  - `elvish`:
    Elvish shell
  - `fish`:
    Friendly Interactive SHell (fish)
  - `nushell`:
    Nushell
  - `powershell`:
    PowerShell
  - `zsh`:
    Z SHell (zsh)




## `pixi build`

Workspace configuration

**Usage:** `pixi build [OPTIONS]`

###### **Options:**

* `--manifest-path <MANIFEST_PATH>` — The path to `pixi.toml`, `pyproject.toml`, or the project directory
* `--tls-no-verify` — Do not verify the TLS certificate of the server
* `--auth-file <AUTH_FILE>` — Path to the file containing the authentication token
* `--pypi-keyring-provider <PYPI_KEYRING_PROVIDER>` — Specifies if we want to use uv keyring provider

  Possible values: `disabled`, `subprocess`

* `--concurrent-solves <CONCURRENT_SOLVES>` — Max concurrent solves, default is the number of CPUs
* `--concurrent-downloads <CONCURRENT_DOWNLOADS>` — Max concurrent network requests, default is 50
* `-t`, `--target-platform <TARGET_PLATFORM>` — The target platform to build for (defaults to the current platform)

  Default value: `linux-64`
* `-o`, `--output-dir <OUTPUT_DIR>` — The output directory to place the build artifacts

  Default value: `.`



<|MERGE_RESOLUTION|>--- conflicted
+++ resolved
@@ -5,7 +5,7 @@
 ## `pixi`
 
 
-Pixi [version 0.41.3] - Developer Workflow and Environment Management for Multi-Platform, Language-Agnostic Projects.
+Pixi [version 0.41.4] - Developer Workflow and Environment Management for Multi-Platform, Language-Agnostic Projects.
 
 Pixi is a versatile developer workflow tool designed to streamline the management of your project's dependencies, tasks, and environments.
 Built on top of the Conda ecosystem, Pixi offers seamless integration with the PyPI ecosystem.
@@ -169,267 +169,8 @@
 will be added to the `tool.pixi.pypi-dependencies` table instead as native
 arrays have no support for platform-specific or editable dependencies.
 
-<<<<<<< HEAD
 These dependencies will then be read by pixi as if they had been added to
 the pixi `pypi-dependencies` tables of the default or of a named feature.
-=======
-These dependencies will be read by pixi as if they had been added to the pixi `pypi-dependencies` tables of the default or a named feature.
-
-##### Arguments
-
-1. `[SPECS]`: The package(s) to add, space separated. The version constraint is optional.
-
-##### Options
-
-- `--manifest-path <MANIFEST_PATH>`: the path to [manifest file](pixi_manifest.md), by default it searches for one in the parent directories.
-- `--host`: Specifies a host dependency, important for building a package.
-- `--build`: Specifies a build dependency, important for building a package.
-- `--pypi`: Specifies a PyPI dependency, not a conda package.
-  Parses dependencies as [PEP508](https://peps.python.org/pep-0508/) requirements, supporting extras and versions.
-  See [configuration](pixi_manifest.md) for details.
-- `--git`: Specifies a git dependency, the package will be installed from the git repository.
-  The `--git` flag can be used with the following options:
-  - `--branch <BRANCH>`: The branch to use when installing the package.
-  - `--tag <TAG>`: The tag to use when installing the package.
-  - `--rev <REV>`: The revision to use when installing the package.
-  - `--subdir <SUBDIR>`: The subdirectory to use when installing the package.
-- `--no-install`: Don't install the package to the environment, only add the package to the lock-file.
-- `--no-lockfile-update`: Don't update the lock-file, implies the `--no-install` flag.
-- `--platform <PLATFORM> (-p)`: The platform for which the dependency should be added. (Allowed to be used more than once)
-- `--feature <FEATURE> (-f)`: The feature for which the dependency should be added.
-- `--editable`: Specifies an editable dependency; only used in combination with `--pypi`.
-- `--concurrent-downloads`: The number of concurrent downloads to use when installing packages. Defaults to 50.
-- `--concurrent-solves`: The number of concurrent solves to use when installing packages. Defaults to the number of cpu threads.
-
-```shell
-pixi add numpy # (1)!
-pixi add numpy pandas "pytorch>=1.8" # (2)!
-pixi add "numpy>=1.22,<1.24" # (3)!
-pixi add --manifest-path ~/myproject/pixi.toml numpy # (4)!
-pixi add --host "python>=3.9.0" # (5)!
-pixi add --build cmake # (6)!
-pixi add --platform osx-64 clang # (7)!
-pixi add --no-install numpy # (8)!
-pixi add --no-lockfile-update numpy # (9)!
-pixi add --feature featurex numpy # (10)!
-pixi add --git https://github.com/wolfv/pixi-build-examples boost-check # (11)!
-pixi add --git https://github.com/wolfv/pixi-build-examples --branch main --subdir boost-check boost-check # (12)!
-pixi add --git https://github.com/wolfv/pixi-build-examples --tag v0.1.0 boost-check # (13)!
-pixi add --git https://github.com/wolfv/pixi-build-examples --rev e50d4a1 boost-check # (14)!
-
-# Add a pypi dependency
-pixi add --pypi requests[security] # (15)!
-pixi add --pypi Django==5.1rc1 # (16)!
-pixi add --pypi "boltons>=24.0.0" --feature lint # (17)!
-pixi add --pypi "boltons @ https://files.pythonhosted.org/packages/46/35/e50d4a115f93e2a3fbf52438435bb2efcf14c11d4fcd6bdcd77a6fc399c9/boltons-24.0.0-py3-none-any.whl" # (18)!
-pixi add --pypi "exchangelib @ git+https://github.com/ecederstrand/exchangelib" # (19)!
-pixi add --pypi "project @ file:///absolute/path/to/project" # (20)!
-pixi add --pypi "project@file:///absolute/path/to/project" --editable # (21)!
-pixi add --git https://github.com/mahmoud/boltons.git boltons --pypi # (22)!
-pixi add --git https://github.com/mahmoud/boltons.git boltons --branch main --pypi # (23)!
-pixi add --git https://github.com/mahmoud/boltons.git boltons --rev e50d4a1 --pypi # (24)!
-pixi add --git https://github.com/mahmoud/boltons.git boltons --tag v0.1.0 --pypi # (25)!
-pixi add --git https://github.com/mahmoud/boltons.git boltons --tag v0.1.0 --pypi --subdir boltons # (26)!
-```
-
-1. This will add the `numpy` package to the project with the latest available for the solved environment.
-2. This will add multiple packages to the project solving them all together.
-3. This will add the `numpy` package with the version constraint.
-4. This will add the `numpy` package to the project of the manifest file at the given path.
-5. This will add the `python` package as a host dependency. There is currently no different behavior for host dependencies.
-6. This will add the `cmake` package as a build dependency. There is currently no different behavior for build dependencies.
-7. This will add the `clang` package only for the `osx-64` platform.
-8. This will add the `numpy` package to the manifest and lockfile, without installing it in an environment.
-9. This will add the `numpy` package to the manifest without updating the lockfile or installing it in the environment.
-10. This will add the `numpy` package in the feature `featurex`.
-11. This will add the `boost-check` source package to the dependencies from the git repository.
-12. This will add the `boost-check` source package to the dependencies from the git repository using `main` branch and the `boost-check` folder in the repository.
-13. This will add the `boost-check` source package to the dependencies from the git repository using `v0.1.0` tag.
-14. This will add the `boost-check` source package to the dependencies from the git repository using `e50d4a1` revision.
-15. This will add the `requests` package as `pypi` dependency with the `security` extra.
-16. This will add the `pre-release` version of `Django` to the project as a `pypi` dependency.
-17. This will add the `boltons` package in the feature `lint` as `pypi` dependency.
-18. This will add the `boltons` package with the given `url` as `pypi` dependency.
-19. This will add the `exchangelib` package with the given `git` url as `pypi` dependency.
-20. This will add the `project` package with the given `file` url as `pypi` dependency.
-21. This will add the `project` package with the given `file` url as an `editable` package as `pypi` dependency.
-22. This will add the `boltons` package with the given `git` url as `pypi` dependency.
-23. This will add the `boltons` package with the given `git` url and `main` branch as `pypi` dependency.
-24. This will add the `boltons` package with the given `git` url and `e50d4a1` revision as `pypi` dependency.
-25. This will add the `boltons` package with the given `git` url and `v0.1.0` tag as `pypi` dependency.
-26. This will add the `boltons` package with the given `git` url, `v0.1.0` tag and the `boltons` folder in the repository as `pypi` dependency.
-
-!!! tip
-    If you want to use a non default pinning strategy, you can set it using [pixi's configuration](./pixi_configuration.md#pinning-strategy).
-    ```
-    pixi config set pinning-strategy no-pin --global
-    ```
-    The default is `semver` which will pin the dependencies to the latest major version or minor for `v0` versions.
-    !!! note
-        There is an exception to this rule when you add a package we defined as non `semver`, then we'll use the `minor` strategy.
-        These are the packages we defined as non `semver`:
-        Python, Rust, Julia, GCC, GXX, GFortran, NodeJS, Deno, R, R-Base, Perl
-
-
-## `install`
-
-Installs an environment based on the [manifest file](pixi_manifest.md).
-If there is no `pixi.lock` file or it is not up-to-date with the [manifest file](pixi_manifest.md), it will (re-)generate the lock file.
-
-`pixi install` only installs one environment at a time, if you have multiple environments you can select the right one with the `--environment` flag.
-If you don't provide an environment, the `default` environment will be installed.
-
-Running `pixi install` is not required before running other commands.
-As all commands interacting with the environment will first run the `install` command if the environment is not ready, to make sure you always run in a correct state.
-E.g. `pixi run`, `pixi shell`, `pixi shell-hook`, `pixi add`, `pixi remove` to name a few.
-
-##### Options
-- `--manifest-path <MANIFEST_PATH>`: the path to [manifest file](pixi_manifest.md), by default it searches for one in the parent directories.
-- `--frozen`: install the environment as defined in the lock file, doesn't update `pixi.lock` if it isn't up-to-date with [manifest file](pixi_manifest.md). It can also be controlled by the `PIXI_FROZEN` environment variable (example: `PIXI_FROZEN=true`).
-- `--locked`: only install if the `pixi.lock` is up-to-date with the [manifest file](pixi_manifest.md)[^1]. It can also be controlled by the `PIXI_LOCKED` environment variable (example: `PIXI_LOCKED=true`). Conflicts with `--frozen`.
-- `--environment <ENVIRONMENT> (-e)`: The environment to install, if none are provided the default environment will be used.
-- `--concurrent-downloads`: The number of concurrent downloads to use when installing packages. Defaults to 50.
-- `--concurrent-solves`: The number of concurrent solves to use when installing packages. Defaults to the number of cpu threads.
-
-```shell
-pixi install
-pixi install --manifest-path ~/myproject/pixi.toml
-pixi install --frozen
-pixi install --locked
-pixi install --environment lint
-pixi install -e lint
-```
-
-## `update`
-
-The `update` command checks if there are newer versions of the dependencies and updates the `pixi.lock` file and environments accordingly.
-It will only update the lock file if the dependencies in the [manifest file](pixi_manifest.md) are still compatible with the new versions.
-
-##### Arguments
-
-1. `[PACKAGES]...` The packages to update, space separated. If no packages are provided, all packages will be updated.
-
-##### Options
-- `--manifest-path <MANIFEST_PATH>`: the path to [manifest file](pixi_manifest.md), by default it searches for one in the parent directories.
-- `--environment <ENVIRONMENT> (-e)`: The environment to install, if none are provided all the environments are updated.
-- `--platform <PLATFORM> (-p)`: The platform for which the dependencies should be updated.
-- `--dry-run (-n)`: Only show the changes that would be made, without actually updating the lock file or environment.
-- `--no-install`: Don't install the (solve) environment needed for solving pypi-dependencies.
-- `--json`: Output the changes in json format.
-- `--concurrent-downloads`: The number of concurrent downloads to use when installing packages. Defaults to 50.
-- `--concurrent-solves`: The number of concurrent solves to use when installing packages. Defaults to the number of cpu threads.
-
-```shell
-pixi update numpy
-pixi update numpy pandas
-pixi update --manifest-path ~/myproject/pixi.toml numpy
-pixi update --environment lint python
-pixi update -e lint -e schema -e docs pre-commit
-pixi update --platform osx-arm64 mlx
-pixi update -p linux-64 -p osx-64 numpy
-pixi update --dry-run
-pixi update --no-install boto3
-```
-
-## `upgrade`
-
-The `upgrade` command checks if there are newer versions of the dependencies and upgrades them in the [manifest file](pixi_manifest.md).
-`update` updates dependencies in the lock file while still fulfilling the version requirements set in the manifest.
-`upgrade` loosens the requirements for the given packages, updates the lock file and the adapts the manifest accordingly.
-
-##### Arguments
-
-1. `[PACKAGES]...` The packages to upgrade, space separated. If no packages are provided, all packages will be upgraded.
-
-##### Options
-- `--manifest-path <MANIFEST_PATH>`: the path to [manifest file](pixi_manifest.md), by default it searches for one in the parent directories.
-- `--feature <FEATURE> (-e)`: The feature to upgrade, if none are provided the default feature will be used.
-- `--no-install`: Don't install the (solve) environment needed for solving pypi-dependencies.
-- `--json`: Output the changes in json format.
-- `--dry-run (-n)`: Only show the changes that would be made, without actually updating the manifest, lock file, or environment.
-- `--concurrent-downloads`: The number of concurrent downloads to use when installing packages. Defaults to 50.
-- `--concurrent-solves`: The number of concurrent solves to use when installing packages. Defaults to the number of cpu threads.
-
-```shell
-pixi upgrade
-pixi upgrade numpy
-pixi upgrade numpy pandas
-pixi upgrade --manifest-path ~/myproject/pixi.toml numpy
-pixi upgrade --feature lint python
-pixi upgrade --json
-pixi upgrade --dry-run
-```
-
-!!! note
-    The `pixi upgrade` command will only update `version`s, except when you specify the exact package name (`pixi upgrade numpy`).
-
-    Then it will remove all fields, apart from:
-
-    - `build` field containing a wildcard `*`
-    - `channel`
-    - `file_name`
-    - `url`
-    - `subdir`.
-
-## `lock`
-
-The `lock` command updates the `pixi.lock` file without modifying the environment.
-It ensures the lockfile is accurate by performing minimal tasks, such as solving the environment only if the lockfile is outdated or installing the necessary dependencies to resolve the lockfile for PyPI dependencies.
-
-The output is similar to the `update` command, displaying the changes made to the lockfile.
-
-##### Options
-
-- `--manifest-path <MANIFEST_PATH>`: the path to [manifest file](pixi_manifest.md), by default it searches for one in the parent directories.
-- `--json` Output the changes in json format.
-
-```shell
-pixi lock
-pixi lock --manifest-path ~/myproject/pixi.toml
-pixi lock --json
-```
-
-## `run`
-
-The `run` commands first checks if the environment is ready to use.
-When you didn't run `pixi install` the run command will do that for you.
-The custom tasks defined in the [manifest file](pixi_manifest.md) are also available through the run command.
-
-You cannot run `pixi run source setup.bash` as `source` is not available in the `deno_task_shell` commandos and not an executable.
-
-##### Arguments
-
-1. `[TASK]...` The task you want to run in the projects environment, this can also be a normal command. And all arguments after the task will be passed to the task.
-
-##### Options
-
-- `--manifest-path <MANIFEST_PATH>`: the path to [manifest file](pixi_manifest.md), by default it searches for one in the parent directories.
-- `--frozen`: install the environment as defined in the lock file, doesn't update `pixi.lock` if it isn't up-to-date with [manifest file](pixi_manifest.md). It can also be controlled by the `PIXI_FROZEN` environment variable (example: `PIXI_FROZEN=true`).
-- `--locked`: only install if the `pixi.lock` is up-to-date with the [manifest file](pixi_manifest.md)[^1]. It can also be controlled by the `PIXI_LOCKED` environment variable (example: `PIXI_LOCKED=true`). Conflicts with `--frozen`.
-- `--environment <ENVIRONMENT> (-e)`: The environment to run the task in, if none are provided the default environment will be used or a selector will be given to select the right environment.
-- `--clean-env`: Run the task in a clean environment, this will remove all environment variables of the shell environment except for the ones pixi sets. THIS DOESN't WORK ON `Windows`.
-- `--force-activate`: (default, except in _experimental_ mode) Force the activation of the environment, even if the environment is already activated.
-- `--revalidate`: Revalidate the full environment, instead of checking the lock file hash. [more info](../features/environment.md#environment-installation-metadata)
-- `--concurrent-downloads`: The number of concurrent downloads to use when installing packages. Defaults to 50.
-- `--concurrent-solves`: The number of concurrent solves to use when installing packages. Defaults to the number of cpu threads.
-- `--skip-deps`: Skip the dependencies of the task, which where defined in the `depends-on` field of the task.
-- `--dry-run (-n)`: Run the task in dry-run mode (only print the command that would run)
-
-```shell
-pixi run python
-pixi run cowpy "Hey pixi user"
-pixi run --manifest-path ~/myproject/pixi.toml python
-pixi run --frozen python
-pixi run --locked python
-# If you have specified a custom task in the pixi.toml you can run it with run as well
-pixi run build
-# Extra arguments will be passed to the tasks command.
-pixi run task argument1 argument2
-# Skip dependencies of the task
-pixi run --skip-deps task
-# Run in dry-run mode to see the commands that would be run
-pixi run --dry-run task
->>>>>>> 478a540e
 
 The versions will be automatically added with a pinning strategy based on
 semver or the pinning strategy set in the config. There is a list of
