[workspace]
channels = [
  "https://prefix.dev/pixi-build-backends",
  "https://prefix.dev/conda-forge",
]
platforms = ["osx-arm64", "osx-64", "linux-64", "win-64"]
preview = ["pixi-build"]

# --8<-- [start:dependencies]
[dependencies]
python_bindings = { path = "packages/python_bindings" }
rich_example = { path = "." }
# --8<-- [end:dependencies]

# --8<-- [start:environments]
[feature.py311.dependencies]
python = "3.11.*"

[feature.py312.dependencies]
python = "3.12.*"

[environments]
py311 = ["py311"]
py312 = ["py312"]
# --8<-- [end:environments]


# --8<-- [start:variants]
[workspace.build-variants]
python = ["3.11.*", "3.12.*"]
# --8<-- [end:variants]


[tasks]
start = "rich-example-main"

[package]
name = "rich_example"
version = "0.1.0"

[package.build]
<<<<<<< HEAD
backend = { name = "pixi-build-python", version = "0.1.0" }
channels = [
  "https://prefix.dev/pixi-build-backends",
  "https://prefix.dev/conda-forge",
]
=======
backend = { name = "pixi-build-python", version = "*" }
>>>>>>> 2db48c2f

[package.host-dependencies]
hatchling = "==1.26.3"

[package.run-dependencies]
rich = ">=13.9.4,<14"<|MERGE_RESOLUTION|>--- conflicted
+++ resolved
@@ -39,15 +39,7 @@
 version = "0.1.0"
 
 [package.build]
-<<<<<<< HEAD
-backend = { name = "pixi-build-python", version = "0.1.0" }
-channels = [
-  "https://prefix.dev/pixi-build-backends",
-  "https://prefix.dev/conda-forge",
-]
-=======
-backend = { name = "pixi-build-python", version = "*" }
->>>>>>> 2db48c2f
+backend = { name = "pixi-build-python", version = "~=0.1.0" }
 
 [package.host-dependencies]
 hatchling = "==1.26.3"
