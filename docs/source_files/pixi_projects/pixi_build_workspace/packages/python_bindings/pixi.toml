--- conflicted
+++ resolved
@@ -17,15 +17,7 @@
 version = "0.1.0"
 
 [package.build]
-<<<<<<< HEAD
-backend = { name = "pixi-build-cmake", version = "0.1.0" } # (5)!
-channels = [
-  "https://prefix.dev/pixi-build-backends",
-  "https://prefix.dev/conda-forge",
-]
-=======
-backend = { name = "pixi-build-cmake", version = "*" } # (5)!
->>>>>>> 2db48c2f
+backend = { name = "pixi-build-cmake", version = "~=0.1.0" } # (5)!
 
 [package.host-dependencies]
 cmake = "3.20.*"   # (8)!
