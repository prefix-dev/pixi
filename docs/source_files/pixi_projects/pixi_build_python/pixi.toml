--- conflicted
+++ resolved
@@ -17,15 +17,7 @@
 version = "0.1.0"
 
 [package.build] # (5)!
-<<<<<<< HEAD
-backend = { name = "pixi-build-python", version = "0.1.0" }
-channels = [
-  "https://prefix.dev/pixi-build-backends",
-  "https://prefix.dev/conda-forge",
-]
-=======
-backend = { name = "pixi-build-python", version = "*" }
->>>>>>> 2db48c2f
+backend = { name = "pixi-build-python", version = "~=0.1.0" }
 
 [package.host-dependencies] # (6)!
 hatchling = "==1.26.3"
