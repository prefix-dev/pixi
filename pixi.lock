version: 5
environments:
  default:
    channels:
    - url: https://fast.prefix.dev/conda-forge/
    packages:
      linux-64:
      - conda: https://conda.anaconda.org/conda-forge/linux-64/_libgcc_mutex-0.1-conda_forge.tar.bz2
      - conda: https://conda.anaconda.org/conda-forge/linux-64/_openmp_mutex-4.5-2_gnu.tar.bz2
      - conda: https://conda.anaconda.org/conda-forge/noarch/_sysroot_linux-64_curr_repodata_hack-3-h69a702a_16.conda
      - conda: https://conda.anaconda.org/conda-forge/noarch/annotated-types-0.7.0-pyhd8ed1ab_0.conda
      - conda: https://conda.anaconda.org/conda-forge/noarch/attrs-24.2.0-pyh71513ae_0.conda
      - conda: https://conda.anaconda.org/conda-forge/linux-64/binutils-2.40-h4852527_7.conda
      - conda: https://conda.anaconda.org/conda-forge/linux-64/binutils_impl_linux-64-2.40-ha1999f0_7.conda
      - conda: https://conda.anaconda.org/conda-forge/linux-64/binutils_linux-64-2.40-hb3c18ed_1.conda
      - conda: https://conda.anaconda.org/conda-forge/linux-64/brotli-python-1.1.0-py312h30efb56_1.conda
      - conda: https://conda.anaconda.org/conda-forge/linux-64/bzip2-1.0.8-h4bc722e_7.conda
      - conda: https://conda.anaconda.org/conda-forge/linux-64/c-ares-1.33.1-heb4867d_0.conda
      - conda: https://conda.anaconda.org/conda-forge/linux-64/c-compiler-1.7.0-hd590300_1.conda
      - conda: https://conda.anaconda.org/conda-forge/linux-64/ca-certificates-2024.8.30-hbcca054_0.conda
      - conda: https://conda.anaconda.org/conda-forge/noarch/certifi-2024.7.4-pyhd8ed1ab_0.conda
      - conda: https://conda.anaconda.org/conda-forge/noarch/cffconvert-2.0.0-pyhd8ed1ab_0.tar.bz2
      - conda: https://conda.anaconda.org/conda-forge/linux-64/cffi-1.17.0-py312h06ac9bb_1.conda
      - conda: https://conda.anaconda.org/conda-forge/noarch/charset-normalizer-3.3.2-pyhd8ed1ab_0.conda
      - conda: https://conda.anaconda.org/conda-forge/linux-64/clang-18-18.1.8-default_hf981a13_3.conda
      - conda: https://conda.anaconda.org/conda-forge/linux-64/clang-18.1.8-default_h9e3a008_3.conda
      - conda: https://conda.anaconda.org/conda-forge/noarch/cli-ui-0.17.2-pyhd8ed1ab_0.tar.bz2
      - conda: https://conda.anaconda.org/conda-forge/noarch/click-8.1.7-unix_pyh707e725_0.conda
      - conda: https://conda.anaconda.org/conda-forge/noarch/colorama-0.4.6-pyhd8ed1ab_0.tar.bz2
      - conda: https://conda.anaconda.org/conda-forge/linux-64/compilers-1.7.0-ha770c72_1.conda
      - conda: https://conda.anaconda.org/conda-forge/noarch/contextlib2-21.6.0-pyhd8ed1ab_0.tar.bz2
      - conda: https://conda.anaconda.org/conda-forge/linux-64/cxx-compiler-1.7.0-h00ab1b0_1.conda
      - conda: https://conda.anaconda.org/conda-forge/noarch/docopt-0.6.2-py_1.tar.bz2
      - conda: https://conda.anaconda.org/conda-forge/noarch/exceptiongroup-1.2.2-pyhd8ed1ab_0.conda
      - conda: https://conda.anaconda.org/conda-forge/noarch/execnet-2.1.1-pyhd8ed1ab_0.conda
      - conda: https://conda.anaconda.org/conda-forge/noarch/filelock-3.16.0-pyhd8ed1ab_0.conda
      - conda: https://conda.anaconda.org/conda-forge/linux-64/fortran-compiler-1.7.0-heb67821_1.conda
      - conda: https://conda.anaconda.org/conda-forge/linux-64/gcc-12.4.0-h236703b_1.conda
      - conda: https://conda.anaconda.org/conda-forge/linux-64/gcc_impl_linux-64-12.4.0-hb2e57f8_1.conda
      - conda: https://conda.anaconda.org/conda-forge/linux-64/gcc_linux-64-12.4.0-h6b7512a_1.conda
      - conda: https://conda.anaconda.org/conda-forge/linux-64/gfortran-12.4.0-h236703b_1.conda
      - conda: https://conda.anaconda.org/conda-forge/linux-64/gfortran_impl_linux-64-12.4.0-hc568b83_1.conda
      - conda: https://conda.anaconda.org/conda-forge/linux-64/gfortran_linux-64-12.4.0-hd748a6a_1.conda
      - conda: https://conda.anaconda.org/conda-forge/linux-64/git-2.46.0-pl5321hb5640b7_0.conda
      - conda: https://conda.anaconda.org/conda-forge/linux-64/gxx-12.4.0-h236703b_1.conda
      - conda: https://conda.anaconda.org/conda-forge/linux-64/gxx_impl_linux-64-12.4.0-h613a52c_1.conda
      - conda: https://conda.anaconda.org/conda-forge/linux-64/gxx_linux-64-12.4.0-h8489865_1.conda
      - conda: https://conda.anaconda.org/conda-forge/noarch/h2-4.1.0-pyhd8ed1ab_0.tar.bz2
      - conda: https://conda.anaconda.org/conda-forge/noarch/hpack-4.0.0-pyh9f0ad1d_0.tar.bz2
      - conda: https://conda.anaconda.org/conda-forge/noarch/hyperframe-6.0.1-pyhd8ed1ab_0.tar.bz2
      - conda: https://conda.anaconda.org/conda-forge/linux-64/icu-75.1-he02047a_0.conda
      - conda: https://conda.anaconda.org/conda-forge/noarch/idna-3.8-pyhd8ed1ab_0.conda
      - conda: https://conda.anaconda.org/conda-forge/noarch/importlib-metadata-8.4.0-pyha770c72_0.conda
      - conda: https://conda.anaconda.org/conda-forge/noarch/iniconfig-2.0.0-pyhd8ed1ab_0.conda
      - conda: https://conda.anaconda.org/conda-forge/noarch/jsonschema-3.2.0-pyhd8ed1ab_3.tar.bz2
      - conda: https://conda.anaconda.org/conda-forge/noarch/kernel-headers_linux-64-3.10.0-h4a8ded7_16.conda
      - conda: https://conda.anaconda.org/conda-forge/linux-64/keyutils-1.6.1-h166bdaf_0.tar.bz2
      - conda: https://conda.anaconda.org/conda-forge/linux-64/krb5-1.21.3-h659f571_0.conda
      - conda: https://conda.anaconda.org/conda-forge/linux-64/ld_impl_linux-64-2.40-hf3520f5_7.conda
      - conda: https://conda.anaconda.org/conda-forge/linux-64/libclang-cpp18.1-18.1.8-default_hf981a13_3.conda
      - conda: https://conda.anaconda.org/conda-forge/linux-64/libcurl-8.9.1-hdb1bdb2_0.conda
      - conda: https://conda.anaconda.org/conda-forge/linux-64/libedit-3.1.20191231-he28a2e2_2.tar.bz2
      - conda: https://conda.anaconda.org/conda-forge/linux-64/libev-4.33-hd590300_2.conda
      - conda: https://conda.anaconda.org/conda-forge/linux-64/libexpat-2.6.2-h59595ed_0.conda
      - conda: https://conda.anaconda.org/conda-forge/linux-64/libffi-3.4.2-h7f98852_5.tar.bz2
      - conda: https://conda.anaconda.org/conda-forge/linux-64/libgcc-14.1.0-h77fa898_1.conda
      - conda: https://conda.anaconda.org/conda-forge/noarch/libgcc-devel_linux-64-12.4.0-ha4f9413_101.conda
      - conda: https://conda.anaconda.org/conda-forge/linux-64/libgcc-ng-14.1.0-h69a702a_1.conda
      - conda: https://conda.anaconda.org/conda-forge/linux-64/libgfortran5-14.1.0-hc5f4f2c_1.conda
      - conda: https://conda.anaconda.org/conda-forge/linux-64/libgomp-14.1.0-h77fa898_1.conda
      - conda: https://conda.anaconda.org/conda-forge/linux-64/libhwloc-2.11.1-default_hecaa2ac_1000.conda
      - conda: https://conda.anaconda.org/conda-forge/linux-64/libiconv-1.17-hd590300_2.conda
      - conda: https://conda.anaconda.org/conda-forge/linux-64/libllvm18-18.1.8-h8b73ec9_2.conda
      - conda: https://conda.anaconda.org/conda-forge/linux-64/libnghttp2-1.58.0-h47da74e_1.conda
      - conda: https://conda.anaconda.org/conda-forge/linux-64/libnsl-2.0.1-hd590300_0.conda
      - conda: https://conda.anaconda.org/conda-forge/linux-64/libsanitizer-12.4.0-h46f95d5_1.conda
      - conda: https://conda.anaconda.org/conda-forge/linux-64/libsqlite-3.46.0-hde9e2c9_0.conda
      - conda: https://conda.anaconda.org/conda-forge/linux-64/libssh2-1.11.0-h0841786_0.conda
      - conda: https://conda.anaconda.org/conda-forge/linux-64/libstdcxx-14.1.0-hc0a3c3a_1.conda
      - conda: https://conda.anaconda.org/conda-forge/noarch/libstdcxx-devel_linux-64-12.4.0-ha4f9413_101.conda
      - conda: https://conda.anaconda.org/conda-forge/linux-64/libstdcxx-ng-14.1.0-h4852527_1.conda
      - conda: https://conda.anaconda.org/conda-forge/linux-64/libuuid-2.38.1-h0b41bf4_0.conda
      - conda: https://conda.anaconda.org/conda-forge/linux-64/libxcrypt-4.4.36-hd590300_1.conda
      - conda: https://conda.anaconda.org/conda-forge/linux-64/libxml2-2.12.7-he7c6b58_4.conda
      - conda: https://conda.anaconda.org/conda-forge/linux-64/libzlib-1.3.1-h4ab18f5_1.conda
      - conda: https://conda.anaconda.org/conda-forge/linux-64/make-4.4.1-hb9d3cd8_0.conda
      - conda: https://conda.anaconda.org/conda-forge/noarch/markdown-it-py-3.0.0-pyhd8ed1ab_0.conda
      - conda: https://conda.anaconda.org/conda-forge/noarch/mdurl-0.1.2-pyhd8ed1ab_0.conda
      - conda: https://conda.anaconda.org/conda-forge/linux-64/mimalloc-2.1.7-hac33072_0.conda
      - conda: https://conda.anaconda.org/conda-forge/linux-64/mold-2.33.0-h3b4bb38_0.conda
      - conda: https://conda.anaconda.org/conda-forge/linux-64/mypy-1.11.2-py312h66e93f0_0.conda
      - conda: https://conda.anaconda.org/conda-forge/noarch/mypy_extensions-1.0.0-pyha770c72_0.conda
      - conda: https://conda.anaconda.org/conda-forge/linux-64/ncurses-6.5-he02047a_1.conda
      - conda: https://conda.anaconda.org/conda-forge/linux-64/openssl-3.3.1-hb9d3cd8_3.conda
      - conda: https://conda.anaconda.org/conda-forge/noarch/packaging-24.1-pyhd8ed1ab_0.conda
      - conda: https://conda.anaconda.org/conda-forge/linux-64/pcre2-10.44-hba22ea6_2.conda
      - conda: https://conda.anaconda.org/conda-forge/linux-64/perl-5.32.1-7_hd590300_perl5.conda
      - conda: https://conda.anaconda.org/conda-forge/linux-64/pkg-config-0.29.2-h4bc722e_1009.conda
      - conda: https://conda.anaconda.org/conda-forge/noarch/pluggy-1.5.0-pyhd8ed1ab_0.conda
      - conda: https://conda.anaconda.org/conda-forge/linux-64/psutil-6.0.0-py312h66e93f0_1.conda
      - conda: https://conda.anaconda.org/conda-forge/noarch/pycparser-2.22-pyhd8ed1ab_0.conda
      - conda: https://conda.anaconda.org/conda-forge/noarch/pydantic-2.6.4-pyhd8ed1ab_0.conda
      - conda: https://conda.anaconda.org/conda-forge/linux-64/pydantic-core-2.16.3-py312h4b3b743_0.conda
      - conda: https://conda.anaconda.org/conda-forge/noarch/pygments-2.18.0-pyhd8ed1ab_0.conda
      - conda: https://conda.anaconda.org/conda-forge/noarch/pykwalify-1.8.0-pyhd8ed1ab_0.conda
      - conda: https://conda.anaconda.org/conda-forge/linux-64/pyrsistent-0.20.0-py312h98912ed_0.conda
      - conda: https://conda.anaconda.org/conda-forge/noarch/pysocks-1.7.1-pyha2e5f31_6.tar.bz2
      - conda: https://conda.anaconda.org/conda-forge/noarch/pytest-8.3.2-pyhd8ed1ab_0.conda
      - conda: https://conda.anaconda.org/conda-forge/noarch/pytest-rerunfailures-14.0-pyhd8ed1ab_0.conda
      - conda: https://conda.anaconda.org/conda-forge/noarch/pytest-xdist-3.6.1-pyhd8ed1ab_0.conda
      - conda: https://conda.anaconda.org/conda-forge/linux-64/python-3.12.3-hab00c5b_0_cpython.conda
      - conda: https://conda.anaconda.org/conda-forge/noarch/python-dateutil-2.9.0-pyhd8ed1ab_0.conda
      - conda: https://conda.anaconda.org/conda-forge/linux-64/python_abi-3.12-5_cp312.conda
      - conda: https://conda.anaconda.org/conda-forge/linux-64/pyyaml-6.0.2-py312h41a817b_0.conda
      - conda: https://conda.anaconda.org/conda-forge/linux-64/readline-8.2-h8228510_1.conda
      - conda: https://conda.anaconda.org/conda-forge/noarch/requests-2.32.3-pyhd8ed1ab_0.conda
      - conda: https://conda.anaconda.org/conda-forge/noarch/rich-13.7.1-pyhd8ed1ab_0.conda
      - conda: https://conda.anaconda.org/conda-forge/linux-64/ruamel.yaml-0.18.6-py312h98912ed_0.conda
      - conda: https://conda.anaconda.org/conda-forge/linux-64/ruamel.yaml.clib-0.2.8-py312h98912ed_0.conda
<<<<<<< HEAD
      - conda: https://conda.anaconda.org/conda-forge/linux-64/rust-1.80.1-h0a17960_0.conda
      - conda: https://conda.anaconda.org/conda-forge/noarch/rust-std-x86_64-unknown-linux-gnu-1.80.1-h2c6d0dc_0.conda
=======
      - conda: https://conda.anaconda.org/conda-forge/linux-64/rust-1.81.0-h1a8d7c4_0.conda
      - conda: https://conda.anaconda.org/conda-forge/noarch/rust-std-x86_64-unknown-linux-gnu-1.81.0-h2c6d0dc_0.conda
>>>>>>> 475ad614
      - conda: https://conda.anaconda.org/conda-forge/noarch/schema-0.7.7-pyhd8ed1ab_0.conda
      - conda: https://conda.anaconda.org/conda-forge/noarch/setuptools-72.2.0-pyhd8ed1ab_0.conda
      - conda: https://conda.anaconda.org/conda-forge/noarch/six-1.16.0-pyh6c4a22f_0.tar.bz2
      - conda: https://conda.anaconda.org/conda-forge/noarch/sysroot_linux-64-2.17-h4a8ded7_16.conda
      - conda: https://conda.anaconda.org/conda-forge/noarch/tabulate-0.9.0-pyhd8ed1ab_1.tar.bz2
      - conda: https://conda.anaconda.org/conda-forge/linux-64/tbb-2021.12.0-h84d6215_4.conda
      - conda: https://conda.anaconda.org/conda-forge/noarch/tbump-6.9.0-pyhd8ed1ab_0.tar.bz2
      - conda: https://conda.anaconda.org/conda-forge/linux-64/tk-8.6.13-noxft_h4845f30_101.conda
      - conda: https://conda.anaconda.org/conda-forge/noarch/tomli-2.0.1-pyhd8ed1ab_0.tar.bz2
      - conda: https://conda.anaconda.org/conda-forge/noarch/tomli-w-1.0.0-pyhd8ed1ab_0.tar.bz2
      - conda: https://conda.anaconda.org/conda-forge/noarch/tomlkit-0.13.2-pyha770c72_0.conda
      - conda: https://conda.anaconda.org/conda-forge/noarch/typing-extensions-4.12.2-hd8ed1ab_0.conda
      - conda: https://conda.anaconda.org/conda-forge/noarch/typing_extensions-4.12.2-pyha770c72_0.conda
      - conda: https://conda.anaconda.org/conda-forge/noarch/tzdata-2024a-h8827d51_1.conda
      - conda: https://conda.anaconda.org/conda-forge/noarch/unidecode-1.3.8-pyhd8ed1ab_0.conda
      - conda: https://conda.anaconda.org/conda-forge/noarch/urllib3-2.2.2-pyhd8ed1ab_1.conda
      - conda: https://conda.anaconda.org/conda-forge/linux-64/xz-5.2.6-h166bdaf_0.tar.bz2
      - conda: https://conda.anaconda.org/conda-forge/linux-64/yaml-0.2.5-h7f98852_2.tar.bz2
      - conda: https://conda.anaconda.org/conda-forge/noarch/zipp-3.20.1-pyhd8ed1ab_0.conda
      - conda: https://conda.anaconda.org/conda-forge/linux-64/zstandard-0.23.0-py312h3483029_0.conda
      - conda: https://conda.anaconda.org/conda-forge/linux-64/zstd-1.5.6-ha6fb4c9_0.conda
      osx-64:
      - conda: https://conda.anaconda.org/conda-forge/noarch/annotated-types-0.7.0-pyhd8ed1ab_0.conda
      - conda: https://conda.anaconda.org/conda-forge/noarch/attrs-24.2.0-pyh71513ae_0.conda
      - conda: https://conda.anaconda.org/conda-forge/osx-64/brotli-python-1.1.0-py312heafc425_1.conda
      - conda: https://conda.anaconda.org/conda-forge/osx-64/bzip2-1.0.8-hfdf4475_7.conda
      - conda: https://conda.anaconda.org/conda-forge/osx-64/c-ares-1.33.1-h44e7173_0.conda
      - conda: https://conda.anaconda.org/conda-forge/osx-64/ca-certificates-2024.8.30-h8857fd0_0.conda
      - conda: https://conda.anaconda.org/conda-forge/noarch/certifi-2024.7.4-pyhd8ed1ab_0.conda
      - conda: https://conda.anaconda.org/conda-forge/noarch/cffconvert-2.0.0-pyhd8ed1ab_0.tar.bz2
      - conda: https://conda.anaconda.org/conda-forge/osx-64/cffi-1.17.0-py312hf857d28_1.conda
      - conda: https://conda.anaconda.org/conda-forge/noarch/charset-normalizer-3.3.2-pyhd8ed1ab_0.conda
      - conda: https://conda.anaconda.org/conda-forge/noarch/cli-ui-0.17.2-pyhd8ed1ab_0.tar.bz2
      - conda: https://conda.anaconda.org/conda-forge/noarch/click-8.1.7-unix_pyh707e725_0.conda
      - conda: https://conda.anaconda.org/conda-forge/noarch/colorama-0.4.6-pyhd8ed1ab_0.tar.bz2
      - conda: https://conda.anaconda.org/conda-forge/noarch/contextlib2-21.6.0-pyhd8ed1ab_0.tar.bz2
      - conda: https://conda.anaconda.org/conda-forge/noarch/docopt-0.6.2-py_1.tar.bz2
      - conda: https://conda.anaconda.org/conda-forge/noarch/exceptiongroup-1.2.2-pyhd8ed1ab_0.conda
      - conda: https://conda.anaconda.org/conda-forge/noarch/execnet-2.1.1-pyhd8ed1ab_0.conda
      - conda: https://conda.anaconda.org/conda-forge/noarch/filelock-3.16.0-pyhd8ed1ab_0.conda
      - conda: https://conda.anaconda.org/conda-forge/osx-64/git-2.46.0-pl5321h9b6aa9b_0.conda
      - conda: https://conda.anaconda.org/conda-forge/noarch/h2-4.1.0-pyhd8ed1ab_0.tar.bz2
      - conda: https://conda.anaconda.org/conda-forge/noarch/hpack-4.0.0-pyh9f0ad1d_0.tar.bz2
      - conda: https://conda.anaconda.org/conda-forge/noarch/hyperframe-6.0.1-pyhd8ed1ab_0.tar.bz2
      - conda: https://conda.anaconda.org/conda-forge/noarch/idna-3.8-pyhd8ed1ab_0.conda
      - conda: https://conda.anaconda.org/conda-forge/noarch/importlib-metadata-8.4.0-pyha770c72_0.conda
      - conda: https://conda.anaconda.org/conda-forge/noarch/iniconfig-2.0.0-pyhd8ed1ab_0.conda
      - conda: https://conda.anaconda.org/conda-forge/noarch/jsonschema-3.2.0-pyhd8ed1ab_3.tar.bz2
      - conda: https://conda.anaconda.org/conda-forge/osx-64/krb5-1.21.3-h37d8d59_0.conda
      - conda: https://conda.anaconda.org/conda-forge/osx-64/libcurl-8.9.1-hfcf2730_0.conda
      - conda: https://conda.anaconda.org/conda-forge/osx-64/libcxx-18.1.8-hd876a4e_6.conda
      - conda: https://conda.anaconda.org/conda-forge/osx-64/libedit-3.1.20191231-h0678c8f_2.tar.bz2
      - conda: https://conda.anaconda.org/conda-forge/osx-64/libev-4.33-h10d778d_2.conda
      - conda: https://conda.anaconda.org/conda-forge/osx-64/libexpat-2.6.2-h73e2aa4_0.conda
      - conda: https://conda.anaconda.org/conda-forge/osx-64/libffi-3.4.2-h0d85af4_5.tar.bz2
      - conda: https://conda.anaconda.org/conda-forge/osx-64/libiconv-1.17-hd75f5a5_2.conda
      - conda: https://conda.anaconda.org/conda-forge/osx-64/libintl-0.22.5-hdfe23c8_3.conda
      - conda: https://conda.anaconda.org/conda-forge/osx-64/libnghttp2-1.58.0-h64cf6d3_1.conda
      - conda: https://conda.anaconda.org/conda-forge/osx-64/libsqlite-3.46.0-h1b8f9f3_0.conda
      - conda: https://conda.anaconda.org/conda-forge/osx-64/libssh2-1.11.0-hd019ec5_0.conda
      - conda: https://conda.anaconda.org/conda-forge/osx-64/libzlib-1.3.1-h87427d6_1.conda
      - conda: https://conda.anaconda.org/conda-forge/noarch/markdown-it-py-3.0.0-pyhd8ed1ab_0.conda
      - conda: https://conda.anaconda.org/conda-forge/noarch/mdurl-0.1.2-pyhd8ed1ab_0.conda
      - conda: https://conda.anaconda.org/conda-forge/osx-64/mypy-1.11.2-py312hb553811_0.conda
      - conda: https://conda.anaconda.org/conda-forge/noarch/mypy_extensions-1.0.0-pyha770c72_0.conda
      - conda: https://conda.anaconda.org/conda-forge/osx-64/ncurses-6.5-hf036a51_1.conda
      - conda: https://conda.anaconda.org/conda-forge/osx-64/openssl-3.3.1-hd23fc13_3.conda
      - conda: https://conda.anaconda.org/conda-forge/noarch/packaging-24.1-pyhd8ed1ab_0.conda
      - conda: https://conda.anaconda.org/conda-forge/osx-64/pcre2-10.44-h7634a1b_2.conda
      - conda: https://conda.anaconda.org/conda-forge/osx-64/perl-5.32.1-7_h10d778d_perl5.conda
      - conda: https://conda.anaconda.org/conda-forge/osx-64/pkg-config-0.29.2-hf7e621a_1009.conda
      - conda: https://conda.anaconda.org/conda-forge/noarch/pluggy-1.5.0-pyhd8ed1ab_0.conda
      - conda: https://conda.anaconda.org/conda-forge/osx-64/psutil-6.0.0-py312hb553811_1.conda
      - conda: https://conda.anaconda.org/conda-forge/noarch/pycparser-2.22-pyhd8ed1ab_0.conda
      - conda: https://conda.anaconda.org/conda-forge/noarch/pydantic-2.6.4-pyhd8ed1ab_0.conda
      - conda: https://conda.anaconda.org/conda-forge/osx-64/pydantic-core-2.16.3-py312h1b0e595_0.conda
      - conda: https://conda.anaconda.org/conda-forge/noarch/pygments-2.18.0-pyhd8ed1ab_0.conda
      - conda: https://conda.anaconda.org/conda-forge/noarch/pykwalify-1.8.0-pyhd8ed1ab_0.conda
      - conda: https://conda.anaconda.org/conda-forge/osx-64/pyrsistent-0.20.0-py312h41838bb_0.conda
      - conda: https://conda.anaconda.org/conda-forge/noarch/pysocks-1.7.1-pyha2e5f31_6.tar.bz2
      - conda: https://conda.anaconda.org/conda-forge/noarch/pytest-8.3.2-pyhd8ed1ab_0.conda
      - conda: https://conda.anaconda.org/conda-forge/noarch/pytest-rerunfailures-14.0-pyhd8ed1ab_0.conda
      - conda: https://conda.anaconda.org/conda-forge/noarch/pytest-xdist-3.6.1-pyhd8ed1ab_0.conda
      - conda: https://conda.anaconda.org/conda-forge/osx-64/python-3.12.3-h1411813_0_cpython.conda
      - conda: https://conda.anaconda.org/conda-forge/noarch/python-dateutil-2.9.0-pyhd8ed1ab_0.conda
      - conda: https://conda.anaconda.org/conda-forge/osx-64/python_abi-3.12-5_cp312.conda
      - conda: https://conda.anaconda.org/conda-forge/osx-64/pyyaml-6.0.2-py312hbd25219_0.conda
      - conda: https://conda.anaconda.org/conda-forge/osx-64/readline-8.2-h9e318b2_1.conda
      - conda: https://conda.anaconda.org/conda-forge/noarch/requests-2.32.3-pyhd8ed1ab_0.conda
      - conda: https://conda.anaconda.org/conda-forge/noarch/rich-13.7.1-pyhd8ed1ab_0.conda
      - conda: https://conda.anaconda.org/conda-forge/osx-64/ruamel.yaml-0.18.6-py312h41838bb_0.conda
      - conda: https://conda.anaconda.org/conda-forge/osx-64/ruamel.yaml.clib-0.2.8-py312h41838bb_0.conda
<<<<<<< HEAD
      - conda: https://conda.anaconda.org/conda-forge/osx-64/rust-1.80.1-h6c54e5d_0.conda
      - conda: https://conda.anaconda.org/conda-forge/noarch/rust-std-x86_64-apple-darwin-1.80.1-h38e4360_0.conda
=======
      - conda: https://conda.anaconda.org/conda-forge/osx-64/rust-1.81.0-h6c54e5d_0.conda
      - conda: https://conda.anaconda.org/conda-forge/noarch/rust-std-x86_64-apple-darwin-1.81.0-h38e4360_0.conda
>>>>>>> 475ad614
      - conda: https://conda.anaconda.org/conda-forge/noarch/schema-0.7.7-pyhd8ed1ab_0.conda
      - conda: https://conda.anaconda.org/conda-forge/noarch/setuptools-72.2.0-pyhd8ed1ab_0.conda
      - conda: https://conda.anaconda.org/conda-forge/noarch/six-1.16.0-pyh6c4a22f_0.tar.bz2
      - conda: https://conda.anaconda.org/conda-forge/noarch/tabulate-0.9.0-pyhd8ed1ab_1.tar.bz2
      - conda: https://conda.anaconda.org/conda-forge/noarch/tbump-6.9.0-pyhd8ed1ab_0.tar.bz2
      - conda: https://conda.anaconda.org/conda-forge/osx-64/tk-8.6.13-h1abcd95_1.conda
      - conda: https://conda.anaconda.org/conda-forge/noarch/tomli-2.0.1-pyhd8ed1ab_0.tar.bz2
      - conda: https://conda.anaconda.org/conda-forge/noarch/tomli-w-1.0.0-pyhd8ed1ab_0.tar.bz2
      - conda: https://conda.anaconda.org/conda-forge/noarch/tomlkit-0.13.2-pyha770c72_0.conda
      - conda: https://conda.anaconda.org/conda-forge/noarch/typing-extensions-4.12.2-hd8ed1ab_0.conda
      - conda: https://conda.anaconda.org/conda-forge/noarch/typing_extensions-4.12.2-pyha770c72_0.conda
      - conda: https://conda.anaconda.org/conda-forge/noarch/tzdata-2024a-h8827d51_1.conda
      - conda: https://conda.anaconda.org/conda-forge/noarch/unidecode-1.3.8-pyhd8ed1ab_0.conda
      - conda: https://conda.anaconda.org/conda-forge/noarch/urllib3-2.2.2-pyhd8ed1ab_1.conda
      - conda: https://conda.anaconda.org/conda-forge/osx-64/xz-5.2.6-h775f41a_0.tar.bz2
      - conda: https://conda.anaconda.org/conda-forge/osx-64/yaml-0.2.5-h0d85af4_2.tar.bz2
      - conda: https://conda.anaconda.org/conda-forge/noarch/zipp-3.20.1-pyhd8ed1ab_0.conda
      - conda: https://conda.anaconda.org/conda-forge/osx-64/zstandard-0.23.0-py312h331e495_0.conda
      - conda: https://conda.anaconda.org/conda-forge/osx-64/zstd-1.5.6-h915ae27_0.conda
      osx-arm64:
      - conda: https://conda.anaconda.org/conda-forge/noarch/annotated-types-0.7.0-pyhd8ed1ab_0.conda
      - conda: https://conda.anaconda.org/conda-forge/noarch/attrs-24.2.0-pyh71513ae_0.conda
      - conda: https://conda.anaconda.org/conda-forge/osx-arm64/brotli-python-1.1.0-py312h9f69965_1.conda
      - conda: https://conda.anaconda.org/conda-forge/osx-arm64/bzip2-1.0.8-h99b78c6_7.conda
      - conda: https://conda.anaconda.org/conda-forge/osx-arm64/c-ares-1.33.1-hd74edd7_0.conda
      - conda: https://conda.anaconda.org/conda-forge/osx-arm64/ca-certificates-2024.8.30-hf0a4a13_0.conda
      - conda: https://conda.anaconda.org/conda-forge/noarch/certifi-2024.7.4-pyhd8ed1ab_0.conda
      - conda: https://conda.anaconda.org/conda-forge/noarch/cffconvert-2.0.0-pyhd8ed1ab_0.tar.bz2
      - conda: https://conda.anaconda.org/conda-forge/osx-arm64/cffi-1.17.0-py312h0fad829_1.conda
      - conda: https://conda.anaconda.org/conda-forge/noarch/charset-normalizer-3.3.2-pyhd8ed1ab_0.conda
      - conda: https://conda.anaconda.org/conda-forge/noarch/cli-ui-0.17.2-pyhd8ed1ab_0.tar.bz2
      - conda: https://conda.anaconda.org/conda-forge/noarch/click-8.1.7-unix_pyh707e725_0.conda
      - conda: https://conda.anaconda.org/conda-forge/noarch/colorama-0.4.6-pyhd8ed1ab_0.tar.bz2
      - conda: https://conda.anaconda.org/conda-forge/noarch/contextlib2-21.6.0-pyhd8ed1ab_0.tar.bz2
      - conda: https://conda.anaconda.org/conda-forge/noarch/docopt-0.6.2-py_1.tar.bz2
      - conda: https://conda.anaconda.org/conda-forge/noarch/exceptiongroup-1.2.2-pyhd8ed1ab_0.conda
      - conda: https://conda.anaconda.org/conda-forge/noarch/execnet-2.1.1-pyhd8ed1ab_0.conda
      - conda: https://conda.anaconda.org/conda-forge/noarch/filelock-3.16.0-pyhd8ed1ab_0.conda
      - conda: https://conda.anaconda.org/conda-forge/osx-arm64/git-2.46.0-pl5321h41514c7_0.conda
      - conda: https://conda.anaconda.org/conda-forge/noarch/h2-4.1.0-pyhd8ed1ab_0.tar.bz2
      - conda: https://conda.anaconda.org/conda-forge/noarch/hpack-4.0.0-pyh9f0ad1d_0.tar.bz2
      - conda: https://conda.anaconda.org/conda-forge/noarch/hyperframe-6.0.1-pyhd8ed1ab_0.tar.bz2
      - conda: https://conda.anaconda.org/conda-forge/noarch/idna-3.8-pyhd8ed1ab_0.conda
      - conda: https://conda.anaconda.org/conda-forge/noarch/importlib-metadata-8.4.0-pyha770c72_0.conda
      - conda: https://conda.anaconda.org/conda-forge/noarch/iniconfig-2.0.0-pyhd8ed1ab_0.conda
      - conda: https://conda.anaconda.org/conda-forge/noarch/jsonschema-3.2.0-pyhd8ed1ab_3.tar.bz2
      - conda: https://conda.anaconda.org/conda-forge/osx-arm64/krb5-1.21.3-h237132a_0.conda
      - conda: https://conda.anaconda.org/conda-forge/osx-arm64/libcurl-8.9.1-hfd8ffcc_0.conda
      - conda: https://conda.anaconda.org/conda-forge/osx-arm64/libcxx-18.1.8-h3ed4263_6.conda
      - conda: https://conda.anaconda.org/conda-forge/osx-arm64/libedit-3.1.20191231-hc8eb9b7_2.tar.bz2
      - conda: https://conda.anaconda.org/conda-forge/osx-arm64/libev-4.33-h93a5062_2.conda
      - conda: https://conda.anaconda.org/conda-forge/osx-arm64/libexpat-2.6.2-hebf3989_0.conda
      - conda: https://conda.anaconda.org/conda-forge/osx-arm64/libffi-3.4.2-h3422bc3_5.tar.bz2
      - conda: https://conda.anaconda.org/conda-forge/osx-arm64/libglib-2.80.3-h59d46d9_2.conda
      - conda: https://conda.anaconda.org/conda-forge/osx-arm64/libiconv-1.17-h0d3ecfb_2.conda
      - conda: https://conda.anaconda.org/conda-forge/osx-arm64/libintl-0.22.5-h8414b35_3.conda
      - conda: https://conda.anaconda.org/conda-forge/osx-arm64/libnghttp2-1.58.0-ha4dd798_1.conda
      - conda: https://conda.anaconda.org/conda-forge/osx-arm64/libsqlite-3.46.0-hfb93653_0.conda
      - conda: https://conda.anaconda.org/conda-forge/osx-arm64/libssh2-1.11.0-h7a5bd25_0.conda
      - conda: https://conda.anaconda.org/conda-forge/osx-arm64/libzlib-1.3.1-hfb2fe0b_1.conda
      - conda: https://conda.anaconda.org/conda-forge/noarch/markdown-it-py-3.0.0-pyhd8ed1ab_0.conda
      - conda: https://conda.anaconda.org/conda-forge/noarch/mdurl-0.1.2-pyhd8ed1ab_0.conda
      - conda: https://conda.anaconda.org/conda-forge/osx-arm64/mypy-1.11.2-py312h024a12e_0.conda
      - conda: https://conda.anaconda.org/conda-forge/noarch/mypy_extensions-1.0.0-pyha770c72_0.conda
      - conda: https://conda.anaconda.org/conda-forge/osx-arm64/ncurses-6.5-h7bae524_1.conda
      - conda: https://conda.anaconda.org/conda-forge/osx-arm64/openssl-3.3.1-h8359307_3.conda
      - conda: https://conda.anaconda.org/conda-forge/noarch/packaging-24.1-pyhd8ed1ab_0.conda
      - conda: https://conda.anaconda.org/conda-forge/osx-arm64/pcre2-10.44-h297a79d_2.conda
      - conda: https://conda.anaconda.org/conda-forge/osx-arm64/perl-5.32.1-7_h4614cfb_perl5.conda
      - conda: https://conda.anaconda.org/conda-forge/osx-arm64/pkg-config-0.29.2-hde07d2e_1009.conda
      - conda: https://conda.anaconda.org/conda-forge/noarch/pluggy-1.5.0-pyhd8ed1ab_0.conda
      - conda: https://conda.anaconda.org/conda-forge/osx-arm64/psutil-6.0.0-py312h024a12e_1.conda
      - conda: https://conda.anaconda.org/conda-forge/noarch/pycparser-2.22-pyhd8ed1ab_0.conda
      - conda: https://conda.anaconda.org/conda-forge/noarch/pydantic-2.6.4-pyhd8ed1ab_0.conda
      - conda: https://conda.anaconda.org/conda-forge/osx-arm64/pydantic-core-2.16.3-py312h5280bc4_0.conda
      - conda: https://conda.anaconda.org/conda-forge/noarch/pygments-2.18.0-pyhd8ed1ab_0.conda
      - conda: https://conda.anaconda.org/conda-forge/noarch/pykwalify-1.8.0-pyhd8ed1ab_0.conda
      - conda: https://conda.anaconda.org/conda-forge/osx-arm64/pyrsistent-0.20.0-py312he37b823_0.conda
      - conda: https://conda.anaconda.org/conda-forge/noarch/pysocks-1.7.1-pyha2e5f31_6.tar.bz2
      - conda: https://conda.anaconda.org/conda-forge/noarch/pytest-8.3.2-pyhd8ed1ab_0.conda
      - conda: https://conda.anaconda.org/conda-forge/noarch/pytest-rerunfailures-14.0-pyhd8ed1ab_0.conda
      - conda: https://conda.anaconda.org/conda-forge/noarch/pytest-xdist-3.6.1-pyhd8ed1ab_0.conda
      - conda: https://conda.anaconda.org/conda-forge/osx-arm64/python-3.12.3-h4a7b5fc_0_cpython.conda
      - conda: https://conda.anaconda.org/conda-forge/noarch/python-dateutil-2.9.0-pyhd8ed1ab_0.conda
      - conda: https://conda.anaconda.org/conda-forge/osx-arm64/python_abi-3.12-5_cp312.conda
      - conda: https://conda.anaconda.org/conda-forge/osx-arm64/pyyaml-6.0.2-py312h7e5086c_0.conda
      - conda: https://conda.anaconda.org/conda-forge/osx-arm64/readline-8.2-h92ec313_1.conda
      - conda: https://conda.anaconda.org/conda-forge/noarch/requests-2.32.3-pyhd8ed1ab_0.conda
      - conda: https://conda.anaconda.org/conda-forge/noarch/rich-13.7.1-pyhd8ed1ab_0.conda
      - conda: https://conda.anaconda.org/conda-forge/osx-arm64/ruamel.yaml-0.18.6-py312he37b823_0.conda
      - conda: https://conda.anaconda.org/conda-forge/osx-arm64/ruamel.yaml.clib-0.2.8-py312he37b823_0.conda
<<<<<<< HEAD
      - conda: https://conda.anaconda.org/conda-forge/osx-arm64/rust-1.80.1-h4ff7c5d_0.conda
      - conda: https://conda.anaconda.org/conda-forge/noarch/rust-std-aarch64-apple-darwin-1.80.1-hf6ec828_0.conda
=======
      - conda: https://conda.anaconda.org/conda-forge/osx-arm64/rust-1.81.0-h4ff7c5d_0.conda
      - conda: https://conda.anaconda.org/conda-forge/noarch/rust-std-aarch64-apple-darwin-1.81.0-hf6ec828_0.conda
>>>>>>> 475ad614
      - conda: https://conda.anaconda.org/conda-forge/noarch/schema-0.7.7-pyhd8ed1ab_0.conda
      - conda: https://conda.anaconda.org/conda-forge/noarch/setuptools-72.2.0-pyhd8ed1ab_0.conda
      - conda: https://conda.anaconda.org/conda-forge/noarch/six-1.16.0-pyh6c4a22f_0.tar.bz2
      - conda: https://conda.anaconda.org/conda-forge/noarch/tabulate-0.9.0-pyhd8ed1ab_1.tar.bz2
      - conda: https://conda.anaconda.org/conda-forge/noarch/tbump-6.9.0-pyhd8ed1ab_0.tar.bz2
      - conda: https://conda.anaconda.org/conda-forge/osx-arm64/tk-8.6.13-h5083fa2_1.conda
      - conda: https://conda.anaconda.org/conda-forge/noarch/tomli-2.0.1-pyhd8ed1ab_0.tar.bz2
      - conda: https://conda.anaconda.org/conda-forge/noarch/tomli-w-1.0.0-pyhd8ed1ab_0.tar.bz2
      - conda: https://conda.anaconda.org/conda-forge/noarch/tomlkit-0.13.2-pyha770c72_0.conda
      - conda: https://conda.anaconda.org/conda-forge/noarch/typing-extensions-4.12.2-hd8ed1ab_0.conda
      - conda: https://conda.anaconda.org/conda-forge/noarch/typing_extensions-4.12.2-pyha770c72_0.conda
      - conda: https://conda.anaconda.org/conda-forge/noarch/tzdata-2024a-h8827d51_1.conda
      - conda: https://conda.anaconda.org/conda-forge/noarch/unidecode-1.3.8-pyhd8ed1ab_0.conda
      - conda: https://conda.anaconda.org/conda-forge/noarch/urllib3-2.2.2-pyhd8ed1ab_1.conda
      - conda: https://conda.anaconda.org/conda-forge/osx-arm64/xz-5.2.6-h57fd34a_0.tar.bz2
      - conda: https://conda.anaconda.org/conda-forge/osx-arm64/yaml-0.2.5-h3422bc3_2.tar.bz2
      - conda: https://conda.anaconda.org/conda-forge/noarch/zipp-3.20.1-pyhd8ed1ab_0.conda
      - conda: https://conda.anaconda.org/conda-forge/osx-arm64/zstandard-0.23.0-py312h721a963_0.conda
      - conda: https://conda.anaconda.org/conda-forge/osx-arm64/zstd-1.5.6-hb46c0d2_0.conda
      win-64:
      - conda: https://conda.anaconda.org/conda-forge/noarch/annotated-types-0.7.0-pyhd8ed1ab_0.conda
      - conda: https://conda.anaconda.org/conda-forge/noarch/attrs-24.2.0-pyh71513ae_0.conda
      - conda: https://conda.anaconda.org/conda-forge/win-64/brotli-python-1.1.0-py312h53d5487_1.conda
      - conda: https://conda.anaconda.org/conda-forge/win-64/bzip2-1.0.8-h2466b09_7.conda
      - conda: https://conda.anaconda.org/conda-forge/win-64/ca-certificates-2024.8.30-h56e8100_0.conda
      - conda: https://conda.anaconda.org/conda-forge/noarch/certifi-2024.7.4-pyhd8ed1ab_0.conda
      - conda: https://conda.anaconda.org/conda-forge/noarch/cffconvert-2.0.0-pyhd8ed1ab_0.tar.bz2
      - conda: https://conda.anaconda.org/conda-forge/win-64/cffi-1.17.0-py312h4389bb4_1.conda
      - conda: https://conda.anaconda.org/conda-forge/noarch/charset-normalizer-3.3.2-pyhd8ed1ab_0.conda
      - conda: https://conda.anaconda.org/conda-forge/noarch/cli-ui-0.17.2-pyhd8ed1ab_0.tar.bz2
      - conda: https://conda.anaconda.org/conda-forge/noarch/click-8.1.7-win_pyh7428d3b_0.conda
      - conda: https://conda.anaconda.org/conda-forge/noarch/colorama-0.4.6-pyhd8ed1ab_0.tar.bz2
      - conda: https://conda.anaconda.org/conda-forge/noarch/contextlib2-21.6.0-pyhd8ed1ab_0.tar.bz2
      - conda: https://conda.anaconda.org/conda-forge/noarch/docopt-0.6.2-py_1.tar.bz2
      - conda: https://conda.anaconda.org/conda-forge/noarch/exceptiongroup-1.2.2-pyhd8ed1ab_0.conda
      - conda: https://conda.anaconda.org/conda-forge/noarch/execnet-2.1.1-pyhd8ed1ab_0.conda
      - conda: https://conda.anaconda.org/conda-forge/noarch/filelock-3.16.0-pyhd8ed1ab_0.conda
      - conda: https://conda.anaconda.org/conda-forge/win-64/git-2.46.0-h57928b3_0.conda
      - conda: https://conda.anaconda.org/conda-forge/noarch/h2-4.1.0-pyhd8ed1ab_0.tar.bz2
      - conda: https://conda.anaconda.org/conda-forge/noarch/hpack-4.0.0-pyh9f0ad1d_0.tar.bz2
      - conda: https://conda.anaconda.org/conda-forge/noarch/hyperframe-6.0.1-pyhd8ed1ab_0.tar.bz2
      - conda: https://conda.anaconda.org/conda-forge/noarch/idna-3.8-pyhd8ed1ab_0.conda
      - conda: https://conda.anaconda.org/conda-forge/noarch/importlib-metadata-8.4.0-pyha770c72_0.conda
      - conda: https://conda.anaconda.org/conda-forge/noarch/iniconfig-2.0.0-pyhd8ed1ab_0.conda
      - conda: https://conda.anaconda.org/conda-forge/noarch/jsonschema-3.2.0-pyhd8ed1ab_3.tar.bz2
      - conda: https://conda.anaconda.org/conda-forge/win-64/libexpat-2.6.2-h63175ca_0.conda
      - conda: https://conda.anaconda.org/conda-forge/win-64/libffi-3.4.2-h8ffe710_5.tar.bz2
      - conda: https://conda.anaconda.org/conda-forge/win-64/libglib-2.80.3-h7025463_2.conda
      - conda: https://conda.anaconda.org/conda-forge/win-64/libiconv-1.17-hcfcfb64_2.conda
      - conda: https://conda.anaconda.org/conda-forge/win-64/libintl-0.22.5-h5728263_3.conda
      - conda: https://conda.anaconda.org/conda-forge/win-64/libsqlite-3.46.0-h2466b09_0.conda
      - conda: https://conda.anaconda.org/conda-forge/win-64/libzlib-1.3.1-h2466b09_1.conda
      - conda: https://conda.anaconda.org/conda-forge/noarch/markdown-it-py-3.0.0-pyhd8ed1ab_0.conda
      - conda: https://conda.anaconda.org/conda-forge/noarch/mdurl-0.1.2-pyhd8ed1ab_0.conda
      - conda: https://conda.anaconda.org/conda-forge/win-64/mypy-1.11.2-py312h4389bb4_0.conda
      - conda: https://conda.anaconda.org/conda-forge/noarch/mypy_extensions-1.0.0-pyha770c72_0.conda
      - conda: https://conda.anaconda.org/conda-forge/win-64/openssl-3.3.1-h2466b09_3.conda
      - conda: https://conda.anaconda.org/conda-forge/noarch/packaging-24.1-pyhd8ed1ab_0.conda
      - conda: https://conda.anaconda.org/conda-forge/win-64/pcre2-10.44-h3d7b363_2.conda
      - conda: https://conda.anaconda.org/conda-forge/win-64/pkg-config-0.29.2-h88c491f_1009.conda
      - conda: https://conda.anaconda.org/conda-forge/noarch/pluggy-1.5.0-pyhd8ed1ab_0.conda
      - conda: https://conda.anaconda.org/conda-forge/win-64/psutil-6.0.0-py312h4389bb4_1.conda
      - conda: https://conda.anaconda.org/conda-forge/noarch/pycparser-2.22-pyhd8ed1ab_0.conda
      - conda: https://conda.anaconda.org/conda-forge/noarch/pydantic-2.6.4-pyhd8ed1ab_0.conda
      - conda: https://conda.anaconda.org/conda-forge/win-64/pydantic-core-2.16.3-py312hfccd98a_0.conda
      - conda: https://conda.anaconda.org/conda-forge/noarch/pygments-2.18.0-pyhd8ed1ab_0.conda
      - conda: https://conda.anaconda.org/conda-forge/noarch/pykwalify-1.8.0-pyhd8ed1ab_0.conda
      - conda: https://conda.anaconda.org/conda-forge/win-64/pyrsistent-0.20.0-py312he70551f_0.conda
      - conda: https://conda.anaconda.org/conda-forge/noarch/pysocks-1.7.1-pyh0701188_6.tar.bz2
      - conda: https://conda.anaconda.org/conda-forge/noarch/pytest-8.3.2-pyhd8ed1ab_0.conda
      - conda: https://conda.anaconda.org/conda-forge/noarch/pytest-rerunfailures-14.0-pyhd8ed1ab_0.conda
      - conda: https://conda.anaconda.org/conda-forge/noarch/pytest-xdist-3.6.1-pyhd8ed1ab_0.conda
      - conda: https://conda.anaconda.org/conda-forge/win-64/python-3.12.3-h2628c8c_0_cpython.conda
      - conda: https://conda.anaconda.org/conda-forge/noarch/python-dateutil-2.9.0-pyhd8ed1ab_0.conda
      - conda: https://conda.anaconda.org/conda-forge/win-64/python_abi-3.12-5_cp312.conda
      - conda: https://conda.anaconda.org/conda-forge/win-64/pyyaml-6.0.2-py312h4389bb4_0.conda
      - conda: https://conda.anaconda.org/conda-forge/noarch/requests-2.32.3-pyhd8ed1ab_0.conda
      - conda: https://conda.anaconda.org/conda-forge/noarch/rich-13.7.1-pyhd8ed1ab_0.conda
      - conda: https://conda.anaconda.org/conda-forge/win-64/ruamel.yaml-0.18.6-py312he70551f_0.conda
      - conda: https://conda.anaconda.org/conda-forge/win-64/ruamel.yaml.clib-0.2.8-py312he70551f_0.conda
<<<<<<< HEAD
      - conda: https://conda.anaconda.org/conda-forge/win-64/rust-1.80.1-hf8d6059_0.conda
      - conda: https://conda.anaconda.org/conda-forge/noarch/rust-std-x86_64-pc-windows-msvc-1.80.1-h17fc481_0.conda
=======
      - conda: https://conda.anaconda.org/conda-forge/win-64/rust-1.81.0-hf8d6059_0.conda
      - conda: https://conda.anaconda.org/conda-forge/noarch/rust-std-x86_64-pc-windows-msvc-1.81.0-h17fc481_0.conda
>>>>>>> 475ad614
      - conda: https://conda.anaconda.org/conda-forge/noarch/schema-0.7.7-pyhd8ed1ab_0.conda
      - conda: https://conda.anaconda.org/conda-forge/noarch/setuptools-72.2.0-pyhd8ed1ab_0.conda
      - conda: https://conda.anaconda.org/conda-forge/noarch/six-1.16.0-pyh6c4a22f_0.tar.bz2
      - conda: https://conda.anaconda.org/conda-forge/noarch/tabulate-0.9.0-pyhd8ed1ab_1.tar.bz2
      - conda: https://conda.anaconda.org/conda-forge/noarch/tbump-6.9.0-pyhd8ed1ab_0.tar.bz2
      - conda: https://conda.anaconda.org/conda-forge/win-64/tk-8.6.13-h5226925_1.conda
      - conda: https://conda.anaconda.org/conda-forge/noarch/tomli-2.0.1-pyhd8ed1ab_0.tar.bz2
      - conda: https://conda.anaconda.org/conda-forge/noarch/tomli-w-1.0.0-pyhd8ed1ab_0.tar.bz2
      - conda: https://conda.anaconda.org/conda-forge/noarch/tomlkit-0.13.2-pyha770c72_0.conda
      - conda: https://conda.anaconda.org/conda-forge/noarch/typing-extensions-4.12.2-hd8ed1ab_0.conda
      - conda: https://conda.anaconda.org/conda-forge/noarch/typing_extensions-4.12.2-pyha770c72_0.conda
      - conda: https://conda.anaconda.org/conda-forge/noarch/tzdata-2024a-h8827d51_1.conda
      - conda: https://conda.anaconda.org/conda-forge/win-64/ucrt-10.0.22621.0-h57928b3_0.tar.bz2
      - conda: https://conda.anaconda.org/conda-forge/noarch/unidecode-1.3.8-pyhd8ed1ab_0.conda
      - conda: https://conda.anaconda.org/conda-forge/noarch/urllib3-2.2.2-pyhd8ed1ab_1.conda
      - conda: https://conda.anaconda.org/conda-forge/win-64/vc-14.3-h8a93ad2_20.conda
      - conda: https://conda.anaconda.org/conda-forge/win-64/vc14_runtime-14.40.33810-hcc2c482_20.conda
      - conda: https://conda.anaconda.org/conda-forge/win-64/vs2015_runtime-14.40.33810-h3bf8584_20.conda
      - conda: https://conda.anaconda.org/conda-forge/noarch/win_inet_pton-1.1.0-pyhd8ed1ab_6.tar.bz2
      - conda: https://conda.anaconda.org/conda-forge/win-64/xz-5.2.6-h8d14728_0.tar.bz2
      - conda: https://conda.anaconda.org/conda-forge/win-64/yaml-0.2.5-h8ffe710_2.tar.bz2
      - conda: https://conda.anaconda.org/conda-forge/noarch/zipp-3.20.1-pyhd8ed1ab_0.conda
      - conda: https://conda.anaconda.org/conda-forge/win-64/zstandard-0.23.0-py312h7606c53_0.conda
      - conda: https://conda.anaconda.org/conda-forge/win-64/zstd-1.5.6-h0ea2cb4_0.conda
  docs:
    channels:
    - url: https://fast.prefix.dev/conda-forge/
    packages:
      linux-64:
      - conda: https://conda.anaconda.org/conda-forge/linux-64/_libgcc_mutex-0.1-conda_forge.tar.bz2
      - conda: https://conda.anaconda.org/conda-forge/linux-64/_openmp_mutex-4.5-2_gnu.tar.bz2
      - conda: https://conda.anaconda.org/conda-forge/noarch/babel-2.14.0-pyhd8ed1ab_0.conda
      - conda: https://conda.anaconda.org/conda-forge/linux-64/brotli-python-1.1.0-py312h30efb56_1.conda
      - conda: https://conda.anaconda.org/conda-forge/linux-64/bzip2-1.0.8-h4bc722e_7.conda
      - conda: https://conda.anaconda.org/conda-forge/linux-64/ca-certificates-2024.8.30-hbcca054_0.conda
      - conda: https://conda.anaconda.org/conda-forge/linux-64/cairo-1.18.0-hebfffa5_3.conda
      - conda: https://conda.anaconda.org/conda-forge/noarch/cairocffi-1.6.1-pyhd8ed1ab_0.conda
      - conda: https://conda.anaconda.org/conda-forge/noarch/cairosvg-2.7.1-pyhd8ed1ab_0.conda
      - conda: https://conda.anaconda.org/conda-forge/noarch/certifi-2024.7.4-pyhd8ed1ab_0.conda
      - conda: https://conda.anaconda.org/conda-forge/linux-64/cffi-1.17.0-py312h06ac9bb_1.conda
      - conda: https://conda.anaconda.org/conda-forge/noarch/charset-normalizer-3.3.2-pyhd8ed1ab_0.conda
      - conda: https://conda.anaconda.org/conda-forge/noarch/click-8.1.7-unix_pyh707e725_0.conda
      - conda: https://conda.anaconda.org/conda-forge/noarch/colorama-0.4.6-pyhd8ed1ab_0.tar.bz2
      - conda: https://conda.anaconda.org/conda-forge/noarch/cssselect2-0.2.1-pyh9f0ad1d_1.tar.bz2
      - conda: https://conda.anaconda.org/conda-forge/noarch/defusedxml-0.7.1-pyhd8ed1ab_0.tar.bz2
      - conda: https://conda.anaconda.org/conda-forge/linux-64/expat-2.6.2-h59595ed_0.conda
      - conda: https://conda.anaconda.org/conda-forge/noarch/font-ttf-dejavu-sans-mono-2.37-hab24e00_0.tar.bz2
      - conda: https://conda.anaconda.org/conda-forge/noarch/font-ttf-inconsolata-3.000-h77eed37_0.tar.bz2
      - conda: https://conda.anaconda.org/conda-forge/noarch/font-ttf-source-code-pro-2.038-h77eed37_0.tar.bz2
      - conda: https://conda.anaconda.org/conda-forge/noarch/font-ttf-ubuntu-0.83-h77eed37_2.conda
      - conda: https://conda.anaconda.org/conda-forge/linux-64/fontconfig-2.14.2-h14ed4e7_0.conda
      - conda: https://conda.anaconda.org/conda-forge/noarch/fonts-conda-ecosystem-1-0.tar.bz2
      - conda: https://conda.anaconda.org/conda-forge/noarch/fonts-conda-forge-1-0.tar.bz2
      - conda: https://conda.anaconda.org/conda-forge/linux-64/freetype-2.12.1-h267a509_2.conda
      - conda: https://conda.anaconda.org/conda-forge/noarch/ghp-import-2.1.0-pyhd8ed1ab_0.tar.bz2
      - conda: https://conda.anaconda.org/conda-forge/linux-64/git-cliff-2.4.0-h224102d_0.conda
      - conda: https://conda.anaconda.org/conda-forge/noarch/h2-4.1.0-pyhd8ed1ab_0.tar.bz2
      - conda: https://conda.anaconda.org/conda-forge/noarch/hpack-4.0.0-pyh9f0ad1d_0.tar.bz2
      - conda: https://conda.anaconda.org/conda-forge/noarch/hyperframe-6.0.1-pyhd8ed1ab_0.tar.bz2
      - conda: https://conda.anaconda.org/conda-forge/linux-64/icu-75.1-he02047a_0.conda
      - conda: https://conda.anaconda.org/conda-forge/noarch/idna-3.8-pyhd8ed1ab_0.conda
      - conda: https://conda.anaconda.org/conda-forge/noarch/importlib-metadata-8.4.0-pyha770c72_0.conda
      - conda: https://conda.anaconda.org/conda-forge/noarch/importlib-resources-6.4.4-pyhd8ed1ab_0.conda
      - conda: https://conda.anaconda.org/conda-forge/noarch/importlib_resources-6.4.4-pyhd8ed1ab_0.conda
      - conda: https://conda.anaconda.org/conda-forge/noarch/jinja2-3.1.4-pyhd8ed1ab_0.conda
      - conda: https://conda.anaconda.org/conda-forge/linux-64/lcms2-2.16-hb7c19ff_0.conda
      - conda: https://conda.anaconda.org/conda-forge/linux-64/ld_impl_linux-64-2.40-hf3520f5_7.conda
      - conda: https://conda.anaconda.org/conda-forge/linux-64/lerc-4.0.0-h27087fc_0.tar.bz2
      - conda: https://conda.anaconda.org/conda-forge/linux-64/libdeflate-1.21-h4bc722e_0.conda
      - conda: https://conda.anaconda.org/conda-forge/linux-64/libexpat-2.6.2-h59595ed_0.conda
      - conda: https://conda.anaconda.org/conda-forge/linux-64/libffi-3.4.2-h7f98852_5.tar.bz2
      - conda: https://conda.anaconda.org/conda-forge/linux-64/libgcc-14.1.0-h77fa898_1.conda
      - conda: https://conda.anaconda.org/conda-forge/linux-64/libgcc-ng-14.1.0-h69a702a_1.conda
      - conda: https://conda.anaconda.org/conda-forge/linux-64/libgit2-1.8.1-he8d1d4c_1.conda
      - conda: https://conda.anaconda.org/conda-forge/linux-64/libglib-2.80.3-h315aac3_2.conda
      - conda: https://conda.anaconda.org/conda-forge/linux-64/libgomp-14.1.0-h77fa898_1.conda
      - conda: https://conda.anaconda.org/conda-forge/linux-64/libiconv-1.17-hd590300_2.conda
      - conda: https://conda.anaconda.org/conda-forge/linux-64/libjpeg-turbo-3.0.0-hd590300_1.conda
      - conda: https://conda.anaconda.org/conda-forge/linux-64/libnsl-2.0.1-hd590300_0.conda
      - conda: https://conda.anaconda.org/conda-forge/linux-64/libpng-1.6.43-h2797004_0.conda
      - conda: https://conda.anaconda.org/conda-forge/linux-64/libsqlite-3.46.0-hde9e2c9_0.conda
      - conda: https://conda.anaconda.org/conda-forge/linux-64/libssh2-1.11.0-h0841786_0.conda
      - conda: https://conda.anaconda.org/conda-forge/linux-64/libstdcxx-14.1.0-hc0a3c3a_1.conda
      - conda: https://conda.anaconda.org/conda-forge/linux-64/libstdcxx-ng-14.1.0-h4852527_1.conda
      - conda: https://conda.anaconda.org/conda-forge/linux-64/libtiff-4.6.0-h46a8edc_4.conda
      - conda: https://conda.anaconda.org/conda-forge/linux-64/libuuid-2.38.1-h0b41bf4_0.conda
      - conda: https://conda.anaconda.org/conda-forge/linux-64/libwebp-base-1.4.0-hd590300_0.conda
      - conda: https://conda.anaconda.org/conda-forge/linux-64/libxcb-1.16-hb9d3cd8_1.conda
      - conda: https://conda.anaconda.org/conda-forge/linux-64/libxcrypt-4.4.36-hd590300_1.conda
      - conda: https://conda.anaconda.org/conda-forge/linux-64/libzlib-1.3.1-h4ab18f5_1.conda
      - conda: https://conda.anaconda.org/conda-forge/noarch/markdown-3.6-pyhd8ed1ab_0.conda
      - conda: https://conda.anaconda.org/conda-forge/linux-64/markupsafe-2.1.5-py312h66e93f0_1.conda
      - conda: https://conda.anaconda.org/conda-forge/noarch/mdx_truly_sane_lists-1.3-pyhd8ed1ab_0.tar.bz2
      - conda: https://conda.anaconda.org/conda-forge/noarch/mergedeep-1.3.4-pyhd8ed1ab_0.tar.bz2
      - conda: https://conda.anaconda.org/conda-forge/noarch/mike-2.0.0-pyhd8ed1ab_0.conda
      - conda: https://conda.anaconda.org/conda-forge/noarch/mkdocs-1.5.3-pyhd8ed1ab_0.conda
      - conda: https://conda.anaconda.org/conda-forge/noarch/mkdocs-material-9.5.20-pyhd8ed1ab_0.conda
      - conda: https://conda.anaconda.org/conda-forge/noarch/mkdocs-material-extensions-1.3.1-pyhd8ed1ab_0.conda
      - conda: https://conda.anaconda.org/conda-forge/noarch/mkdocs-redirects-1.2.1-pyhd8ed1ab_0.conda
      - conda: https://conda.anaconda.org/conda-forge/linux-64/ncurses-6.5-he02047a_1.conda
      - conda: https://conda.anaconda.org/conda-forge/linux-64/openjpeg-2.5.2-h488ebb8_0.conda
      - conda: https://conda.anaconda.org/conda-forge/linux-64/openssl-3.3.1-hb9d3cd8_3.conda
      - conda: https://conda.anaconda.org/conda-forge/noarch/packaging-24.1-pyhd8ed1ab_0.conda
      - conda: https://conda.anaconda.org/conda-forge/noarch/paginate-0.5.7-pyhd8ed1ab_0.conda
      - conda: https://conda.anaconda.org/conda-forge/noarch/pathspec-0.12.1-pyhd8ed1ab_0.conda
      - conda: https://conda.anaconda.org/conda-forge/linux-64/pcre2-10.44-hba22ea6_2.conda
      - conda: https://conda.anaconda.org/conda-forge/linux-64/pillow-10.4.0-py312h287a98d_0.conda
      - conda: https://conda.anaconda.org/conda-forge/linux-64/pixman-0.43.2-h59595ed_0.conda
      - conda: https://conda.anaconda.org/conda-forge/noarch/platformdirs-4.2.2-pyhd8ed1ab_0.conda
      - conda: https://conda.anaconda.org/conda-forge/linux-64/pthread-stubs-0.4-h36c2ea0_1001.tar.bz2
      - conda: https://conda.anaconda.org/conda-forge/noarch/pyaml-24.7.0-pyhd8ed1ab_0.conda
      - conda: https://conda.anaconda.org/conda-forge/noarch/pycparser-2.22-pyhd8ed1ab_0.conda
      - conda: https://conda.anaconda.org/conda-forge/noarch/pygments-2.18.0-pyhd8ed1ab_0.conda
      - conda: https://conda.anaconda.org/conda-forge/noarch/pymdown-extensions-10.9-pyhd8ed1ab_0.conda
      - conda: https://conda.anaconda.org/conda-forge/noarch/pyparsing-3.1.4-pyhd8ed1ab_0.conda
      - conda: https://conda.anaconda.org/conda-forge/noarch/pysocks-1.7.1-pyha2e5f31_6.tar.bz2
      - conda: https://conda.anaconda.org/conda-forge/linux-64/python-3.12.3-hab00c5b_0_cpython.conda
      - conda: https://conda.anaconda.org/conda-forge/noarch/python-dateutil-2.9.0-pyhd8ed1ab_0.conda
      - conda: https://conda.anaconda.org/conda-forge/linux-64/python_abi-3.12-5_cp312.conda
      - conda: https://conda.anaconda.org/conda-forge/noarch/pytz-2024.1-pyhd8ed1ab_0.conda
      - conda: https://conda.anaconda.org/conda-forge/linux-64/pyyaml-6.0.2-py312h41a817b_0.conda
      - conda: https://conda.anaconda.org/conda-forge/noarch/pyyaml-env-tag-0.1-pyhd8ed1ab_0.tar.bz2
      - conda: https://conda.anaconda.org/conda-forge/linux-64/readline-8.2-h8228510_1.conda
      - conda: https://conda.anaconda.org/conda-forge/linux-64/regex-2024.7.24-py312h66e93f0_1.conda
      - conda: https://conda.anaconda.org/conda-forge/noarch/requests-2.32.3-pyhd8ed1ab_0.conda
      - conda: https://conda.anaconda.org/conda-forge/noarch/setuptools-72.2.0-pyhd8ed1ab_0.conda
      - conda: https://conda.anaconda.org/conda-forge/noarch/six-1.16.0-pyh6c4a22f_0.tar.bz2
      - conda: https://conda.anaconda.org/conda-forge/noarch/tinycss2-1.3.0-pyhd8ed1ab_0.conda
      - conda: https://conda.anaconda.org/conda-forge/linux-64/tk-8.6.13-noxft_h4845f30_101.conda
      - conda: https://conda.anaconda.org/conda-forge/noarch/typing-extensions-4.12.2-hd8ed1ab_0.conda
      - conda: https://conda.anaconda.org/conda-forge/noarch/typing_extensions-4.12.2-pyha770c72_0.conda
      - conda: https://conda.anaconda.org/conda-forge/noarch/tzdata-2024a-h8827d51_1.conda
      - conda: https://conda.anaconda.org/conda-forge/noarch/urllib3-2.2.2-pyhd8ed1ab_1.conda
      - conda: https://conda.anaconda.org/conda-forge/noarch/verspec-0.1.0-pyhd8ed1ab_0.tar.bz2
      - conda: https://conda.anaconda.org/conda-forge/linux-64/watchdog-5.0.0-py312h7900ff3_0.conda
      - conda: https://conda.anaconda.org/conda-forge/noarch/webencodings-0.5.1-pyhd8ed1ab_2.conda
      - conda: https://conda.anaconda.org/conda-forge/linux-64/xorg-kbproto-1.0.7-h7f98852_1002.tar.bz2
      - conda: https://conda.anaconda.org/conda-forge/linux-64/xorg-libice-1.1.1-hd590300_0.conda
      - conda: https://conda.anaconda.org/conda-forge/linux-64/xorg-libsm-1.2.4-h7391055_0.conda
      - conda: https://conda.anaconda.org/conda-forge/linux-64/xorg-libx11-1.8.9-hb711507_1.conda
      - conda: https://conda.anaconda.org/conda-forge/linux-64/xorg-libxau-1.0.11-hd590300_0.conda
      - conda: https://conda.anaconda.org/conda-forge/linux-64/xorg-libxdmcp-1.1.3-h7f98852_0.tar.bz2
      - conda: https://conda.anaconda.org/conda-forge/linux-64/xorg-libxext-1.3.4-h0b41bf4_2.conda
      - conda: https://conda.anaconda.org/conda-forge/linux-64/xorg-libxrender-0.9.11-hd590300_0.conda
      - conda: https://conda.anaconda.org/conda-forge/linux-64/xorg-renderproto-0.11.1-h7f98852_1002.tar.bz2
      - conda: https://conda.anaconda.org/conda-forge/linux-64/xorg-xextproto-7.3.0-h0b41bf4_1003.conda
      - conda: https://conda.anaconda.org/conda-forge/linux-64/xorg-xproto-7.0.31-h7f98852_1007.tar.bz2
      - conda: https://conda.anaconda.org/conda-forge/linux-64/xz-5.2.6-h166bdaf_0.tar.bz2
      - conda: https://conda.anaconda.org/conda-forge/linux-64/yaml-0.2.5-h7f98852_2.tar.bz2
      - conda: https://conda.anaconda.org/conda-forge/noarch/zipp-3.20.1-pyhd8ed1ab_0.conda
      - conda: https://conda.anaconda.org/conda-forge/linux-64/zlib-1.3.1-h4ab18f5_1.conda
      - conda: https://conda.anaconda.org/conda-forge/linux-64/zstandard-0.23.0-py312h3483029_0.conda
      - conda: https://conda.anaconda.org/conda-forge/linux-64/zstd-1.5.6-ha6fb4c9_0.conda
      osx-64:
      - conda: https://conda.anaconda.org/conda-forge/noarch/babel-2.14.0-pyhd8ed1ab_0.conda
      - conda: https://conda.anaconda.org/conda-forge/osx-64/brotli-python-1.1.0-py312heafc425_1.conda
      - conda: https://conda.anaconda.org/conda-forge/osx-64/bzip2-1.0.8-hfdf4475_7.conda
      - conda: https://conda.anaconda.org/conda-forge/osx-64/ca-certificates-2024.8.30-h8857fd0_0.conda
      - conda: https://conda.anaconda.org/conda-forge/osx-64/cairo-1.18.0-h37bd5c4_3.conda
      - conda: https://conda.anaconda.org/conda-forge/noarch/cairocffi-1.6.1-pyhd8ed1ab_0.conda
      - conda: https://conda.anaconda.org/conda-forge/noarch/cairosvg-2.7.1-pyhd8ed1ab_0.conda
      - conda: https://conda.anaconda.org/conda-forge/noarch/certifi-2024.7.4-pyhd8ed1ab_0.conda
      - conda: https://conda.anaconda.org/conda-forge/osx-64/cffi-1.17.0-py312hf857d28_1.conda
      - conda: https://conda.anaconda.org/conda-forge/noarch/charset-normalizer-3.3.2-pyhd8ed1ab_0.conda
      - conda: https://conda.anaconda.org/conda-forge/noarch/click-8.1.7-unix_pyh707e725_0.conda
      - conda: https://conda.anaconda.org/conda-forge/noarch/colorama-0.4.6-pyhd8ed1ab_0.tar.bz2
      - conda: https://conda.anaconda.org/conda-forge/noarch/cssselect2-0.2.1-pyh9f0ad1d_1.tar.bz2
      - conda: https://conda.anaconda.org/conda-forge/noarch/defusedxml-0.7.1-pyhd8ed1ab_0.tar.bz2
      - conda: https://conda.anaconda.org/conda-forge/osx-64/expat-2.6.2-h73e2aa4_0.conda
      - conda: https://conda.anaconda.org/conda-forge/noarch/font-ttf-dejavu-sans-mono-2.37-hab24e00_0.tar.bz2
      - conda: https://conda.anaconda.org/conda-forge/noarch/font-ttf-inconsolata-3.000-h77eed37_0.tar.bz2
      - conda: https://conda.anaconda.org/conda-forge/noarch/font-ttf-source-code-pro-2.038-h77eed37_0.tar.bz2
      - conda: https://conda.anaconda.org/conda-forge/noarch/font-ttf-ubuntu-0.83-h77eed37_2.conda
      - conda: https://conda.anaconda.org/conda-forge/osx-64/fontconfig-2.14.2-h5bb23bf_0.conda
      - conda: https://conda.anaconda.org/conda-forge/noarch/fonts-conda-ecosystem-1-0.tar.bz2
      - conda: https://conda.anaconda.org/conda-forge/noarch/fonts-conda-forge-1-0.tar.bz2
      - conda: https://conda.anaconda.org/conda-forge/osx-64/freetype-2.12.1-h60636b9_2.conda
      - conda: https://conda.anaconda.org/conda-forge/noarch/ghp-import-2.1.0-pyhd8ed1ab_0.tar.bz2
      - conda: https://conda.anaconda.org/conda-forge/osx-64/git-cliff-2.4.0-h29bf616_0.conda
      - conda: https://conda.anaconda.org/conda-forge/noarch/h2-4.1.0-pyhd8ed1ab_0.tar.bz2
      - conda: https://conda.anaconda.org/conda-forge/noarch/hpack-4.0.0-pyh9f0ad1d_0.tar.bz2
      - conda: https://conda.anaconda.org/conda-forge/noarch/hyperframe-6.0.1-pyhd8ed1ab_0.tar.bz2
      - conda: https://conda.anaconda.org/conda-forge/osx-64/icu-75.1-h120a0e1_0.conda
      - conda: https://conda.anaconda.org/conda-forge/noarch/idna-3.8-pyhd8ed1ab_0.conda
      - conda: https://conda.anaconda.org/conda-forge/noarch/importlib-metadata-8.4.0-pyha770c72_0.conda
      - conda: https://conda.anaconda.org/conda-forge/noarch/importlib-resources-6.4.4-pyhd8ed1ab_0.conda
      - conda: https://conda.anaconda.org/conda-forge/noarch/importlib_resources-6.4.4-pyhd8ed1ab_0.conda
      - conda: https://conda.anaconda.org/conda-forge/noarch/jinja2-3.1.4-pyhd8ed1ab_0.conda
      - conda: https://conda.anaconda.org/conda-forge/osx-64/lcms2-2.16-ha2f27b4_0.conda
      - conda: https://conda.anaconda.org/conda-forge/osx-64/lerc-4.0.0-hb486fe8_0.tar.bz2
      - conda: https://conda.anaconda.org/conda-forge/osx-64/libcxx-18.1.8-hd876a4e_6.conda
      - conda: https://conda.anaconda.org/conda-forge/osx-64/libdeflate-1.21-hfdf4475_0.conda
      - conda: https://conda.anaconda.org/conda-forge/osx-64/libexpat-2.6.2-h73e2aa4_0.conda
      - conda: https://conda.anaconda.org/conda-forge/osx-64/libffi-3.4.2-h0d85af4_5.tar.bz2
      - conda: https://conda.anaconda.org/conda-forge/osx-64/libgit2-1.8.1-h59467ec_1.conda
      - conda: https://conda.anaconda.org/conda-forge/osx-64/libglib-2.80.3-h736d271_2.conda
      - conda: https://conda.anaconda.org/conda-forge/osx-64/libiconv-1.17-hd75f5a5_2.conda
      - conda: https://conda.anaconda.org/conda-forge/osx-64/libintl-0.22.5-hdfe23c8_3.conda
      - conda: https://conda.anaconda.org/conda-forge/osx-64/libjpeg-turbo-3.0.0-h0dc2134_1.conda
      - conda: https://conda.anaconda.org/conda-forge/osx-64/libpng-1.6.43-h92b6c6a_0.conda
      - conda: https://conda.anaconda.org/conda-forge/osx-64/libsqlite-3.46.0-h1b8f9f3_0.conda
      - conda: https://conda.anaconda.org/conda-forge/osx-64/libssh2-1.11.0-hd019ec5_0.conda
      - conda: https://conda.anaconda.org/conda-forge/osx-64/libtiff-4.6.0-h603087a_4.conda
      - conda: https://conda.anaconda.org/conda-forge/osx-64/libwebp-base-1.4.0-h10d778d_0.conda
      - conda: https://conda.anaconda.org/conda-forge/osx-64/libxcb-1.16-h00291cd_1.conda
      - conda: https://conda.anaconda.org/conda-forge/osx-64/libzlib-1.3.1-h87427d6_1.conda
      - conda: https://conda.anaconda.org/conda-forge/noarch/markdown-3.6-pyhd8ed1ab_0.conda
      - conda: https://conda.anaconda.org/conda-forge/osx-64/markupsafe-2.1.5-py312hb553811_1.conda
      - conda: https://conda.anaconda.org/conda-forge/noarch/mdx_truly_sane_lists-1.3-pyhd8ed1ab_0.tar.bz2
      - conda: https://conda.anaconda.org/conda-forge/noarch/mergedeep-1.3.4-pyhd8ed1ab_0.tar.bz2
      - conda: https://conda.anaconda.org/conda-forge/noarch/mike-2.0.0-pyhd8ed1ab_0.conda
      - conda: https://conda.anaconda.org/conda-forge/noarch/mkdocs-1.5.3-pyhd8ed1ab_0.conda
      - conda: https://conda.anaconda.org/conda-forge/noarch/mkdocs-material-9.5.20-pyhd8ed1ab_0.conda
      - conda: https://conda.anaconda.org/conda-forge/noarch/mkdocs-material-extensions-1.3.1-pyhd8ed1ab_0.conda
      - conda: https://conda.anaconda.org/conda-forge/noarch/mkdocs-redirects-1.2.1-pyhd8ed1ab_0.conda
      - conda: https://conda.anaconda.org/conda-forge/osx-64/ncurses-6.5-hf036a51_1.conda
      - conda: https://conda.anaconda.org/conda-forge/osx-64/openjpeg-2.5.2-h7310d3a_0.conda
      - conda: https://conda.anaconda.org/conda-forge/osx-64/openssl-3.3.1-hd23fc13_3.conda
      - conda: https://conda.anaconda.org/conda-forge/noarch/packaging-24.1-pyhd8ed1ab_0.conda
      - conda: https://conda.anaconda.org/conda-forge/noarch/paginate-0.5.7-pyhd8ed1ab_0.conda
      - conda: https://conda.anaconda.org/conda-forge/noarch/pathspec-0.12.1-pyhd8ed1ab_0.conda
      - conda: https://conda.anaconda.org/conda-forge/osx-64/pcre2-10.44-h7634a1b_2.conda
      - conda: https://conda.anaconda.org/conda-forge/osx-64/pillow-10.4.0-py312hbd70edc_0.conda
      - conda: https://conda.anaconda.org/conda-forge/osx-64/pixman-0.43.4-h73e2aa4_0.conda
      - conda: https://conda.anaconda.org/conda-forge/noarch/platformdirs-4.2.2-pyhd8ed1ab_0.conda
      - conda: https://conda.anaconda.org/conda-forge/osx-64/pthread-stubs-0.4-hc929b4f_1001.tar.bz2
      - conda: https://conda.anaconda.org/conda-forge/noarch/pyaml-24.7.0-pyhd8ed1ab_0.conda
      - conda: https://conda.anaconda.org/conda-forge/noarch/pycparser-2.22-pyhd8ed1ab_0.conda
      - conda: https://conda.anaconda.org/conda-forge/noarch/pygments-2.18.0-pyhd8ed1ab_0.conda
      - conda: https://conda.anaconda.org/conda-forge/noarch/pymdown-extensions-10.9-pyhd8ed1ab_0.conda
      - conda: https://conda.anaconda.org/conda-forge/noarch/pyparsing-3.1.4-pyhd8ed1ab_0.conda
      - conda: https://conda.anaconda.org/conda-forge/noarch/pysocks-1.7.1-pyha2e5f31_6.tar.bz2
      - conda: https://conda.anaconda.org/conda-forge/osx-64/python-3.12.3-h1411813_0_cpython.conda
      - conda: https://conda.anaconda.org/conda-forge/noarch/python-dateutil-2.9.0-pyhd8ed1ab_0.conda
      - conda: https://conda.anaconda.org/conda-forge/osx-64/python_abi-3.12-5_cp312.conda
      - conda: https://conda.anaconda.org/conda-forge/noarch/pytz-2024.1-pyhd8ed1ab_0.conda
      - conda: https://conda.anaconda.org/conda-forge/osx-64/pyyaml-6.0.2-py312hbd25219_0.conda
      - conda: https://conda.anaconda.org/conda-forge/noarch/pyyaml-env-tag-0.1-pyhd8ed1ab_0.tar.bz2
      - conda: https://conda.anaconda.org/conda-forge/osx-64/readline-8.2-h9e318b2_1.conda
      - conda: https://conda.anaconda.org/conda-forge/osx-64/regex-2024.7.24-py312hb553811_1.conda
      - conda: https://conda.anaconda.org/conda-forge/noarch/requests-2.32.3-pyhd8ed1ab_0.conda
      - conda: https://conda.anaconda.org/conda-forge/noarch/setuptools-72.2.0-pyhd8ed1ab_0.conda
      - conda: https://conda.anaconda.org/conda-forge/noarch/six-1.16.0-pyh6c4a22f_0.tar.bz2
      - conda: https://conda.anaconda.org/conda-forge/noarch/tinycss2-1.3.0-pyhd8ed1ab_0.conda
      - conda: https://conda.anaconda.org/conda-forge/osx-64/tk-8.6.13-h1abcd95_1.conda
      - conda: https://conda.anaconda.org/conda-forge/noarch/typing-extensions-4.12.2-hd8ed1ab_0.conda
      - conda: https://conda.anaconda.org/conda-forge/noarch/typing_extensions-4.12.2-pyha770c72_0.conda
      - conda: https://conda.anaconda.org/conda-forge/noarch/tzdata-2024a-h8827d51_1.conda
      - conda: https://conda.anaconda.org/conda-forge/noarch/urllib3-2.2.2-pyhd8ed1ab_1.conda
      - conda: https://conda.anaconda.org/conda-forge/noarch/verspec-0.1.0-pyhd8ed1ab_0.tar.bz2
      - conda: https://conda.anaconda.org/conda-forge/osx-64/watchdog-5.0.0-py312hb553811_0.conda
      - conda: https://conda.anaconda.org/conda-forge/noarch/webencodings-0.5.1-pyhd8ed1ab_2.conda
      - conda: https://conda.anaconda.org/conda-forge/osx-64/xorg-libxau-1.0.11-h0dc2134_0.conda
      - conda: https://conda.anaconda.org/conda-forge/osx-64/xorg-libxdmcp-1.1.3-h35c211d_0.tar.bz2
      - conda: https://conda.anaconda.org/conda-forge/osx-64/xz-5.2.6-h775f41a_0.tar.bz2
      - conda: https://conda.anaconda.org/conda-forge/osx-64/yaml-0.2.5-h0d85af4_2.tar.bz2
      - conda: https://conda.anaconda.org/conda-forge/noarch/zipp-3.20.1-pyhd8ed1ab_0.conda
      - conda: https://conda.anaconda.org/conda-forge/osx-64/zlib-1.3.1-h87427d6_1.conda
      - conda: https://conda.anaconda.org/conda-forge/osx-64/zstandard-0.23.0-py312h331e495_0.conda
      - conda: https://conda.anaconda.org/conda-forge/osx-64/zstd-1.5.6-h915ae27_0.conda
      osx-arm64:
      - conda: https://conda.anaconda.org/conda-forge/noarch/babel-2.14.0-pyhd8ed1ab_0.conda
      - conda: https://conda.anaconda.org/conda-forge/osx-arm64/brotli-python-1.1.0-py312h9f69965_1.conda
      - conda: https://conda.anaconda.org/conda-forge/osx-arm64/bzip2-1.0.8-h99b78c6_7.conda
      - conda: https://conda.anaconda.org/conda-forge/osx-arm64/ca-certificates-2024.8.30-hf0a4a13_0.conda
      - conda: https://conda.anaconda.org/conda-forge/osx-arm64/cairo-1.18.0-hb4a6bf7_3.conda
      - conda: https://conda.anaconda.org/conda-forge/noarch/cairocffi-1.6.1-pyhd8ed1ab_0.conda
      - conda: https://conda.anaconda.org/conda-forge/noarch/cairosvg-2.7.1-pyhd8ed1ab_0.conda
      - conda: https://conda.anaconda.org/conda-forge/noarch/certifi-2024.7.4-pyhd8ed1ab_0.conda
      - conda: https://conda.anaconda.org/conda-forge/osx-arm64/cffi-1.17.0-py312h0fad829_1.conda
      - conda: https://conda.anaconda.org/conda-forge/noarch/charset-normalizer-3.3.2-pyhd8ed1ab_0.conda
      - conda: https://conda.anaconda.org/conda-forge/noarch/click-8.1.7-unix_pyh707e725_0.conda
      - conda: https://conda.anaconda.org/conda-forge/noarch/colorama-0.4.6-pyhd8ed1ab_0.tar.bz2
      - conda: https://conda.anaconda.org/conda-forge/noarch/cssselect2-0.2.1-pyh9f0ad1d_1.tar.bz2
      - conda: https://conda.anaconda.org/conda-forge/noarch/defusedxml-0.7.1-pyhd8ed1ab_0.tar.bz2
      - conda: https://conda.anaconda.org/conda-forge/osx-arm64/expat-2.6.2-hebf3989_0.conda
      - conda: https://conda.anaconda.org/conda-forge/noarch/font-ttf-dejavu-sans-mono-2.37-hab24e00_0.tar.bz2
      - conda: https://conda.anaconda.org/conda-forge/noarch/font-ttf-inconsolata-3.000-h77eed37_0.tar.bz2
      - conda: https://conda.anaconda.org/conda-forge/noarch/font-ttf-source-code-pro-2.038-h77eed37_0.tar.bz2
      - conda: https://conda.anaconda.org/conda-forge/noarch/font-ttf-ubuntu-0.83-h77eed37_2.conda
      - conda: https://conda.anaconda.org/conda-forge/osx-arm64/fontconfig-2.14.2-h82840c6_0.conda
      - conda: https://conda.anaconda.org/conda-forge/noarch/fonts-conda-ecosystem-1-0.tar.bz2
      - conda: https://conda.anaconda.org/conda-forge/noarch/fonts-conda-forge-1-0.tar.bz2
      - conda: https://conda.anaconda.org/conda-forge/osx-arm64/freetype-2.12.1-hadb7bae_2.conda
      - conda: https://conda.anaconda.org/conda-forge/noarch/ghp-import-2.1.0-pyhd8ed1ab_0.tar.bz2
      - conda: https://conda.anaconda.org/conda-forge/osx-arm64/git-cliff-2.4.0-hc85346c_0.conda
      - conda: https://conda.anaconda.org/conda-forge/noarch/h2-4.1.0-pyhd8ed1ab_0.tar.bz2
      - conda: https://conda.anaconda.org/conda-forge/noarch/hpack-4.0.0-pyh9f0ad1d_0.tar.bz2
      - conda: https://conda.anaconda.org/conda-forge/noarch/hyperframe-6.0.1-pyhd8ed1ab_0.tar.bz2
      - conda: https://conda.anaconda.org/conda-forge/osx-arm64/icu-75.1-hfee45f7_0.conda
      - conda: https://conda.anaconda.org/conda-forge/noarch/idna-3.8-pyhd8ed1ab_0.conda
      - conda: https://conda.anaconda.org/conda-forge/noarch/importlib-metadata-8.4.0-pyha770c72_0.conda
      - conda: https://conda.anaconda.org/conda-forge/noarch/importlib-resources-6.4.4-pyhd8ed1ab_0.conda
      - conda: https://conda.anaconda.org/conda-forge/noarch/importlib_resources-6.4.4-pyhd8ed1ab_0.conda
      - conda: https://conda.anaconda.org/conda-forge/noarch/jinja2-3.1.4-pyhd8ed1ab_0.conda
      - conda: https://conda.anaconda.org/conda-forge/osx-arm64/lcms2-2.16-ha0e7c42_0.conda
      - conda: https://conda.anaconda.org/conda-forge/osx-arm64/lerc-4.0.0-h9a09cb3_0.tar.bz2
      - conda: https://conda.anaconda.org/conda-forge/osx-arm64/libcxx-18.1.8-h3ed4263_6.conda
      - conda: https://conda.anaconda.org/conda-forge/osx-arm64/libdeflate-1.21-h99b78c6_0.conda
      - conda: https://conda.anaconda.org/conda-forge/osx-arm64/libexpat-2.6.2-hebf3989_0.conda
      - conda: https://conda.anaconda.org/conda-forge/osx-arm64/libffi-3.4.2-h3422bc3_5.tar.bz2
      - conda: https://conda.anaconda.org/conda-forge/osx-arm64/libgit2-1.8.1-h7d81828_1.conda
      - conda: https://conda.anaconda.org/conda-forge/osx-arm64/libglib-2.80.3-h59d46d9_2.conda
      - conda: https://conda.anaconda.org/conda-forge/osx-arm64/libiconv-1.17-h0d3ecfb_2.conda
      - conda: https://conda.anaconda.org/conda-forge/osx-arm64/libintl-0.22.5-h8414b35_3.conda
      - conda: https://conda.anaconda.org/conda-forge/osx-arm64/libjpeg-turbo-3.0.0-hb547adb_1.conda
      - conda: https://conda.anaconda.org/conda-forge/osx-arm64/libpng-1.6.43-h091b4b1_0.conda
      - conda: https://conda.anaconda.org/conda-forge/osx-arm64/libsqlite-3.46.0-hfb93653_0.conda
      - conda: https://conda.anaconda.org/conda-forge/osx-arm64/libssh2-1.11.0-h7a5bd25_0.conda
      - conda: https://conda.anaconda.org/conda-forge/osx-arm64/libtiff-4.6.0-hf8409c0_4.conda
      - conda: https://conda.anaconda.org/conda-forge/osx-arm64/libwebp-base-1.4.0-h93a5062_0.conda
      - conda: https://conda.anaconda.org/conda-forge/osx-arm64/libxcb-1.16-hc9fafa5_1.conda
      - conda: https://conda.anaconda.org/conda-forge/osx-arm64/libzlib-1.3.1-hfb2fe0b_1.conda
      - conda: https://conda.anaconda.org/conda-forge/noarch/markdown-3.6-pyhd8ed1ab_0.conda
      - conda: https://conda.anaconda.org/conda-forge/osx-arm64/markupsafe-2.1.5-py312h024a12e_1.conda
      - conda: https://conda.anaconda.org/conda-forge/noarch/mdx_truly_sane_lists-1.3-pyhd8ed1ab_0.tar.bz2
      - conda: https://conda.anaconda.org/conda-forge/noarch/mergedeep-1.3.4-pyhd8ed1ab_0.tar.bz2
      - conda: https://conda.anaconda.org/conda-forge/noarch/mike-2.0.0-pyhd8ed1ab_0.conda
      - conda: https://conda.anaconda.org/conda-forge/noarch/mkdocs-1.5.3-pyhd8ed1ab_0.conda
      - conda: https://conda.anaconda.org/conda-forge/noarch/mkdocs-material-9.5.20-pyhd8ed1ab_0.conda
      - conda: https://conda.anaconda.org/conda-forge/noarch/mkdocs-material-extensions-1.3.1-pyhd8ed1ab_0.conda
      - conda: https://conda.anaconda.org/conda-forge/noarch/mkdocs-redirects-1.2.1-pyhd8ed1ab_0.conda
      - conda: https://conda.anaconda.org/conda-forge/osx-arm64/ncurses-6.5-h7bae524_1.conda
      - conda: https://conda.anaconda.org/conda-forge/osx-arm64/openjpeg-2.5.2-h9f1df11_0.conda
      - conda: https://conda.anaconda.org/conda-forge/osx-arm64/openssl-3.3.1-h8359307_3.conda
      - conda: https://conda.anaconda.org/conda-forge/noarch/packaging-24.1-pyhd8ed1ab_0.conda
      - conda: https://conda.anaconda.org/conda-forge/noarch/paginate-0.5.7-pyhd8ed1ab_0.conda
      - conda: https://conda.anaconda.org/conda-forge/noarch/pathspec-0.12.1-pyhd8ed1ab_0.conda
      - conda: https://conda.anaconda.org/conda-forge/osx-arm64/pcre2-10.44-h297a79d_2.conda
      - conda: https://conda.anaconda.org/conda-forge/osx-arm64/pillow-10.4.0-py312h39b1d8d_0.conda
      - conda: https://conda.anaconda.org/conda-forge/osx-arm64/pixman-0.43.4-hebf3989_0.conda
      - conda: https://conda.anaconda.org/conda-forge/noarch/platformdirs-4.2.2-pyhd8ed1ab_0.conda
      - conda: https://conda.anaconda.org/conda-forge/osx-arm64/pthread-stubs-0.4-h27ca646_1001.tar.bz2
      - conda: https://conda.anaconda.org/conda-forge/noarch/pyaml-24.7.0-pyhd8ed1ab_0.conda
      - conda: https://conda.anaconda.org/conda-forge/noarch/pycparser-2.22-pyhd8ed1ab_0.conda
      - conda: https://conda.anaconda.org/conda-forge/noarch/pygments-2.18.0-pyhd8ed1ab_0.conda
      - conda: https://conda.anaconda.org/conda-forge/noarch/pymdown-extensions-10.9-pyhd8ed1ab_0.conda
      - conda: https://conda.anaconda.org/conda-forge/noarch/pyparsing-3.1.4-pyhd8ed1ab_0.conda
      - conda: https://conda.anaconda.org/conda-forge/noarch/pysocks-1.7.1-pyha2e5f31_6.tar.bz2
      - conda: https://conda.anaconda.org/conda-forge/osx-arm64/python-3.12.3-h4a7b5fc_0_cpython.conda
      - conda: https://conda.anaconda.org/conda-forge/noarch/python-dateutil-2.9.0-pyhd8ed1ab_0.conda
      - conda: https://conda.anaconda.org/conda-forge/osx-arm64/python_abi-3.12-5_cp312.conda
      - conda: https://conda.anaconda.org/conda-forge/noarch/pytz-2024.1-pyhd8ed1ab_0.conda
      - conda: https://conda.anaconda.org/conda-forge/osx-arm64/pyyaml-6.0.2-py312h7e5086c_0.conda
      - conda: https://conda.anaconda.org/conda-forge/noarch/pyyaml-env-tag-0.1-pyhd8ed1ab_0.tar.bz2
      - conda: https://conda.anaconda.org/conda-forge/osx-arm64/readline-8.2-h92ec313_1.conda
      - conda: https://conda.anaconda.org/conda-forge/osx-arm64/regex-2024.7.24-py312h024a12e_1.conda
      - conda: https://conda.anaconda.org/conda-forge/noarch/requests-2.32.3-pyhd8ed1ab_0.conda
      - conda: https://conda.anaconda.org/conda-forge/noarch/setuptools-72.2.0-pyhd8ed1ab_0.conda
      - conda: https://conda.anaconda.org/conda-forge/noarch/six-1.16.0-pyh6c4a22f_0.tar.bz2
      - conda: https://conda.anaconda.org/conda-forge/noarch/tinycss2-1.3.0-pyhd8ed1ab_0.conda
      - conda: https://conda.anaconda.org/conda-forge/osx-arm64/tk-8.6.13-h5083fa2_1.conda
      - conda: https://conda.anaconda.org/conda-forge/noarch/typing-extensions-4.12.2-hd8ed1ab_0.conda
      - conda: https://conda.anaconda.org/conda-forge/noarch/typing_extensions-4.12.2-pyha770c72_0.conda
      - conda: https://conda.anaconda.org/conda-forge/noarch/tzdata-2024a-h8827d51_1.conda
      - conda: https://conda.anaconda.org/conda-forge/noarch/urllib3-2.2.2-pyhd8ed1ab_1.conda
      - conda: https://conda.anaconda.org/conda-forge/noarch/verspec-0.1.0-pyhd8ed1ab_0.tar.bz2
      - conda: https://conda.anaconda.org/conda-forge/osx-arm64/watchdog-5.0.0-py312h024a12e_0.conda
      - conda: https://conda.anaconda.org/conda-forge/noarch/webencodings-0.5.1-pyhd8ed1ab_2.conda
      - conda: https://conda.anaconda.org/conda-forge/osx-arm64/xorg-libxau-1.0.11-hb547adb_0.conda
      - conda: https://conda.anaconda.org/conda-forge/osx-arm64/xorg-libxdmcp-1.1.3-h27ca646_0.tar.bz2
      - conda: https://conda.anaconda.org/conda-forge/osx-arm64/xz-5.2.6-h57fd34a_0.tar.bz2
      - conda: https://conda.anaconda.org/conda-forge/osx-arm64/yaml-0.2.5-h3422bc3_2.tar.bz2
      - conda: https://conda.anaconda.org/conda-forge/noarch/zipp-3.20.1-pyhd8ed1ab_0.conda
      - conda: https://conda.anaconda.org/conda-forge/osx-arm64/zlib-1.3.1-hfb2fe0b_1.conda
      - conda: https://conda.anaconda.org/conda-forge/osx-arm64/zstandard-0.23.0-py312h721a963_0.conda
      - conda: https://conda.anaconda.org/conda-forge/osx-arm64/zstd-1.5.6-hb46c0d2_0.conda
      win-64:
      - conda: https://conda.anaconda.org/conda-forge/noarch/babel-2.14.0-pyhd8ed1ab_0.conda
      - conda: https://conda.anaconda.org/conda-forge/win-64/brotli-python-1.1.0-py312h53d5487_1.conda
      - conda: https://conda.anaconda.org/conda-forge/win-64/bzip2-1.0.8-h2466b09_7.conda
      - conda: https://conda.anaconda.org/conda-forge/win-64/ca-certificates-2024.8.30-h56e8100_0.conda
      - conda: https://conda.anaconda.org/conda-forge/win-64/cairo-1.18.0-h32b962e_3.conda
      - conda: https://conda.anaconda.org/conda-forge/noarch/cairocffi-1.6.1-pyhd8ed1ab_0.conda
      - conda: https://conda.anaconda.org/conda-forge/noarch/cairosvg-2.7.1-pyhd8ed1ab_0.conda
      - conda: https://conda.anaconda.org/conda-forge/noarch/certifi-2024.7.4-pyhd8ed1ab_0.conda
      - conda: https://conda.anaconda.org/conda-forge/win-64/cffi-1.17.0-py312h4389bb4_1.conda
      - conda: https://conda.anaconda.org/conda-forge/noarch/charset-normalizer-3.3.2-pyhd8ed1ab_0.conda
      - conda: https://conda.anaconda.org/conda-forge/noarch/click-8.1.7-win_pyh7428d3b_0.conda
      - conda: https://conda.anaconda.org/conda-forge/noarch/colorama-0.4.6-pyhd8ed1ab_0.tar.bz2
      - conda: https://conda.anaconda.org/conda-forge/noarch/cssselect2-0.2.1-pyh9f0ad1d_1.tar.bz2
      - conda: https://conda.anaconda.org/conda-forge/noarch/defusedxml-0.7.1-pyhd8ed1ab_0.tar.bz2
      - conda: https://conda.anaconda.org/conda-forge/win-64/expat-2.6.2-h63175ca_0.conda
      - conda: https://conda.anaconda.org/conda-forge/noarch/font-ttf-dejavu-sans-mono-2.37-hab24e00_0.tar.bz2
      - conda: https://conda.anaconda.org/conda-forge/noarch/font-ttf-inconsolata-3.000-h77eed37_0.tar.bz2
      - conda: https://conda.anaconda.org/conda-forge/noarch/font-ttf-source-code-pro-2.038-h77eed37_0.tar.bz2
      - conda: https://conda.anaconda.org/conda-forge/noarch/font-ttf-ubuntu-0.83-h77eed37_2.conda
      - conda: https://conda.anaconda.org/conda-forge/win-64/fontconfig-2.14.2-hbde0cde_0.conda
      - conda: https://conda.anaconda.org/conda-forge/noarch/fonts-conda-ecosystem-1-0.tar.bz2
      - conda: https://conda.anaconda.org/conda-forge/noarch/fonts-conda-forge-1-0.tar.bz2
      - conda: https://conda.anaconda.org/conda-forge/win-64/freetype-2.12.1-hdaf720e_2.conda
      - conda: https://conda.anaconda.org/conda-forge/noarch/ghp-import-2.1.0-pyhd8ed1ab_0.tar.bz2
      - conda: https://conda.anaconda.org/conda-forge/win-64/git-cliff-2.4.0-hf49faa6_0.conda
      - conda: https://conda.anaconda.org/conda-forge/noarch/h2-4.1.0-pyhd8ed1ab_0.tar.bz2
      - conda: https://conda.anaconda.org/conda-forge/noarch/hpack-4.0.0-pyh9f0ad1d_0.tar.bz2
      - conda: https://conda.anaconda.org/conda-forge/noarch/hyperframe-6.0.1-pyhd8ed1ab_0.tar.bz2
      - conda: https://conda.anaconda.org/conda-forge/win-64/icu-75.1-he0c23c2_0.conda
      - conda: https://conda.anaconda.org/conda-forge/noarch/idna-3.8-pyhd8ed1ab_0.conda
      - conda: https://conda.anaconda.org/conda-forge/noarch/importlib-metadata-8.4.0-pyha770c72_0.conda
      - conda: https://conda.anaconda.org/conda-forge/noarch/importlib-resources-6.4.4-pyhd8ed1ab_0.conda
      - conda: https://conda.anaconda.org/conda-forge/noarch/importlib_resources-6.4.4-pyhd8ed1ab_0.conda
      - conda: https://conda.anaconda.org/conda-forge/noarch/jinja2-3.1.4-pyhd8ed1ab_0.conda
      - conda: https://conda.anaconda.org/conda-forge/win-64/lcms2-2.16-h67d730c_0.conda
      - conda: https://conda.anaconda.org/conda-forge/win-64/lerc-4.0.0-h63175ca_0.tar.bz2
      - conda: https://conda.anaconda.org/conda-forge/win-64/libdeflate-1.21-h2466b09_0.conda
      - conda: https://conda.anaconda.org/conda-forge/win-64/libexpat-2.6.2-h63175ca_0.conda
      - conda: https://conda.anaconda.org/conda-forge/win-64/libffi-3.4.2-h8ffe710_5.tar.bz2
      - conda: https://conda.anaconda.org/conda-forge/win-64/libgit2-1.8.1-hc1607c6_1.conda
      - conda: https://conda.anaconda.org/conda-forge/win-64/libglib-2.80.3-h7025463_2.conda
      - conda: https://conda.anaconda.org/conda-forge/win-64/libiconv-1.17-hcfcfb64_2.conda
      - conda: https://conda.anaconda.org/conda-forge/win-64/libintl-0.22.5-h5728263_3.conda
      - conda: https://conda.anaconda.org/conda-forge/win-64/libjpeg-turbo-3.0.0-hcfcfb64_1.conda
      - conda: https://conda.anaconda.org/conda-forge/win-64/libpng-1.6.43-h19919ed_0.conda
      - conda: https://conda.anaconda.org/conda-forge/win-64/libsqlite-3.46.0-h2466b09_0.conda
      - conda: https://conda.anaconda.org/conda-forge/win-64/libssh2-1.11.0-h7dfc565_0.conda
      - conda: https://conda.anaconda.org/conda-forge/win-64/libtiff-4.6.0-hb151862_4.conda
      - conda: https://conda.anaconda.org/conda-forge/win-64/libwebp-base-1.4.0-hcfcfb64_0.conda
      - conda: https://conda.anaconda.org/conda-forge/win-64/libxcb-1.16-h013a479_1.conda
      - conda: https://conda.anaconda.org/conda-forge/win-64/libzlib-1.3.1-h2466b09_1.conda
      - conda: https://conda.anaconda.org/conda-forge/win-64/m2w64-gcc-libgfortran-5.3.0-6.tar.bz2
      - conda: https://conda.anaconda.org/conda-forge/win-64/m2w64-gcc-libs-5.3.0-7.tar.bz2
      - conda: https://conda.anaconda.org/conda-forge/win-64/m2w64-gcc-libs-core-5.3.0-7.tar.bz2
      - conda: https://conda.anaconda.org/conda-forge/win-64/m2w64-gmp-6.1.0-2.tar.bz2
      - conda: https://conda.anaconda.org/conda-forge/win-64/m2w64-libwinpthread-git-5.0.0.4634.697f757-2.tar.bz2
      - conda: https://conda.anaconda.org/conda-forge/noarch/markdown-3.6-pyhd8ed1ab_0.conda
      - conda: https://conda.anaconda.org/conda-forge/win-64/markupsafe-2.1.5-py312h4389bb4_1.conda
      - conda: https://conda.anaconda.org/conda-forge/noarch/mdx_truly_sane_lists-1.3-pyhd8ed1ab_0.tar.bz2
      - conda: https://conda.anaconda.org/conda-forge/noarch/mergedeep-1.3.4-pyhd8ed1ab_0.tar.bz2
      - conda: https://conda.anaconda.org/conda-forge/noarch/mike-2.0.0-pyhd8ed1ab_0.conda
      - conda: https://conda.anaconda.org/conda-forge/noarch/mkdocs-1.5.3-pyhd8ed1ab_0.conda
      - conda: https://conda.anaconda.org/conda-forge/noarch/mkdocs-material-9.5.20-pyhd8ed1ab_0.conda
      - conda: https://conda.anaconda.org/conda-forge/noarch/mkdocs-material-extensions-1.3.1-pyhd8ed1ab_0.conda
      - conda: https://conda.anaconda.org/conda-forge/noarch/mkdocs-redirects-1.2.1-pyhd8ed1ab_0.conda
      - conda: https://conda.anaconda.org/conda-forge/win-64/msys2-conda-epoch-20160418-1.tar.bz2
      - conda: https://conda.anaconda.org/conda-forge/win-64/openjpeg-2.5.2-h3d672ee_0.conda
      - conda: https://conda.anaconda.org/conda-forge/win-64/openssl-3.3.1-h2466b09_3.conda
      - conda: https://conda.anaconda.org/conda-forge/noarch/packaging-24.1-pyhd8ed1ab_0.conda
      - conda: https://conda.anaconda.org/conda-forge/noarch/paginate-0.5.7-pyhd8ed1ab_0.conda
      - conda: https://conda.anaconda.org/conda-forge/noarch/pathspec-0.12.1-pyhd8ed1ab_0.conda
      - conda: https://conda.anaconda.org/conda-forge/win-64/pcre2-10.44-h3d7b363_2.conda
      - conda: https://conda.anaconda.org/conda-forge/win-64/pillow-10.4.0-py312h381445a_0.conda
      - conda: https://conda.anaconda.org/conda-forge/win-64/pixman-0.43.4-h63175ca_0.conda
      - conda: https://conda.anaconda.org/conda-forge/noarch/platformdirs-4.2.2-pyhd8ed1ab_0.conda
      - conda: https://conda.anaconda.org/conda-forge/win-64/pthread-stubs-0.4-hcd874cb_1001.tar.bz2
      - conda: https://conda.anaconda.org/conda-forge/noarch/pyaml-24.7.0-pyhd8ed1ab_0.conda
      - conda: https://conda.anaconda.org/conda-forge/noarch/pycparser-2.22-pyhd8ed1ab_0.conda
      - conda: https://conda.anaconda.org/conda-forge/noarch/pygments-2.18.0-pyhd8ed1ab_0.conda
      - conda: https://conda.anaconda.org/conda-forge/noarch/pymdown-extensions-10.9-pyhd8ed1ab_0.conda
      - conda: https://conda.anaconda.org/conda-forge/noarch/pyparsing-3.1.4-pyhd8ed1ab_0.conda
      - conda: https://conda.anaconda.org/conda-forge/noarch/pysocks-1.7.1-pyh0701188_6.tar.bz2
      - conda: https://conda.anaconda.org/conda-forge/win-64/python-3.12.3-h2628c8c_0_cpython.conda
      - conda: https://conda.anaconda.org/conda-forge/noarch/python-dateutil-2.9.0-pyhd8ed1ab_0.conda
      - conda: https://conda.anaconda.org/conda-forge/win-64/python_abi-3.12-5_cp312.conda
      - conda: https://conda.anaconda.org/conda-forge/noarch/pytz-2024.1-pyhd8ed1ab_0.conda
      - conda: https://conda.anaconda.org/conda-forge/win-64/pyyaml-6.0.2-py312h4389bb4_0.conda
      - conda: https://conda.anaconda.org/conda-forge/noarch/pyyaml-env-tag-0.1-pyhd8ed1ab_0.tar.bz2
      - conda: https://conda.anaconda.org/conda-forge/win-64/regex-2024.7.24-py312h4389bb4_1.conda
      - conda: https://conda.anaconda.org/conda-forge/noarch/requests-2.32.3-pyhd8ed1ab_0.conda
      - conda: https://conda.anaconda.org/conda-forge/noarch/setuptools-72.2.0-pyhd8ed1ab_0.conda
      - conda: https://conda.anaconda.org/conda-forge/noarch/six-1.16.0-pyh6c4a22f_0.tar.bz2
      - conda: https://conda.anaconda.org/conda-forge/noarch/tinycss2-1.3.0-pyhd8ed1ab_0.conda
      - conda: https://conda.anaconda.org/conda-forge/win-64/tk-8.6.13-h5226925_1.conda
      - conda: https://conda.anaconda.org/conda-forge/noarch/typing-extensions-4.12.2-hd8ed1ab_0.conda
      - conda: https://conda.anaconda.org/conda-forge/noarch/typing_extensions-4.12.2-pyha770c72_0.conda
      - conda: https://conda.anaconda.org/conda-forge/noarch/tzdata-2024a-h8827d51_1.conda
      - conda: https://conda.anaconda.org/conda-forge/win-64/ucrt-10.0.22621.0-h57928b3_0.tar.bz2
      - conda: https://conda.anaconda.org/conda-forge/noarch/urllib3-2.2.2-pyhd8ed1ab_1.conda
      - conda: https://conda.anaconda.org/conda-forge/win-64/vc-14.3-h8a93ad2_20.conda
      - conda: https://conda.anaconda.org/conda-forge/win-64/vc14_runtime-14.40.33810-hcc2c482_20.conda
      - conda: https://conda.anaconda.org/conda-forge/noarch/verspec-0.1.0-pyhd8ed1ab_0.tar.bz2
      - conda: https://conda.anaconda.org/conda-forge/win-64/vs2015_runtime-14.40.33810-h3bf8584_20.conda
      - conda: https://conda.anaconda.org/conda-forge/win-64/watchdog-5.0.0-py312h2e8e312_0.conda
      - conda: https://conda.anaconda.org/conda-forge/noarch/webencodings-0.5.1-pyhd8ed1ab_2.conda
      - conda: https://conda.anaconda.org/conda-forge/noarch/win_inet_pton-1.1.0-pyhd8ed1ab_6.tar.bz2
      - conda: https://conda.anaconda.org/conda-forge/win-64/xorg-libxau-1.0.11-hcd874cb_0.conda
      - conda: https://conda.anaconda.org/conda-forge/win-64/xorg-libxdmcp-1.1.3-hcd874cb_0.tar.bz2
      - conda: https://conda.anaconda.org/conda-forge/win-64/xz-5.2.6-h8d14728_0.tar.bz2
      - conda: https://conda.anaconda.org/conda-forge/win-64/yaml-0.2.5-h8ffe710_2.tar.bz2
      - conda: https://conda.anaconda.org/conda-forge/noarch/zipp-3.20.1-pyhd8ed1ab_0.conda
      - conda: https://conda.anaconda.org/conda-forge/win-64/zlib-1.3.1-h2466b09_1.conda
      - conda: https://conda.anaconda.org/conda-forge/win-64/zstandard-0.23.0-py312h7606c53_0.conda
      - conda: https://conda.anaconda.org/conda-forge/win-64/zstd-1.5.6-h0ea2cb4_0.conda
  lint:
    channels:
    - url: https://fast.prefix.dev/conda-forge/
    packages:
      linux-64:
      - conda: https://conda.anaconda.org/conda-forge/linux-64/_libgcc_mutex-0.1-conda_forge.tar.bz2
      - conda: https://conda.anaconda.org/conda-forge/linux-64/_openmp_mutex-4.5-2_gnu.tar.bz2
      - conda: https://conda.anaconda.org/conda-forge/linux-64/bzip2-1.0.8-h4bc722e_7.conda
      - conda: https://conda.anaconda.org/conda-forge/linux-64/ca-certificates-2024.8.30-hbcca054_0.conda
      - conda: https://conda.anaconda.org/conda-forge/linux-64/cffi-1.17.0-py312h06ac9bb_1.conda
      - conda: https://conda.anaconda.org/conda-forge/noarch/cfgv-3.3.1-pyhd8ed1ab_0.tar.bz2
      - conda: https://conda.anaconda.org/conda-forge/noarch/distlib-0.3.8-pyhd8ed1ab_0.conda
      - conda: https://conda.anaconda.org/conda-forge/noarch/filelock-3.16.0-pyhd8ed1ab_0.conda
      - conda: https://conda.anaconda.org/conda-forge/noarch/identify-2.6.0-pyhd8ed1ab_0.conda
      - conda: https://conda.anaconda.org/conda-forge/linux-64/ld_impl_linux-64-2.40-hf3520f5_7.conda
      - conda: https://conda.anaconda.org/conda-forge/linux-64/libexpat-2.6.2-h59595ed_0.conda
      - conda: https://conda.anaconda.org/conda-forge/linux-64/libffi-3.4.2-h7f98852_5.tar.bz2
      - conda: https://conda.anaconda.org/conda-forge/linux-64/libgcc-14.1.0-h77fa898_1.conda
      - conda: https://conda.anaconda.org/conda-forge/linux-64/libgcc-ng-14.1.0-h69a702a_1.conda
      - conda: https://conda.anaconda.org/conda-forge/linux-64/libgomp-14.1.0-h77fa898_1.conda
      - conda: https://conda.anaconda.org/conda-forge/linux-64/libnsl-2.0.1-hd590300_0.conda
      - conda: https://conda.anaconda.org/conda-forge/linux-64/libsqlite-3.46.0-hde9e2c9_0.conda
      - conda: https://conda.anaconda.org/conda-forge/linux-64/libstdcxx-14.1.0-hc0a3c3a_1.conda
      - conda: https://conda.anaconda.org/conda-forge/linux-64/libstdcxx-ng-14.1.0-h4852527_1.conda
      - conda: https://conda.anaconda.org/conda-forge/linux-64/libuuid-2.38.1-h0b41bf4_0.conda
      - conda: https://conda.anaconda.org/conda-forge/linux-64/libxcrypt-4.4.36-hd590300_1.conda
      - conda: https://conda.anaconda.org/conda-forge/linux-64/libzlib-1.3.1-h4ab18f5_1.conda
      - conda: https://conda.anaconda.org/conda-forge/linux-64/ncurses-6.5-he02047a_1.conda
      - conda: https://conda.anaconda.org/conda-forge/noarch/nodeenv-1.9.1-pyhd8ed1ab_0.conda
      - conda: https://conda.anaconda.org/conda-forge/linux-64/openssl-3.3.1-hb9d3cd8_3.conda
      - conda: https://conda.anaconda.org/conda-forge/noarch/platformdirs-4.2.2-pyhd8ed1ab_0.conda
      - conda: https://conda.anaconda.org/conda-forge/noarch/pre-commit-3.8.0-pyha770c72_0.conda
      - conda: https://conda.anaconda.org/conda-forge/noarch/pre-commit-hooks-4.6.0-pyhd8ed1ab_0.conda
      - conda: https://conda.anaconda.org/conda-forge/noarch/pycparser-2.22-pyhd8ed1ab_0.conda
      - conda: https://conda.anaconda.org/conda-forge/linux-64/python-3.12.3-hab00c5b_0_cpython.conda
      - conda: https://conda.anaconda.org/conda-forge/linux-64/python_abi-3.12-5_cp312.conda
      - conda: https://conda.anaconda.org/conda-forge/linux-64/pyyaml-6.0.2-py312h41a817b_0.conda
      - conda: https://conda.anaconda.org/conda-forge/linux-64/readline-8.2-h8228510_1.conda
      - conda: https://conda.anaconda.org/conda-forge/linux-64/ruamel.yaml-0.18.6-py312h98912ed_0.conda
      - conda: https://conda.anaconda.org/conda-forge/linux-64/ruamel.yaml.clib-0.2.8-py312h98912ed_0.conda
      - conda: https://conda.anaconda.org/conda-forge/linux-64/ruff-0.4.10-py312h5715c7c_0.conda
      - conda: https://conda.anaconda.org/conda-forge/noarch/setuptools-72.2.0-pyhd8ed1ab_0.conda
      - conda: https://conda.anaconda.org/conda-forge/linux-64/taplo-0.9.3-h1de38c7_0.conda
      - conda: https://conda.anaconda.org/conda-forge/linux-64/tk-8.6.13-noxft_h4845f30_101.conda
      - conda: https://conda.anaconda.org/conda-forge/noarch/tomli-2.0.1-pyhd8ed1ab_0.tar.bz2
      - conda: https://conda.anaconda.org/conda-forge/linux-64/typos-1.24.3-h8fae777_0.conda
      - conda: https://conda.anaconda.org/conda-forge/noarch/tzdata-2024a-h8827d51_1.conda
      - conda: https://conda.anaconda.org/conda-forge/linux-64/ukkonen-1.0.1-py312h8572e83_4.conda
      - conda: https://conda.anaconda.org/conda-forge/noarch/virtualenv-20.26.3-pyhd8ed1ab_0.conda
      - conda: https://conda.anaconda.org/conda-forge/linux-64/xz-5.2.6-h166bdaf_0.tar.bz2
      - conda: https://conda.anaconda.org/conda-forge/linux-64/yaml-0.2.5-h7f98852_2.tar.bz2
      osx-64:
      - conda: https://conda.anaconda.org/conda-forge/osx-64/bzip2-1.0.8-hfdf4475_7.conda
      - conda: https://conda.anaconda.org/conda-forge/osx-64/ca-certificates-2024.8.30-h8857fd0_0.conda
      - conda: https://conda.anaconda.org/conda-forge/osx-64/cffi-1.17.0-py312hf857d28_1.conda
      - conda: https://conda.anaconda.org/conda-forge/noarch/cfgv-3.3.1-pyhd8ed1ab_0.tar.bz2
      - conda: https://conda.anaconda.org/conda-forge/noarch/distlib-0.3.8-pyhd8ed1ab_0.conda
      - conda: https://conda.anaconda.org/conda-forge/noarch/filelock-3.16.0-pyhd8ed1ab_0.conda
      - conda: https://conda.anaconda.org/conda-forge/noarch/identify-2.6.0-pyhd8ed1ab_0.conda
      - conda: https://conda.anaconda.org/conda-forge/osx-64/libcxx-18.1.8-hd876a4e_6.conda
      - conda: https://conda.anaconda.org/conda-forge/osx-64/libexpat-2.6.2-h73e2aa4_0.conda
      - conda: https://conda.anaconda.org/conda-forge/osx-64/libffi-3.4.2-h0d85af4_5.tar.bz2
      - conda: https://conda.anaconda.org/conda-forge/osx-64/libsqlite-3.46.0-h1b8f9f3_0.conda
      - conda: https://conda.anaconda.org/conda-forge/osx-64/libzlib-1.3.1-h87427d6_1.conda
      - conda: https://conda.anaconda.org/conda-forge/osx-64/ncurses-6.5-hf036a51_1.conda
      - conda: https://conda.anaconda.org/conda-forge/noarch/nodeenv-1.9.1-pyhd8ed1ab_0.conda
      - conda: https://conda.anaconda.org/conda-forge/osx-64/openssl-3.3.1-hd23fc13_3.conda
      - conda: https://conda.anaconda.org/conda-forge/noarch/platformdirs-4.2.2-pyhd8ed1ab_0.conda
      - conda: https://conda.anaconda.org/conda-forge/noarch/pre-commit-3.8.0-pyha770c72_0.conda
      - conda: https://conda.anaconda.org/conda-forge/noarch/pre-commit-hooks-4.6.0-pyhd8ed1ab_0.conda
      - conda: https://conda.anaconda.org/conda-forge/noarch/pycparser-2.22-pyhd8ed1ab_0.conda
      - conda: https://conda.anaconda.org/conda-forge/osx-64/python-3.12.3-h1411813_0_cpython.conda
      - conda: https://conda.anaconda.org/conda-forge/osx-64/python_abi-3.12-5_cp312.conda
      - conda: https://conda.anaconda.org/conda-forge/osx-64/pyyaml-6.0.2-py312hbd25219_0.conda
      - conda: https://conda.anaconda.org/conda-forge/osx-64/readline-8.2-h9e318b2_1.conda
      - conda: https://conda.anaconda.org/conda-forge/osx-64/ruamel.yaml-0.18.6-py312h41838bb_0.conda
      - conda: https://conda.anaconda.org/conda-forge/osx-64/ruamel.yaml.clib-0.2.8-py312h41838bb_0.conda
      - conda: https://conda.anaconda.org/conda-forge/osx-64/ruff-0.4.10-py312h8b25c6c_0.conda
      - conda: https://conda.anaconda.org/conda-forge/noarch/setuptools-72.2.0-pyhd8ed1ab_0.conda
      - conda: https://conda.anaconda.org/conda-forge/osx-64/taplo-0.9.3-hd264b5c_0.conda
      - conda: https://conda.anaconda.org/conda-forge/osx-64/tk-8.6.13-h1abcd95_1.conda
      - conda: https://conda.anaconda.org/conda-forge/noarch/tomli-2.0.1-pyhd8ed1ab_0.tar.bz2
      - conda: https://conda.anaconda.org/conda-forge/osx-64/typos-1.24.3-h9bb4cbb_0.conda
      - conda: https://conda.anaconda.org/conda-forge/noarch/tzdata-2024a-h8827d51_1.conda
      - conda: https://conda.anaconda.org/conda-forge/osx-64/ukkonen-1.0.1-py312h49ebfd2_4.conda
      - conda: https://conda.anaconda.org/conda-forge/noarch/virtualenv-20.26.3-pyhd8ed1ab_0.conda
      - conda: https://conda.anaconda.org/conda-forge/osx-64/xz-5.2.6-h775f41a_0.tar.bz2
      - conda: https://conda.anaconda.org/conda-forge/osx-64/yaml-0.2.5-h0d85af4_2.tar.bz2
      osx-arm64:
      - conda: https://conda.anaconda.org/conda-forge/osx-arm64/bzip2-1.0.8-h99b78c6_7.conda
      - conda: https://conda.anaconda.org/conda-forge/osx-arm64/ca-certificates-2024.8.30-hf0a4a13_0.conda
      - conda: https://conda.anaconda.org/conda-forge/osx-arm64/cffi-1.17.0-py312h0fad829_1.conda
      - conda: https://conda.anaconda.org/conda-forge/noarch/cfgv-3.3.1-pyhd8ed1ab_0.tar.bz2
      - conda: https://conda.anaconda.org/conda-forge/noarch/distlib-0.3.8-pyhd8ed1ab_0.conda
      - conda: https://conda.anaconda.org/conda-forge/noarch/filelock-3.16.0-pyhd8ed1ab_0.conda
      - conda: https://conda.anaconda.org/conda-forge/noarch/identify-2.6.0-pyhd8ed1ab_0.conda
      - conda: https://conda.anaconda.org/conda-forge/osx-arm64/libcxx-18.1.8-h3ed4263_6.conda
      - conda: https://conda.anaconda.org/conda-forge/osx-arm64/libexpat-2.6.2-hebf3989_0.conda
      - conda: https://conda.anaconda.org/conda-forge/osx-arm64/libffi-3.4.2-h3422bc3_5.tar.bz2
      - conda: https://conda.anaconda.org/conda-forge/osx-arm64/libsqlite-3.46.0-hfb93653_0.conda
      - conda: https://conda.anaconda.org/conda-forge/osx-arm64/libzlib-1.3.1-hfb2fe0b_1.conda
      - conda: https://conda.anaconda.org/conda-forge/osx-arm64/ncurses-6.5-h7bae524_1.conda
      - conda: https://conda.anaconda.org/conda-forge/noarch/nodeenv-1.9.1-pyhd8ed1ab_0.conda
      - conda: https://conda.anaconda.org/conda-forge/osx-arm64/openssl-3.3.1-h8359307_3.conda
      - conda: https://conda.anaconda.org/conda-forge/noarch/platformdirs-4.2.2-pyhd8ed1ab_0.conda
      - conda: https://conda.anaconda.org/conda-forge/noarch/pre-commit-3.8.0-pyha770c72_0.conda
      - conda: https://conda.anaconda.org/conda-forge/noarch/pre-commit-hooks-4.6.0-pyhd8ed1ab_0.conda
      - conda: https://conda.anaconda.org/conda-forge/noarch/pycparser-2.22-pyhd8ed1ab_0.conda
      - conda: https://conda.anaconda.org/conda-forge/osx-arm64/python-3.12.3-h4a7b5fc_0_cpython.conda
      - conda: https://conda.anaconda.org/conda-forge/osx-arm64/python_abi-3.12-5_cp312.conda
      - conda: https://conda.anaconda.org/conda-forge/osx-arm64/pyyaml-6.0.2-py312h7e5086c_0.conda
      - conda: https://conda.anaconda.org/conda-forge/osx-arm64/readline-8.2-h92ec313_1.conda
      - conda: https://conda.anaconda.org/conda-forge/osx-arm64/ruamel.yaml-0.18.6-py312he37b823_0.conda
      - conda: https://conda.anaconda.org/conda-forge/osx-arm64/ruamel.yaml.clib-0.2.8-py312he37b823_0.conda
      - conda: https://conda.anaconda.org/conda-forge/osx-arm64/ruff-0.4.10-py312h3402d49_0.conda
      - conda: https://conda.anaconda.org/conda-forge/noarch/setuptools-72.2.0-pyhd8ed1ab_0.conda
      - conda: https://conda.anaconda.org/conda-forge/osx-arm64/taplo-0.9.3-h563f0a8_0.conda
      - conda: https://conda.anaconda.org/conda-forge/osx-arm64/tk-8.6.13-h5083fa2_1.conda
      - conda: https://conda.anaconda.org/conda-forge/noarch/tomli-2.0.1-pyhd8ed1ab_0.tar.bz2
      - conda: https://conda.anaconda.org/conda-forge/osx-arm64/typos-1.24.3-h3bba108_0.conda
      - conda: https://conda.anaconda.org/conda-forge/noarch/tzdata-2024a-h8827d51_1.conda
      - conda: https://conda.anaconda.org/conda-forge/osx-arm64/ukkonen-1.0.1-py312h389731b_4.conda
      - conda: https://conda.anaconda.org/conda-forge/noarch/virtualenv-20.26.3-pyhd8ed1ab_0.conda
      - conda: https://conda.anaconda.org/conda-forge/osx-arm64/xz-5.2.6-h57fd34a_0.tar.bz2
      - conda: https://conda.anaconda.org/conda-forge/osx-arm64/yaml-0.2.5-h3422bc3_2.tar.bz2
      win-64:
      - conda: https://conda.anaconda.org/conda-forge/win-64/bzip2-1.0.8-h2466b09_7.conda
      - conda: https://conda.anaconda.org/conda-forge/win-64/ca-certificates-2024.8.30-h56e8100_0.conda
      - conda: https://conda.anaconda.org/conda-forge/win-64/cffi-1.17.0-py312h4389bb4_1.conda
      - conda: https://conda.anaconda.org/conda-forge/noarch/cfgv-3.3.1-pyhd8ed1ab_0.tar.bz2
      - conda: https://conda.anaconda.org/conda-forge/noarch/distlib-0.3.8-pyhd8ed1ab_0.conda
      - conda: https://conda.anaconda.org/conda-forge/noarch/filelock-3.16.0-pyhd8ed1ab_0.conda
      - conda: https://conda.anaconda.org/conda-forge/noarch/identify-2.6.0-pyhd8ed1ab_0.conda
      - conda: https://conda.anaconda.org/conda-forge/win-64/libexpat-2.6.2-h63175ca_0.conda
      - conda: https://conda.anaconda.org/conda-forge/win-64/libffi-3.4.2-h8ffe710_5.tar.bz2
      - conda: https://conda.anaconda.org/conda-forge/win-64/libsqlite-3.46.0-h2466b09_0.conda
      - conda: https://conda.anaconda.org/conda-forge/win-64/libzlib-1.3.1-h2466b09_1.conda
      - conda: https://conda.anaconda.org/conda-forge/win-64/m2w64-gcc-libgfortran-5.3.0-6.tar.bz2
      - conda: https://conda.anaconda.org/conda-forge/win-64/m2w64-gcc-libs-5.3.0-7.tar.bz2
      - conda: https://conda.anaconda.org/conda-forge/win-64/m2w64-gcc-libs-core-5.3.0-7.tar.bz2
      - conda: https://conda.anaconda.org/conda-forge/win-64/m2w64-gmp-6.1.0-2.tar.bz2
      - conda: https://conda.anaconda.org/conda-forge/win-64/m2w64-libwinpthread-git-5.0.0.4634.697f757-2.tar.bz2
      - conda: https://conda.anaconda.org/conda-forge/win-64/msys2-conda-epoch-20160418-1.tar.bz2
      - conda: https://conda.anaconda.org/conda-forge/noarch/nodeenv-1.9.1-pyhd8ed1ab_0.conda
      - conda: https://conda.anaconda.org/conda-forge/win-64/openssl-3.3.1-h2466b09_3.conda
      - conda: https://conda.anaconda.org/conda-forge/noarch/platformdirs-4.2.2-pyhd8ed1ab_0.conda
      - conda: https://conda.anaconda.org/conda-forge/noarch/pre-commit-3.8.0-pyha770c72_0.conda
      - conda: https://conda.anaconda.org/conda-forge/noarch/pre-commit-hooks-4.6.0-pyhd8ed1ab_0.conda
      - conda: https://conda.anaconda.org/conda-forge/noarch/pycparser-2.22-pyhd8ed1ab_0.conda
      - conda: https://conda.anaconda.org/conda-forge/win-64/python-3.12.3-h2628c8c_0_cpython.conda
      - conda: https://conda.anaconda.org/conda-forge/win-64/python_abi-3.12-5_cp312.conda
      - conda: https://conda.anaconda.org/conda-forge/win-64/pyyaml-6.0.2-py312h4389bb4_0.conda
      - conda: https://conda.anaconda.org/conda-forge/win-64/ruamel.yaml-0.18.6-py312he70551f_0.conda
      - conda: https://conda.anaconda.org/conda-forge/win-64/ruamel.yaml.clib-0.2.8-py312he70551f_0.conda
      - conda: https://conda.anaconda.org/conda-forge/win-64/ruff-0.4.10-py312h7a6832a_0.conda
      - conda: https://conda.anaconda.org/conda-forge/noarch/setuptools-72.2.0-pyhd8ed1ab_0.conda
      - conda: https://conda.anaconda.org/conda-forge/win-64/taplo-0.9.3-ha073cba_1.conda
      - conda: https://conda.anaconda.org/conda-forge/win-64/tk-8.6.13-h5226925_1.conda
      - conda: https://conda.anaconda.org/conda-forge/noarch/tomli-2.0.1-pyhd8ed1ab_0.tar.bz2
      - conda: https://conda.anaconda.org/conda-forge/win-64/typos-1.24.3-h813c833_0.conda
      - conda: https://conda.anaconda.org/conda-forge/noarch/tzdata-2024a-h8827d51_1.conda
      - conda: https://conda.anaconda.org/conda-forge/win-64/ucrt-10.0.22621.0-h57928b3_0.tar.bz2
      - conda: https://conda.anaconda.org/conda-forge/win-64/ukkonen-1.0.1-py312h0d7def4_4.conda
      - conda: https://conda.anaconda.org/conda-forge/win-64/vc-14.3-h8a93ad2_20.conda
      - conda: https://conda.anaconda.org/conda-forge/win-64/vc14_runtime-14.40.33810-hcc2c482_20.conda
      - conda: https://conda.anaconda.org/conda-forge/noarch/virtualenv-20.26.3-pyhd8ed1ab_0.conda
      - conda: https://conda.anaconda.org/conda-forge/win-64/vs2015_runtime-14.40.33810-h3bf8584_20.conda
      - conda: https://conda.anaconda.org/conda-forge/win-64/xz-5.2.6-h8d14728_0.tar.bz2
      - conda: https://conda.anaconda.org/conda-forge/win-64/yaml-0.2.5-h8ffe710_2.tar.bz2
  pypi-gen:
    channels:
    - url: https://fast.prefix.dev/conda-forge/
    packages:
      linux-64:
      - conda: https://conda.anaconda.org/conda-forge/linux-64/_libgcc_mutex-0.1-conda_forge.tar.bz2
      - conda: https://conda.anaconda.org/conda-forge/linux-64/_openmp_mutex-4.5-2_gnu.tar.bz2
      - conda: https://conda.anaconda.org/conda-forge/linux-64/bzip2-1.0.8-h4bc722e_7.conda
      - conda: https://conda.anaconda.org/conda-forge/linux-64/ca-certificates-2024.8.30-hbcca054_0.conda
      - conda: https://conda.anaconda.org/conda-forge/noarch/colorama-0.4.6-pyhd8ed1ab_0.tar.bz2
      - conda: https://conda.anaconda.org/conda-forge/noarch/editables-0.5-pyhd8ed1ab_0.conda
      - conda: https://conda.anaconda.org/conda-forge/noarch/hatchling-1.25.0-pyhd8ed1ab_0.conda
      - conda: https://conda.anaconda.org/conda-forge/noarch/importlib-metadata-8.4.0-pyha770c72_0.conda
      - conda: https://conda.anaconda.org/conda-forge/linux-64/ld_impl_linux-64-2.40-hf3520f5_7.conda
      - conda: https://conda.anaconda.org/conda-forge/linux-64/libexpat-2.6.3-h5888daf_0.conda
      - conda: https://conda.anaconda.org/conda-forge/linux-64/libffi-3.4.2-h7f98852_5.tar.bz2
      - conda: https://conda.anaconda.org/conda-forge/linux-64/libgcc-14.1.0-h77fa898_1.conda
      - conda: https://conda.anaconda.org/conda-forge/linux-64/libgcc-ng-14.1.0-h69a702a_1.conda
      - conda: https://conda.anaconda.org/conda-forge/linux-64/libgomp-14.1.0-h77fa898_1.conda
      - conda: https://conda.anaconda.org/conda-forge/linux-64/libnsl-2.0.1-hd590300_0.conda
      - conda: https://conda.anaconda.org/conda-forge/linux-64/libsqlite-3.46.1-hadc24fc_0.conda
      - conda: https://conda.anaconda.org/conda-forge/linux-64/libuuid-2.38.1-h0b41bf4_0.conda
      - conda: https://conda.anaconda.org/conda-forge/linux-64/libxcrypt-4.4.36-hd590300_1.conda
      - conda: https://conda.anaconda.org/conda-forge/linux-64/libzlib-1.3.1-h4ab18f5_1.conda
      - conda: https://conda.anaconda.org/conda-forge/linux-64/ncurses-6.5-he02047a_1.conda
      - conda: https://conda.anaconda.org/conda-forge/linux-64/openssl-3.3.2-hb9d3cd8_0.conda
      - conda: https://conda.anaconda.org/conda-forge/noarch/packaging-24.1-pyhd8ed1ab_0.conda
      - conda: https://conda.anaconda.org/conda-forge/noarch/pathspec-0.12.1-pyhd8ed1ab_0.conda
      - conda: https://conda.anaconda.org/conda-forge/noarch/pluggy-1.5.0-pyhd8ed1ab_0.conda
      - conda: https://conda.anaconda.org/conda-forge/noarch/pyproject_hooks-1.1.0-pyhd8ed1ab_0.conda
      - conda: https://conda.anaconda.org/conda-forge/linux-64/python-3.12.5-h2ad013b_0_cpython.conda
      - conda: https://conda.anaconda.org/conda-forge/noarch/python-build-1.2.2-pyhd8ed1ab_0.conda
      - conda: https://conda.anaconda.org/conda-forge/linux-64/readline-8.2-h8228510_1.conda
      - conda: https://conda.anaconda.org/conda-forge/linux-64/tk-8.6.13-noxft_h4845f30_101.conda
      - conda: https://conda.anaconda.org/conda-forge/noarch/tomli-2.0.1-pyhd8ed1ab_0.tar.bz2
      - conda: https://conda.anaconda.org/conda-forge/noarch/trove-classifiers-2024.7.2-pyhd8ed1ab_0.conda
      - conda: https://conda.anaconda.org/conda-forge/noarch/tzdata-2024a-h8827d51_1.conda
      - conda: https://conda.anaconda.org/conda-forge/linux-64/xz-5.2.6-h166bdaf_0.tar.bz2
      - conda: https://conda.anaconda.org/conda-forge/noarch/zipp-3.20.1-pyhd8ed1ab_0.conda
      osx-64:
      - conda: https://conda.anaconda.org/conda-forge/osx-64/bzip2-1.0.8-hfdf4475_7.conda
      - conda: https://conda.anaconda.org/conda-forge/osx-64/ca-certificates-2024.8.30-h8857fd0_0.conda
      - conda: https://conda.anaconda.org/conda-forge/noarch/colorama-0.4.6-pyhd8ed1ab_0.tar.bz2
      - conda: https://conda.anaconda.org/conda-forge/noarch/editables-0.5-pyhd8ed1ab_0.conda
      - conda: https://conda.anaconda.org/conda-forge/noarch/hatchling-1.25.0-pyhd8ed1ab_0.conda
      - conda: https://conda.anaconda.org/conda-forge/noarch/importlib-metadata-8.4.0-pyha770c72_0.conda
      - conda: https://conda.anaconda.org/conda-forge/osx-64/libexpat-2.6.3-hac325c4_0.conda
      - conda: https://conda.anaconda.org/conda-forge/osx-64/libffi-3.4.2-h0d85af4_5.tar.bz2
      - conda: https://conda.anaconda.org/conda-forge/osx-64/libsqlite-3.46.1-h4b8f8c9_0.conda
      - conda: https://conda.anaconda.org/conda-forge/osx-64/libzlib-1.3.1-h87427d6_1.conda
      - conda: https://conda.anaconda.org/conda-forge/osx-64/ncurses-6.5-hf036a51_1.conda
      - conda: https://conda.anaconda.org/conda-forge/osx-64/openssl-3.3.2-hd23fc13_0.conda
      - conda: https://conda.anaconda.org/conda-forge/noarch/packaging-24.1-pyhd8ed1ab_0.conda
      - conda: https://conda.anaconda.org/conda-forge/noarch/pathspec-0.12.1-pyhd8ed1ab_0.conda
      - conda: https://conda.anaconda.org/conda-forge/noarch/pluggy-1.5.0-pyhd8ed1ab_0.conda
      - conda: https://conda.anaconda.org/conda-forge/noarch/pyproject_hooks-1.1.0-pyhd8ed1ab_0.conda
      - conda: https://conda.anaconda.org/conda-forge/osx-64/python-3.12.5-h37a9e06_0_cpython.conda
      - conda: https://conda.anaconda.org/conda-forge/noarch/python-build-1.2.2-pyhd8ed1ab_0.conda
      - conda: https://conda.anaconda.org/conda-forge/osx-64/readline-8.2-h9e318b2_1.conda
      - conda: https://conda.anaconda.org/conda-forge/osx-64/tk-8.6.13-h1abcd95_1.conda
      - conda: https://conda.anaconda.org/conda-forge/noarch/tomli-2.0.1-pyhd8ed1ab_0.tar.bz2
      - conda: https://conda.anaconda.org/conda-forge/noarch/trove-classifiers-2024.7.2-pyhd8ed1ab_0.conda
      - conda: https://conda.anaconda.org/conda-forge/noarch/tzdata-2024a-h8827d51_1.conda
      - conda: https://conda.anaconda.org/conda-forge/osx-64/xz-5.2.6-h775f41a_0.tar.bz2
      - conda: https://conda.anaconda.org/conda-forge/noarch/zipp-3.20.1-pyhd8ed1ab_0.conda
      osx-arm64:
      - conda: https://conda.anaconda.org/conda-forge/osx-arm64/bzip2-1.0.8-h99b78c6_7.conda
      - conda: https://conda.anaconda.org/conda-forge/osx-arm64/ca-certificates-2024.8.30-hf0a4a13_0.conda
      - conda: https://conda.anaconda.org/conda-forge/noarch/colorama-0.4.6-pyhd8ed1ab_0.tar.bz2
      - conda: https://conda.anaconda.org/conda-forge/noarch/editables-0.5-pyhd8ed1ab_0.conda
      - conda: https://conda.anaconda.org/conda-forge/noarch/hatchling-1.25.0-pyhd8ed1ab_0.conda
      - conda: https://conda.anaconda.org/conda-forge/noarch/importlib-metadata-8.4.0-pyha770c72_0.conda
      - conda: https://conda.anaconda.org/conda-forge/osx-arm64/libexpat-2.6.3-hf9b8971_0.conda
      - conda: https://conda.anaconda.org/conda-forge/osx-arm64/libffi-3.4.2-h3422bc3_5.tar.bz2
      - conda: https://conda.anaconda.org/conda-forge/osx-arm64/libsqlite-3.46.1-hc14010f_0.conda
      - conda: https://conda.anaconda.org/conda-forge/osx-arm64/libzlib-1.3.1-hfb2fe0b_1.conda
      - conda: https://conda.anaconda.org/conda-forge/osx-arm64/ncurses-6.5-h7bae524_1.conda
      - conda: https://conda.anaconda.org/conda-forge/osx-arm64/openssl-3.3.2-h8359307_0.conda
      - conda: https://conda.anaconda.org/conda-forge/noarch/packaging-24.1-pyhd8ed1ab_0.conda
      - conda: https://conda.anaconda.org/conda-forge/noarch/pathspec-0.12.1-pyhd8ed1ab_0.conda
      - conda: https://conda.anaconda.org/conda-forge/noarch/pluggy-1.5.0-pyhd8ed1ab_0.conda
      - conda: https://conda.anaconda.org/conda-forge/noarch/pyproject_hooks-1.1.0-pyhd8ed1ab_0.conda
      - conda: https://conda.anaconda.org/conda-forge/osx-arm64/python-3.12.5-h30c5eda_0_cpython.conda
      - conda: https://conda.anaconda.org/conda-forge/noarch/python-build-1.2.2-pyhd8ed1ab_0.conda
      - conda: https://conda.anaconda.org/conda-forge/osx-arm64/readline-8.2-h92ec313_1.conda
      - conda: https://conda.anaconda.org/conda-forge/osx-arm64/tk-8.6.13-h5083fa2_1.conda
      - conda: https://conda.anaconda.org/conda-forge/noarch/tomli-2.0.1-pyhd8ed1ab_0.tar.bz2
      - conda: https://conda.anaconda.org/conda-forge/noarch/trove-classifiers-2024.7.2-pyhd8ed1ab_0.conda
      - conda: https://conda.anaconda.org/conda-forge/noarch/tzdata-2024a-h8827d51_1.conda
      - conda: https://conda.anaconda.org/conda-forge/osx-arm64/xz-5.2.6-h57fd34a_0.tar.bz2
      - conda: https://conda.anaconda.org/conda-forge/noarch/zipp-3.20.1-pyhd8ed1ab_0.conda
      win-64:
      - conda: https://conda.anaconda.org/conda-forge/win-64/bzip2-1.0.8-h2466b09_7.conda
      - conda: https://conda.anaconda.org/conda-forge/win-64/ca-certificates-2024.8.30-h56e8100_0.conda
      - conda: https://conda.anaconda.org/conda-forge/noarch/colorama-0.4.6-pyhd8ed1ab_0.tar.bz2
      - conda: https://conda.anaconda.org/conda-forge/noarch/editables-0.5-pyhd8ed1ab_0.conda
      - conda: https://conda.anaconda.org/conda-forge/noarch/hatchling-1.25.0-pyhd8ed1ab_0.conda
      - conda: https://conda.anaconda.org/conda-forge/noarch/importlib-metadata-8.4.0-pyha770c72_0.conda
      - conda: https://conda.anaconda.org/conda-forge/win-64/libexpat-2.6.3-he0c23c2_0.conda
      - conda: https://conda.anaconda.org/conda-forge/win-64/libffi-3.4.2-h8ffe710_5.tar.bz2
      - conda: https://conda.anaconda.org/conda-forge/win-64/libsqlite-3.46.1-h2466b09_0.conda
      - conda: https://conda.anaconda.org/conda-forge/win-64/libzlib-1.3.1-h2466b09_1.conda
      - conda: https://conda.anaconda.org/conda-forge/win-64/openssl-3.3.2-h2466b09_0.conda
      - conda: https://conda.anaconda.org/conda-forge/noarch/packaging-24.1-pyhd8ed1ab_0.conda
      - conda: https://conda.anaconda.org/conda-forge/noarch/pathspec-0.12.1-pyhd8ed1ab_0.conda
      - conda: https://conda.anaconda.org/conda-forge/noarch/pluggy-1.5.0-pyhd8ed1ab_0.conda
      - conda: https://conda.anaconda.org/conda-forge/noarch/pyproject_hooks-1.1.0-pyhd8ed1ab_0.conda
      - conda: https://conda.anaconda.org/conda-forge/win-64/python-3.12.5-h889d299_0_cpython.conda
      - conda: https://conda.anaconda.org/conda-forge/noarch/python-build-1.2.2-pyhd8ed1ab_0.conda
      - conda: https://conda.anaconda.org/conda-forge/win-64/tk-8.6.13-h5226925_1.conda
      - conda: https://conda.anaconda.org/conda-forge/noarch/tomli-2.0.1-pyhd8ed1ab_0.tar.bz2
      - conda: https://conda.anaconda.org/conda-forge/noarch/trove-classifiers-2024.7.2-pyhd8ed1ab_0.conda
      - conda: https://conda.anaconda.org/conda-forge/noarch/tzdata-2024a-h8827d51_1.conda
      - conda: https://conda.anaconda.org/conda-forge/win-64/ucrt-10.0.22621.0-h57928b3_0.tar.bz2
      - conda: https://conda.anaconda.org/conda-forge/win-64/vc-14.3-h8a93ad2_20.conda
      - conda: https://conda.anaconda.org/conda-forge/win-64/vc14_runtime-14.40.33810-hcc2c482_20.conda
      - conda: https://conda.anaconda.org/conda-forge/win-64/vs2015_runtime-14.40.33810-h3bf8584_20.conda
      - conda: https://conda.anaconda.org/conda-forge/win-64/xz-5.2.6-h8d14728_0.tar.bz2
      - conda: https://conda.anaconda.org/conda-forge/noarch/zipp-3.20.1-pyhd8ed1ab_0.conda
  schema:
    channels:
    - url: https://fast.prefix.dev/conda-forge/
    packages:
      linux-64:
      - conda: https://conda.anaconda.org/conda-forge/linux-64/_libgcc_mutex-0.1-conda_forge.tar.bz2
      - conda: https://conda.anaconda.org/conda-forge/linux-64/_openmp_mutex-4.5-2_gnu.tar.bz2
      - conda: https://conda.anaconda.org/conda-forge/noarch/annotated-types-0.7.0-pyhd8ed1ab_0.conda
      - conda: https://conda.anaconda.org/conda-forge/noarch/attrs-24.2.0-pyh71513ae_0.conda
      - conda: https://conda.anaconda.org/conda-forge/linux-64/bzip2-1.0.8-h4bc722e_7.conda
      - conda: https://conda.anaconda.org/conda-forge/linux-64/ca-certificates-2024.8.30-hbcca054_0.conda
      - conda: https://conda.anaconda.org/conda-forge/noarch/colorama-0.4.6-pyhd8ed1ab_0.tar.bz2
      - conda: https://conda.anaconda.org/conda-forge/noarch/exceptiongroup-1.2.2-pyhd8ed1ab_0.conda
      - conda: https://conda.anaconda.org/conda-forge/noarch/execnet-2.1.1-pyhd8ed1ab_0.conda
      - conda: https://conda.anaconda.org/conda-forge/noarch/filelock-3.16.0-pyhd8ed1ab_0.conda
      - conda: https://conda.anaconda.org/conda-forge/noarch/importlib-metadata-8.4.0-pyha770c72_0.conda
      - conda: https://conda.anaconda.org/conda-forge/noarch/iniconfig-2.0.0-pyhd8ed1ab_0.conda
      - conda: https://conda.anaconda.org/conda-forge/noarch/jsonschema-3.2.0-pyhd8ed1ab_3.tar.bz2
      - conda: https://conda.anaconda.org/conda-forge/linux-64/ld_impl_linux-64-2.40-hf3520f5_7.conda
      - conda: https://conda.anaconda.org/conda-forge/linux-64/libexpat-2.6.2-h59595ed_0.conda
      - conda: https://conda.anaconda.org/conda-forge/linux-64/libffi-3.4.2-h7f98852_5.tar.bz2
      - conda: https://conda.anaconda.org/conda-forge/linux-64/libgcc-14.1.0-h77fa898_1.conda
      - conda: https://conda.anaconda.org/conda-forge/linux-64/libgcc-ng-14.1.0-h69a702a_1.conda
      - conda: https://conda.anaconda.org/conda-forge/linux-64/libgomp-14.1.0-h77fa898_1.conda
      - conda: https://conda.anaconda.org/conda-forge/linux-64/libnsl-2.0.1-hd590300_0.conda
      - conda: https://conda.anaconda.org/conda-forge/linux-64/libsqlite-3.46.0-hde9e2c9_0.conda
      - conda: https://conda.anaconda.org/conda-forge/linux-64/libuuid-2.38.1-h0b41bf4_0.conda
      - conda: https://conda.anaconda.org/conda-forge/linux-64/libxcrypt-4.4.36-hd590300_1.conda
      - conda: https://conda.anaconda.org/conda-forge/linux-64/libzlib-1.3.1-h4ab18f5_1.conda
      - conda: https://conda.anaconda.org/conda-forge/noarch/markdown-it-py-3.0.0-pyhd8ed1ab_0.conda
      - conda: https://conda.anaconda.org/conda-forge/noarch/mdurl-0.1.2-pyhd8ed1ab_0.conda
      - conda: https://conda.anaconda.org/conda-forge/linux-64/mypy-1.11.2-py312h66e93f0_0.conda
      - conda: https://conda.anaconda.org/conda-forge/noarch/mypy_extensions-1.0.0-pyha770c72_0.conda
      - conda: https://conda.anaconda.org/conda-forge/linux-64/ncurses-6.5-he02047a_1.conda
      - conda: https://conda.anaconda.org/conda-forge/linux-64/openssl-3.3.1-hb9d3cd8_3.conda
      - conda: https://conda.anaconda.org/conda-forge/noarch/packaging-24.1-pyhd8ed1ab_0.conda
      - conda: https://conda.anaconda.org/conda-forge/noarch/pluggy-1.5.0-pyhd8ed1ab_0.conda
      - conda: https://conda.anaconda.org/conda-forge/linux-64/psutil-6.0.0-py312h66e93f0_1.conda
      - conda: https://conda.anaconda.org/conda-forge/noarch/pydantic-2.6.4-pyhd8ed1ab_0.conda
      - conda: https://conda.anaconda.org/conda-forge/linux-64/pydantic-core-2.16.3-py312h4b3b743_0.conda
      - conda: https://conda.anaconda.org/conda-forge/noarch/pygments-2.18.0-pyhd8ed1ab_0.conda
      - conda: https://conda.anaconda.org/conda-forge/linux-64/pyrsistent-0.20.0-py312h98912ed_0.conda
      - conda: https://conda.anaconda.org/conda-forge/noarch/pytest-8.3.2-pyhd8ed1ab_0.conda
      - conda: https://conda.anaconda.org/conda-forge/noarch/pytest-rerunfailures-14.0-pyhd8ed1ab_0.conda
      - conda: https://conda.anaconda.org/conda-forge/noarch/pytest-xdist-3.6.1-pyhd8ed1ab_0.conda
      - conda: https://conda.anaconda.org/conda-forge/linux-64/python-3.12.3-hab00c5b_0_cpython.conda
      - conda: https://conda.anaconda.org/conda-forge/linux-64/python_abi-3.12-5_cp312.conda
      - conda: https://conda.anaconda.org/conda-forge/linux-64/pyyaml-6.0.2-py312h41a817b_0.conda
      - conda: https://conda.anaconda.org/conda-forge/linux-64/readline-8.2-h8228510_1.conda
      - conda: https://conda.anaconda.org/conda-forge/noarch/rich-13.7.1-pyhd8ed1ab_0.conda
      - conda: https://conda.anaconda.org/conda-forge/noarch/setuptools-72.2.0-pyhd8ed1ab_0.conda
      - conda: https://conda.anaconda.org/conda-forge/noarch/six-1.16.0-pyh6c4a22f_0.tar.bz2
      - conda: https://conda.anaconda.org/conda-forge/linux-64/tk-8.6.13-noxft_h4845f30_101.conda
      - conda: https://conda.anaconda.org/conda-forge/noarch/tomli-2.0.1-pyhd8ed1ab_0.tar.bz2
      - conda: https://conda.anaconda.org/conda-forge/noarch/tomli-w-1.0.0-pyhd8ed1ab_0.tar.bz2
      - conda: https://conda.anaconda.org/conda-forge/noarch/typing-extensions-4.12.2-hd8ed1ab_0.conda
      - conda: https://conda.anaconda.org/conda-forge/noarch/typing_extensions-4.12.2-pyha770c72_0.conda
      - conda: https://conda.anaconda.org/conda-forge/noarch/tzdata-2024a-h8827d51_1.conda
      - conda: https://conda.anaconda.org/conda-forge/linux-64/xz-5.2.6-h166bdaf_0.tar.bz2
      - conda: https://conda.anaconda.org/conda-forge/linux-64/yaml-0.2.5-h7f98852_2.tar.bz2
      - conda: https://conda.anaconda.org/conda-forge/noarch/zipp-3.20.1-pyhd8ed1ab_0.conda
      osx-64:
      - conda: https://conda.anaconda.org/conda-forge/noarch/annotated-types-0.7.0-pyhd8ed1ab_0.conda
      - conda: https://conda.anaconda.org/conda-forge/noarch/attrs-24.2.0-pyh71513ae_0.conda
      - conda: https://conda.anaconda.org/conda-forge/osx-64/bzip2-1.0.8-hfdf4475_7.conda
      - conda: https://conda.anaconda.org/conda-forge/osx-64/ca-certificates-2024.8.30-h8857fd0_0.conda
      - conda: https://conda.anaconda.org/conda-forge/noarch/colorama-0.4.6-pyhd8ed1ab_0.tar.bz2
      - conda: https://conda.anaconda.org/conda-forge/noarch/exceptiongroup-1.2.2-pyhd8ed1ab_0.conda
      - conda: https://conda.anaconda.org/conda-forge/noarch/execnet-2.1.1-pyhd8ed1ab_0.conda
      - conda: https://conda.anaconda.org/conda-forge/noarch/filelock-3.16.0-pyhd8ed1ab_0.conda
      - conda: https://conda.anaconda.org/conda-forge/noarch/importlib-metadata-8.4.0-pyha770c72_0.conda
      - conda: https://conda.anaconda.org/conda-forge/noarch/iniconfig-2.0.0-pyhd8ed1ab_0.conda
      - conda: https://conda.anaconda.org/conda-forge/noarch/jsonschema-3.2.0-pyhd8ed1ab_3.tar.bz2
      - conda: https://conda.anaconda.org/conda-forge/osx-64/libexpat-2.6.2-h73e2aa4_0.conda
      - conda: https://conda.anaconda.org/conda-forge/osx-64/libffi-3.4.2-h0d85af4_5.tar.bz2
      - conda: https://conda.anaconda.org/conda-forge/osx-64/libsqlite-3.46.0-h1b8f9f3_0.conda
      - conda: https://conda.anaconda.org/conda-forge/osx-64/libzlib-1.3.1-h87427d6_1.conda
      - conda: https://conda.anaconda.org/conda-forge/noarch/markdown-it-py-3.0.0-pyhd8ed1ab_0.conda
      - conda: https://conda.anaconda.org/conda-forge/noarch/mdurl-0.1.2-pyhd8ed1ab_0.conda
      - conda: https://conda.anaconda.org/conda-forge/osx-64/mypy-1.11.2-py312hb553811_0.conda
      - conda: https://conda.anaconda.org/conda-forge/noarch/mypy_extensions-1.0.0-pyha770c72_0.conda
      - conda: https://conda.anaconda.org/conda-forge/osx-64/ncurses-6.5-hf036a51_1.conda
      - conda: https://conda.anaconda.org/conda-forge/osx-64/openssl-3.3.1-hd23fc13_3.conda
      - conda: https://conda.anaconda.org/conda-forge/noarch/packaging-24.1-pyhd8ed1ab_0.conda
      - conda: https://conda.anaconda.org/conda-forge/noarch/pluggy-1.5.0-pyhd8ed1ab_0.conda
      - conda: https://conda.anaconda.org/conda-forge/osx-64/psutil-6.0.0-py312hb553811_1.conda
      - conda: https://conda.anaconda.org/conda-forge/noarch/pydantic-2.6.4-pyhd8ed1ab_0.conda
      - conda: https://conda.anaconda.org/conda-forge/osx-64/pydantic-core-2.16.3-py312h1b0e595_0.conda
      - conda: https://conda.anaconda.org/conda-forge/noarch/pygments-2.18.0-pyhd8ed1ab_0.conda
      - conda: https://conda.anaconda.org/conda-forge/osx-64/pyrsistent-0.20.0-py312h41838bb_0.conda
      - conda: https://conda.anaconda.org/conda-forge/noarch/pytest-8.3.2-pyhd8ed1ab_0.conda
      - conda: https://conda.anaconda.org/conda-forge/noarch/pytest-rerunfailures-14.0-pyhd8ed1ab_0.conda
      - conda: https://conda.anaconda.org/conda-forge/noarch/pytest-xdist-3.6.1-pyhd8ed1ab_0.conda
      - conda: https://conda.anaconda.org/conda-forge/osx-64/python-3.12.3-h1411813_0_cpython.conda
      - conda: https://conda.anaconda.org/conda-forge/osx-64/python_abi-3.12-5_cp312.conda
      - conda: https://conda.anaconda.org/conda-forge/osx-64/pyyaml-6.0.2-py312hbd25219_0.conda
      - conda: https://conda.anaconda.org/conda-forge/osx-64/readline-8.2-h9e318b2_1.conda
      - conda: https://conda.anaconda.org/conda-forge/noarch/rich-13.7.1-pyhd8ed1ab_0.conda
      - conda: https://conda.anaconda.org/conda-forge/noarch/setuptools-72.2.0-pyhd8ed1ab_0.conda
      - conda: https://conda.anaconda.org/conda-forge/noarch/six-1.16.0-pyh6c4a22f_0.tar.bz2
      - conda: https://conda.anaconda.org/conda-forge/osx-64/tk-8.6.13-h1abcd95_1.conda
      - conda: https://conda.anaconda.org/conda-forge/noarch/tomli-2.0.1-pyhd8ed1ab_0.tar.bz2
      - conda: https://conda.anaconda.org/conda-forge/noarch/tomli-w-1.0.0-pyhd8ed1ab_0.tar.bz2
      - conda: https://conda.anaconda.org/conda-forge/noarch/typing-extensions-4.12.2-hd8ed1ab_0.conda
      - conda: https://conda.anaconda.org/conda-forge/noarch/typing_extensions-4.12.2-pyha770c72_0.conda
      - conda: https://conda.anaconda.org/conda-forge/noarch/tzdata-2024a-h8827d51_1.conda
      - conda: https://conda.anaconda.org/conda-forge/osx-64/xz-5.2.6-h775f41a_0.tar.bz2
      - conda: https://conda.anaconda.org/conda-forge/osx-64/yaml-0.2.5-h0d85af4_2.tar.bz2
      - conda: https://conda.anaconda.org/conda-forge/noarch/zipp-3.20.1-pyhd8ed1ab_0.conda
      osx-arm64:
      - conda: https://conda.anaconda.org/conda-forge/noarch/annotated-types-0.7.0-pyhd8ed1ab_0.conda
      - conda: https://conda.anaconda.org/conda-forge/noarch/attrs-24.2.0-pyh71513ae_0.conda
      - conda: https://conda.anaconda.org/conda-forge/osx-arm64/bzip2-1.0.8-h99b78c6_7.conda
      - conda: https://conda.anaconda.org/conda-forge/osx-arm64/ca-certificates-2024.8.30-hf0a4a13_0.conda
      - conda: https://conda.anaconda.org/conda-forge/noarch/colorama-0.4.6-pyhd8ed1ab_0.tar.bz2
      - conda: https://conda.anaconda.org/conda-forge/noarch/exceptiongroup-1.2.2-pyhd8ed1ab_0.conda
      - conda: https://conda.anaconda.org/conda-forge/noarch/execnet-2.1.1-pyhd8ed1ab_0.conda
      - conda: https://conda.anaconda.org/conda-forge/noarch/filelock-3.16.0-pyhd8ed1ab_0.conda
      - conda: https://conda.anaconda.org/conda-forge/noarch/importlib-metadata-8.4.0-pyha770c72_0.conda
      - conda: https://conda.anaconda.org/conda-forge/noarch/iniconfig-2.0.0-pyhd8ed1ab_0.conda
      - conda: https://conda.anaconda.org/conda-forge/noarch/jsonschema-3.2.0-pyhd8ed1ab_3.tar.bz2
      - conda: https://conda.anaconda.org/conda-forge/osx-arm64/libexpat-2.6.2-hebf3989_0.conda
      - conda: https://conda.anaconda.org/conda-forge/osx-arm64/libffi-3.4.2-h3422bc3_5.tar.bz2
      - conda: https://conda.anaconda.org/conda-forge/osx-arm64/libsqlite-3.46.0-hfb93653_0.conda
      - conda: https://conda.anaconda.org/conda-forge/osx-arm64/libzlib-1.3.1-hfb2fe0b_1.conda
      - conda: https://conda.anaconda.org/conda-forge/noarch/markdown-it-py-3.0.0-pyhd8ed1ab_0.conda
      - conda: https://conda.anaconda.org/conda-forge/noarch/mdurl-0.1.2-pyhd8ed1ab_0.conda
      - conda: https://conda.anaconda.org/conda-forge/osx-arm64/mypy-1.11.2-py312h024a12e_0.conda
      - conda: https://conda.anaconda.org/conda-forge/noarch/mypy_extensions-1.0.0-pyha770c72_0.conda
      - conda: https://conda.anaconda.org/conda-forge/osx-arm64/ncurses-6.5-h7bae524_1.conda
      - conda: https://conda.anaconda.org/conda-forge/osx-arm64/openssl-3.3.1-h8359307_3.conda
      - conda: https://conda.anaconda.org/conda-forge/noarch/packaging-24.1-pyhd8ed1ab_0.conda
      - conda: https://conda.anaconda.org/conda-forge/noarch/pluggy-1.5.0-pyhd8ed1ab_0.conda
      - conda: https://conda.anaconda.org/conda-forge/osx-arm64/psutil-6.0.0-py312h024a12e_1.conda
      - conda: https://conda.anaconda.org/conda-forge/noarch/pydantic-2.6.4-pyhd8ed1ab_0.conda
      - conda: https://conda.anaconda.org/conda-forge/osx-arm64/pydantic-core-2.16.3-py312h5280bc4_0.conda
      - conda: https://conda.anaconda.org/conda-forge/noarch/pygments-2.18.0-pyhd8ed1ab_0.conda
      - conda: https://conda.anaconda.org/conda-forge/osx-arm64/pyrsistent-0.20.0-py312he37b823_0.conda
      - conda: https://conda.anaconda.org/conda-forge/noarch/pytest-8.3.2-pyhd8ed1ab_0.conda
      - conda: https://conda.anaconda.org/conda-forge/noarch/pytest-rerunfailures-14.0-pyhd8ed1ab_0.conda
      - conda: https://conda.anaconda.org/conda-forge/noarch/pytest-xdist-3.6.1-pyhd8ed1ab_0.conda
      - conda: https://conda.anaconda.org/conda-forge/osx-arm64/python-3.12.3-h4a7b5fc_0_cpython.conda
      - conda: https://conda.anaconda.org/conda-forge/osx-arm64/python_abi-3.12-5_cp312.conda
      - conda: https://conda.anaconda.org/conda-forge/osx-arm64/pyyaml-6.0.2-py312h7e5086c_0.conda
      - conda: https://conda.anaconda.org/conda-forge/osx-arm64/readline-8.2-h92ec313_1.conda
      - conda: https://conda.anaconda.org/conda-forge/noarch/rich-13.7.1-pyhd8ed1ab_0.conda
      - conda: https://conda.anaconda.org/conda-forge/noarch/setuptools-72.2.0-pyhd8ed1ab_0.conda
      - conda: https://conda.anaconda.org/conda-forge/noarch/six-1.16.0-pyh6c4a22f_0.tar.bz2
      - conda: https://conda.anaconda.org/conda-forge/osx-arm64/tk-8.6.13-h5083fa2_1.conda
      - conda: https://conda.anaconda.org/conda-forge/noarch/tomli-2.0.1-pyhd8ed1ab_0.tar.bz2
      - conda: https://conda.anaconda.org/conda-forge/noarch/tomli-w-1.0.0-pyhd8ed1ab_0.tar.bz2
      - conda: https://conda.anaconda.org/conda-forge/noarch/typing-extensions-4.12.2-hd8ed1ab_0.conda
      - conda: https://conda.anaconda.org/conda-forge/noarch/typing_extensions-4.12.2-pyha770c72_0.conda
      - conda: https://conda.anaconda.org/conda-forge/noarch/tzdata-2024a-h8827d51_1.conda
      - conda: https://conda.anaconda.org/conda-forge/osx-arm64/xz-5.2.6-h57fd34a_0.tar.bz2
      - conda: https://conda.anaconda.org/conda-forge/osx-arm64/yaml-0.2.5-h3422bc3_2.tar.bz2
      - conda: https://conda.anaconda.org/conda-forge/noarch/zipp-3.20.1-pyhd8ed1ab_0.conda
      win-64:
      - conda: https://conda.anaconda.org/conda-forge/noarch/annotated-types-0.7.0-pyhd8ed1ab_0.conda
      - conda: https://conda.anaconda.org/conda-forge/noarch/attrs-24.2.0-pyh71513ae_0.conda
      - conda: https://conda.anaconda.org/conda-forge/win-64/bzip2-1.0.8-h2466b09_7.conda
      - conda: https://conda.anaconda.org/conda-forge/win-64/ca-certificates-2024.8.30-h56e8100_0.conda
      - conda: https://conda.anaconda.org/conda-forge/noarch/colorama-0.4.6-pyhd8ed1ab_0.tar.bz2
      - conda: https://conda.anaconda.org/conda-forge/noarch/exceptiongroup-1.2.2-pyhd8ed1ab_0.conda
      - conda: https://conda.anaconda.org/conda-forge/noarch/execnet-2.1.1-pyhd8ed1ab_0.conda
      - conda: https://conda.anaconda.org/conda-forge/noarch/filelock-3.16.0-pyhd8ed1ab_0.conda
      - conda: https://conda.anaconda.org/conda-forge/noarch/importlib-metadata-8.4.0-pyha770c72_0.conda
      - conda: https://conda.anaconda.org/conda-forge/noarch/iniconfig-2.0.0-pyhd8ed1ab_0.conda
      - conda: https://conda.anaconda.org/conda-forge/noarch/jsonschema-3.2.0-pyhd8ed1ab_3.tar.bz2
      - conda: https://conda.anaconda.org/conda-forge/win-64/libexpat-2.6.2-h63175ca_0.conda
      - conda: https://conda.anaconda.org/conda-forge/win-64/libffi-3.4.2-h8ffe710_5.tar.bz2
      - conda: https://conda.anaconda.org/conda-forge/win-64/libsqlite-3.46.0-h2466b09_0.conda
      - conda: https://conda.anaconda.org/conda-forge/win-64/libzlib-1.3.1-h2466b09_1.conda
      - conda: https://conda.anaconda.org/conda-forge/noarch/markdown-it-py-3.0.0-pyhd8ed1ab_0.conda
      - conda: https://conda.anaconda.org/conda-forge/noarch/mdurl-0.1.2-pyhd8ed1ab_0.conda
      - conda: https://conda.anaconda.org/conda-forge/win-64/mypy-1.11.2-py312h4389bb4_0.conda
      - conda: https://conda.anaconda.org/conda-forge/noarch/mypy_extensions-1.0.0-pyha770c72_0.conda
      - conda: https://conda.anaconda.org/conda-forge/win-64/openssl-3.3.1-h2466b09_3.conda
      - conda: https://conda.anaconda.org/conda-forge/noarch/packaging-24.1-pyhd8ed1ab_0.conda
      - conda: https://conda.anaconda.org/conda-forge/noarch/pluggy-1.5.0-pyhd8ed1ab_0.conda
      - conda: https://conda.anaconda.org/conda-forge/win-64/psutil-6.0.0-py312h4389bb4_1.conda
      - conda: https://conda.anaconda.org/conda-forge/noarch/pydantic-2.6.4-pyhd8ed1ab_0.conda
      - conda: https://conda.anaconda.org/conda-forge/win-64/pydantic-core-2.16.3-py312hfccd98a_0.conda
      - conda: https://conda.anaconda.org/conda-forge/noarch/pygments-2.18.0-pyhd8ed1ab_0.conda
      - conda: https://conda.anaconda.org/conda-forge/win-64/pyrsistent-0.20.0-py312he70551f_0.conda
      - conda: https://conda.anaconda.org/conda-forge/noarch/pytest-8.3.2-pyhd8ed1ab_0.conda
      - conda: https://conda.anaconda.org/conda-forge/noarch/pytest-rerunfailures-14.0-pyhd8ed1ab_0.conda
      - conda: https://conda.anaconda.org/conda-forge/noarch/pytest-xdist-3.6.1-pyhd8ed1ab_0.conda
      - conda: https://conda.anaconda.org/conda-forge/win-64/python-3.12.3-h2628c8c_0_cpython.conda
      - conda: https://conda.anaconda.org/conda-forge/win-64/python_abi-3.12-5_cp312.conda
      - conda: https://conda.anaconda.org/conda-forge/win-64/pyyaml-6.0.2-py312h4389bb4_0.conda
      - conda: https://conda.anaconda.org/conda-forge/noarch/rich-13.7.1-pyhd8ed1ab_0.conda
      - conda: https://conda.anaconda.org/conda-forge/noarch/setuptools-72.2.0-pyhd8ed1ab_0.conda
      - conda: https://conda.anaconda.org/conda-forge/noarch/six-1.16.0-pyh6c4a22f_0.tar.bz2
      - conda: https://conda.anaconda.org/conda-forge/win-64/tk-8.6.13-h5226925_1.conda
      - conda: https://conda.anaconda.org/conda-forge/noarch/tomli-2.0.1-pyhd8ed1ab_0.tar.bz2
      - conda: https://conda.anaconda.org/conda-forge/noarch/tomli-w-1.0.0-pyhd8ed1ab_0.tar.bz2
      - conda: https://conda.anaconda.org/conda-forge/noarch/typing-extensions-4.12.2-hd8ed1ab_0.conda
      - conda: https://conda.anaconda.org/conda-forge/noarch/typing_extensions-4.12.2-pyha770c72_0.conda
      - conda: https://conda.anaconda.org/conda-forge/noarch/tzdata-2024a-h8827d51_1.conda
      - conda: https://conda.anaconda.org/conda-forge/win-64/ucrt-10.0.22621.0-h57928b3_0.tar.bz2
      - conda: https://conda.anaconda.org/conda-forge/win-64/vc-14.3-h8a93ad2_20.conda
      - conda: https://conda.anaconda.org/conda-forge/win-64/vc14_runtime-14.40.33810-hcc2c482_20.conda
      - conda: https://conda.anaconda.org/conda-forge/win-64/vs2015_runtime-14.40.33810-h3bf8584_20.conda
      - conda: https://conda.anaconda.org/conda-forge/win-64/xz-5.2.6-h8d14728_0.tar.bz2
      - conda: https://conda.anaconda.org/conda-forge/win-64/yaml-0.2.5-h8ffe710_2.tar.bz2
      - conda: https://conda.anaconda.org/conda-forge/noarch/zipp-3.20.1-pyhd8ed1ab_0.conda
packages:
- kind: conda
  name: _libgcc_mutex
  version: '0.1'
  build: conda_forge
  subdir: linux-64
  url: https://conda.anaconda.org/conda-forge/linux-64/_libgcc_mutex-0.1-conda_forge.tar.bz2
  sha256: fe51de6107f9edc7aa4f786a70f4a883943bc9d39b3bb7307c04c41410990726
  md5: d7c89558ba9fa0495403155b64376d81
  license: None
  size: 2562
  timestamp: 1578324546067
- kind: conda
  name: _openmp_mutex
  version: '4.5'
  build: 2_gnu
  build_number: 16
  subdir: linux-64
  url: https://conda.anaconda.org/conda-forge/linux-64/_openmp_mutex-4.5-2_gnu.tar.bz2
  sha256: fbe2c5e56a653bebb982eda4876a9178aedfc2b545f25d0ce9c4c0b508253d22
  md5: 73aaf86a425cc6e73fcf236a5a46396d
  depends:
  - _libgcc_mutex 0.1 conda_forge
  - libgomp >=7.5.0
  constrains:
  - openmp_impl 9999
  license: BSD-3-Clause
  license_family: BSD
  size: 23621
  timestamp: 1650670423406
- kind: conda
  name: _sysroot_linux-64_curr_repodata_hack
  version: '3'
  build: h69a702a_16
  build_number: 16
  subdir: noarch
  noarch: generic
  url: https://conda.anaconda.org/conda-forge/noarch/_sysroot_linux-64_curr_repodata_hack-3-h69a702a_16.conda
  sha256: 6ac30acdbfd3136ee7a1de28af4355165291627e905715611726e674499b0786
  md5: 1c005af0c6ff22814b7c52ee448d4bea
  license: LGPL-2.0-or-later AND LGPL-2.0-or-later WITH exceptions AND GPL-2.0-or-later AND MPL-2.0
  license_family: GPL
  size: 20798
  timestamp: 1720621358501
- kind: conda
  name: annotated-types
  version: 0.7.0
  build: pyhd8ed1ab_0
  subdir: noarch
  noarch: python
  url: https://conda.anaconda.org/conda-forge/noarch/annotated-types-0.7.0-pyhd8ed1ab_0.conda
  sha256: 668f0825b6c18e4012ca24a0070562b6ec801ebc7008228a428eb52b4038873f
  md5: 7e9f4612544c8edbfd6afad17f1bd045
  depends:
  - python >=3.7
  - typing-extensions >=4.0.0
  license: MIT
  license_family: MIT
  size: 18235
  timestamp: 1716290348421
- kind: conda
  name: attrs
  version: 24.2.0
  build: pyh71513ae_0
  subdir: noarch
  noarch: python
  url: https://conda.anaconda.org/conda-forge/noarch/attrs-24.2.0-pyh71513ae_0.conda
  sha256: 28dba85a7e0f7fb57d7315e13f603d1e41b83c5b88aa2a602596b52c833a2ff8
  md5: 6732fa52eb8e66e5afeb32db8701a791
  depends:
  - python >=3.7
  license: MIT
  license_family: MIT
  size: 56048
  timestamp: 1722977241383
- kind: conda
  name: babel
  version: 2.14.0
  build: pyhd8ed1ab_0
  subdir: noarch
  noarch: python
  url: https://conda.anaconda.org/conda-forge/noarch/babel-2.14.0-pyhd8ed1ab_0.conda
  sha256: 8584e3da58e92b72641c89ff9b98c51f0d5dbe76e527867804cbdf03ac91d8e6
  md5: 9669586875baeced8fc30c0826c3270e
  depends:
  - python >=3.7
  - pytz
  - setuptools
  license: BSD-3-Clause
  license_family: BSD
  size: 7609750
  timestamp: 1702422720584
- kind: conda
  name: binutils
  version: '2.40'
  build: h4852527_7
  build_number: 7
  subdir: linux-64
  url: https://conda.anaconda.org/conda-forge/linux-64/binutils-2.40-h4852527_7.conda
  sha256: 75d7f5cda999fe1efe9f1de1be2d3e4ce32b20cbf97d1ef7b770e2e90c062858
  md5: df53aa8418f8c289ae9b9665986034f8
  depends:
  - binutils_impl_linux-64 >=2.40,<2.41.0a0
  license: GPL-3.0-only
  license_family: GPL
  size: 31696
  timestamp: 1718625692046
- kind: conda
  name: binutils_impl_linux-64
  version: '2.40'
  build: ha1999f0_7
  build_number: 7
  subdir: linux-64
  url: https://conda.anaconda.org/conda-forge/linux-64/binutils_impl_linux-64-2.40-ha1999f0_7.conda
  sha256: 230f3136d17fdcf0e6da3a3ae59118570bc18106d79dd29bf2f341338d2a42c4
  md5: 3f840c7ed70a96b5ebde8044b2f36f32
  depends:
  - ld_impl_linux-64 2.40 hf3520f5_7
  - sysroot_linux-64
  license: GPL-3.0-only
  license_family: GPL
  size: 6250821
  timestamp: 1718625666382
- kind: conda
  name: binutils_linux-64
  version: '2.40'
  build: hb3c18ed_1
  build_number: 1
  subdir: linux-64
  url: https://conda.anaconda.org/conda-forge/linux-64/binutils_linux-64-2.40-hb3c18ed_1.conda
  sha256: fc7123b9b3fe79e66b5196500ce6d555ad7ebcdf15b0cf86b728ef52f144ee65
  md5: 36644b44330c28c797e9fd2c88bcd73e
  depends:
  - binutils_impl_linux-64 2.40.*
  - sysroot_linux-64
  license: BSD-3-Clause
  license_family: BSD
  size: 29235
  timestamp: 1724909758636
- kind: conda
  name: brotli-python
  version: 1.1.0
  build: py312h30efb56_1
  build_number: 1
  subdir: linux-64
  url: https://conda.anaconda.org/conda-forge/linux-64/brotli-python-1.1.0-py312h30efb56_1.conda
  sha256: b68706698b6ac0d31196a8bcb061f0d1f35264bcd967ea45e03e108149a74c6f
  md5: 45801a89533d3336a365284d93298e36
  depends:
  - libgcc-ng >=12
  - libstdcxx-ng >=12
  - python >=3.12.0rc3,<3.13.0a0
  - python_abi 3.12.* *_cp312
  constrains:
  - libbrotlicommon 1.1.0 hd590300_1
  license: MIT
  license_family: MIT
  size: 350604
  timestamp: 1695990206327
- kind: conda
  name: brotli-python
  version: 1.1.0
  build: py312h53d5487_1
  build_number: 1
  subdir: win-64
  url: https://conda.anaconda.org/conda-forge/win-64/brotli-python-1.1.0-py312h53d5487_1.conda
  sha256: 769e276ecdebf86f097786cbde1ebd11e018cd6cd838800995954fe6360e0797
  md5: d01a6667b99f0e8ad4097af66c938e62
  depends:
  - python >=3.12.0rc3,<3.13.0a0
  - python_abi 3.12.* *_cp312
  - ucrt >=10.0.20348.0
  - vc >=14.2,<15
  - vc14_runtime >=14.29.30139
  constrains:
  - libbrotlicommon 1.1.0 hcfcfb64_1
  license: MIT
  license_family: MIT
  size: 322514
  timestamp: 1695991054894
- kind: conda
  name: brotli-python
  version: 1.1.0
  build: py312h9f69965_1
  build_number: 1
  subdir: osx-arm64
  url: https://conda.anaconda.org/conda-forge/osx-arm64/brotli-python-1.1.0-py312h9f69965_1.conda
  sha256: 3418b1738243abba99e931c017b952771eeaa1f353c07f7d45b55e83bb74fcb3
  md5: 1bc01b9ffdf42beb1a9fe4e9222e0567
  depends:
  - libcxx >=15.0.7
  - python >=3.12.0rc3,<3.13.0a0
  - python >=3.12.0rc3,<3.13.0a0 *_cpython
  - python_abi 3.12.* *_cp312
  constrains:
  - libbrotlicommon 1.1.0 hb547adb_1
  license: MIT
  license_family: MIT
  size: 343435
  timestamp: 1695990731924
- kind: conda
  name: brotli-python
  version: 1.1.0
  build: py312heafc425_1
  build_number: 1
  subdir: osx-64
  url: https://conda.anaconda.org/conda-forge/osx-64/brotli-python-1.1.0-py312heafc425_1.conda
  sha256: fc55988f9bc05a938ea4b8c20d6545bed6e9c6c10aa5147695f981136ca894c1
  md5: a288b88f06b8bfe0dedaf5c4b6ac6b7a
  depends:
  - libcxx >=15.0.7
  - python >=3.12.0rc3,<3.13.0a0
  - python_abi 3.12.* *_cp312
  constrains:
  - libbrotlicommon 1.1.0 h0dc2134_1
  license: MIT
  license_family: MIT
  size: 366883
  timestamp: 1695990710194
- kind: conda
  name: bzip2
  version: 1.0.8
  build: h2466b09_7
  build_number: 7
  subdir: win-64
  url: https://conda.anaconda.org/conda-forge/win-64/bzip2-1.0.8-h2466b09_7.conda
  sha256: 35a5dad92e88fdd7fc405e864ec239486f4f31eec229e31686e61a140a8e573b
  md5: 276e7ffe9ffe39688abc665ef0f45596
  depends:
  - ucrt >=10.0.20348.0
  - vc >=14.2,<15
  - vc14_runtime >=14.29.30139
  license: bzip2-1.0.6
  license_family: BSD
  size: 54927
  timestamp: 1720974860185
- kind: conda
  name: bzip2
  version: 1.0.8
  build: h4bc722e_7
  build_number: 7
  subdir: linux-64
  url: https://conda.anaconda.org/conda-forge/linux-64/bzip2-1.0.8-h4bc722e_7.conda
  sha256: 5ced96500d945fb286c9c838e54fa759aa04a7129c59800f0846b4335cee770d
  md5: 62ee74e96c5ebb0af99386de58cf9553
  depends:
  - __glibc >=2.17,<3.0.a0
  - libgcc-ng >=12
  license: bzip2-1.0.6
  license_family: BSD
  size: 252783
  timestamp: 1720974456583
- kind: conda
  name: bzip2
  version: 1.0.8
  build: h99b78c6_7
  build_number: 7
  subdir: osx-arm64
  url: https://conda.anaconda.org/conda-forge/osx-arm64/bzip2-1.0.8-h99b78c6_7.conda
  sha256: adfa71f158cbd872a36394c56c3568e6034aa55c623634b37a4836bd036e6b91
  md5: fc6948412dbbbe9a4c9ddbbcfe0a79ab
  depends:
  - __osx >=11.0
  license: bzip2-1.0.6
  license_family: BSD
  size: 122909
  timestamp: 1720974522888
- kind: conda
  name: bzip2
  version: 1.0.8
  build: hfdf4475_7
  build_number: 7
  subdir: osx-64
  url: https://conda.anaconda.org/conda-forge/osx-64/bzip2-1.0.8-hfdf4475_7.conda
  sha256: cad153608b81fb24fc8c509357daa9ae4e49dfc535b2cb49b91e23dbd68fc3c5
  md5: 7ed4301d437b59045be7e051a0308211
  depends:
  - __osx >=10.13
  license: bzip2-1.0.6
  license_family: BSD
  size: 134188
  timestamp: 1720974491916
- kind: conda
  name: c-ares
  version: 1.33.1
  build: h44e7173_0
  subdir: osx-64
  url: https://conda.anaconda.org/conda-forge/osx-64/c-ares-1.33.1-h44e7173_0.conda
  sha256: 98b0ac09472e6737fc4685147d1755028cc650d428369cbe3cb74ab38b327095
  md5: b31a2de5edfddb308dda802eab2956dc
  depends:
  - __osx >=10.13
  license: MIT
  license_family: MIT
  size: 163203
  timestamp: 1724438157472
- kind: conda
  name: c-ares
  version: 1.33.1
  build: hd74edd7_0
  subdir: osx-arm64
  url: https://conda.anaconda.org/conda-forge/osx-arm64/c-ares-1.33.1-hd74edd7_0.conda
  sha256: ad29a9cffa0504cb4bf7605963816feff3c7833f36b050e1e71912d09c38e3f6
  md5: 5b69c16ee900aeffcf0103268d708518
  depends:
  - __osx >=11.0
  license: MIT
  license_family: MIT
  size: 159389
  timestamp: 1724438175204
- kind: conda
  name: c-ares
  version: 1.33.1
  build: heb4867d_0
  subdir: linux-64
  url: https://conda.anaconda.org/conda-forge/linux-64/c-ares-1.33.1-heb4867d_0.conda
  sha256: 2cb24f613eaf2850b1a08f28f967b10d8bd44ef623efa0154dc45eb718776be6
  md5: 0d3c60291342c0c025db231353376dfb
  depends:
  - __glibc >=2.28,<3.0.a0
  - libgcc-ng >=13
  license: MIT
  license_family: MIT
  size: 182796
  timestamp: 1724438109690
- kind: conda
  name: c-compiler
  version: 1.7.0
  build: hd590300_1
  build_number: 1
  subdir: linux-64
  url: https://conda.anaconda.org/conda-forge/linux-64/c-compiler-1.7.0-hd590300_1.conda
  sha256: 4213b6cbaed673c07f8b79c089f3487afdd56de944f21c4861ead862b7657eb4
  md5: e9dffe1056994133616378309f932d77
  depends:
  - binutils
  - gcc
  - gcc_linux-64 12.*
  license: BSD-3-Clause
  license_family: BSD
  size: 6324
  timestamp: 1714575511013
- kind: conda
  name: ca-certificates
  version: 2024.8.30
  build: h56e8100_0
  subdir: win-64
  url: https://conda.anaconda.org/conda-forge/win-64/ca-certificates-2024.8.30-h56e8100_0.conda
  sha256: 0fcac3a7ffcc556649e034a1802aedf795e64227eaa7194d207b01eaf26454c4
  md5: 4c4fd67c18619be5aa65dc5b6c72e490
  license: ISC
  size: 158773
  timestamp: 1725019107649
- kind: conda
  name: ca-certificates
  version: 2024.8.30
  build: h8857fd0_0
  subdir: osx-64
  url: https://conda.anaconda.org/conda-forge/osx-64/ca-certificates-2024.8.30-h8857fd0_0.conda
  sha256: 593f302d0f44c2c771e1614ee6d56fffdc7d616e6f187669c8b0e34ffce3e1ae
  md5: b7e5424e7f06547a903d28e4651dbb21
  license: ISC
  size: 158665
  timestamp: 1725019059295
- kind: conda
  name: ca-certificates
  version: 2024.8.30
  build: hbcca054_0
  subdir: linux-64
  url: https://conda.anaconda.org/conda-forge/linux-64/ca-certificates-2024.8.30-hbcca054_0.conda
  sha256: afee721baa6d988e27fef1832f68d6f32ac8cc99cdf6015732224c2841a09cea
  md5: c27d1c142233b5bc9ca570c6e2e0c244
  license: ISC
  size: 159003
  timestamp: 1725018903918
- kind: conda
  name: ca-certificates
  version: 2024.8.30
  build: hf0a4a13_0
  subdir: osx-arm64
  url: https://conda.anaconda.org/conda-forge/osx-arm64/ca-certificates-2024.8.30-hf0a4a13_0.conda
  sha256: 2db1733f4b644575dbbdd7994a8f338e6ef937f5ebdb74acd557e9dda0211709
  md5: 40dec13fd8348dbe303e57be74bd3d35
  license: ISC
  size: 158482
  timestamp: 1725019034582
- kind: conda
  name: cairo
  version: 1.18.0
  build: h32b962e_3
  build_number: 3
  subdir: win-64
  url: https://conda.anaconda.org/conda-forge/win-64/cairo-1.18.0-h32b962e_3.conda
  sha256: 127101c9c2d1a56f8791c19141ceff13fd1d1a1da28cfaca549dc99d210cec6a
  md5: 8f43723a4925c51e55c2d81725a97db4
  depends:
  - fontconfig >=2.14.2,<3.0a0
  - fonts-conda-ecosystem
  - freetype >=2.12.1,<3.0a0
  - icu >=75.1,<76.0a0
  - libglib >=2.80.3,<3.0a0
  - libpng >=1.6.43,<1.7.0a0
  - libzlib >=1.3.1,<2.0a0
  - pixman >=0.43.4,<1.0a0
  - ucrt >=10.0.20348.0
  - vc >=14.2,<15
  - vc14_runtime >=14.29.30139
  - zlib
  license: LGPL-2.1-only or MPL-1.1
  size: 1516680
  timestamp: 1721139332360
- kind: conda
  name: cairo
  version: 1.18.0
  build: h37bd5c4_3
  build_number: 3
  subdir: osx-64
  url: https://conda.anaconda.org/conda-forge/osx-64/cairo-1.18.0-h37bd5c4_3.conda
  sha256: 8d70fbca4887b9b580de0f3715026e05f9e74fad8a652364aa0bccd795b1fa87
  md5: 448aad56614db52338dc4fd4c758cfb6
  depends:
  - __osx >=10.13
  - fontconfig >=2.14.2,<3.0a0
  - fonts-conda-ecosystem
  - freetype >=2.12.1,<3.0a0
  - icu >=75.1,<76.0a0
  - libcxx >=16
  - libglib >=2.80.3,<3.0a0
  - libpng >=1.6.43,<1.7.0a0
  - libzlib >=1.3.1,<2.0a0
  - pixman >=0.43.4,<1.0a0
  - zlib
  license: LGPL-2.1-only or MPL-1.1
  size: 892544
  timestamp: 1721139116538
- kind: conda
  name: cairo
  version: 1.18.0
  build: hb4a6bf7_3
  build_number: 3
  subdir: osx-arm64
  url: https://conda.anaconda.org/conda-forge/osx-arm64/cairo-1.18.0-hb4a6bf7_3.conda
  sha256: f7603b7f6ee7c6e07c23d77302420194f4ec1b8e8facfff2b6aab17c7988a102
  md5: 08bd0752f3de8a2d8a35fd012f09531f
  depends:
  - __osx >=11.0
  - fontconfig >=2.14.2,<3.0a0
  - fonts-conda-ecosystem
  - freetype >=2.12.1,<3.0a0
  - icu >=75.1,<76.0a0
  - libcxx >=16
  - libglib >=2.80.3,<3.0a0
  - libpng >=1.6.43,<1.7.0a0
  - libzlib >=1.3.1,<2.0a0
  - pixman >=0.43.4,<1.0a0
  - zlib
  license: LGPL-2.1-only or MPL-1.1
  size: 899126
  timestamp: 1721139203735
- kind: conda
  name: cairo
  version: 1.18.0
  build: hebfffa5_3
  build_number: 3
  subdir: linux-64
  url: https://conda.anaconda.org/conda-forge/linux-64/cairo-1.18.0-hebfffa5_3.conda
  sha256: aee5b9e6ef71cdfb2aee9beae3ea91910ca761c01c0ef32052e3f94a252fa173
  md5: fceaedf1cdbcb02df9699a0d9b005292
  depends:
  - __glibc >=2.17,<3.0.a0
  - fontconfig >=2.14.2,<3.0a0
  - fonts-conda-ecosystem
  - freetype >=2.12.1,<3.0a0
  - icu >=75.1,<76.0a0
  - libgcc-ng >=12
  - libglib >=2.80.3,<3.0a0
  - libpng >=1.6.43,<1.7.0a0
  - libstdcxx-ng >=12
  - libxcb >=1.16,<1.17.0a0
  - libzlib >=1.3.1,<2.0a0
  - pixman >=0.43.2,<1.0a0
  - xorg-libice >=1.1.1,<2.0a0
  - xorg-libsm >=1.2.4,<2.0a0
  - xorg-libx11 >=1.8.9,<2.0a0
  - xorg-libxext >=1.3.4,<2.0a0
  - xorg-libxrender >=0.9.11,<0.10.0a0
  - zlib
  license: LGPL-2.1-only or MPL-1.1
  size: 983604
  timestamp: 1721138900054
- kind: conda
  name: cairocffi
  version: 1.6.1
  build: pyhd8ed1ab_0
  subdir: noarch
  noarch: python
  url: https://conda.anaconda.org/conda-forge/noarch/cairocffi-1.6.1-pyhd8ed1ab_0.conda
  sha256: 0ee89e70cd77ec51a1d453f17bc3b0c695bba2371b92f9263aff32f0d68e6595
  md5: 14d7d8472dab4332d045f59112a8229e
  depends:
  - cairo >=1.14
  - cffi >=1.1
  - python >=3.7
  license: BSD-3-Clause
  license_family: BSD
  size: 66327
  timestamp: 1690198013914
- kind: conda
  name: cairosvg
  version: 2.7.1
  build: pyhd8ed1ab_0
  subdir: noarch
  noarch: python
  url: https://conda.anaconda.org/conda-forge/noarch/cairosvg-2.7.1-pyhd8ed1ab_0.conda
  sha256: 45f145f43520fc644ffdfb393db5c84e871cbb06262c7e28b9c4098301ca61d2
  md5: b76f927580bfb2c93ab0143acc2c292b
  depends:
  - cairocffi
  - cssselect2
  - defusedxml
  - pillow
  - python >=3.5
  - tinycss2
  license: LGPL-3.0
  license_family: LGPL
  size: 43857
  timestamp: 1691391975709
- kind: conda
  name: certifi
  version: 2024.7.4
  build: pyhd8ed1ab_0
  subdir: noarch
  noarch: python
  url: https://conda.anaconda.org/conda-forge/noarch/certifi-2024.7.4-pyhd8ed1ab_0.conda
  sha256: dd3577bb5275062c388c46b075dcb795f47f8dac561da7dd35fe504b936934e5
  md5: 24e7fd6ca65997938fff9e5ab6f653e4
  depends:
  - python >=3.7
  license: ISC
  size: 159308
  timestamp: 1720458053074
- kind: conda
  name: cffconvert
  version: 2.0.0
  build: pyhd8ed1ab_0
  subdir: noarch
  noarch: python
  url: https://conda.anaconda.org/conda-forge/noarch/cffconvert-2.0.0-pyhd8ed1ab_0.tar.bz2
  sha256: 3db62e63f6e273e0ebbd63891c840a0f30413a05f411adf955a6a369cdad50a8
  md5: c176ea2c0ddce632aea4153bc40733d5
  depends:
  - click >=7.0,<9
  - jsonschema >=3.0,<4
  - pykwalify >=1.6
  - python >=3.6
  - requests >=2.20,<3
  - ruamel.yaml >=0.16.0
  license: Apache-2.0
  license_family: APACHE
  size: 77728
  timestamp: 1644014985617
- kind: conda
  name: cffi
  version: 1.17.0
  build: py312h06ac9bb_1
  build_number: 1
  subdir: linux-64
  url: https://conda.anaconda.org/conda-forge/linux-64/cffi-1.17.0-py312h06ac9bb_1.conda
  sha256: 397f588c30dd1a30236d289d8dc7f3c34cd71a498dc66d20450393014594cf4d
  md5: db9bdbaee0f524ead0471689f002781e
  depends:
  - __glibc >=2.17,<3.0.a0
  - libffi >=3.4,<4.0a0
  - libgcc >=13
  - pycparser
  - python >=3.12,<3.13.0a0
  - python_abi 3.12.* *_cp312
  license: MIT
  license_family: MIT
  size: 294242
  timestamp: 1724956485789
- kind: conda
  name: cffi
  version: 1.17.0
  build: py312h0fad829_1
  build_number: 1
  subdir: osx-arm64
  url: https://conda.anaconda.org/conda-forge/osx-arm64/cffi-1.17.0-py312h0fad829_1.conda
  sha256: 3e3c78e04269a03e8cac83148b69d6c330cf77b90b8d59e8e321acfb2c16db83
  md5: cf8e510dbb47809b67fa449104bb4d26
  depends:
  - __osx >=11.0
  - libffi >=3.4,<4.0a0
  - pycparser
  - python >=3.12,<3.13.0a0
  - python >=3.12,<3.13.0a0 *_cpython
  - python_abi 3.12.* *_cp312
  license: MIT
  license_family: MIT
  size: 280650
  timestamp: 1724956628231
- kind: conda
  name: cffi
  version: 1.17.0
  build: py312h4389bb4_1
  build_number: 1
  subdir: win-64
  url: https://conda.anaconda.org/conda-forge/win-64/cffi-1.17.0-py312h4389bb4_1.conda
  sha256: 803bdcb5810d4cdb9f9078c1e6919991b1690c5cd377d5c8750949e5a33d3933
  md5: e3ef6142f31811dd89906a0d57b9d213
  depends:
  - pycparser
  - python >=3.12,<3.13.0a0
  - python_abi 3.12.* *_cp312
  - ucrt >=10.0.20348.0
  - vc >=14.2,<15
  - vc14_runtime >=14.29.30139
  license: MIT
  license_family: MIT
  size: 289890
  timestamp: 1724956869589
- kind: conda
  name: cffi
  version: 1.17.0
  build: py312hf857d28_1
  build_number: 1
  subdir: osx-64
  url: https://conda.anaconda.org/conda-forge/osx-64/cffi-1.17.0-py312hf857d28_1.conda
  sha256: b416ece3415558013787dd70e79ef32d95688ce949a663c7801511c3abffaf7b
  md5: 7c2757c9333c645cb6658e8eba57c8d8
  depends:
  - __osx >=10.13
  - libffi >=3.4,<4.0a0
  - pycparser
  - python >=3.12,<3.13.0a0
  - python_abi 3.12.* *_cp312
  license: MIT
  license_family: MIT
  size: 281544
  timestamp: 1724956441388
- kind: conda
  name: cfgv
  version: 3.3.1
  build: pyhd8ed1ab_0
  subdir: noarch
  noarch: python
  url: https://conda.anaconda.org/conda-forge/noarch/cfgv-3.3.1-pyhd8ed1ab_0.tar.bz2
  sha256: fbc03537a27ef756162c49b1d0608bf7ab12fa5e38ceb8563d6f4859e835ac5c
  md5: ebb5f5f7dc4f1a3780ef7ea7738db08c
  depends:
  - python >=3.6.1
  license: MIT
  license_family: MIT
  size: 10788
  timestamp: 1629909423398
- kind: conda
  name: charset-normalizer
  version: 3.3.2
  build: pyhd8ed1ab_0
  subdir: noarch
  noarch: python
  url: https://conda.anaconda.org/conda-forge/noarch/charset-normalizer-3.3.2-pyhd8ed1ab_0.conda
  sha256: 20cae47d31fdd58d99c4d2e65fbdcefa0b0de0c84e455ba9d6356a4bdbc4b5b9
  md5: 7f4a9e3fcff3f6356ae99244a014da6a
  depends:
  - python >=3.7
  license: MIT
  license_family: MIT
  size: 46597
  timestamp: 1698833765762
- kind: conda
  name: clang
  version: 18.1.8
  build: default_h9e3a008_3
  build_number: 3
  subdir: linux-64
  url: https://conda.anaconda.org/conda-forge/linux-64/clang-18.1.8-default_h9e3a008_3.conda
  sha256: eb311a7a99f578f4ead2e7e00158e5913da45be43e7f59df2f917cd86bc25f9e
  md5: 29d572f296857fcf2950ded282ff2712
  depends:
  - binutils_impl_linux-64
  - clang-18 18.1.8 default_hf981a13_3
  - libgcc-devel_linux-64
  - sysroot_linux-64
  license: Apache-2.0 WITH LLVM-exception
  license_family: Apache
  size: 23768
  timestamp: 1724894141456
- kind: conda
  name: clang-18
  version: 18.1.8
  build: default_hf981a13_3
  build_number: 3
  subdir: linux-64
  url: https://conda.anaconda.org/conda-forge/linux-64/clang-18-18.1.8-default_hf981a13_3.conda
  sha256: e99782c4902d84bdf070586c564eb4f7e6962af8c05fc288e9fa65184a0ef0d7
  md5: 65ac10c8a9fb5e2302ec16778bac27c2
  depends:
  - __glibc >=2.17,<3.0.a0
  - libclang-cpp18.1 18.1.8 default_hf981a13_3
  - libgcc
  - libgcc-ng >=12
  - libllvm18 >=18.1.8,<18.2.0a0
  - libstdcxx
  - libstdcxx-ng >=12
  license: Apache-2.0 WITH LLVM-exception
  license_family: Apache
  size: 775668
  timestamp: 1724894080243
- kind: conda
  name: cli-ui
  version: 0.17.2
  build: pyhd8ed1ab_0
  subdir: noarch
  noarch: python
  url: https://conda.anaconda.org/conda-forge/noarch/cli-ui-0.17.2-pyhd8ed1ab_0.tar.bz2
  sha256: 86a2428e5738c65a4cbb5468810024eb589753255e7f1ebf10a65804ce9372a2
  md5: e210df0dfab7781247c2a7ba09673400
  depends:
  - colorama >=0.4.1
  - python >=3.7,<4.0
  - tabulate >=0.8.3
  - unidecode >=1.0.23
  license: BSD-3-Clause
  license_family: BSD
  size: 17216
  timestamp: 1661938037728
- kind: conda
  name: click
  version: 8.1.7
  build: unix_pyh707e725_0
  subdir: noarch
  noarch: python
  url: https://conda.anaconda.org/conda-forge/noarch/click-8.1.7-unix_pyh707e725_0.conda
  sha256: f0016cbab6ac4138a429e28dbcb904a90305b34b3fe41a9b89d697c90401caec
  md5: f3ad426304898027fc619827ff428eca
  depends:
  - __unix
  - python >=3.8
  license: BSD-3-Clause
  license_family: BSD
  size: 84437
  timestamp: 1692311973840
- kind: conda
  name: click
  version: 8.1.7
  build: win_pyh7428d3b_0
  subdir: noarch
  noarch: python
  url: https://conda.anaconda.org/conda-forge/noarch/click-8.1.7-win_pyh7428d3b_0.conda
  sha256: 90236b113b9a20041736e80b80ee965167f9aac0468315c55e2bad902d673fb0
  md5: 3549ecbceb6cd77b91a105511b7d0786
  depends:
  - __win
  - colorama
  - python >=3.8
  license: BSD-3-Clause
  license_family: BSD
  size: 85051
  timestamp: 1692312207348
- kind: conda
  name: colorama
  version: 0.4.6
  build: pyhd8ed1ab_0
  subdir: noarch
  noarch: python
  url: https://conda.anaconda.org/conda-forge/noarch/colorama-0.4.6-pyhd8ed1ab_0.tar.bz2
  sha256: 2c1b2e9755ce3102bca8d69e8f26e4f087ece73f50418186aee7c74bef8e1698
  md5: 3faab06a954c2a04039983f2c4a50d99
  depends:
  - python >=3.7
  license: BSD-3-Clause
  license_family: BSD
  size: 25170
  timestamp: 1666700778190
- kind: conda
  name: compilers
  version: 1.7.0
  build: ha770c72_1
  build_number: 1
  subdir: linux-64
  url: https://conda.anaconda.org/conda-forge/linux-64/compilers-1.7.0-ha770c72_1.conda
  sha256: f50660a6543c401448e435ff71a2849faae203e3362be7618d994b6baf345f12
  md5: d8d07866ac3b5b6937213c89a1874f08
  depends:
  - c-compiler 1.7.0 hd590300_1
  - cxx-compiler 1.7.0 h00ab1b0_1
  - fortran-compiler 1.7.0 heb67821_1
  license: BSD-3-Clause
  license_family: BSD
  size: 7129
  timestamp: 1714575517071
- kind: conda
  name: contextlib2
  version: 21.6.0
  build: pyhd8ed1ab_0
  subdir: noarch
  noarch: python
  url: https://conda.anaconda.org/conda-forge/noarch/contextlib2-21.6.0-pyhd8ed1ab_0.tar.bz2
  sha256: 7762dc5b54c4e3e66f3c1d425ac2c6d1cff651e8fd4ab8d4d5ddfa883028ffaa
  md5: 5b26a831440be04c39531a8ce20f5d71
  depends:
  - python >=3.6
  license: PSF-2.0
  license_family: PSF
  size: 16367
  timestamp: 1624848715744
- kind: conda
  name: cssselect2
  version: 0.2.1
  build: pyh9f0ad1d_1
  build_number: 1
  subdir: noarch
  noarch: python
  url: https://conda.anaconda.org/conda-forge/noarch/cssselect2-0.2.1-pyh9f0ad1d_1.tar.bz2
  sha256: cfa9f03e406c32000ad05ecead87dbe86ba2786ef4cd3d5c5c129c11fd640c43
  md5: 1e642cd71b43866bcedff1172ac1fc53
  depends:
  - python
  - tinycss2
  license: BSD-3-Clause
  license_family: BSD
  size: 30243
  timestamp: 1585168847061
- kind: conda
  name: cxx-compiler
  version: 1.7.0
  build: h00ab1b0_1
  build_number: 1
  subdir: linux-64
  url: https://conda.anaconda.org/conda-forge/linux-64/cxx-compiler-1.7.0-h00ab1b0_1.conda
  sha256: cf895938292cfd4cfa2a06c6d57aa25c33cc974d4ffe52e704ffb67f5577b93f
  md5: 28de2e073db9ca9b72858bee9fb6f571
  depends:
  - c-compiler 1.7.0 hd590300_1
  - gxx
  - gxx_linux-64 12.*
  license: BSD-3-Clause
  license_family: BSD
  size: 6283
  timestamp: 1714575513327
- kind: conda
  name: defusedxml
  version: 0.7.1
  build: pyhd8ed1ab_0
  subdir: noarch
  noarch: python
  url: https://conda.anaconda.org/conda-forge/noarch/defusedxml-0.7.1-pyhd8ed1ab_0.tar.bz2
  sha256: 9717a059677553562a8f38ff07f3b9f61727bd614f505658b0a5ecbcf8df89be
  md5: 961b3a227b437d82ad7054484cfa71b2
  depends:
  - python >=3.6
  license: PSF-2.0
  license_family: PSF
  size: 24062
  timestamp: 1615232388757
- kind: conda
  name: distlib
  version: 0.3.8
  build: pyhd8ed1ab_0
  subdir: noarch
  noarch: python
  url: https://conda.anaconda.org/conda-forge/noarch/distlib-0.3.8-pyhd8ed1ab_0.conda
  sha256: 3ff11acdd5cc2f80227682966916e878e45ced94f59c402efb94911a5774e84e
  md5: db16c66b759a64dc5183d69cc3745a52
  depends:
  - python 2.7|>=3.6
  license: Apache-2.0
  license_family: APACHE
  size: 274915
  timestamp: 1702383349284
- kind: conda
  name: docopt
  version: 0.6.2
  build: py_1
  build_number: 1
  subdir: noarch
  noarch: python
  url: https://conda.anaconda.org/conda-forge/noarch/docopt-0.6.2-py_1.tar.bz2
  sha256: 4bbfb8ab343b4711223aedf797a2678955412124e71415dc2fe9816248f0b28d
  md5: a9ed63e45579cfef026a916af2bc27c9
  depends:
  - python
  license: MIT
  license_family: MIT
  size: 14691
  timestamp: 1530916777462
- kind: conda
  name: editables
  version: '0.5'
  build: pyhd8ed1ab_0
  subdir: noarch
  noarch: python
  url: https://conda.anaconda.org/conda-forge/noarch/editables-0.5-pyhd8ed1ab_0.conda
  sha256: de160a7494e7bc72360eea6a29cbddf194d0a79f45ff417a4de20e6858cf79a9
  md5: 9873878e2a069bc358b69e9a29c1ecd5
  depends:
  - python >=3.7
  license: MIT
  license_family: MIT
  size: 10988
  timestamp: 1705857085102
- kind: conda
  name: exceptiongroup
  version: 1.2.2
  build: pyhd8ed1ab_0
  subdir: noarch
  noarch: python
  url: https://conda.anaconda.org/conda-forge/noarch/exceptiongroup-1.2.2-pyhd8ed1ab_0.conda
  sha256: e0edd30c4b7144406bb4da975e6bb97d6bc9c0e999aa4efe66ae108cada5d5b5
  md5: d02ae936e42063ca46af6cdad2dbd1e0
  depends:
  - python >=3.7
  license: MIT and PSF-2.0
  size: 20418
  timestamp: 1720869435725
- kind: conda
  name: execnet
  version: 2.1.1
  build: pyhd8ed1ab_0
  subdir: noarch
  noarch: python
  url: https://conda.anaconda.org/conda-forge/noarch/execnet-2.1.1-pyhd8ed1ab_0.conda
  sha256: 564bc012d73ca29964e7acca18d60b2fa8d20eea6d258d98cfc24df5167beaf0
  md5: 15dda3cdbf330abfe9f555d22f66db46
  depends:
  - python >=3.8
  license: MIT
  license_family: MIT
  size: 38883
  timestamp: 1712591929944
- kind: conda
  name: expat
  version: 2.6.2
  build: h59595ed_0
  subdir: linux-64
  url: https://conda.anaconda.org/conda-forge/linux-64/expat-2.6.2-h59595ed_0.conda
  sha256: 89916c536ae5b85bb8bf0cfa27d751e274ea0911f04e4a928744735c14ef5155
  md5: 53fb86322bdb89496d7579fe3f02fd61
  depends:
  - libexpat 2.6.2 h59595ed_0
  - libgcc-ng >=12
  license: MIT
  license_family: MIT
  size: 137627
  timestamp: 1710362144873
- kind: conda
  name: expat
  version: 2.6.2
  build: h63175ca_0
  subdir: win-64
  url: https://conda.anaconda.org/conda-forge/win-64/expat-2.6.2-h63175ca_0.conda
  sha256: f5a13d4bc591a4dc210954f492dd59a0ecf9b9d2ab28bf2ece755ca8f69ec1b4
  md5: 52f9dec6758ceb8ce0ea8af9fa13eb1a
  depends:
  - libexpat 2.6.2 h63175ca_0
  license: MIT
  license_family: MIT
  size: 229627
  timestamp: 1710362661692
- kind: conda
  name: expat
  version: 2.6.2
  build: h73e2aa4_0
  subdir: osx-64
  url: https://conda.anaconda.org/conda-forge/osx-64/expat-2.6.2-h73e2aa4_0.conda
  sha256: 0fd1befb18d9d937358a90d5b8f97ac2402761e9d4295779cbad9d7adfb47976
  md5: dc0882915da2ec74696ad87aa2350f27
  depends:
  - libexpat 2.6.2 h73e2aa4_0
  license: MIT
  license_family: MIT
  size: 126612
  timestamp: 1710362607162
- kind: conda
  name: expat
  version: 2.6.2
  build: hebf3989_0
  subdir: osx-arm64
  url: https://conda.anaconda.org/conda-forge/osx-arm64/expat-2.6.2-hebf3989_0.conda
  sha256: 9ac22553a4d595d7e4c9ca9aa09a0b38da65314529a7a7008edc73d3f9e7904a
  md5: de0cff0ec74f273c4b6aa281479906c3
  depends:
  - libexpat 2.6.2 hebf3989_0
  license: MIT
  license_family: MIT
  size: 124594
  timestamp: 1710362455984
- kind: conda
  name: filelock
  version: 3.16.0
  build: pyhd8ed1ab_0
  subdir: noarch
  noarch: python
  url: https://conda.anaconda.org/conda-forge/noarch/filelock-3.16.0-pyhd8ed1ab_0.conda
  sha256: f55c9af3d92a363fa9e4f164038db85a028befb65d56df0b2cb34911eba8a37a
  md5: ec288789b07ae3be555046e099798a56
  depends:
  - python >=3.7
  license: Unlicense
  size: 17402
  timestamp: 1725740654220
- kind: conda
  name: font-ttf-dejavu-sans-mono
  version: '2.37'
  build: hab24e00_0
  subdir: noarch
  noarch: generic
  url: https://conda.anaconda.org/conda-forge/noarch/font-ttf-dejavu-sans-mono-2.37-hab24e00_0.tar.bz2
  sha256: 58d7f40d2940dd0a8aa28651239adbf5613254df0f75789919c4e6762054403b
  md5: 0c96522c6bdaed4b1566d11387caaf45
  license: BSD-3-Clause
  license_family: BSD
  size: 397370
  timestamp: 1566932522327
- kind: conda
  name: font-ttf-inconsolata
  version: '3.000'
  build: h77eed37_0
  subdir: noarch
  noarch: generic
  url: https://conda.anaconda.org/conda-forge/noarch/font-ttf-inconsolata-3.000-h77eed37_0.tar.bz2
  sha256: c52a29fdac682c20d252facc50f01e7c2e7ceac52aa9817aaf0bb83f7559ec5c
  md5: 34893075a5c9e55cdafac56607368fc6
  license: OFL-1.1
  license_family: Other
  size: 96530
  timestamp: 1620479909603
- kind: conda
  name: font-ttf-source-code-pro
  version: '2.038'
  build: h77eed37_0
  subdir: noarch
  noarch: generic
  url: https://conda.anaconda.org/conda-forge/noarch/font-ttf-source-code-pro-2.038-h77eed37_0.tar.bz2
  sha256: 00925c8c055a2275614b4d983e1df637245e19058d79fc7dd1a93b8d9fb4b139
  md5: 4d59c254e01d9cde7957100457e2d5fb
  license: OFL-1.1
  license_family: Other
  size: 700814
  timestamp: 1620479612257
- kind: conda
  name: font-ttf-ubuntu
  version: '0.83'
  build: h77eed37_2
  build_number: 2
  subdir: noarch
  noarch: generic
  url: https://conda.anaconda.org/conda-forge/noarch/font-ttf-ubuntu-0.83-h77eed37_2.conda
  sha256: c940f6e969143e13a3a9660abb3c7e7e23b8319efb29dbdd5dee0b9939236e13
  md5: cbbe59391138ea5ad3658c76912e147f
  license: LicenseRef-Ubuntu-Font-Licence-Version-1.0
  license_family: Other
  size: 1622566
  timestamp: 1714483134319
- kind: conda
  name: fontconfig
  version: 2.14.2
  build: h14ed4e7_0
  subdir: linux-64
  url: https://conda.anaconda.org/conda-forge/linux-64/fontconfig-2.14.2-h14ed4e7_0.conda
  sha256: 155d534c9037347ea7439a2c6da7c24ffec8e5dd278889b4c57274a1d91e0a83
  md5: 0f69b688f52ff6da70bccb7ff7001d1d
  depends:
  - expat >=2.5.0,<3.0a0
  - freetype >=2.12.1,<3.0a0
  - libgcc-ng >=12
  - libuuid >=2.32.1,<3.0a0
  - libzlib >=1.2.13,<2.0.0a0
  license: MIT
  license_family: MIT
  size: 272010
  timestamp: 1674828850194
- kind: conda
  name: fontconfig
  version: 2.14.2
  build: h5bb23bf_0
  subdir: osx-64
  url: https://conda.anaconda.org/conda-forge/osx-64/fontconfig-2.14.2-h5bb23bf_0.conda
  sha256: f63e6d1d6aef8ba6de4fc54d3d7898a153479888d40ffdf2e4cfad6f92679d34
  md5: 86cc5867dfbee4178118392bae4a3c89
  depends:
  - expat >=2.5.0,<3.0a0
  - freetype >=2.12.1,<3.0a0
  - libzlib >=1.2.13,<2.0.0a0
  license: MIT
  license_family: MIT
  size: 237068
  timestamp: 1674829100063
- kind: conda
  name: fontconfig
  version: 2.14.2
  build: h82840c6_0
  subdir: osx-arm64
  url: https://conda.anaconda.org/conda-forge/osx-arm64/fontconfig-2.14.2-h82840c6_0.conda
  sha256: 7094917fc6758186e17c61d8ee8fd2bbbe9f303b4addac61d918fa415c497e2b
  md5: f77d47ddb6d3cc5b39b9bdf65635afbb
  depends:
  - expat >=2.5.0,<3.0a0
  - freetype >=2.12.1,<3.0a0
  - libzlib >=1.2.13,<2.0.0a0
  license: MIT
  license_family: MIT
  size: 237668
  timestamp: 1674829263740
- kind: conda
  name: fontconfig
  version: 2.14.2
  build: hbde0cde_0
  subdir: win-64
  url: https://conda.anaconda.org/conda-forge/win-64/fontconfig-2.14.2-hbde0cde_0.conda
  sha256: 643f2b95be68abeb130c53d543dcd0c1244bebabd58c774a21b31e4b51ac3c96
  md5: 08767992f1a4f1336a257af1241034bd
  depends:
  - expat >=2.5.0,<3.0a0
  - freetype >=2.12.1,<3.0a0
  - libiconv >=1.17,<2.0a0
  - libzlib >=1.2.13,<2.0.0a0
  - ucrt >=10.0.20348.0
  - vc >=14.2,<15
  - vs2015_runtime >=14.29.30139
  license: MIT
  license_family: MIT
  size: 190111
  timestamp: 1674829354122
- kind: conda
  name: fonts-conda-ecosystem
  version: '1'
  build: '0'
  subdir: noarch
  noarch: generic
  url: https://conda.anaconda.org/conda-forge/noarch/fonts-conda-ecosystem-1-0.tar.bz2
  sha256: a997f2f1921bb9c9d76e6fa2f6b408b7fa549edd349a77639c9fe7a23ea93e61
  md5: fee5683a3f04bd15cbd8318b096a27ab
  depends:
  - fonts-conda-forge
  license: BSD-3-Clause
  license_family: BSD
  size: 3667
  timestamp: 1566974674465
- kind: conda
  name: fonts-conda-forge
  version: '1'
  build: '0'
  subdir: noarch
  noarch: generic
  url: https://conda.anaconda.org/conda-forge/noarch/fonts-conda-forge-1-0.tar.bz2
  sha256: 53f23a3319466053818540bcdf2091f253cbdbab1e0e9ae7b9e509dcaa2a5e38
  md5: f766549260d6815b0c52253f1fb1bb29
  depends:
  - font-ttf-dejavu-sans-mono
  - font-ttf-inconsolata
  - font-ttf-source-code-pro
  - font-ttf-ubuntu
  license: BSD-3-Clause
  license_family: BSD
  size: 4102
  timestamp: 1566932280397
- kind: conda
  name: fortran-compiler
  version: 1.7.0
  build: heb67821_1
  build_number: 1
  subdir: linux-64
  url: https://conda.anaconda.org/conda-forge/linux-64/fortran-compiler-1.7.0-heb67821_1.conda
  sha256: 4293677cdf4c54d13659a3f9ac15cae778310811c62add29bb2e70630756317a
  md5: cf4b0e7c4c78bb0662aed9b27c414a3c
  depends:
  - binutils
  - c-compiler 1.7.0 hd590300_1
  - gfortran
  - gfortran_linux-64 12.*
  license: BSD-3-Clause
  license_family: BSD
  size: 6300
  timestamp: 1714575515211
- kind: conda
  name: freetype
  version: 2.12.1
  build: h267a509_2
  build_number: 2
  subdir: linux-64
  url: https://conda.anaconda.org/conda-forge/linux-64/freetype-2.12.1-h267a509_2.conda
  sha256: b2e3c449ec9d907dd4656cb0dc93e140f447175b125a3824b31368b06c666bb6
  md5: 9ae35c3d96db2c94ce0cef86efdfa2cb
  depends:
  - libgcc-ng >=12
  - libpng >=1.6.39,<1.7.0a0
  - libzlib >=1.2.13,<2.0.0a0
  license: GPL-2.0-only OR FTL
  size: 634972
  timestamp: 1694615932610
- kind: conda
  name: freetype
  version: 2.12.1
  build: h60636b9_2
  build_number: 2
  subdir: osx-64
  url: https://conda.anaconda.org/conda-forge/osx-64/freetype-2.12.1-h60636b9_2.conda
  sha256: b292cf5a25f094eeb4b66e37d99a97894aafd04a5683980852a8cbddccdc8e4e
  md5: 25152fce119320c980e5470e64834b50
  depends:
  - libpng >=1.6.39,<1.7.0a0
  - libzlib >=1.2.13,<2.0.0a0
  license: GPL-2.0-only OR FTL
  size: 599300
  timestamp: 1694616137838
- kind: conda
  name: freetype
  version: 2.12.1
  build: hadb7bae_2
  build_number: 2
  subdir: osx-arm64
  url: https://conda.anaconda.org/conda-forge/osx-arm64/freetype-2.12.1-hadb7bae_2.conda
  sha256: 791673127e037a2dc0eebe122dc4f904cb3f6e635bb888f42cbe1a76b48748d9
  md5: e6085e516a3e304ce41a8ee08b9b89ad
  depends:
  - libpng >=1.6.39,<1.7.0a0
  - libzlib >=1.2.13,<2.0.0a0
  license: GPL-2.0-only OR FTL
  size: 596430
  timestamp: 1694616332835
- kind: conda
  name: freetype
  version: 2.12.1
  build: hdaf720e_2
  build_number: 2
  subdir: win-64
  url: https://conda.anaconda.org/conda-forge/win-64/freetype-2.12.1-hdaf720e_2.conda
  sha256: 2c53ee8879e05e149a9e525481d36adfd660a6abda26fd731376fa64ff03e728
  md5: 3761b23693f768dc75a8fd0a73ca053f
  depends:
  - libpng >=1.6.39,<1.7.0a0
  - libzlib >=1.2.13,<2.0.0a0
  - ucrt >=10.0.20348.0
  - vc >=14.2,<15
  - vc14_runtime >=14.29.30139
  license: GPL-2.0-only OR FTL
  size: 510306
  timestamp: 1694616398888
- kind: conda
  name: gcc
  version: 12.4.0
  build: h236703b_1
  build_number: 1
  subdir: linux-64
  url: https://conda.anaconda.org/conda-forge/linux-64/gcc-12.4.0-h236703b_1.conda
  sha256: 62cfa6eeb1827d0d02739bfca66c49aa7ef63c7a3c055035062fb7fe0479a1b7
  md5: b7f73ce286b834487d6cb2dc424ed684
  depends:
  - gcc_impl_linux-64 12.4.0.*
  license: BSD-3-Clause
  license_family: BSD
  size: 53770
  timestamp: 1724802037449
- kind: conda
  name: gcc_impl_linux-64
  version: 12.4.0
  build: hb2e57f8_1
  build_number: 1
  subdir: linux-64
  url: https://conda.anaconda.org/conda-forge/linux-64/gcc_impl_linux-64-12.4.0-hb2e57f8_1.conda
  sha256: 778cd1bfd417a9d4ddeb0fc4b5a0eb9eb9edf69112e1be0b2f2df125225f27af
  md5: 3085fe2c70960ea96f1b4171584b500b
  depends:
  - binutils_impl_linux-64 >=2.40
  - libgcc >=12.4.0
  - libgcc-devel_linux-64 12.4.0 ha4f9413_101
  - libgomp >=12.4.0
  - libsanitizer 12.4.0 h46f95d5_1
  - libstdcxx >=12.4.0
  - sysroot_linux-64
  license: GPL-3.0-only WITH GCC-exception-3.1
  license_family: GPL
  size: 62030150
  timestamp: 1724801895487
- kind: conda
  name: gcc_linux-64
  version: 12.4.0
  build: h6b7512a_1
  build_number: 1
  subdir: linux-64
  url: https://conda.anaconda.org/conda-forge/linux-64/gcc_linux-64-12.4.0-h6b7512a_1.conda
  sha256: fe2dd04ca56f142f1d8e629e35337167596a266f67eeb983a5635645d125a3ee
  md5: e55a442a2224a914914d8717d2fbd6da
  depends:
  - binutils_linux-64 2.40 hb3c18ed_1
  - gcc_impl_linux-64 12.4.0.*
  - sysroot_linux-64
  license: BSD-3-Clause
  license_family: BSD
  size: 31282
  timestamp: 1724910059160
- kind: conda
  name: gfortran
  version: 12.4.0
  build: h236703b_1
  build_number: 1
  subdir: linux-64
  url: https://conda.anaconda.org/conda-forge/linux-64/gfortran-12.4.0-h236703b_1.conda
  sha256: 989b9200e0c1bad38018bbe5c992414b300e5769ffb7334514e9300d853596c3
  md5: c85a12672bd5f227138bc2e12d979b79
  depends:
  - gcc 12.4.0.*
  - gcc_impl_linux-64 12.4.0.*
  - gfortran_impl_linux-64 12.4.0.*
  license: BSD-3-Clause
  license_family: BSD
  size: 53201
  timestamp: 1724802175387
- kind: conda
  name: gfortran_impl_linux-64
  version: 12.4.0
  build: hc568b83_1
  build_number: 1
  subdir: linux-64
  url: https://conda.anaconda.org/conda-forge/linux-64/gfortran_impl_linux-64-12.4.0-hc568b83_1.conda
  sha256: 73e608ae82b392ca4189203faa8515484ff3f29868f3298f952a362f5f44065e
  md5: b3144a7c21fdafdd55c18622eeed0321
  depends:
  - gcc_impl_linux-64 >=12.4.0
  - libgcc >=12.4.0
  - libgfortran5 >=12.4.0
  - libstdcxx >=12.4.0
  - sysroot_linux-64
  license: GPL-3.0-only WITH GCC-exception-3.1
  license_family: GPL
  size: 15424743
  timestamp: 1724802095460
- kind: conda
  name: gfortran_linux-64
  version: 12.4.0
  build: hd748a6a_1
  build_number: 1
  subdir: linux-64
  url: https://conda.anaconda.org/conda-forge/linux-64/gfortran_linux-64-12.4.0-hd748a6a_1.conda
  sha256: f4d21360a0afa5518502c9b6e0aa3aaee4bbd7271ceb305a6136285ff0a72246
  md5: f9c8dc5385857fa96b5957f322da0535
  depends:
  - binutils_linux-64 2.40 hb3c18ed_1
  - gcc_linux-64 12.4.0 h6b7512a_1
  - gfortran_impl_linux-64 12.4.0.*
  - sysroot_linux-64
  license: BSD-3-Clause
  license_family: BSD
  size: 29631
  timestamp: 1724910072533
- kind: conda
  name: ghp-import
  version: 2.1.0
  build: pyhd8ed1ab_0
  subdir: noarch
  noarch: python
  url: https://conda.anaconda.org/conda-forge/noarch/ghp-import-2.1.0-pyhd8ed1ab_0.tar.bz2
  sha256: 097d9b4c946b195800bc68f68393370049238509b08ef828c06fbf481bbc139c
  md5: 6d8d61116031a3f5b1f32e7899785866
  depends:
  - python >=3.6
  - python-dateutil >=2.8.1
  license: LicenseRef-Tumbolia-Public
  size: 15504
  timestamp: 1651585848291
- kind: conda
  name: git
  version: 2.46.0
  build: h57928b3_0
  subdir: win-64
  url: https://conda.anaconda.org/conda-forge/win-64/git-2.46.0-h57928b3_0.conda
  sha256: 8fc8fe1322d89f8ce49acf77204525b12a65029aad94512c0b7aa21c957ffef3
  md5: 7e8d2ae27a5e6fa1619bf78af7d658b3
  license: GPL-2.0-or-later and LGPL-2.1-or-later
  size: 119362784
  timestamp: 1722441124123
- kind: conda
  name: git
  version: 2.46.0
  build: pl5321h41514c7_0
  subdir: osx-arm64
  url: https://conda.anaconda.org/conda-forge/osx-arm64/git-2.46.0-pl5321h41514c7_0.conda
  sha256: a60e58088c4dceba8a746e36329b7e068829379906bf8bad16118d7ef24109b7
  md5: 21b63b50e83acaf387015c00a10dd286
  depends:
  - __osx >=11.0
  - libcurl >=8.9.0,<9.0a0
  - libexpat >=2.6.2,<3.0a0
  - libiconv >=1.17,<2.0a0
  - libintl >=0.22.5,<1.0a0
  - libzlib >=1.3.1,<2.0a0
  - openssl >=3.3.1,<4.0a0
  - pcre2 >=10.44,<10.45.0a0
  - perl 5.*
  license: GPL-2.0-or-later and LGPL-2.1-or-later
  size: 11653455
  timestamp: 1722440936971
- kind: conda
  name: git
  version: 2.46.0
  build: pl5321h9b6aa9b_0
  subdir: osx-64
  url: https://conda.anaconda.org/conda-forge/osx-64/git-2.46.0-pl5321h9b6aa9b_0.conda
  sha256: 769f1f3b9c887bbbf43b1839c6ae6d7253482292f44e7b1b315d05fa20a3cb39
  md5: 3b9f5843b782b79c5d5ec128b6295092
  depends:
  - __osx >=10.10
  - libcurl >=8.9.0,<9.0a0
  - libexpat >=2.6.2,<3.0a0
  - libiconv >=1.17,<2.0a0
  - libintl >=0.22.5,<1.0a0
  - libzlib >=1.3.1,<2.0a0
  - openssl >=3.3.1,<4.0a0
  - pcre2 >=10.44,<10.45.0a0
  - perl 5.*
  license: GPL-2.0-or-later and LGPL-2.1-or-later
  size: 10904883
  timestamp: 1722441272367
- kind: conda
  name: git
  version: 2.46.0
  build: pl5321hb5640b7_0
  subdir: linux-64
  url: https://conda.anaconda.org/conda-forge/linux-64/git-2.46.0-pl5321hb5640b7_0.conda
  sha256: 704f2baaf1fed72950b3fdbf4fe517226062180c8da8d3bb8c3ae923cf3bc1a8
  md5: 825d146359bc8b85083d92259d0a0e1b
  depends:
  - __glibc >=2.17,<3.0.a0
  - libcurl >=8.9.0,<9.0a0
  - libexpat >=2.6.2,<3.0a0
  - libgcc-ng >=12
  - libiconv >=1.17,<2.0a0
  - libzlib >=1.3.1,<2.0a0
  - openssl >=3.3.1,<4.0a0
  - pcre2 >=10.44,<10.45.0a0
  - perl 5.*
  license: GPL-2.0-or-later and LGPL-2.1-or-later
  size: 10890019
  timestamp: 1722440512030
- kind: conda
  name: git-cliff
  version: 2.4.0
  build: h224102d_0
  subdir: linux-64
  url: https://conda.anaconda.org/conda-forge/linux-64/git-cliff-2.4.0-h224102d_0.conda
  sha256: 9824e8d8f2212978aac2ea53b38deebf2bb32720b341809e3759d5bb2966d420
  md5: 11954d8d5effc5be824dce187747053c
  depends:
  - __glibc >=2.17,<3.0.a0
  - libgcc-ng >=12
  - libgit2 >=1.8.1,<1.9.0a0
  - libzlib >=1.3.1,<2.0a0
  constrains:
  - __glibc >=2.17
  license: MIT OR Apache-2.0
  size: 4044785
  timestamp: 1719438515675
- kind: conda
  name: git-cliff
  version: 2.4.0
  build: h29bf616_0
  subdir: osx-64
  url: https://conda.anaconda.org/conda-forge/osx-64/git-cliff-2.4.0-h29bf616_0.conda
  sha256: de0165d7a0785099f4b199c047161873528cb3deadb79cc87f3d4841c6be2eb9
  md5: 3dba7d76bb0a2663f8aa3ff7dd9990e3
  depends:
  - __osx >=10.13
  - libgit2 >=1.8.1,<1.9.0a0
  - libzlib >=1.3.1,<2.0a0
  constrains:
  - __osx >=10.13
  license: MIT OR Apache-2.0
  size: 3941217
  timestamp: 1719438770353
- kind: conda
  name: git-cliff
  version: 2.4.0
  build: hc85346c_0
  subdir: osx-arm64
  url: https://conda.anaconda.org/conda-forge/osx-arm64/git-cliff-2.4.0-hc85346c_0.conda
  sha256: ebd3eceacde3cc9734bba5b62faf7ec02ddb19acccb18b98e86aa1fde68d9dd4
  md5: 8719df01115dd8891efc7b0e1659d8f6
  depends:
  - __osx >=11.0
  - libgit2 >=1.8.1,<1.9.0a0
  - libzlib >=1.3.1,<2.0a0
  constrains:
  - __osx >=11.0
  license: MIT OR Apache-2.0
  size: 3610518
  timestamp: 1719438716099
- kind: conda
  name: git-cliff
  version: 2.4.0
  build: hf49faa6_0
  subdir: win-64
  url: https://conda.anaconda.org/conda-forge/win-64/git-cliff-2.4.0-hf49faa6_0.conda
  sha256: 8d9779cbbf056e097503273490463ca2b02716c8798739ac7bbab12324d6d732
  md5: d7f87173b35014016c31d65ac75b9526
  depends:
  - libgit2 >=1.8.1,<1.9.0a0
  - libzlib >=1.3.1,<2.0a0
  - ucrt >=10.0.20348.0
  - vc >=14.2,<15
  - vc14_runtime >=14.29.30139
  license: MIT OR Apache-2.0
  size: 4849602
  timestamp: 1719439458923
- kind: conda
  name: gxx
  version: 12.4.0
  build: h236703b_1
  build_number: 1
  subdir: linux-64
  url: https://conda.anaconda.org/conda-forge/linux-64/gxx-12.4.0-h236703b_1.conda
  sha256: ccf038a2832624528dfdc52579cad6aa6d1d0ef1272fe9b9efc3b50ac4aa81b9
  md5: 1749f731236f6660f3ba74a052cede24
  depends:
  - gcc 12.4.0.*
  - gxx_impl_linux-64 12.4.0.*
  license: BSD-3-Clause
  license_family: BSD
  size: 53219
  timestamp: 1724802186786
- kind: conda
  name: gxx_impl_linux-64
  version: 12.4.0
  build: h613a52c_1
  build_number: 1
  subdir: linux-64
  url: https://conda.anaconda.org/conda-forge/linux-64/gxx_impl_linux-64-12.4.0-h613a52c_1.conda
  sha256: b08ddbe2bdb1c0c0804e86a99eac9f5041227ba44c652b1dc9083843a4e25374
  md5: ef8a8e632fd38345288c3419c868904f
  depends:
  - gcc_impl_linux-64 12.4.0 hb2e57f8_1
  - libstdcxx-devel_linux-64 12.4.0 ha4f9413_101
  - sysroot_linux-64
  - tzdata
  license: GPL-3.0-only WITH GCC-exception-3.1
  license_family: GPL
  size: 12711904
  timestamp: 1724802140227
- kind: conda
  name: gxx_linux-64
  version: 12.4.0
  build: h8489865_1
  build_number: 1
  subdir: linux-64
  url: https://conda.anaconda.org/conda-forge/linux-64/gxx_linux-64-12.4.0-h8489865_1.conda
  sha256: 8cf86a8caca64fcba09dc8ea78221b539a277a2b63bfef91557c1a6527cf9504
  md5: 7d42368fd1828a144175ff3da449d2fa
  depends:
  - binutils_linux-64 2.40 hb3c18ed_1
  - gcc_linux-64 12.4.0 h6b7512a_1
  - gxx_impl_linux-64 12.4.0.*
  - sysroot_linux-64
  license: BSD-3-Clause
  license_family: BSD
  size: 29631
  timestamp: 1724910075881
- kind: conda
  name: h2
  version: 4.1.0
  build: pyhd8ed1ab_0
  subdir: noarch
  noarch: python
  url: https://conda.anaconda.org/conda-forge/noarch/h2-4.1.0-pyhd8ed1ab_0.tar.bz2
  sha256: bfc6a23849953647f4e255c782e74a0e18fe16f7e25c7bb0bc57b83bb6762c7a
  md5: b748fbf7060927a6e82df7cb5ee8f097
  depends:
  - hpack >=4.0,<5
  - hyperframe >=6.0,<7
  - python >=3.6.1
  license: MIT
  license_family: MIT
  size: 46754
  timestamp: 1634280590080
- kind: conda
  name: hatchling
  version: 1.25.0
  build: pyhd8ed1ab_0
  subdir: noarch
  noarch: python
  url: https://conda.anaconda.org/conda-forge/noarch/hatchling-1.25.0-pyhd8ed1ab_0.conda
  sha256: fb8a16a913f909d8f7d2ae95c18a1aeb7be3eebfb1b7a4246500c06d54498f89
  md5: 7571d6e5561b04aef679a11904dfcebf
  depends:
  - editables >=0.3
  - importlib-metadata
  - packaging >=21.3
  - pathspec >=0.10.1
  - pluggy >=1.0.0
  - python >=3.7
  - tomli >=1.2.2
  - trove-classifiers
  license: MIT
  license_family: MIT
  size: 64580
  timestamp: 1719090878694
- kind: conda
  name: hpack
  version: 4.0.0
  build: pyh9f0ad1d_0
  subdir: noarch
  noarch: python
  url: https://conda.anaconda.org/conda-forge/noarch/hpack-4.0.0-pyh9f0ad1d_0.tar.bz2
  sha256: 5dec948932c4f740674b1afb551223ada0c55103f4c7bf86a110454da3d27cb8
  md5: 914d6646c4dbb1fd3ff539830a12fd71
  depends:
  - python
  license: MIT
  license_family: MIT
  size: 25341
  timestamp: 1598856368685
- kind: conda
  name: hyperframe
  version: 6.0.1
  build: pyhd8ed1ab_0
  subdir: noarch
  noarch: python
  url: https://conda.anaconda.org/conda-forge/noarch/hyperframe-6.0.1-pyhd8ed1ab_0.tar.bz2
  sha256: e374a9d0f53149328134a8d86f5d72bca4c6dcebed3c0ecfa968c02996289330
  md5: 9f765cbfab6870c8435b9eefecd7a1f4
  depends:
  - python >=3.6
  license: MIT
  license_family: MIT
  size: 14646
  timestamp: 1619110249723
- kind: conda
  name: icu
  version: '75.1'
  build: h120a0e1_0
  subdir: osx-64
  url: https://conda.anaconda.org/conda-forge/osx-64/icu-75.1-h120a0e1_0.conda
  sha256: 2e64307532f482a0929412976c8450c719d558ba20c0962832132fd0d07ba7a7
  md5: d68d48a3060eb5abdc1cdc8e2a3a5966
  depends:
  - __osx >=10.13
  license: MIT
  license_family: MIT
  size: 11761697
  timestamp: 1720853679409
- kind: conda
  name: icu
  version: '75.1'
  build: he02047a_0
  subdir: linux-64
  url: https://conda.anaconda.org/conda-forge/linux-64/icu-75.1-he02047a_0.conda
  sha256: 71e750d509f5fa3421087ba88ef9a7b9be11c53174af3aa4d06aff4c18b38e8e
  md5: 8b189310083baabfb622af68fd9d3ae3
  depends:
  - __glibc >=2.17,<3.0.a0
  - libgcc-ng >=12
  - libstdcxx-ng >=12
  license: MIT
  license_family: MIT
  size: 12129203
  timestamp: 1720853576813
- kind: conda
  name: icu
  version: '75.1'
  build: he0c23c2_0
  subdir: win-64
  url: https://conda.anaconda.org/conda-forge/win-64/icu-75.1-he0c23c2_0.conda
  sha256: 1d04369a1860a1e9e371b9fc82dd0092b616adcf057d6c88371856669280e920
  md5: 8579b6bb8d18be7c0b27fb08adeeeb40
  depends:
  - ucrt >=10.0.20348.0
  - vc >=14.2,<15
  - vc14_runtime >=14.29.30139
  license: MIT
  license_family: MIT
  size: 14544252
  timestamp: 1720853966338
- kind: conda
  name: icu
  version: '75.1'
  build: hfee45f7_0
  subdir: osx-arm64
  url: https://conda.anaconda.org/conda-forge/osx-arm64/icu-75.1-hfee45f7_0.conda
  sha256: 9ba12c93406f3df5ab0a43db8a4b4ef67a5871dfd401010fbe29b218b2cbe620
  md5: 5eb22c1d7b3fc4abb50d92d621583137
  depends:
  - __osx >=11.0
  license: MIT
  license_family: MIT
  size: 11857802
  timestamp: 1720853997952
- kind: conda
  name: identify
  version: 2.6.0
  build: pyhd8ed1ab_0
  subdir: noarch
  noarch: python
  url: https://conda.anaconda.org/conda-forge/noarch/identify-2.6.0-pyhd8ed1ab_0.conda
  sha256: 4a2889027df94d51be283536ac235feba77eaa42a0d051f65cd07ba824b324a6
  md5: f80cc5989f445f23b1622d6c455896d9
  depends:
  - python >=3.6
  - ukkonen
  license: MIT
  license_family: MIT
  size: 78197
  timestamp: 1720413864262
- kind: conda
  name: idna
  version: '3.8'
  build: pyhd8ed1ab_0
  subdir: noarch
  noarch: python
  url: https://conda.anaconda.org/conda-forge/noarch/idna-3.8-pyhd8ed1ab_0.conda
  sha256: 8660d38b272d3713ec8ac5ae918bc3bc80e1b81e1a7d61df554bded71ada6110
  md5: 99e164522f6bdf23c177c8d9ae63f975
  depends:
  - python >=3.6
  license: BSD-3-Clause
  license_family: BSD
  size: 49275
  timestamp: 1724450633325
- kind: conda
  name: importlib-metadata
  version: 8.4.0
  build: pyha770c72_0
  subdir: noarch
  noarch: python
  url: https://conda.anaconda.org/conda-forge/noarch/importlib-metadata-8.4.0-pyha770c72_0.conda
  sha256: 02c95f6f62675012e0b2ab945eba6fc14fa6a693c17bced3554db7b62d586f0c
  md5: 6e3dbc422d3749ad72659243d6ac8b2b
  depends:
  - python >=3.8
  - zipp >=0.5
  license: Apache-2.0
  license_family: APACHE
  size: 28338
  timestamp: 1724187329246
- kind: conda
  name: importlib-resources
  version: 6.4.4
  build: pyhd8ed1ab_0
  subdir: noarch
  noarch: python
  url: https://conda.anaconda.org/conda-forge/noarch/importlib-resources-6.4.4-pyhd8ed1ab_0.conda
  sha256: 7c31d394a68acb0cd80b1f708684b7118dd87e89cf885b63c1da1eedc006da47
  md5: c62e775953b6b65f2079c9ee2a62813c
  depends:
  - importlib_resources >=6.4.4,<6.4.5.0a0
  - python >=3.8
  license: Apache-2.0
  license_family: APACHE
  size: 9489
  timestamp: 1724314757255
- kind: conda
  name: importlib_resources
  version: 6.4.4
  build: pyhd8ed1ab_0
  subdir: noarch
  noarch: python
  url: https://conda.anaconda.org/conda-forge/noarch/importlib_resources-6.4.4-pyhd8ed1ab_0.conda
  sha256: 13e277624eaef453af3ff4d925ba1169376baa7008eabd8eaae7c5772bec9fc2
  md5: 99aa3edd3f452d61c305a30e78140513
  depends:
  - python >=3.8
  - zipp >=3.1.0
  constrains:
  - importlib-resources >=6.4.4,<6.4.5.0a0
  license: Apache-2.0
  license_family: APACHE
  size: 32258
  timestamp: 1724314749050
- kind: conda
  name: iniconfig
  version: 2.0.0
  build: pyhd8ed1ab_0
  subdir: noarch
  noarch: python
  url: https://conda.anaconda.org/conda-forge/noarch/iniconfig-2.0.0-pyhd8ed1ab_0.conda
  sha256: 38740c939b668b36a50ef455b077e8015b8c9cf89860d421b3fff86048f49666
  md5: f800d2da156d08e289b14e87e43c1ae5
  depends:
  - python >=3.7
  license: MIT
  license_family: MIT
  size: 11101
  timestamp: 1673103208955
- kind: conda
  name: jinja2
  version: 3.1.4
  build: pyhd8ed1ab_0
  subdir: noarch
  noarch: python
  url: https://conda.anaconda.org/conda-forge/noarch/jinja2-3.1.4-pyhd8ed1ab_0.conda
  sha256: 27380d870d42d00350d2d52598cddaf02f9505fb24be09488da0c9b8d1428f2d
  md5: 7b86ecb7d3557821c649b3c31e3eb9f2
  depends:
  - markupsafe >=2.0
  - python >=3.7
  license: BSD-3-Clause
  license_family: BSD
  size: 111565
  timestamp: 1715127275924
- kind: conda
  name: jsonschema
  version: 3.2.0
  build: pyhd8ed1ab_3
  build_number: 3
  subdir: noarch
  noarch: python
  url: https://conda.anaconda.org/conda-forge/noarch/jsonschema-3.2.0-pyhd8ed1ab_3.tar.bz2
  sha256: d74a3ddd3c3dd9bd7b00110a196e3af90490c5660674f18bfd53a8fdf91de418
  md5: 66125e28711d8ffc04a207a2b170316d
  depends:
  - attrs >=17.4.0
  - importlib-metadata
  - pyrsistent >=0.14.0
  - python >=3.6
  - setuptools
  - six >=1.11.0
  license: MIT
  license_family: MIT
  size: 45999
  timestamp: 1614815999960
- kind: conda
  name: kernel-headers_linux-64
  version: 3.10.0
  build: h4a8ded7_16
  build_number: 16
  subdir: noarch
  noarch: generic
  url: https://conda.anaconda.org/conda-forge/noarch/kernel-headers_linux-64-3.10.0-h4a8ded7_16.conda
  sha256: a55044e0f61058a5f6bab5e1dd7f15a1fa7a08ec41501dbfca5ab0fc50b9c0c1
  md5: ff7f38675b226cfb855aebfc32a13e31
  depends:
  - _sysroot_linux-64_curr_repodata_hack 3.*
  constrains:
  - sysroot_linux-64 ==2.17
  license: LGPL-2.0-or-later AND LGPL-2.0-or-later WITH exceptions AND GPL-2.0-or-later AND MPL-2.0
  license_family: GPL
  size: 944344
  timestamp: 1720621422017
- kind: conda
  name: keyutils
  version: 1.6.1
  build: h166bdaf_0
  subdir: linux-64
  url: https://conda.anaconda.org/conda-forge/linux-64/keyutils-1.6.1-h166bdaf_0.tar.bz2
  sha256: 150c05a6e538610ca7c43beb3a40d65c90537497a4f6a5f4d15ec0451b6f5ebb
  md5: 30186d27e2c9fa62b45fb1476b7200e3
  depends:
  - libgcc-ng >=10.3.0
  license: LGPL-2.1-or-later
  size: 117831
  timestamp: 1646151697040
- kind: conda
  name: krb5
  version: 1.21.3
  build: h237132a_0
  subdir: osx-arm64
  url: https://conda.anaconda.org/conda-forge/osx-arm64/krb5-1.21.3-h237132a_0.conda
  sha256: 4442f957c3c77d69d9da3521268cad5d54c9033f1a73f99cde0a3658937b159b
  md5: c6dc8a0fdec13a0565936655c33069a1
  depends:
  - __osx >=11.0
  - libcxx >=16
  - libedit >=3.1.20191231,<3.2.0a0
  - libedit >=3.1.20191231,<4.0a0
  - openssl >=3.3.1,<4.0a0
  license: MIT
  license_family: MIT
  size: 1155530
  timestamp: 1719463474401
- kind: conda
  name: krb5
  version: 1.21.3
  build: h37d8d59_0
  subdir: osx-64
  url: https://conda.anaconda.org/conda-forge/osx-64/krb5-1.21.3-h37d8d59_0.conda
  sha256: 83b52685a4ce542772f0892a0f05764ac69d57187975579a0835ff255ae3ef9c
  md5: d4765c524b1d91567886bde656fb514b
  depends:
  - __osx >=10.13
  - libcxx >=16
  - libedit >=3.1.20191231,<3.2.0a0
  - libedit >=3.1.20191231,<4.0a0
  - openssl >=3.3.1,<4.0a0
  license: MIT
  license_family: MIT
  size: 1185323
  timestamp: 1719463492984
- kind: conda
  name: krb5
  version: 1.21.3
  build: h659f571_0
  subdir: linux-64
  url: https://conda.anaconda.org/conda-forge/linux-64/krb5-1.21.3-h659f571_0.conda
  sha256: 99df692f7a8a5c27cd14b5fb1374ee55e756631b9c3d659ed3ee60830249b238
  md5: 3f43953b7d3fb3aaa1d0d0723d91e368
  depends:
  - keyutils >=1.6.1,<2.0a0
  - libedit >=3.1.20191231,<3.2.0a0
  - libedit >=3.1.20191231,<4.0a0
  - libgcc-ng >=12
  - libstdcxx-ng >=12
  - openssl >=3.3.1,<4.0a0
  license: MIT
  license_family: MIT
  size: 1370023
  timestamp: 1719463201255
- kind: conda
  name: lcms2
  version: '2.16'
  build: h67d730c_0
  subdir: win-64
  url: https://conda.anaconda.org/conda-forge/win-64/lcms2-2.16-h67d730c_0.conda
  sha256: f9fd9e80e46358a57d9bb97b1e37a03da4022143b019aa3c4476d8a7795de290
  md5: d3592435917b62a8becff3a60db674f6
  depends:
  - libjpeg-turbo >=3.0.0,<4.0a0
  - libtiff >=4.6.0,<4.7.0a0
  - ucrt >=10.0.20348.0
  - vc >=14.2,<15
  - vc14_runtime >=14.29.30139
  license: MIT
  license_family: MIT
  size: 507632
  timestamp: 1701648249706
- kind: conda
  name: lcms2
  version: '2.16'
  build: ha0e7c42_0
  subdir: osx-arm64
  url: https://conda.anaconda.org/conda-forge/osx-arm64/lcms2-2.16-ha0e7c42_0.conda
  sha256: 151e0c84feb7e0747fabcc85006b8973b22f5abbc3af76a9add0b0ef0320ebe4
  md5: 66f6c134e76fe13cce8a9ea5814b5dd5
  depends:
  - libjpeg-turbo >=3.0.0,<4.0a0
  - libtiff >=4.6.0,<4.7.0a0
  license: MIT
  license_family: MIT
  size: 211959
  timestamp: 1701647962657
- kind: conda
  name: lcms2
  version: '2.16'
  build: ha2f27b4_0
  subdir: osx-64
  url: https://conda.anaconda.org/conda-forge/osx-64/lcms2-2.16-ha2f27b4_0.conda
  sha256: 222ebc0a55544b9922f61e75015d02861e65b48f12113af41d48ba0814e14e4e
  md5: 1442db8f03517834843666c422238c9b
  depends:
  - libjpeg-turbo >=3.0.0,<4.0a0
  - libtiff >=4.6.0,<4.7.0a0
  license: MIT
  license_family: MIT
  size: 224432
  timestamp: 1701648089496
- kind: conda
  name: lcms2
  version: '2.16'
  build: hb7c19ff_0
  subdir: linux-64
  url: https://conda.anaconda.org/conda-forge/linux-64/lcms2-2.16-hb7c19ff_0.conda
  sha256: 5c878d104b461b7ef922abe6320711c0d01772f4cd55de18b674f88547870041
  md5: 51bb7010fc86f70eee639b4bb7a894f5
  depends:
  - libgcc-ng >=12
  - libjpeg-turbo >=3.0.0,<4.0a0
  - libtiff >=4.6.0,<4.7.0a0
  license: MIT
  license_family: MIT
  size: 245247
  timestamp: 1701647787198
- kind: conda
  name: ld_impl_linux-64
  version: '2.40'
  build: hf3520f5_7
  build_number: 7
  subdir: linux-64
  url: https://conda.anaconda.org/conda-forge/linux-64/ld_impl_linux-64-2.40-hf3520f5_7.conda
  sha256: 764b6950aceaaad0c67ef925417594dd14cd2e22fff864aeef455ac259263d15
  md5: b80f2f396ca2c28b8c14c437a4ed1e74
  constrains:
  - binutils_impl_linux-64 2.40
  license: GPL-3.0-only
  license_family: GPL
  size: 707602
  timestamp: 1718625640445
- kind: conda
  name: lerc
  version: 4.0.0
  build: h27087fc_0
  subdir: linux-64
  url: https://conda.anaconda.org/conda-forge/linux-64/lerc-4.0.0-h27087fc_0.tar.bz2
  sha256: cb55f36dcd898203927133280ae1dc643368af041a48bcf7c026acb7c47b0c12
  md5: 76bbff344f0134279f225174e9064c8f
  depends:
  - libgcc-ng >=12
  - libstdcxx-ng >=12
  license: Apache-2.0
  license_family: Apache
  size: 281798
  timestamp: 1657977462600
- kind: conda
  name: lerc
  version: 4.0.0
  build: h63175ca_0
  subdir: win-64
  url: https://conda.anaconda.org/conda-forge/win-64/lerc-4.0.0-h63175ca_0.tar.bz2
  sha256: f4f39d7f6a2f9b407f8fb567a6c25755270421731d70f0ff331f5de4fa367488
  md5: 1900cb3cab5055833cfddb0ba233b074
  depends:
  - vc >=14.2,<15
  - vs2015_runtime >=14.29.30037
  license: Apache-2.0
  license_family: Apache
  size: 194365
  timestamp: 1657977692274
- kind: conda
  name: lerc
  version: 4.0.0
  build: h9a09cb3_0
  subdir: osx-arm64
  url: https://conda.anaconda.org/conda-forge/osx-arm64/lerc-4.0.0-h9a09cb3_0.tar.bz2
  sha256: 6f068bb53dfb6147d3147d981bb851bb5477e769407ad4e6a68edf482fdcb958
  md5: de462d5aacda3b30721b512c5da4e742
  depends:
  - libcxx >=13.0.1
  license: Apache-2.0
  license_family: Apache
  size: 215721
  timestamp: 1657977558796
- kind: conda
  name: lerc
  version: 4.0.0
  build: hb486fe8_0
  subdir: osx-64
  url: https://conda.anaconda.org/conda-forge/osx-64/lerc-4.0.0-hb486fe8_0.tar.bz2
  sha256: e41790fc0f4089726369b3c7f813117bbc14b533e0ed8b94cf75aba252e82497
  md5: f9d6a4c82889d5ecedec1d90eb673c55
  depends:
  - libcxx >=13.0.1
  license: Apache-2.0
  license_family: Apache
  size: 290319
  timestamp: 1657977526749
- kind: conda
  name: libclang-cpp18.1
  version: 18.1.8
  build: default_hf981a13_3
  build_number: 3
  subdir: linux-64
  url: https://conda.anaconda.org/conda-forge/linux-64/libclang-cpp18.1-18.1.8-default_hf981a13_3.conda
  sha256: 90d87664402d74dd8c81b1f5901e027ac386a9f3a4c32a703f07b2f29fada50b
  md5: bc7284193bc95c2cf8a77d5a2c555b75
  depends:
  - __glibc >=2.17,<3.0.a0
  - libgcc
  - libgcc-ng >=12
  - libllvm18 >=18.1.8,<18.2.0a0
  - libstdcxx
  - libstdcxx-ng >=12
  license: Apache-2.0 WITH LLVM-exception
  license_family: Apache
  size: 19176369
  timestamp: 1724894002190
- kind: conda
  name: libcurl
  version: 8.9.1
  build: hdb1bdb2_0
  subdir: linux-64
  url: https://conda.anaconda.org/conda-forge/linux-64/libcurl-8.9.1-hdb1bdb2_0.conda
  sha256: 0ba60f83709068e9ec1ab543af998cb5a201c8379c871205447684a34b5abfd8
  md5: 7da1d242ca3591e174a3c7d82230d3c0
  depends:
  - krb5 >=1.21.3,<1.22.0a0
  - libgcc-ng >=12
  - libnghttp2 >=1.58.0,<2.0a0
  - libssh2 >=1.11.0,<2.0a0
  - libzlib >=1.3.1,<2.0a0
  - openssl >=3.3.1,<4.0a0
  - zstd >=1.5.6,<1.6.0a0
  license: curl
  license_family: MIT
  size: 416057
  timestamp: 1722439924963
- kind: conda
  name: libcurl
  version: 8.9.1
  build: hfcf2730_0
  subdir: osx-64
  url: https://conda.anaconda.org/conda-forge/osx-64/libcurl-8.9.1-hfcf2730_0.conda
  sha256: a7ce066fbb2d34f7948d8e5da30d72ff01f0a5bcde05ea46fa2d647eeedad3a7
  md5: 6ea09f173c46d135ee6d6845fe50a9c0
  depends:
  - krb5 >=1.21.3,<1.22.0a0
  - libnghttp2 >=1.58.0,<2.0a0
  - libssh2 >=1.11.0,<2.0a0
  - libzlib >=1.3.1,<2.0a0
  - openssl >=3.3.1,<4.0a0
  - zstd >=1.5.6,<1.6.0a0
  license: curl
  license_family: MIT
  size: 397060
  timestamp: 1722440158491
- kind: conda
  name: libcurl
  version: 8.9.1
  build: hfd8ffcc_0
  subdir: osx-arm64
  url: https://conda.anaconda.org/conda-forge/osx-arm64/libcurl-8.9.1-hfd8ffcc_0.conda
  sha256: 4d6006c866844a39fb835436a48407f54f2310111a6f1d3e89efb16cf5c4d81b
  md5: be0f46c6362775504d8894bd788a45b2
  depends:
  - krb5 >=1.21.3,<1.22.0a0
  - libnghttp2 >=1.58.0,<2.0a0
  - libssh2 >=1.11.0,<2.0a0
  - libzlib >=1.3.1,<2.0a0
  - openssl >=3.3.1,<4.0a0
  - zstd >=1.5.6,<1.6.0a0
  license: curl
  license_family: MIT
  size: 374937
  timestamp: 1722440523552
- kind: conda
  name: libcxx
  version: 18.1.8
  build: h3ed4263_6
  build_number: 6
  subdir: osx-arm64
  url: https://conda.anaconda.org/conda-forge/osx-arm64/libcxx-18.1.8-h3ed4263_6.conda
  sha256: 6e267698e575bb02c8ed86184fad6d6d3504643dcfa10dad0306d3d25a3d22e3
  md5: 9fefa1597c93b710cc9bce87bffb0428
  depends:
  - __osx >=11.0
  license: Apache-2.0 WITH LLVM-exception
  license_family: Apache
  size: 1216771
  timestamp: 1724726498879
- kind: conda
  name: libcxx
  version: 18.1.8
  build: hd876a4e_6
  build_number: 6
  subdir: osx-64
  url: https://conda.anaconda.org/conda-forge/osx-64/libcxx-18.1.8-hd876a4e_6.conda
  sha256: 17f9d82da076bee9db33272f43e04be98afbcb27eba7cd83dda3212a7ee1c218
  md5: 93efb2350f312a3c871e87d9fdc09813
  depends:
  - __osx >=10.13
  license: Apache-2.0 WITH LLVM-exception
  license_family: Apache
  size: 1223212
  timestamp: 1724726420315
- kind: conda
  name: libdeflate
  version: '1.21'
  build: h2466b09_0
  subdir: win-64
  url: https://conda.anaconda.org/conda-forge/win-64/libdeflate-1.21-h2466b09_0.conda
  sha256: ebb21b910164d97dc23be83ba29a8004b9bba7536dc850c6d8b00bbb84259e78
  md5: 4ebe2206ebf4bf38f6084ad836110361
  depends:
  - ucrt >=10.0.20348.0
  - vc >=14.2,<15
  - vc14_runtime >=14.29.30139
  license: MIT
  license_family: MIT
  size: 155801
  timestamp: 1722820571739
- kind: conda
  name: libdeflate
  version: '1.21'
  build: h4bc722e_0
  subdir: linux-64
  url: https://conda.anaconda.org/conda-forge/linux-64/libdeflate-1.21-h4bc722e_0.conda
  sha256: 728c24ce835700bfdfdf106bf04233fdb040a61ca4ecfd3f41b46fa90cd4f971
  md5: 36ce76665bf67f5aac36be7a0d21b7f3
  depends:
  - __glibc >=2.17,<3.0.a0
  - libgcc-ng >=12
  license: MIT
  license_family: MIT
  size: 71163
  timestamp: 1722820138782
- kind: conda
  name: libdeflate
  version: '1.21'
  build: h99b78c6_0
  subdir: osx-arm64
  url: https://conda.anaconda.org/conda-forge/osx-arm64/libdeflate-1.21-h99b78c6_0.conda
  sha256: 243ca6d733954df9522eb9da24f5fe58da7ac19a2ca9438fd4abef5bb2cd1f83
  md5: 67d666c1516be5a023c3aaa85867099b
  depends:
  - __osx >=11.0
  license: MIT
  license_family: MIT
  size: 54533
  timestamp: 1722820240854
- kind: conda
  name: libdeflate
  version: '1.21'
  build: hfdf4475_0
  subdir: osx-64
  url: https://conda.anaconda.org/conda-forge/osx-64/libdeflate-1.21-hfdf4475_0.conda
  sha256: 1defb3e5243a74a9ef64de2a47812f524664e46ca9dbecb8d7c746cb1779038e
  md5: 88409b23a5585c15d52de0073f3c9c61
  depends:
  - __osx >=10.13
  license: MIT
  license_family: MIT
  size: 70570
  timestamp: 1722820232914
- kind: conda
  name: libedit
  version: 3.1.20191231
  build: h0678c8f_2
  build_number: 2
  subdir: osx-64
  url: https://conda.anaconda.org/conda-forge/osx-64/libedit-3.1.20191231-h0678c8f_2.tar.bz2
  sha256: dbd3c3f2eca1d21c52e4c03b21930bbce414c4592f8ce805801575b9e9256095
  md5: 6016a8a1d0e63cac3de2c352cd40208b
  depends:
  - ncurses >=6.2,<7.0.0a0
  license: BSD-2-Clause
  license_family: BSD
  size: 105382
  timestamp: 1597616576726
- kind: conda
  name: libedit
  version: 3.1.20191231
  build: hc8eb9b7_2
  build_number: 2
  subdir: osx-arm64
  url: https://conda.anaconda.org/conda-forge/osx-arm64/libedit-3.1.20191231-hc8eb9b7_2.tar.bz2
  sha256: 3912636197933ecfe4692634119e8644904b41a58f30cad9d1fc02f6ba4d9fca
  md5: 30e4362988a2623e9eb34337b83e01f9
  depends:
  - ncurses >=6.2,<7.0.0a0
  license: BSD-2-Clause
  license_family: BSD
  size: 96607
  timestamp: 1597616630749
- kind: conda
  name: libedit
  version: 3.1.20191231
  build: he28a2e2_2
  build_number: 2
  subdir: linux-64
  url: https://conda.anaconda.org/conda-forge/linux-64/libedit-3.1.20191231-he28a2e2_2.tar.bz2
  sha256: a57d37c236d8f7c886e01656f4949d9dcca131d2a0728609c6f7fa338b65f1cf
  md5: 4d331e44109e3f0e19b4cb8f9b82f3e1
  depends:
  - libgcc-ng >=7.5.0
  - ncurses >=6.2,<7.0.0a0
  license: BSD-2-Clause
  license_family: BSD
  size: 123878
  timestamp: 1597616541093
- kind: conda
  name: libev
  version: '4.33'
  build: h10d778d_2
  build_number: 2
  subdir: osx-64
  url: https://conda.anaconda.org/conda-forge/osx-64/libev-4.33-h10d778d_2.conda
  sha256: 0d238488564a7992942aa165ff994eca540f687753b4f0998b29b4e4d030ff43
  md5: 899db79329439820b7e8f8de41bca902
  license: BSD-2-Clause
  license_family: BSD
  size: 106663
  timestamp: 1702146352558
- kind: conda
  name: libev
  version: '4.33'
  build: h93a5062_2
  build_number: 2
  subdir: osx-arm64
  url: https://conda.anaconda.org/conda-forge/osx-arm64/libev-4.33-h93a5062_2.conda
  sha256: 95cecb3902fbe0399c3a7e67a5bed1db813e5ab0e22f4023a5e0f722f2cc214f
  md5: 36d33e440c31857372a72137f78bacf5
  license: BSD-2-Clause
  license_family: BSD
  size: 107458
  timestamp: 1702146414478
- kind: conda
  name: libev
  version: '4.33'
  build: hd590300_2
  build_number: 2
  subdir: linux-64
  url: https://conda.anaconda.org/conda-forge/linux-64/libev-4.33-hd590300_2.conda
  sha256: 1cd6048169fa0395af74ed5d8f1716e22c19a81a8a36f934c110ca3ad4dd27b4
  md5: 172bf1cd1ff8629f2b1179945ed45055
  depends:
  - libgcc-ng >=12
  license: BSD-2-Clause
  license_family: BSD
  size: 112766
  timestamp: 1702146165126
- kind: conda
  name: libexpat
  version: 2.6.2
  build: h59595ed_0
  subdir: linux-64
  url: https://conda.anaconda.org/conda-forge/linux-64/libexpat-2.6.2-h59595ed_0.conda
  sha256: 331bb7c7c05025343ebd79f86ae612b9e1e74d2687b8f3179faec234f986ce19
  md5: e7ba12deb7020dd080c6c70e7b6f6a3d
  depends:
  - libgcc-ng >=12
  constrains:
  - expat 2.6.2.*
  license: MIT
  license_family: MIT
  size: 73730
  timestamp: 1710362120304
- kind: conda
  name: libexpat
  version: 2.6.2
  build: h63175ca_0
  subdir: win-64
  url: https://conda.anaconda.org/conda-forge/win-64/libexpat-2.6.2-h63175ca_0.conda
  sha256: 79f612f75108f3e16bbdc127d4885bb74729cf66a8702fca0373dad89d40c4b7
  md5: bc592d03f62779511d392c175dcece64
  constrains:
  - expat 2.6.2.*
  license: MIT
  license_family: MIT
  size: 139224
  timestamp: 1710362609641
- kind: conda
  name: libexpat
  version: 2.6.2
  build: h73e2aa4_0
  subdir: osx-64
  url: https://conda.anaconda.org/conda-forge/osx-64/libexpat-2.6.2-h73e2aa4_0.conda
  sha256: a188a77b275d61159a32ab547f7d17892226e7dac4518d2c6ac3ac8fc8dfde92
  md5: 3d1d51c8f716d97c864d12f7af329526
  constrains:
  - expat 2.6.2.*
  license: MIT
  license_family: MIT
  size: 69246
  timestamp: 1710362566073
- kind: conda
  name: libexpat
  version: 2.6.2
  build: hebf3989_0
  subdir: osx-arm64
  url: https://conda.anaconda.org/conda-forge/osx-arm64/libexpat-2.6.2-hebf3989_0.conda
  sha256: ba7173ac30064ea901a4c9fb5a51846dcc25512ceb565759be7d18cbf3e5415e
  md5: e3cde7cfa87f82f7cb13d482d5e0ad09
  constrains:
  - expat 2.6.2.*
  license: MIT
  license_family: MIT
  size: 63655
  timestamp: 1710362424980
- kind: conda
  name: libexpat
  version: 2.6.3
  build: h5888daf_0
  subdir: linux-64
  url: https://conda.anaconda.org/conda-forge/linux-64/libexpat-2.6.3-h5888daf_0.conda
  sha256: 4bb47bb2cd09898737a5211e2992d63c555d63715a07ba56eae0aff31fb89c22
  md5: 59f4c43bb1b5ef1c71946ff2cbf59524
  depends:
  - __glibc >=2.17,<3.0.a0
  - libgcc >=13
  constrains:
  - expat 2.6.3.*
  license: MIT
  license_family: MIT
  size: 73616
  timestamp: 1725568742634
- kind: conda
  name: libexpat
  version: 2.6.3
  build: hac325c4_0
  subdir: osx-64
  url: https://conda.anaconda.org/conda-forge/osx-64/libexpat-2.6.3-hac325c4_0.conda
  sha256: dd22dffad6731c352f4c14603868c9cce4d3b50ff5ff1e50f416a82dcb491947
  md5: c1db99b0a94a2f23bd6ce39e2d314e07
  depends:
  - __osx >=10.13
  constrains:
  - expat 2.6.3.*
  license: MIT
  license_family: MIT
  size: 70517
  timestamp: 1725568864316
- kind: conda
  name: libexpat
  version: 2.6.3
  build: he0c23c2_0
  subdir: win-64
  url: https://conda.anaconda.org/conda-forge/win-64/libexpat-2.6.3-he0c23c2_0.conda
  sha256: 9543965d155b8da96fc67dd81705fe5c2571c7c00becc8de5534c850393d4e3c
  md5: 21415fbf4d0de6767a621160b43e5dea
  depends:
  - ucrt >=10.0.20348.0
  - vc >=14.2,<15
  - vc14_runtime >=14.29.30139
  constrains:
  - expat 2.6.3.*
  license: MIT
  license_family: MIT
  size: 138992
  timestamp: 1725569106114
- kind: conda
  name: libexpat
  version: 2.6.3
  build: hf9b8971_0
  subdir: osx-arm64
  url: https://conda.anaconda.org/conda-forge/osx-arm64/libexpat-2.6.3-hf9b8971_0.conda
  sha256: 5cbe5a199fba14ade55457a468ce663aac0b54832c39aa54470b3889b4c75c4a
  md5: 5f22f07c2ab2dea8c66fe9585a062c96
  depends:
  - __osx >=11.0
  constrains:
  - expat 2.6.3.*
  license: MIT
  license_family: MIT
  size: 63895
  timestamp: 1725568783033
- kind: conda
  name: libffi
  version: 3.4.2
  build: h0d85af4_5
  build_number: 5
  subdir: osx-64
  url: https://conda.anaconda.org/conda-forge/osx-64/libffi-3.4.2-h0d85af4_5.tar.bz2
  sha256: 7a2d27a936ceee6942ea4d397f9c7d136f12549d86f7617e8b6bad51e01a941f
  md5: ccb34fb14960ad8b125962d3d79b31a9
  license: MIT
  license_family: MIT
  size: 51348
  timestamp: 1636488394370
- kind: conda
  name: libffi
  version: 3.4.2
  build: h3422bc3_5
  build_number: 5
  subdir: osx-arm64
  url: https://conda.anaconda.org/conda-forge/osx-arm64/libffi-3.4.2-h3422bc3_5.tar.bz2
  sha256: 41b3d13efb775e340e4dba549ab5c029611ea6918703096b2eaa9c015c0750ca
  md5: 086914b672be056eb70fd4285b6783b6
  license: MIT
  license_family: MIT
  size: 39020
  timestamp: 1636488587153
- kind: conda
  name: libffi
  version: 3.4.2
  build: h7f98852_5
  build_number: 5
  subdir: linux-64
  url: https://conda.anaconda.org/conda-forge/linux-64/libffi-3.4.2-h7f98852_5.tar.bz2
  sha256: ab6e9856c21709b7b517e940ae7028ae0737546122f83c2aa5d692860c3b149e
  md5: d645c6d2ac96843a2bfaccd2d62b3ac3
  depends:
  - libgcc-ng >=9.4.0
  license: MIT
  license_family: MIT
  size: 58292
  timestamp: 1636488182923
- kind: conda
  name: libffi
  version: 3.4.2
  build: h8ffe710_5
  build_number: 5
  subdir: win-64
  url: https://conda.anaconda.org/conda-forge/win-64/libffi-3.4.2-h8ffe710_5.tar.bz2
  sha256: 1951ab740f80660e9bc07d2ed3aefb874d78c107264fd810f24a1a6211d4b1a5
  md5: 2c96d1b6915b408893f9472569dee135
  depends:
  - vc >=14.1,<15.0a0
  - vs2015_runtime >=14.16.27012
  license: MIT
  license_family: MIT
  size: 42063
  timestamp: 1636489106777
- kind: conda
  name: libgcc
  version: 14.1.0
  build: h77fa898_1
  build_number: 1
  subdir: linux-64
  url: https://conda.anaconda.org/conda-forge/linux-64/libgcc-14.1.0-h77fa898_1.conda
  sha256: 10fa74b69266a2be7b96db881e18fa62cfa03082b65231e8d652e897c4b335a3
  md5: 002ef4463dd1e2b44a94a4ace468f5d2
  depends:
  - _libgcc_mutex 0.1 conda_forge
  - _openmp_mutex >=4.5
  constrains:
  - libgomp 14.1.0 h77fa898_1
  - libgcc-ng ==14.1.0=*_1
  license: GPL-3.0-only WITH GCC-exception-3.1
  license_family: GPL
  size: 846380
  timestamp: 1724801836552
- kind: conda
  name: libgcc-devel_linux-64
  version: 12.4.0
  build: ha4f9413_101
  build_number: 101
  subdir: noarch
  noarch: generic
  url: https://conda.anaconda.org/conda-forge/noarch/libgcc-devel_linux-64-12.4.0-ha4f9413_101.conda
  sha256: a8b3f294ec43b249e4161b418dc64502a54de696740e7a2ce909af5651deb494
  md5: 3a7914461d9072f25801a49770780cd4
  depends:
  - __unix
  license: GPL-3.0-only WITH GCC-exception-3.1
  license_family: GPL
  size: 2556252
  timestamp: 1724801659892
- kind: conda
  name: libgcc-ng
  version: 14.1.0
  build: h69a702a_1
  build_number: 1
  subdir: linux-64
  url: https://conda.anaconda.org/conda-forge/linux-64/libgcc-ng-14.1.0-h69a702a_1.conda
  sha256: b91f7021e14c3d5c840fbf0dc75370d6e1f7c7ff4482220940eaafb9c64613b7
  md5: 1efc0ad219877a73ef977af7dbb51f17
  depends:
  - libgcc 14.1.0 h77fa898_1
  license: GPL-3.0-only WITH GCC-exception-3.1
  license_family: GPL
  size: 52170
  timestamp: 1724801842101
- kind: conda
  name: libgfortran5
  version: 14.1.0
  build: hc5f4f2c_1
  build_number: 1
  subdir: linux-64
  url: https://conda.anaconda.org/conda-forge/linux-64/libgfortran5-14.1.0-hc5f4f2c_1.conda
  sha256: c40d7db760296bf9c776de12597d2f379f30e890b9ae70c1de962ff2aa1999f6
  md5: 10a0cef64b784d6ab6da50ebca4e984d
  depends:
  - libgcc >=14.1.0
  constrains:
  - libgfortran 14.1.0
  license: GPL-3.0-only WITH GCC-exception-3.1
  license_family: GPL
  size: 1459939
  timestamp: 1724801851300
- kind: conda
  name: libgit2
  version: 1.8.1
  build: h59467ec_1
  build_number: 1
  subdir: osx-64
  url: https://conda.anaconda.org/conda-forge/osx-64/libgit2-1.8.1-h59467ec_1.conda
  sha256: 2604190a95854b9a0fa62769007947e7ad833e7d5e7abd47aedc9e1eb9785113
  md5: f9e2665cee24ee6a5ba2c9853f8e2d3e
  depends:
  - __osx >=10.13
  - libcxx >=16
  - libiconv >=1.17,<2.0a0
  - libssh2 >=1.11.0,<2.0a0
  - libzlib >=1.3.1,<2.0a0
  - openssl >=3.3.1,<4.0a0
  - pcre2 >=10.44,<10.45.0a0
  license: GPL-2.0-only WITH GCC-exception-2.0
  license_family: GPL
  size: 765344
  timestamp: 1718518220144
- kind: conda
  name: libgit2
  version: 1.8.1
  build: h7d81828_1
  build_number: 1
  subdir: osx-arm64
  url: https://conda.anaconda.org/conda-forge/osx-arm64/libgit2-1.8.1-h7d81828_1.conda
  sha256: 9dd6e511540298213bab05b1a640259d4f874c58137568fca5162305df0d3e73
  md5: 4a7d5c262df8bc95a0509ce29881293e
  depends:
  - __osx >=11.0
  - libcxx >=16
  - libiconv >=1.17,<2.0a0
  - libssh2 >=1.11.0,<2.0a0
  - libzlib >=1.3.1,<2.0a0
  - openssl >=3.3.1,<4.0a0
  - pcre2 >=10.44,<10.45.0a0
  license: GPL-2.0-only WITH GCC-exception-2.0
  license_family: GPL
  size: 737696
  timestamp: 1718518424414
- kind: conda
  name: libgit2
  version: 1.8.1
  build: hc1607c6_1
  build_number: 1
  subdir: win-64
  url: https://conda.anaconda.org/conda-forge/win-64/libgit2-1.8.1-hc1607c6_1.conda
  sha256: 68554180fe022e4cb7069e08906a3474732664763cea1594cc68b5671459ca57
  md5: 96b2ee01e59abd5d8252b4da99f8ca7f
  depends:
  - libssh2 >=1.11.0,<2.0a0
  - libzlib >=1.3.1,<2.0a0
  - ucrt >=10.0.20348.0
  - vc >=14.2,<15
  - vc14_runtime >=14.29.30139
  license: GPL-2.0-only WITH GCC-exception-2.0
  license_family: GPL
  size: 1143406
  timestamp: 1718518738642
- kind: conda
  name: libgit2
  version: 1.8.1
  build: he8d1d4c_1
  build_number: 1
  subdir: linux-64
  url: https://conda.anaconda.org/conda-forge/linux-64/libgit2-1.8.1-he8d1d4c_1.conda
  sha256: 7b59e6f31d9b4e877322ec1b9b7da61fc3f34950ca6a2b4576ba2de0de5718e6
  md5: febd0520afc041dd938acdce0f26d71b
  depends:
  - __glibc >=2.17,<3.0.a0
  - libgcc-ng >=12
  - libssh2 >=1.11.0,<2.0a0
  - libstdcxx-ng >=12
  - libzlib >=1.3.1,<2.0a0
  - openssl >=3.3.1,<4.0a0
  - pcre2 >=10.44,<10.45.0a0
  license: GPL-2.0-only WITH GCC-exception-2.0
  license_family: GPL
  size: 880761
  timestamp: 1718518151867
- kind: conda
  name: libglib
  version: 2.80.3
  build: h315aac3_2
  build_number: 2
  subdir: linux-64
  url: https://conda.anaconda.org/conda-forge/linux-64/libglib-2.80.3-h315aac3_2.conda
  sha256: 7470e664b780b91708bed356cc634874dfc3d6f17cbf884a1d6f5d6d59c09f91
  md5: b0143a3e98136a680b728fdf9b42a258
  depends:
  - __glibc >=2.17,<3.0.a0
  - libffi >=3.4,<4.0a0
  - libgcc-ng >=12
  - libiconv >=1.17,<2.0a0
  - libzlib >=1.3.1,<2.0a0
  - pcre2 >=10.44,<10.45.0a0
  constrains:
  - glib 2.80.3 *_2
  license: LGPL-2.1-or-later
  size: 3922900
  timestamp: 1723208802469
- kind: conda
  name: libglib
  version: 2.80.3
  build: h59d46d9_2
  build_number: 2
  subdir: osx-arm64
  url: https://conda.anaconda.org/conda-forge/osx-arm64/libglib-2.80.3-h59d46d9_2.conda
  sha256: 15cc86d7d91fb78a76e3e2b965e5d6e8b7c79cc4f4ec3322d48fb712d792eff6
  md5: 17ac2bac18ec707efc8575fae2f09990
  depends:
  - __osx >=11.0
  - libffi >=3.4,<4.0a0
  - libiconv >=1.17,<2.0a0
  - libintl >=0.22.5,<1.0a0
  - libzlib >=1.3.1,<2.0a0
  - pcre2 >=10.44,<10.45.0a0
  constrains:
  - glib 2.80.3 *_2
  license: LGPL-2.1-or-later
  size: 3632316
  timestamp: 1723209072976
- kind: conda
  name: libglib
  version: 2.80.3
  build: h7025463_2
  build_number: 2
  subdir: win-64
  url: https://conda.anaconda.org/conda-forge/win-64/libglib-2.80.3-h7025463_2.conda
  sha256: 1461eb3b10814630acd1f3a11fc47dbb81c46a4f1f32ed389e3ae050a09c4903
  md5: b60894793e7e4a555027bfb4e4ed1d54
  depends:
  - libffi >=3.4,<4.0a0
  - libiconv >=1.17,<2.0a0
  - libintl >=0.22.5,<1.0a0
  - libzlib >=1.3.1,<2.0a0
  - pcre2 >=10.44,<10.45.0a0
  - ucrt >=10.0.20348.0
  - vc >=14.2,<15
  - vc14_runtime >=14.29.30139
  constrains:
  - glib 2.80.3 *_2
  license: LGPL-2.1-or-later
  size: 3726738
  timestamp: 1723209368854
- kind: conda
  name: libglib
  version: 2.80.3
  build: h736d271_2
  build_number: 2
  subdir: osx-64
  url: https://conda.anaconda.org/conda-forge/osx-64/libglib-2.80.3-h736d271_2.conda
  sha256: 5543fbb3b1487ffd3a4acbb0b5322ab74ef48c68748fa2907fb47fb825a90bf8
  md5: 975e416ffec75b06cbf8532f5fc1a55e
  depends:
  - __osx >=10.13
  - libffi >=3.4,<4.0a0
  - libiconv >=1.17,<2.0a0
  - libintl >=0.22.5,<1.0a0
  - libzlib >=1.3.1,<2.0a0
  - pcre2 >=10.44,<10.45.0a0
  constrains:
  - glib 2.80.3 *_2
  license: LGPL-2.1-or-later
  size: 3674504
  timestamp: 1723209150363
- kind: conda
  name: libgomp
  version: 14.1.0
  build: h77fa898_1
  build_number: 1
  subdir: linux-64
  url: https://conda.anaconda.org/conda-forge/linux-64/libgomp-14.1.0-h77fa898_1.conda
  sha256: c96724c8ae4ee61af7674c5d9e5a3fbcf6cd887a40ad5a52c99aa36f1d4f9680
  md5: 23c255b008c4f2ae008f81edcabaca89
  depends:
  - _libgcc_mutex 0.1 conda_forge
  license: GPL-3.0-only WITH GCC-exception-3.1
  license_family: GPL
  size: 460218
  timestamp: 1724801743478
- kind: conda
  name: libhwloc
  version: 2.11.1
  build: default_hecaa2ac_1000
  build_number: 1000
  subdir: linux-64
  url: https://conda.anaconda.org/conda-forge/linux-64/libhwloc-2.11.1-default_hecaa2ac_1000.conda
  sha256: 8473a300e10b79557ce0ac81602506b47146aff3df4cc3568147a7dd07f480a2
  md5: f54aeebefb5c5ff84eca4fb05ca8aa3a
  depends:
  - __glibc >=2.17,<3.0.a0
  - libgcc-ng >=12
  - libstdcxx-ng >=12
  - libxml2 >=2.12.7,<3.0a0
  license: BSD-3-Clause
  license_family: BSD
  size: 2417964
  timestamp: 1720460562447
- kind: conda
  name: libiconv
  version: '1.17'
  build: h0d3ecfb_2
  build_number: 2
  subdir: osx-arm64
  url: https://conda.anaconda.org/conda-forge/osx-arm64/libiconv-1.17-h0d3ecfb_2.conda
  sha256: bc7de5097b97bcafcf7deaaed505f7ce02f648aac8eccc0d5a47cc599a1d0304
  md5: 69bda57310071cf6d2b86caf11573d2d
  license: LGPL-2.1-only
  size: 676469
  timestamp: 1702682458114
- kind: conda
  name: libiconv
  version: '1.17'
  build: hcfcfb64_2
  build_number: 2
  subdir: win-64
  url: https://conda.anaconda.org/conda-forge/win-64/libiconv-1.17-hcfcfb64_2.conda
  sha256: 5f844dd19b046d43174ad80c6ea75b5d504020e3b63cfbc4ace97b8730d35c7b
  md5: e1eb10b1cca179f2baa3601e4efc8712
  depends:
  - ucrt >=10.0.20348.0
  - vc >=14.2,<15
  - vc14_runtime >=14.29.30139
  license: LGPL-2.1-only
  size: 636146
  timestamp: 1702682547199
- kind: conda
  name: libiconv
  version: '1.17'
  build: hd590300_2
  build_number: 2
  subdir: linux-64
  url: https://conda.anaconda.org/conda-forge/linux-64/libiconv-1.17-hd590300_2.conda
  sha256: 8ac2f6a9f186e76539439e50505d98581472fedb347a20e7d1f36429849f05c9
  md5: d66573916ffcf376178462f1b61c941e
  depends:
  - libgcc-ng >=12
  license: LGPL-2.1-only
  size: 705775
  timestamp: 1702682170569
- kind: conda
  name: libiconv
  version: '1.17'
  build: hd75f5a5_2
  build_number: 2
  subdir: osx-64
  url: https://conda.anaconda.org/conda-forge/osx-64/libiconv-1.17-hd75f5a5_2.conda
  sha256: 23d4923baeca359423a7347c2ed7aaf48c68603df0cf8b87cc94a10b0d4e9a23
  md5: 6c3628d047e151efba7cf08c5e54d1ca
  license: LGPL-2.1-only
  size: 666538
  timestamp: 1702682713201
- kind: conda
  name: libintl
  version: 0.22.5
  build: h5728263_3
  build_number: 3
  subdir: win-64
  url: https://conda.anaconda.org/conda-forge/win-64/libintl-0.22.5-h5728263_3.conda
  sha256: c7e4600f28bcada8ea81456a6530c2329312519efcf0c886030ada38976b0511
  md5: 2cf0cf76cc15d360dfa2f17fd6cf9772
  depends:
  - libiconv >=1.17,<2.0a0
  license: LGPL-2.1-or-later
  size: 95568
  timestamp: 1723629479451
- kind: conda
  name: libintl
  version: 0.22.5
  build: h8414b35_3
  build_number: 3
  subdir: osx-arm64
  url: https://conda.anaconda.org/conda-forge/osx-arm64/libintl-0.22.5-h8414b35_3.conda
  sha256: 7c1d238d4333af385e594c89ebcb520caad7ed83a735c901099ec0970a87a891
  md5: 3b98ec32e91b3b59ad53dbb9c96dd334
  depends:
  - __osx >=11.0
  - libiconv >=1.17,<2.0a0
  license: LGPL-2.1-or-later
  size: 81171
  timestamp: 1723626968270
- kind: conda
  name: libintl
  version: 0.22.5
  build: hdfe23c8_3
  build_number: 3
  subdir: osx-64
  url: https://conda.anaconda.org/conda-forge/osx-64/libintl-0.22.5-hdfe23c8_3.conda
  sha256: 0dbb662440a73e20742f12d88e51785a5a5117b8b150783a032b8818a8c043af
  md5: 52d4d643ed26c07599736326c46bf12f
  depends:
  - __osx >=10.13
  - libiconv >=1.17,<2.0a0
  license: LGPL-2.1-or-later
  size: 88086
  timestamp: 1723626826235
- kind: conda
  name: libjpeg-turbo
  version: 3.0.0
  build: h0dc2134_1
  build_number: 1
  subdir: osx-64
  url: https://conda.anaconda.org/conda-forge/osx-64/libjpeg-turbo-3.0.0-h0dc2134_1.conda
  sha256: d9572fd1024adc374aae7c247d0f29fdf4b122f1e3586fe62acc18067f40d02f
  md5: 72507f8e3961bc968af17435060b6dd6
  constrains:
  - jpeg <0.0.0a
  license: IJG AND BSD-3-Clause AND Zlib
  size: 579748
  timestamp: 1694475265912
- kind: conda
  name: libjpeg-turbo
  version: 3.0.0
  build: hb547adb_1
  build_number: 1
  subdir: osx-arm64
  url: https://conda.anaconda.org/conda-forge/osx-arm64/libjpeg-turbo-3.0.0-hb547adb_1.conda
  sha256: a42054eaa38e84fc1e5ab443facac4bbc9d1b6b6f23f54b7bf4f1eb687e1d993
  md5: 3ff1e053dc3a2b8e36b9bfa4256a58d1
  constrains:
  - jpeg <0.0.0a
  license: IJG AND BSD-3-Clause AND Zlib
  size: 547541
  timestamp: 1694475104253
- kind: conda
  name: libjpeg-turbo
  version: 3.0.0
  build: hcfcfb64_1
  build_number: 1
  subdir: win-64
  url: https://conda.anaconda.org/conda-forge/win-64/libjpeg-turbo-3.0.0-hcfcfb64_1.conda
  sha256: 4e7808e3098b4b4ed7e287f63bb24f9045cc4d95bfd39f0db870fc2837d74dff
  md5: 3f1b948619c45b1ca714d60c7389092c
  depends:
  - ucrt >=10.0.20348.0
  - vc >=14.2,<15
  - vc14_runtime >=14.29.30139
  constrains:
  - jpeg <0.0.0a
  license: IJG AND BSD-3-Clause AND Zlib
  size: 822966
  timestamp: 1694475223854
- kind: conda
  name: libjpeg-turbo
  version: 3.0.0
  build: hd590300_1
  build_number: 1
  subdir: linux-64
  url: https://conda.anaconda.org/conda-forge/linux-64/libjpeg-turbo-3.0.0-hd590300_1.conda
  sha256: b954e09b7e49c2f2433d6f3bb73868eda5e378278b0f8c1dd10a7ef090e14f2f
  md5: ea25936bb4080d843790b586850f82b8
  depends:
  - libgcc-ng >=12
  constrains:
  - jpeg <0.0.0a
  license: IJG AND BSD-3-Clause AND Zlib
  size: 618575
  timestamp: 1694474974816
- kind: conda
  name: libllvm18
  version: 18.1.8
  build: h8b73ec9_2
  build_number: 2
  subdir: linux-64
  url: https://conda.anaconda.org/conda-forge/linux-64/libllvm18-18.1.8-h8b73ec9_2.conda
  sha256: 41993f35731d8f24e4f91f9318d6d68a3cfc4b5cf5d54f193fbb3ffd246bf2b7
  md5: 2e25bb2f53e4a48873a936f8ef53e592
  depends:
  - __glibc >=2.17,<3.0.a0
  - libgcc-ng >=12
  - libstdcxx-ng >=12
  - libxml2 >=2.12.7,<3.0a0
  - libzlib >=1.3.1,<2.0a0
  - zstd >=1.5.6,<1.6.0a0
  license: Apache-2.0 WITH LLVM-exception
  license_family: Apache
  size: 38233031
  timestamp: 1723208627477
- kind: conda
  name: libnghttp2
  version: 1.58.0
  build: h47da74e_1
  build_number: 1
  subdir: linux-64
  url: https://conda.anaconda.org/conda-forge/linux-64/libnghttp2-1.58.0-h47da74e_1.conda
  sha256: 1910c5306c6aa5bcbd623c3c930c440e9c77a5a019008e1487810e3c1d3716cb
  md5: 700ac6ea6d53d5510591c4344d5c989a
  depends:
  - c-ares >=1.23.0,<2.0a0
  - libev >=4.33,<4.34.0a0
  - libev >=4.33,<5.0a0
  - libgcc-ng >=12
  - libstdcxx-ng >=12
  - libzlib >=1.2.13,<2.0.0a0
  - openssl >=3.2.0,<4.0a0
  license: MIT
  license_family: MIT
  size: 631936
  timestamp: 1702130036271
- kind: conda
  name: libnghttp2
  version: 1.58.0
  build: h64cf6d3_1
  build_number: 1
  subdir: osx-64
  url: https://conda.anaconda.org/conda-forge/osx-64/libnghttp2-1.58.0-h64cf6d3_1.conda
  sha256: 412fd768e787e586602f8e9ea52bf089f3460fc630f6987f0cbd89b70e9a4380
  md5: faecc55c2a8155d9ff1c0ff9a0fef64f
  depends:
  - __osx >=10.9
  - c-ares >=1.23.0,<2.0a0
  - libcxx >=16.0.6
  - libev >=4.33,<4.34.0a0
  - libev >=4.33,<5.0a0
  - libzlib >=1.2.13,<2.0.0a0
  - openssl >=3.2.0,<4.0a0
  license: MIT
  license_family: MIT
  size: 599736
  timestamp: 1702130398536
- kind: conda
  name: libnghttp2
  version: 1.58.0
  build: ha4dd798_1
  build_number: 1
  subdir: osx-arm64
  url: https://conda.anaconda.org/conda-forge/osx-arm64/libnghttp2-1.58.0-ha4dd798_1.conda
  sha256: fc97aaaf0c6d0f508be313d86c2705b490998d382560df24be918b8e977802cd
  md5: 1813e066bfcef82de579a0be8a766df4
  depends:
  - __osx >=10.9
  - c-ares >=1.23.0,<2.0a0
  - libcxx >=16.0.6
  - libev >=4.33,<4.34.0a0
  - libev >=4.33,<5.0a0
  - libzlib >=1.2.13,<2.0.0a0
  - openssl >=3.2.0,<4.0a0
  license: MIT
  license_family: MIT
  size: 565451
  timestamp: 1702130473930
- kind: conda
  name: libnsl
  version: 2.0.1
  build: hd590300_0
  subdir: linux-64
  url: https://conda.anaconda.org/conda-forge/linux-64/libnsl-2.0.1-hd590300_0.conda
  sha256: 26d77a3bb4dceeedc2a41bd688564fe71bf2d149fdcf117049970bc02ff1add6
  md5: 30fd6e37fe21f86f4bd26d6ee73eeec7
  depends:
  - libgcc-ng >=12
  license: LGPL-2.1-only
  license_family: GPL
  size: 33408
  timestamp: 1697359010159
- kind: conda
  name: libpng
  version: 1.6.43
  build: h091b4b1_0
  subdir: osx-arm64
  url: https://conda.anaconda.org/conda-forge/osx-arm64/libpng-1.6.43-h091b4b1_0.conda
  sha256: 66c4713b07408398f2221229a1c1d5df57d65dc0902258113f2d9ecac4772495
  md5: 77e684ca58d82cae9deebafb95b1a2b8
  depends:
  - libzlib >=1.2.13,<2.0.0a0
  license: zlib-acknowledgement
  size: 264177
  timestamp: 1708780447187
- kind: conda
  name: libpng
  version: 1.6.43
  build: h19919ed_0
  subdir: win-64
  url: https://conda.anaconda.org/conda-forge/win-64/libpng-1.6.43-h19919ed_0.conda
  sha256: 6ad31bf262a114de5bbe0c6ba73b29ed25239d0f46f9d59700310d2ea0b3c142
  md5: 77e398acc32617a0384553aea29e866b
  depends:
  - libzlib >=1.2.13,<2.0.0a0
  - ucrt >=10.0.20348.0
  - vc >=14.2,<15
  - vc14_runtime >=14.29.30139
  license: zlib-acknowledgement
  size: 347514
  timestamp: 1708780763195
- kind: conda
  name: libpng
  version: 1.6.43
  build: h2797004_0
  subdir: linux-64
  url: https://conda.anaconda.org/conda-forge/linux-64/libpng-1.6.43-h2797004_0.conda
  sha256: 502f6ff148ac2777cc55ae4ade01a8fc3543b4ffab25c4e0eaa15f94e90dd997
  md5: 009981dd9cfcaa4dbfa25ffaed86bcae
  depends:
  - libgcc-ng >=12
  - libzlib >=1.2.13,<2.0.0a0
  license: zlib-acknowledgement
  size: 288221
  timestamp: 1708780443939
- kind: conda
  name: libpng
  version: 1.6.43
  build: h92b6c6a_0
  subdir: osx-64
  url: https://conda.anaconda.org/conda-forge/osx-64/libpng-1.6.43-h92b6c6a_0.conda
  sha256: 13e646d24b5179e6b0a5ece4451a587d759f55d9a360b7015f8f96eff4524b8f
  md5: 65dcddb15965c9de2c0365cb14910532
  depends:
  - libzlib >=1.2.13,<2.0.0a0
  license: zlib-acknowledgement
  size: 268524
  timestamp: 1708780496420
- kind: conda
  name: libsanitizer
  version: 12.4.0
  build: h46f95d5_1
  build_number: 1
  subdir: linux-64
  url: https://conda.anaconda.org/conda-forge/linux-64/libsanitizer-12.4.0-h46f95d5_1.conda
  sha256: 09bfebe6b68ca51018df751e231bf187f96aa49f4d0804556c3920b50d7a244b
  md5: 6cf3b8a6dd5b1525d7b2653f1ce8c2c5
  depends:
  - libgcc >=12.4.0
  - libstdcxx >=12.4.0
  license: GPL-3.0-only WITH GCC-exception-3.1
  license_family: GPL
  size: 3947704
  timestamp: 1724801833649
- kind: conda
  name: libsqlite
  version: 3.46.0
  build: h1b8f9f3_0
  subdir: osx-64
  url: https://conda.anaconda.org/conda-forge/osx-64/libsqlite-3.46.0-h1b8f9f3_0.conda
  sha256: 63af1a9e3284c7e4952364bafe7267e41e2d9d8bcc0e85a4ea4b0ec02d3693f6
  md5: 5dadfbc1a567fe6e475df4ce3148be09
  depends:
  - __osx >=10.13
  - libzlib >=1.2.13,<2.0a0
  license: Unlicense
  size: 908643
  timestamp: 1718050720117
- kind: conda
  name: libsqlite
  version: 3.46.0
  build: h2466b09_0
  subdir: win-64
  url: https://conda.anaconda.org/conda-forge/win-64/libsqlite-3.46.0-h2466b09_0.conda
  sha256: 662bd7e0d63c5b8c31cca19b91649e798319b93568a2ba8d1375efb91eeb251b
  md5: 951b0a3a463932e17414cd9f047fa03d
  depends:
  - ucrt >=10.0.20348.0
  - vc >=14.2,<15
  - vc14_runtime >=14.29.30139
  license: Unlicense
  size: 876677
  timestamp: 1718051113874
- kind: conda
  name: libsqlite
  version: 3.46.0
  build: hde9e2c9_0
  subdir: linux-64
  url: https://conda.anaconda.org/conda-forge/linux-64/libsqlite-3.46.0-hde9e2c9_0.conda
  sha256: daee3f68786231dad457d0dfde3f7f1f9a7f2018adabdbb864226775101341a8
  md5: 18aa975d2094c34aef978060ae7da7d8
  depends:
  - libgcc-ng >=12
  - libzlib >=1.2.13,<2.0a0
  license: Unlicense
  size: 865346
  timestamp: 1718050628718
- kind: conda
  name: libsqlite
  version: 3.46.0
  build: hfb93653_0
  subdir: osx-arm64
  url: https://conda.anaconda.org/conda-forge/osx-arm64/libsqlite-3.46.0-hfb93653_0.conda
  sha256: 73048f9cb8647d3d3bfe6021c0b7d663e12cffbe9b4f31bd081e713b0a9ad8f9
  md5: 12300188028c9bc02da965128b91b517
  depends:
  - __osx >=11.0
  - libzlib >=1.2.13,<2.0a0
  license: Unlicense
  size: 830198
  timestamp: 1718050644825
- kind: conda
  name: libsqlite
  version: 3.46.1
  build: h2466b09_0
  subdir: win-64
  url: https://conda.anaconda.org/conda-forge/win-64/libsqlite-3.46.1-h2466b09_0.conda
  sha256: ef83f90961630bc54a95e48062b05cf9c9173a822ea01784288029613a45eea4
  md5: 8a7c1ad01f58623bfbae8d601db7cf3b
  depends:
  - ucrt >=10.0.20348.0
  - vc >=14.2,<15
  - vc14_runtime >=14.29.30139
  license: Unlicense
  size: 876666
  timestamp: 1725354171439
- kind: conda
  name: libsqlite
  version: 3.46.1
  build: h4b8f8c9_0
  subdir: osx-64
  url: https://conda.anaconda.org/conda-forge/osx-64/libsqlite-3.46.1-h4b8f8c9_0.conda
  sha256: 1d075cb823f0cad7e196871b7c57961d669cbbb6cd0e798bf50cbf520dda65fb
  md5: 84de0078b58f899fc164303b0603ff0e
  depends:
  - __osx >=10.13
  - libzlib >=1.3.1,<2.0a0
  license: Unlicense
  size: 908317
  timestamp: 1725353652135
- kind: conda
  name: libsqlite
  version: 3.46.1
  build: hadc24fc_0
  subdir: linux-64
  url: https://conda.anaconda.org/conda-forge/linux-64/libsqlite-3.46.1-hadc24fc_0.conda
  sha256: 9851c049abafed3ee329d6c7c2033407e2fc269d33a75c071110ab52300002b0
  md5: 36f79405ab16bf271edb55b213836dac
  depends:
  - __glibc >=2.17,<3.0.a0
  - libgcc >=13
  - libzlib >=1.3.1,<2.0a0
  license: Unlicense
  size: 865214
  timestamp: 1725353659783
- kind: conda
  name: libsqlite
  version: 3.46.1
  build: hc14010f_0
  subdir: osx-arm64
  url: https://conda.anaconda.org/conda-forge/osx-arm64/libsqlite-3.46.1-hc14010f_0.conda
  sha256: 3725f962f490c5d44dae326d5f5b2e3c97f71a6322d914ccc85b5ddc2e50d120
  md5: 58050ec1724e58668d0126a1615553fa
  depends:
  - __osx >=11.0
  - libzlib >=1.3.1,<2.0a0
  license: Unlicense
  size: 829500
  timestamp: 1725353720793
- kind: conda
  name: libssh2
  version: 1.11.0
  build: h0841786_0
  subdir: linux-64
  url: https://conda.anaconda.org/conda-forge/linux-64/libssh2-1.11.0-h0841786_0.conda
  sha256: 50e47fd9c4f7bf841a11647ae7486f65220cfc988ec422a4475fe8d5a823824d
  md5: 1f5a58e686b13bcfde88b93f547d23fe
  depends:
  - libgcc-ng >=12
  - libzlib >=1.2.13,<2.0.0a0
  - openssl >=3.1.1,<4.0a0
  license: BSD-3-Clause
  license_family: BSD
  size: 271133
  timestamp: 1685837707056
- kind: conda
  name: libssh2
  version: 1.11.0
  build: h7a5bd25_0
  subdir: osx-arm64
  url: https://conda.anaconda.org/conda-forge/osx-arm64/libssh2-1.11.0-h7a5bd25_0.conda
  sha256: bb57d0c53289721fff1eeb3103a1c6a988178e88d8a8f4345b0b91a35f0e0015
  md5: 029f7dc931a3b626b94823bc77830b01
  depends:
  - libzlib >=1.2.13,<2.0.0a0
  - openssl >=3.1.1,<4.0a0
  license: BSD-3-Clause
  license_family: BSD
  size: 255610
  timestamp: 1685837894256
- kind: conda
  name: libssh2
  version: 1.11.0
  build: h7dfc565_0
  subdir: win-64
  url: https://conda.anaconda.org/conda-forge/win-64/libssh2-1.11.0-h7dfc565_0.conda
  sha256: 813fd04eed2a2d5d9c36e53c554f9c1f08e9324e2922bd60c9c52dbbed2dbcec
  md5: dc262d03aae04fe26825062879141a41
  depends:
  - libzlib >=1.2.13,<2.0.0a0
  - openssl >=3.1.1,<4.0a0
  - ucrt >=10.0.20348.0
  - vc >=14.2,<15
  - vc14_runtime >=14.29.30139
  license: BSD-3-Clause
  license_family: BSD
  size: 266806
  timestamp: 1685838242099
- kind: conda
  name: libssh2
  version: 1.11.0
  build: hd019ec5_0
  subdir: osx-64
  url: https://conda.anaconda.org/conda-forge/osx-64/libssh2-1.11.0-hd019ec5_0.conda
  sha256: f3886763b88f4b24265db6036535ef77b7b77ce91b1cbe588c0fbdd861eec515
  md5: ca3a72efba692c59a90d4b9fc0dfe774
  depends:
  - libzlib >=1.2.13,<2.0.0a0
  - openssl >=3.1.1,<4.0a0
  license: BSD-3-Clause
  license_family: BSD
  size: 259556
  timestamp: 1685837820566
- kind: conda
  name: libstdcxx
  version: 14.1.0
  build: hc0a3c3a_1
  build_number: 1
  subdir: linux-64
  url: https://conda.anaconda.org/conda-forge/linux-64/libstdcxx-14.1.0-hc0a3c3a_1.conda
  sha256: 44decb3d23abacf1c6dd59f3c152a7101b7ca565b4ef8872804ceaedcc53a9cd
  md5: 9dbb9699ea467983ba8a4ba89b08b066
  depends:
  - libgcc 14.1.0 h77fa898_1
  license: GPL-3.0-only WITH GCC-exception-3.1
  license_family: GPL
  size: 3892781
  timestamp: 1724801863728
- kind: conda
  name: libstdcxx-devel_linux-64
  version: 12.4.0
  build: ha4f9413_101
  build_number: 101
  subdir: noarch
  noarch: generic
  url: https://conda.anaconda.org/conda-forge/noarch/libstdcxx-devel_linux-64-12.4.0-ha4f9413_101.conda
  sha256: 13a2c9b166b4338ef6b0a91c6597198dbb227c038ebaa55df4b6a3f6bfccd5f3
  md5: 5e22204cb6cedf08c64933360ccebe7e
  depends:
  - __unix
  license: GPL-3.0-only WITH GCC-exception-3.1
  license_family: GPL
  size: 11890684
  timestamp: 1724801712899
- kind: conda
  name: libstdcxx-ng
  version: 14.1.0
  build: h4852527_1
  build_number: 1
  subdir: linux-64
  url: https://conda.anaconda.org/conda-forge/linux-64/libstdcxx-ng-14.1.0-h4852527_1.conda
  sha256: a2dc44f97290740cc187bfe94ce543e6eb3c2ea8964d99f189a1d8c97b419b8c
  md5: bd2598399a70bb86d8218e95548d735e
  depends:
  - libstdcxx 14.1.0 hc0a3c3a_1
  license: GPL-3.0-only WITH GCC-exception-3.1
  license_family: GPL
  size: 52219
  timestamp: 1724801897766
- kind: conda
  name: libtiff
  version: 4.6.0
  build: h46a8edc_4
  build_number: 4
  subdir: linux-64
  url: https://conda.anaconda.org/conda-forge/linux-64/libtiff-4.6.0-h46a8edc_4.conda
  sha256: 8d42dd7c6602187d4351fc3b69ff526f1c262bfcbfd6ce05d06008f4e0b99b58
  md5: a7e3a62981350e232e0e7345b5aea580
  depends:
  - __glibc >=2.17,<3.0.a0
  - lerc >=4.0.0,<5.0a0
  - libdeflate >=1.21,<1.22.0a0
  - libgcc-ng >=12
  - libjpeg-turbo >=3.0.0,<4.0a0
  - libstdcxx-ng >=12
  - libwebp-base >=1.4.0,<2.0a0
  - libzlib >=1.3.1,<2.0a0
  - xz >=5.2.6,<6.0a0
  - zstd >=1.5.6,<1.6.0a0
  license: HPND
  size: 282236
  timestamp: 1722871642189
- kind: conda
  name: libtiff
  version: 4.6.0
  build: h603087a_4
  build_number: 4
  subdir: osx-64
  url: https://conda.anaconda.org/conda-forge/osx-64/libtiff-4.6.0-h603087a_4.conda
  sha256: 3b853901835167406f1c576207ec0294da4aade69c170a6e29206d454f42c259
  md5: 362626a2aacb976ec89c91b99bfab30b
  depends:
  - __osx >=10.13
  - lerc >=4.0.0,<5.0a0
  - libcxx >=16
  - libdeflate >=1.21,<1.22.0a0
  - libjpeg-turbo >=3.0.0,<4.0a0
  - libwebp-base >=1.4.0,<2.0a0
  - libzlib >=1.3.1,<2.0a0
  - xz >=5.2.6,<6.0a0
  - zstd >=1.5.6,<1.6.0a0
  license: HPND
  size: 257905
  timestamp: 1722871821174
- kind: conda
  name: libtiff
  version: 4.6.0
  build: hb151862_4
  build_number: 4
  subdir: win-64
  url: https://conda.anaconda.org/conda-forge/win-64/libtiff-4.6.0-hb151862_4.conda
  sha256: 1d5a8972f344da2e81b5a27ac0eda977803351151b8923f16cbc056515f5b8c6
  md5: 7d35d9aa8f051d548116039f5813c8ec
  depends:
  - lerc >=4.0.0,<5.0a0
  - libdeflate >=1.21,<1.22.0a0
  - libjpeg-turbo >=3.0.0,<4.0a0
  - libzlib >=1.3.1,<2.0a0
  - ucrt >=10.0.20348.0
  - vc >=14.2,<15
  - vc14_runtime >=14.29.30139
  - xz >=5.2.6,<6.0a0
  - zstd >=1.5.6,<1.6.0a0
  license: HPND
  size: 784657
  timestamp: 1722871883822
- kind: conda
  name: libtiff
  version: 4.6.0
  build: hf8409c0_4
  build_number: 4
  subdir: osx-arm64
  url: https://conda.anaconda.org/conda-forge/osx-arm64/libtiff-4.6.0-hf8409c0_4.conda
  sha256: a974a0ed75df11a9fa1ddfe2fa21aa7ecc70e5a92a37b86b648691810f02aac6
  md5: 16a56d4b4ee88fdad1210bf026619cc3
  depends:
  - __osx >=11.0
  - lerc >=4.0.0,<5.0a0
  - libcxx >=16
  - libdeflate >=1.21,<1.22.0a0
  - libjpeg-turbo >=3.0.0,<4.0a0
  - libwebp-base >=1.4.0,<2.0a0
  - libzlib >=1.3.1,<2.0a0
  - xz >=5.2.6,<6.0a0
  - zstd >=1.5.6,<1.6.0a0
  license: HPND
  size: 238731
  timestamp: 1722871853823
- kind: conda
  name: libuuid
  version: 2.38.1
  build: h0b41bf4_0
  subdir: linux-64
  url: https://conda.anaconda.org/conda-forge/linux-64/libuuid-2.38.1-h0b41bf4_0.conda
  sha256: 787eb542f055a2b3de553614b25f09eefb0a0931b0c87dbcce6efdfd92f04f18
  md5: 40b61aab5c7ba9ff276c41cfffe6b80b
  depends:
  - libgcc-ng >=12
  license: BSD-3-Clause
  license_family: BSD
  size: 33601
  timestamp: 1680112270483
- kind: conda
  name: libwebp-base
  version: 1.4.0
  build: h10d778d_0
  subdir: osx-64
  url: https://conda.anaconda.org/conda-forge/osx-64/libwebp-base-1.4.0-h10d778d_0.conda
  sha256: 7bafd8f4c637778cd0aa390bf3a894feef0e1fcf6ea6000c7ffc25c4c5a65538
  md5: b2c0047ea73819d992484faacbbe1c24
  constrains:
  - libwebp 1.4.0
  license: BSD-3-Clause
  license_family: BSD
  size: 355099
  timestamp: 1713200298965
- kind: conda
  name: libwebp-base
  version: 1.4.0
  build: h93a5062_0
  subdir: osx-arm64
  url: https://conda.anaconda.org/conda-forge/osx-arm64/libwebp-base-1.4.0-h93a5062_0.conda
  sha256: 0d4bad713a512d79bfeb4d61821f447afab8b0792aca823f505ce6b195e9fde5
  md5: c0af0edfebe780b19940e94871f1a765
  constrains:
  - libwebp 1.4.0
  license: BSD-3-Clause
  license_family: BSD
  size: 287750
  timestamp: 1713200194013
- kind: conda
  name: libwebp-base
  version: 1.4.0
  build: hcfcfb64_0
  subdir: win-64
  url: https://conda.anaconda.org/conda-forge/win-64/libwebp-base-1.4.0-hcfcfb64_0.conda
  sha256: d0ca51cb1de9192be9a3238e71fbcca5a535619c499c4f4c9b2ed41c14d36770
  md5: abd61d0ab127ec5cd68f62c2969e6f34
  depends:
  - ucrt >=10.0.20348.0
  - vc >=14.2,<15
  - vc14_runtime >=14.29.30139
  constrains:
  - libwebp 1.4.0
  license: BSD-3-Clause
  license_family: BSD
  size: 274359
  timestamp: 1713200524021
- kind: conda
  name: libwebp-base
  version: 1.4.0
  build: hd590300_0
  subdir: linux-64
  url: https://conda.anaconda.org/conda-forge/linux-64/libwebp-base-1.4.0-hd590300_0.conda
  sha256: 49bc5f6b1e11cb2babf2a2a731d1a680a5e08a858280876a779dbda06c78c35f
  md5: b26e8aa824079e1be0294e7152ca4559
  depends:
  - libgcc-ng >=12
  constrains:
  - libwebp 1.4.0
  license: BSD-3-Clause
  license_family: BSD
  size: 438953
  timestamp: 1713199854503
- kind: conda
  name: libxcb
  version: '1.16'
  build: h00291cd_1
  build_number: 1
  subdir: osx-64
  url: https://conda.anaconda.org/conda-forge/osx-64/libxcb-1.16-h00291cd_1.conda
  sha256: 2cd6b74fa4b3ef9a3fe7f92271eb34346af673509aa86739e9f04bf72015f841
  md5: c989b18131ab79fdc67e42473d53d545
  depends:
  - __osx >=10.13
  - pthread-stubs
  - xorg-libxau >=1.0.11,<2.0a0
  - xorg-libxdmcp
  license: MIT
  license_family: MIT
  size: 323886
  timestamp: 1724419422116
- kind: conda
  name: libxcb
  version: '1.16'
  build: h013a479_1
  build_number: 1
  subdir: win-64
  url: https://conda.anaconda.org/conda-forge/win-64/libxcb-1.16-h013a479_1.conda
  sha256: abae56e12a4c62730b899fdfb82628a9ac171c4ce144fc9f34ae024957a82a0e
  md5: f0b599acdc82d5bc7e3b105833e7c5c8
  depends:
  - m2w64-gcc-libs
  - m2w64-gcc-libs-core
  - pthread-stubs
  - xorg-libxau >=1.0.11,<2.0a0
  - xorg-libxdmcp
  license: MIT
  license_family: MIT
  size: 989459
  timestamp: 1724419883091
- kind: conda
  name: libxcb
  version: '1.16'
  build: hb9d3cd8_1
  build_number: 1
  subdir: linux-64
  url: https://conda.anaconda.org/conda-forge/linux-64/libxcb-1.16-hb9d3cd8_1.conda
  sha256: 33aa5fc997468b07ab3020b142eacc5479e4e2c2169f467b20ab220f33dd08de
  md5: 3601598f0db0470af28985e3e7ad0158
  depends:
  - __glibc >=2.17,<3.0.a0
  - libgcc-ng >=13
  - pthread-stubs
  - xorg-libxau >=1.0.11,<2.0a0
  - xorg-libxdmcp
  license: MIT
  license_family: MIT
  size: 395570
  timestamp: 1724419104778
- kind: conda
  name: libxcb
  version: '1.16'
  build: hc9fafa5_1
  build_number: 1
  subdir: osx-arm64
  url: https://conda.anaconda.org/conda-forge/osx-arm64/libxcb-1.16-hc9fafa5_1.conda
  sha256: 6b38c4bceddde26d7d5bf1bec19bd302536a5e51993c2b0fc671fbb015a05643
  md5: c40807bb9ee47958bf815406c87cbc5b
  depends:
  - __osx >=11.0
  - pthread-stubs
  - xorg-libxau >=1.0.11,<2.0a0
  - xorg-libxdmcp
  license: MIT
  license_family: MIT
  size: 325266
  timestamp: 1724419525819
- kind: conda
  name: libxcrypt
  version: 4.4.36
  build: hd590300_1
  build_number: 1
  subdir: linux-64
  url: https://conda.anaconda.org/conda-forge/linux-64/libxcrypt-4.4.36-hd590300_1.conda
  sha256: 6ae68e0b86423ef188196fff6207ed0c8195dd84273cb5623b85aa08033a410c
  md5: 5aa797f8787fe7a17d1b0821485b5adc
  depends:
  - libgcc-ng >=12
  license: LGPL-2.1-or-later
  size: 100393
  timestamp: 1702724383534
- kind: conda
  name: libxml2
  version: 2.12.7
  build: he7c6b58_4
  build_number: 4
  subdir: linux-64
  url: https://conda.anaconda.org/conda-forge/linux-64/libxml2-2.12.7-he7c6b58_4.conda
  sha256: 10e9e0ac52b9a516a17edbc07f8d559e23778e54f1a7721b2e0e8219284fed3b
  md5: 08a9265c637230c37cb1be4a6cad4536
  depends:
  - __glibc >=2.17,<3.0.a0
  - icu >=75.1,<76.0a0
  - libgcc-ng >=12
  - libiconv >=1.17,<2.0a0
  - libzlib >=1.3.1,<2.0a0
  - xz >=5.2.6,<6.0a0
  license: MIT
  license_family: MIT
  size: 707169
  timestamp: 1721031016143
- kind: conda
  name: libzlib
  version: 1.3.1
  build: h2466b09_1
  build_number: 1
  subdir: win-64
  url: https://conda.anaconda.org/conda-forge/win-64/libzlib-1.3.1-h2466b09_1.conda
  sha256: b13846a54a15243e15f96fec06b526d8155adc6a1ac2b6ed47a88f6a71a94b68
  md5: d4483ca8afc57ddf1f6dded53b36c17f
  depends:
  - ucrt >=10.0.20348.0
  - vc >=14.2,<15
  - vc14_runtime >=14.29.30139
  constrains:
  - zlib 1.3.1 *_1
  license: Zlib
  license_family: Other
  size: 56186
  timestamp: 1716874730539
- kind: conda
  name: libzlib
  version: 1.3.1
  build: h4ab18f5_1
  build_number: 1
  subdir: linux-64
  url: https://conda.anaconda.org/conda-forge/linux-64/libzlib-1.3.1-h4ab18f5_1.conda
  sha256: adf6096f98b537a11ae3729eaa642b0811478f0ea0402ca67b5108fe2cb0010d
  md5: 57d7dc60e9325e3de37ff8dffd18e814
  depends:
  - libgcc-ng >=12
  constrains:
  - zlib 1.3.1 *_1
  license: Zlib
  license_family: Other
  size: 61574
  timestamp: 1716874187109
- kind: conda
  name: libzlib
  version: 1.3.1
  build: h87427d6_1
  build_number: 1
  subdir: osx-64
  url: https://conda.anaconda.org/conda-forge/osx-64/libzlib-1.3.1-h87427d6_1.conda
  sha256: 80a62db652b1da0ccc100812a1d86e94f75028968991bfb17f9536f3aa72d91d
  md5: b7575b5aa92108dcc9aaab0f05f2dbce
  depends:
  - __osx >=10.13
  constrains:
  - zlib 1.3.1 *_1
  license: Zlib
  license_family: Other
  size: 57372
  timestamp: 1716874211519
- kind: conda
  name: libzlib
  version: 1.3.1
  build: hfb2fe0b_1
  build_number: 1
  subdir: osx-arm64
  url: https://conda.anaconda.org/conda-forge/osx-arm64/libzlib-1.3.1-hfb2fe0b_1.conda
  sha256: c34365dd37b0eab27b9693af32a1f7f284955517c2cc91f1b88a7ef4738ff03e
  md5: 636077128927cf79fd933276dc3aed47
  depends:
  - __osx >=11.0
  constrains:
  - zlib 1.3.1 *_1
  license: Zlib
  license_family: Other
  size: 46921
  timestamp: 1716874262512
- kind: conda
  name: m2w64-gcc-libgfortran
  version: 5.3.0
  build: '6'
  build_number: 6
  subdir: win-64
  url: https://conda.anaconda.org/conda-forge/win-64/m2w64-gcc-libgfortran-5.3.0-6.tar.bz2
  sha256: 9de95a7996d5366ae0808eef2acbc63f9b11b874aa42375f55379e6715845dc6
  md5: 066552ac6b907ec6d72c0ddab29050dc
  depends:
  - m2w64-gcc-libs-core
  - msys2-conda-epoch ==20160418
  license: GPL, LGPL, FDL, custom
  size: 350687
  timestamp: 1608163451316
- kind: conda
  name: m2w64-gcc-libs
  version: 5.3.0
  build: '7'
  build_number: 7
  subdir: win-64
  url: https://conda.anaconda.org/conda-forge/win-64/m2w64-gcc-libs-5.3.0-7.tar.bz2
  sha256: 3bd1ab02b7c89a5b153a17be03b36d833f1517ff2a6a77ead7c4a808b88196aa
  md5: fe759119b8b3bfa720b8762c6fdc35de
  depends:
  - m2w64-gcc-libgfortran
  - m2w64-gcc-libs-core
  - m2w64-gmp
  - m2w64-libwinpthread-git
  - msys2-conda-epoch ==20160418
  license: GPL3+, partial:GCCRLE, partial:LGPL2+
  size: 532390
  timestamp: 1608163512830
- kind: conda
  name: m2w64-gcc-libs-core
  version: 5.3.0
  build: '7'
  build_number: 7
  subdir: win-64
  url: https://conda.anaconda.org/conda-forge/win-64/m2w64-gcc-libs-core-5.3.0-7.tar.bz2
  sha256: 58afdfe859ed2e9a9b1cc06bc408720cb2c3a6a132e59d4805b090d7574f4ee0
  md5: 4289d80fb4d272f1f3b56cfe87ac90bd
  depends:
  - m2w64-gmp
  - m2w64-libwinpthread-git
  - msys2-conda-epoch ==20160418
  license: GPL3+, partial:GCCRLE, partial:LGPL2+
  size: 219240
  timestamp: 1608163481341
- kind: conda
  name: m2w64-gmp
  version: 6.1.0
  build: '2'
  build_number: 2
  subdir: win-64
  url: https://conda.anaconda.org/conda-forge/win-64/m2w64-gmp-6.1.0-2.tar.bz2
  sha256: 7e3cd95f554660de45f8323fca359e904e8d203efaf07a4d311e46d611481ed1
  md5: 53a1c73e1e3d185516d7e3af177596d9
  depends:
  - msys2-conda-epoch ==20160418
  license: LGPL3
  size: 743501
  timestamp: 1608163782057
- kind: conda
  name: m2w64-libwinpthread-git
  version: 5.0.0.4634.697f757
  build: '2'
  build_number: 2
  subdir: win-64
  url: https://conda.anaconda.org/conda-forge/win-64/m2w64-libwinpthread-git-5.0.0.4634.697f757-2.tar.bz2
  sha256: f63a09b2cae7defae0480f1740015d6235f1861afa6fe2e2d3e10bd0d1314ee0
  md5: 774130a326dee16f1ceb05cc687ee4f0
  depends:
  - msys2-conda-epoch ==20160418
  license: MIT, BSD
  size: 31928
  timestamp: 1608166099896
- kind: conda
  name: make
  version: 4.4.1
  build: hb9d3cd8_0
  subdir: linux-64
  url: https://conda.anaconda.org/conda-forge/linux-64/make-4.4.1-hb9d3cd8_0.conda
  sha256: 1c6bac75dff518720d86d4535d8eb10647037925a2662d6cf8009e7252966cb2
  md5: 0e5a55445a0a4d12a50945eb11da90d3
  depends:
  - __glibc >=2.17,<3.0.a0
  - libgcc-ng >=13
  license: GPL-3.0-or-later
  license_family: GPL
  size: 516062
  timestamp: 1724373778473
- kind: conda
  name: markdown
  version: '3.6'
  build: pyhd8ed1ab_0
  subdir: noarch
  noarch: python
  url: https://conda.anaconda.org/conda-forge/noarch/markdown-3.6-pyhd8ed1ab_0.conda
  sha256: fce1fde00359696983989699c00f9891194c4ebafea647a8d21b7e2e3329b56e
  md5: 06e9bebf748a0dea03ecbe1f0e27e909
  depends:
  - importlib-metadata >=4.4
  - python >=3.6
  license: BSD-3-Clause
  license_family: BSD
  size: 78331
  timestamp: 1710435316163
- kind: conda
  name: markdown-it-py
  version: 3.0.0
  build: pyhd8ed1ab_0
  subdir: noarch
  noarch: python
  url: https://conda.anaconda.org/conda-forge/noarch/markdown-it-py-3.0.0-pyhd8ed1ab_0.conda
  sha256: c041b0eaf7a6af3344d5dd452815cdc148d6284fec25a4fa3f4263b3a021e962
  md5: 93a8e71256479c62074356ef6ebf501b
  depends:
  - mdurl >=0.1,<1
  - python >=3.8
  license: MIT
  license_family: MIT
  size: 64356
  timestamp: 1686175179621
- kind: conda
  name: markupsafe
  version: 2.1.5
  build: py312h024a12e_1
  build_number: 1
  subdir: osx-arm64
  url: https://conda.anaconda.org/conda-forge/osx-arm64/markupsafe-2.1.5-py312h024a12e_1.conda
  sha256: 0e337724d82b19510c457246c319b35944580f31b3859359e1e8b9c53a14bc52
  md5: 66ee733dbdf8a9ca670f167bf5ea36b4
  depends:
  - __osx >=11.0
  - python >=3.12,<3.13.0a0
  - python >=3.12,<3.13.0a0 *_cpython
  - python_abi 3.12.* *_cp312
  constrains:
  - jinja2 >=3.0.0
  license: BSD-3-Clause
  license_family: BSD
  size: 25840
  timestamp: 1724959900292
- kind: conda
  name: markupsafe
  version: 2.1.5
  build: py312h4389bb4_1
  build_number: 1
  subdir: win-64
  url: https://conda.anaconda.org/conda-forge/win-64/markupsafe-2.1.5-py312h4389bb4_1.conda
  sha256: e0445364902a4c0ab45b6683a09459b574466198f4ad81919bae4cd291e75208
  md5: 79843153b0fa98a7e63b9d9ed525596b
  depends:
  - python >=3.12,<3.13.0a0
  - python_abi 3.12.* *_cp312
  - ucrt >=10.0.20348.0
  - vc >=14.2,<15
  - vc14_runtime >=14.29.30139
  constrains:
  - jinja2 >=3.0.0
  license: BSD-3-Clause
  license_family: BSD
  size: 29136
  timestamp: 1724959968176
- kind: conda
  name: markupsafe
  version: 2.1.5
  build: py312h66e93f0_1
  build_number: 1
  subdir: linux-64
  url: https://conda.anaconda.org/conda-forge/linux-64/markupsafe-2.1.5-py312h66e93f0_1.conda
  sha256: 5c88cd6e19437015de16bde30dd25791aca63ac9cbb8d66b65f365ecff1b235b
  md5: 80b79ce0d3dc127e96002dfdcec0a2a5
  depends:
  - __glibc >=2.17,<3.0.a0
  - libgcc >=13
  - python >=3.12,<3.13.0a0
  - python_abi 3.12.* *_cp312
  constrains:
  - jinja2 >=3.0.0
  license: BSD-3-Clause
  license_family: BSD
  size: 26772
  timestamp: 1724959630484
- kind: conda
  name: markupsafe
  version: 2.1.5
  build: py312hb553811_1
  build_number: 1
  subdir: osx-64
  url: https://conda.anaconda.org/conda-forge/osx-64/markupsafe-2.1.5-py312hb553811_1.conda
  sha256: 2382cc541f3bbe912180861754aceb2ed180004e361a7c66ac2b1a71a7c2fba8
  md5: 2b9fc64d656299475c648d7508e14943
  depends:
  - __osx >=10.13
  - python >=3.12,<3.13.0a0
  - python_abi 3.12.* *_cp312
  constrains:
  - jinja2 >=3.0.0
  license: BSD-3-Clause
  license_family: BSD
  size: 25414
  timestamp: 1724959688117
- kind: conda
  name: mdurl
  version: 0.1.2
  build: pyhd8ed1ab_0
  subdir: noarch
  noarch: python
  url: https://conda.anaconda.org/conda-forge/noarch/mdurl-0.1.2-pyhd8ed1ab_0.conda
  sha256: 64073dfb6bb429d52fff30891877b48c7ec0f89625b1bf844905b66a81cce6e1
  md5: 776a8dd9e824f77abac30e6ef43a8f7a
  depends:
  - python >=3.6
  license: MIT
  license_family: MIT
  size: 14680
  timestamp: 1704317789138
- kind: conda
  name: mdx_truly_sane_lists
  version: '1.3'
  build: pyhd8ed1ab_0
  subdir: noarch
  noarch: python
  url: https://conda.anaconda.org/conda-forge/noarch/mdx_truly_sane_lists-1.3-pyhd8ed1ab_0.tar.bz2
  sha256: 2a00cd521d63ae8a20b52de590ff2f1f63ea4ba569f7e66ae629330f0e69cf43
  md5: 3c4c4f9b8ae968cb20823351d81d12b5
  depends:
  - markdown >=2.6
  - python >=3.6
  license: MIT
  license_family: MIT
  size: 10480
  timestamp: 1658251565870
- kind: conda
  name: mergedeep
  version: 1.3.4
  build: pyhd8ed1ab_0
  subdir: noarch
  noarch: python
  url: https://conda.anaconda.org/conda-forge/noarch/mergedeep-1.3.4-pyhd8ed1ab_0.tar.bz2
  sha256: 41ad8c16876820981adfc6e17a62935c950214bd9a9bb092e6aaefdc89a33f0b
  md5: 1a160a3cab5cb6bd46264b52cd6f69a2
  depends:
  - python >=3.6
  license: MIT
  license_family: MIT
  size: 9598
  timestamp: 1612711404414
- kind: conda
  name: mike
  version: 2.0.0
  build: pyhd8ed1ab_0
  subdir: noarch
  noarch: python
  url: https://conda.anaconda.org/conda-forge/noarch/mike-2.0.0-pyhd8ed1ab_0.conda
  sha256: b7246e31059f3d5680e5e649508421e4e1d64a7a1a400dec36afcbdbef3690e2
  md5: e1f6f7682915f4d0a32b147ac8228515
  depends:
  - importlib-metadata
  - importlib-resources
  - jinja2 >=2.7
  - mkdocs >=1.0
  - pyaml >=5.1
  - pyparsing >=3.0
  - python >=3.6
  - verspec
  license: BSD-3-Clause
  license_family: BSD
  size: 31590
  timestamp: 1700921886104
- kind: conda
  name: mimalloc
  version: 2.1.7
  build: hac33072_0
  subdir: linux-64
  url: https://conda.anaconda.org/conda-forge/linux-64/mimalloc-2.1.7-hac33072_0.conda
  sha256: 2d674ce23c782dc5911a0681442d137ca0fed357ad8c86d7d4299be5982c9068
  md5: 96cfdadf13670fc9f8e95eba441a2701
  depends:
  - libgcc-ng >=12
  - libstdcxx-ng >=12
  license: MIT
  license_family: MIT
  size: 78385
  timestamp: 1716552401566
- kind: conda
  name: mkdocs
  version: 1.5.3
  build: pyhd8ed1ab_0
  subdir: noarch
  noarch: python
  url: https://conda.anaconda.org/conda-forge/noarch/mkdocs-1.5.3-pyhd8ed1ab_0.conda
  sha256: cd57f3805a38bc3b3356a37d4bd9af7e227972286f61eae3c88d356216bc7159
  md5: 1e432aebaa009b030cce33a554939d8e
  depends:
  - click >=7.0
  - colorama >=0.4
  - ghp-import >=1.0
  - importlib-metadata >=4.3
  - jinja2 >=2.11.1
  - markdown >=3.2.1
  - markupsafe >=2.0.1
  - mergedeep >=1.3.4
  - packaging >=20.5
  - pathspec >=0.11.1
  - platformdirs >=2.2.0
  - python >=3.7
  - pyyaml >=5.1
  - pyyaml-env-tag >=0.1
  - typing-extensions >=3.10
  - watchdog >=2.0
  constrains:
  - babel >=2.9.0
  license: BSD-2-Clause
  license_family: BSD
  size: 2862150
  timestamp: 1695086687269
- kind: conda
  name: mkdocs-material
  version: 9.5.20
  build: pyhd8ed1ab_0
  subdir: noarch
  noarch: python
  url: https://conda.anaconda.org/conda-forge/noarch/mkdocs-material-9.5.20-pyhd8ed1ab_0.conda
  sha256: 38f61b17fa334d20a60c5a37eefa836e05c4e4b0a3cff763591c941be90de348
  md5: 5f09758905bfaf7d5c748196f63aba35
  depends:
  - babel ~=2.10
  - colorama ~=0.4
  - jinja2 ~=3.0
  - markdown ~=3.2
  - mkdocs ~=1.5,>=1.5.3
  - mkdocs-material-extensions ~=1.3
  - paginate ~=0.5
  - pygments ~=2.16
  - pymdown-extensions ~=10.2
  - python >=3.8
  - regex >=2022.4
  - requests ~=2.26
  license: MIT
  license_family: MIT
  size: 5007228
  timestamp: 1714393800216
- kind: conda
  name: mkdocs-material-extensions
  version: 1.3.1
  build: pyhd8ed1ab_0
  subdir: noarch
  noarch: python
  url: https://conda.anaconda.org/conda-forge/noarch/mkdocs-material-extensions-1.3.1-pyhd8ed1ab_0.conda
  sha256: e01a349f4816ba7513f8b230ca2c4f703a7ccc7f7d78535076f9215ca766ec78
  md5: 6e7e399b351756b9d181c64a362bdcb5
  depends:
  - python >=3.8
  constrains:
  - mkdocs-material >=5.0.0
  license: MIT
  license_family: MIT
  size: 16011
  timestamp: 1700695213251
- kind: conda
  name: mkdocs-redirects
  version: 1.2.1
  build: pyhd8ed1ab_0
  subdir: noarch
  noarch: python
  url: https://conda.anaconda.org/conda-forge/noarch/mkdocs-redirects-1.2.1-pyhd8ed1ab_0.conda
  sha256: d7071cb4a77f9cf1f251612aa78b3feb0192a5a02cb7b1663262a91ff0701770
  md5: d00895c50ad895d2dda830a45cdeabda
  depends:
  - mkdocs >=1.1.1
  - python >=3.6
  license: MIT
  license_family: MIT
  size: 11691
  timestamp: 1712666138551
- kind: conda
  name: mold
  version: 2.33.0
  build: h3b4bb38_0
  subdir: linux-64
  url: https://conda.anaconda.org/conda-forge/linux-64/mold-2.33.0-h3b4bb38_0.conda
  sha256: dfc8857cb4b6465a4d78a1d5bc3855994052cf68f4c8212a506b54c433df2445
  md5: e64646ef5c7229a3e2617c64c9d5a632
  depends:
  - __glibc >=2.17,<3.0.a0
  - libgcc-ng >=12
  - libstdcxx-ng >=12
  - libzlib >=1.3.1,<2.0a0
  - mimalloc >=2.1.7,<2.1.8.0a0
  - openssl >=3.3.1,<4.0a0
  - tbb >=2021.12.0
  - zstd >=1.5.6,<1.6.0a0
  license: MIT
  license_family: MIT
  size: 2639170
  timestamp: 1723030980106
- kind: conda
  name: msys2-conda-epoch
  version: '20160418'
  build: '1'
  build_number: 1
  subdir: win-64
  url: https://conda.anaconda.org/conda-forge/win-64/msys2-conda-epoch-20160418-1.tar.bz2
  sha256: 99358d58d778abee4dca82ad29fb58058571f19b0f86138363c260049d4ac7f1
  md5: b0309b72560df66f71a9d5e34a5efdfa
  size: 3227
  timestamp: 1608166968312
- kind: conda
  name: mypy
  version: 1.11.2
  build: py312h024a12e_0
  subdir: osx-arm64
  url: https://conda.anaconda.org/conda-forge/osx-arm64/mypy-1.11.2-py312h024a12e_0.conda
  sha256: 89303b3e26ff876d40c1c33c96ac3a22023c8244fe48b21f87b264ab35ca5d55
  md5: e5542c2a7d1f50810ff1b160e5b67e30
  depends:
  - __osx >=11.0
  - mypy_extensions >=1.0.0
  - psutil >=4.0
  - python >=3.12,<3.13.0a0
  - python >=3.12,<3.13.0a0 *_cpython
  - python_abi 3.12.* *_cp312
  - typing_extensions >=4.1.0
  license: MIT
  license_family: MIT
  size: 9815300
  timestamp: 1724602077332
- kind: conda
  name: mypy
  version: 1.11.2
  build: py312h4389bb4_0
  subdir: win-64
  url: https://conda.anaconda.org/conda-forge/win-64/mypy-1.11.2-py312h4389bb4_0.conda
  sha256: 31d0292518c3c3090af632bc06ffa5f331fa6969ad9ae219e6505a6b2219d0af
  md5: dd2e469b2e2f8a1cc4ae749a7ed44b7f
  depends:
  - mypy_extensions >=1.0.0
  - psutil >=4.0
  - python >=3.12,<3.13.0a0
  - python_abi 3.12.* *_cp312
  - typing_extensions >=4.1.0
  - ucrt >=10.0.20348.0
  - vc >=14.2,<15
  - vc14_runtime >=14.29.30139
  license: MIT
  license_family: MIT
  size: 8560830
  timestamp: 1724602058839
- kind: conda
  name: mypy
  version: 1.11.2
  build: py312h66e93f0_0
  subdir: linux-64
  url: https://conda.anaconda.org/conda-forge/linux-64/mypy-1.11.2-py312h66e93f0_0.conda
  sha256: aadb78145f51b5488806c86e5954cc3cb19b03f2297a464b2a2f27c0340332a8
  md5: ea315027e648236653f27d3d1ae893f6
  depends:
  - __glibc >=2.17,<3.0.a0
  - libgcc-ng >=13
  - mypy_extensions >=1.0.0
  - psutil >=4.0
  - python >=3.12,<3.13.0a0
  - python_abi 3.12.* *_cp312
  - typing_extensions >=4.1.0
  license: MIT
  license_family: MIT
  size: 17066588
  timestamp: 1724602213195
- kind: conda
  name: mypy
  version: 1.11.2
  build: py312hb553811_0
  subdir: osx-64
  url: https://conda.anaconda.org/conda-forge/osx-64/mypy-1.11.2-py312hb553811_0.conda
  sha256: 99eced54663f6cf2b8b924f36bc2fc0317075d8bd3c38c47fff55e463687fb04
  md5: 4e22f7fed8b0572fa5d1b12e7a39a570
  depends:
  - __osx >=10.13
  - mypy_extensions >=1.0.0
  - psutil >=4.0
  - python >=3.12,<3.13.0a0
  - python_abi 3.12.* *_cp312
  - typing_extensions >=4.1.0
  license: MIT
  license_family: MIT
  size: 10502065
  timestamp: 1724601972090
- kind: conda
  name: mypy_extensions
  version: 1.0.0
  build: pyha770c72_0
  subdir: noarch
  noarch: python
  url: https://conda.anaconda.org/conda-forge/noarch/mypy_extensions-1.0.0-pyha770c72_0.conda
  sha256: f240217476e148e825420c6bc3a0c0efb08c0718b7042fae960400c02af858a3
  md5: 4eccaeba205f0aed9ac3a9ea58568ca3
  depends:
  - python >=3.5
  license: MIT
  license_family: MIT
  size: 10492
  timestamp: 1675543414256
- kind: conda
  name: ncurses
  version: '6.5'
  build: h7bae524_1
  build_number: 1
  subdir: osx-arm64
  url: https://conda.anaconda.org/conda-forge/osx-arm64/ncurses-6.5-h7bae524_1.conda
  sha256: 27d0b9ff78ad46e1f3a6c96c479ab44beda5f96def88e2fe626e0a49429d8afc
  md5: cb2b0ea909b97b3d70cd3921d1445e1a
  depends:
  - __osx >=11.0
  license: X11 AND BSD-3-Clause
  size: 802321
  timestamp: 1724658775723
- kind: conda
  name: ncurses
  version: '6.5'
  build: he02047a_1
  build_number: 1
  subdir: linux-64
  url: https://conda.anaconda.org/conda-forge/linux-64/ncurses-6.5-he02047a_1.conda
  sha256: 6a1d5d8634c1a07913f1c525db6455918cbc589d745fac46d9d6e30340c8731a
  md5: 70caf8bb6cf39a0b6b7efc885f51c0fe
  depends:
  - __glibc >=2.17,<3.0.a0
  - libgcc-ng >=12
  license: X11 AND BSD-3-Clause
  size: 889086
  timestamp: 1724658547447
- kind: conda
  name: ncurses
  version: '6.5'
  build: hf036a51_1
  build_number: 1
  subdir: osx-64
  url: https://conda.anaconda.org/conda-forge/osx-64/ncurses-6.5-hf036a51_1.conda
  sha256: b0b3180039ef19502525a2abd5833c00f9624af830fd391f851934d57bffb9af
  md5: e102bbf8a6ceeaf429deab8032fc8977
  depends:
  - __osx >=10.13
  license: X11 AND BSD-3-Clause
  size: 822066
  timestamp: 1724658603042
- kind: conda
  name: nodeenv
  version: 1.9.1
  build: pyhd8ed1ab_0
  subdir: noarch
  noarch: python
  url: https://conda.anaconda.org/conda-forge/noarch/nodeenv-1.9.1-pyhd8ed1ab_0.conda
  sha256: 85ee07342ab055dc081f3de8292c5e7195e43e046db9c5750f242f928f6bb8f2
  md5: dfe0528d0f1c16c1f7c528ea5536ab30
  depends:
  - python 2.7|>=3.7
  - setuptools
  license: BSD-3-Clause
  license_family: BSD
  size: 34489
  timestamp: 1717585382642
- kind: conda
  name: openjpeg
  version: 2.5.2
  build: h3d672ee_0
  subdir: win-64
  url: https://conda.anaconda.org/conda-forge/win-64/openjpeg-2.5.2-h3d672ee_0.conda
  sha256: dda71cbe094234ab208f3552dec1f4ca6f2e614175d010808d6cb66ecf0bc753
  md5: 7e7099ad94ac3b599808950cec30ad4e
  depends:
  - libpng >=1.6.43,<1.7.0a0
  - libtiff >=4.6.0,<4.7.0a0
  - libzlib >=1.2.13,<2.0.0a0
  - ucrt >=10.0.20348.0
  - vc >=14.2,<15
  - vc14_runtime >=14.29.30139
  license: BSD-2-Clause
  license_family: BSD
  size: 237974
  timestamp: 1709159764160
- kind: conda
  name: openjpeg
  version: 2.5.2
  build: h488ebb8_0
  subdir: linux-64
  url: https://conda.anaconda.org/conda-forge/linux-64/openjpeg-2.5.2-h488ebb8_0.conda
  sha256: 5600a0b82df042bd27d01e4e687187411561dfc11cc05143a08ce29b64bf2af2
  md5: 7f2e286780f072ed750df46dc2631138
  depends:
  - libgcc-ng >=12
  - libpng >=1.6.43,<1.7.0a0
  - libstdcxx-ng >=12
  - libtiff >=4.6.0,<4.7.0a0
  - libzlib >=1.2.13,<2.0.0a0
  license: BSD-2-Clause
  license_family: BSD
  size: 341592
  timestamp: 1709159244431
- kind: conda
  name: openjpeg
  version: 2.5.2
  build: h7310d3a_0
  subdir: osx-64
  url: https://conda.anaconda.org/conda-forge/osx-64/openjpeg-2.5.2-h7310d3a_0.conda
  sha256: dc9c405119b9b54f8ca5984da27ba498bd848ab4f0f580da6f293009ca5adc13
  md5: 05a14cc9d725dd74995927968d6547e3
  depends:
  - libcxx >=16
  - libpng >=1.6.43,<1.7.0a0
  - libtiff >=4.6.0,<4.7.0a0
  - libzlib >=1.2.13,<2.0.0a0
  license: BSD-2-Clause
  license_family: BSD
  size: 331273
  timestamp: 1709159538792
- kind: conda
  name: openjpeg
  version: 2.5.2
  build: h9f1df11_0
  subdir: osx-arm64
  url: https://conda.anaconda.org/conda-forge/osx-arm64/openjpeg-2.5.2-h9f1df11_0.conda
  sha256: 472d6eaffc1996e6af35ec8e91c967f472a536a470079bfa56383cc0dbf4d463
  md5: 5029846003f0bc14414b9128a1f7c84b
  depends:
  - libcxx >=16
  - libpng >=1.6.43,<1.7.0a0
  - libtiff >=4.6.0,<4.7.0a0
  - libzlib >=1.2.13,<2.0.0a0
  license: BSD-2-Clause
  license_family: BSD
  size: 316603
  timestamp: 1709159627299
- kind: conda
  name: openssl
  version: 3.3.1
  build: h2466b09_3
  build_number: 3
  subdir: win-64
  url: https://conda.anaconda.org/conda-forge/win-64/openssl-3.3.1-h2466b09_3.conda
  sha256: 76a10564ca450f56495cff06bf60bdf0fe42e6ef7a20469276894d4ac7c0140a
  md5: c6ebd3a1a2b393e040ca71c9f9ef8d97
  depends:
  - ca-certificates
  - ucrt >=10.0.20348.0
  - vc >=14.2,<15
  - vc14_runtime >=14.29.30139
  license: Apache-2.0
  license_family: Apache
  size: 8362062
  timestamp: 1724404916759
- kind: conda
  name: openssl
  version: 3.3.1
  build: h8359307_3
  build_number: 3
  subdir: osx-arm64
  url: https://conda.anaconda.org/conda-forge/osx-arm64/openssl-3.3.1-h8359307_3.conda
  sha256: 9dd1ee7a8c21ff4fcbb98e9d0be0e83e5daf8a555c73589ad9e3046966b72e5e
  md5: 644904d696d83c0ac78d594e0cf09f66
  depends:
  - __osx >=11.0
  - ca-certificates
  license: Apache-2.0
  license_family: Apache
  size: 2888820
  timestamp: 1724402552318
- kind: conda
  name: openssl
  version: 3.3.1
  build: hb9d3cd8_3
  build_number: 3
  subdir: linux-64
  url: https://conda.anaconda.org/conda-forge/linux-64/openssl-3.3.1-hb9d3cd8_3.conda
  sha256: 9e27441b273a7cf9071f6e88ba9ad565d926d8083b154c64a74b99fba167b137
  md5: 6c566a46baae794daf34775d41eb180a
  depends:
  - __glibc >=2.17,<3.0.a0
  - ca-certificates
  - libgcc-ng >=13
  license: Apache-2.0
  license_family: Apache
  size: 2892042
  timestamp: 1724402701933
- kind: conda
  name: openssl
  version: 3.3.1
  build: hd23fc13_3
  build_number: 3
  subdir: osx-64
  url: https://conda.anaconda.org/conda-forge/osx-64/openssl-3.3.1-hd23fc13_3.conda
  sha256: 63921822fbb66337e0fd50b2a07412583fbe7783bc92c663bdf93c9a09026fdc
  md5: ad8c8c9556a701817bd1aca75a302e96
  depends:
  - __osx >=10.13
  - ca-certificates
  license: Apache-2.0
  license_family: Apache
  size: 2549881
  timestamp: 1724403015051
- kind: conda
  name: openssl
  version: 3.3.2
  build: h2466b09_0
  subdir: win-64
  url: https://conda.anaconda.org/conda-forge/win-64/openssl-3.3.2-h2466b09_0.conda
  sha256: a45c42f3577294e22ac39ddb6ef5a64fd5322e8a6725afefbf4f2b4109340bf9
  md5: 1dc86753693df5e3326bb8a85b74c589
  depends:
  - ca-certificates
  - ucrt >=10.0.20348.0
  - vc >=14.2,<15
  - vc14_runtime >=14.29.30139
  license: Apache-2.0
  license_family: Apache
  size: 8396053
  timestamp: 1725412961673
- kind: conda
  name: openssl
  version: 3.3.2
  build: h8359307_0
  subdir: osx-arm64
  url: https://conda.anaconda.org/conda-forge/osx-arm64/openssl-3.3.2-h8359307_0.conda
  sha256: 940fa01c4dc6152158fe8943e05e55a1544cab639df0994e3b35937839e4f4d1
  md5: 1773ebccdc13ec603356e8ff1db9e958
  depends:
  - __osx >=11.0
  - ca-certificates
  license: Apache-2.0
  license_family: Apache
  size: 2882450
  timestamp: 1725410638874
- kind: conda
  name: openssl
  version: 3.3.2
  build: hb9d3cd8_0
  subdir: linux-64
  url: https://conda.anaconda.org/conda-forge/linux-64/openssl-3.3.2-hb9d3cd8_0.conda
  sha256: cee91036686419f6dd6086902acf7142b4916e1c4ba042e9ca23e151da012b6d
  md5: 4d638782050ab6faa27275bed57e9b4e
  depends:
  - __glibc >=2.17,<3.0.a0
  - ca-certificates
  - libgcc >=13
  license: Apache-2.0
  license_family: Apache
  size: 2891789
  timestamp: 1725410790053
- kind: conda
  name: openssl
  version: 3.3.2
  build: hd23fc13_0
  subdir: osx-64
  url: https://conda.anaconda.org/conda-forge/osx-64/openssl-3.3.2-hd23fc13_0.conda
  sha256: 2b75d4b56e45992adf172b158143742daeb316c35274b36f385ccb6644e93268
  md5: 2ff47134c8e292868a4609519b1ea3b6
  depends:
  - __osx >=10.13
  - ca-certificates
  license: Apache-2.0
  license_family: Apache
  size: 2544654
  timestamp: 1725410973572
- kind: conda
  name: packaging
  version: '24.1'
  build: pyhd8ed1ab_0
  subdir: noarch
  noarch: python
  url: https://conda.anaconda.org/conda-forge/noarch/packaging-24.1-pyhd8ed1ab_0.conda
  sha256: 36aca948219e2c9fdd6d80728bcc657519e02f06c2703d8db3446aec67f51d81
  md5: cbe1bb1f21567018ce595d9c2be0f0db
  depends:
  - python >=3.8
  license: Apache-2.0
  license_family: APACHE
  size: 50290
  timestamp: 1718189540074
- kind: conda
  name: paginate
  version: 0.5.7
  build: pyhd8ed1ab_0
  subdir: noarch
  noarch: python
  url: https://conda.anaconda.org/conda-forge/noarch/paginate-0.5.7-pyhd8ed1ab_0.conda
  sha256: 3bb17531195c52cef472e807308f0133747d9c09995aa8066798498cd297f054
  md5: 44127829a5c92252386963c8df5c192e
  depends:
  - python >=3.4
  license: MIT
  license_family: MIT
  size: 18660
  timestamp: 1724622434233
- kind: conda
  name: pathspec
  version: 0.12.1
  build: pyhd8ed1ab_0
  subdir: noarch
  noarch: python
  url: https://conda.anaconda.org/conda-forge/noarch/pathspec-0.12.1-pyhd8ed1ab_0.conda
  sha256: 4e534e66bfe8b1e035d2169d0e5b185450546b17e36764272863e22e0370be4d
  md5: 17064acba08d3686f1135b5ec1b32b12
  depends:
  - python >=3.7
  license: MPL-2.0
  license_family: MOZILLA
  size: 41173
  timestamp: 1702250135032
- kind: conda
  name: pcre2
  version: '10.44'
  build: h297a79d_2
  build_number: 2
  subdir: osx-arm64
  url: https://conda.anaconda.org/conda-forge/osx-arm64/pcre2-10.44-h297a79d_2.conda
  sha256: 83153c7d8fd99cab33c92ce820aa7bfed0f1c94fc57010cf227b6e3c50cb7796
  md5: 147c83e5e44780c7492998acbacddf52
  depends:
  - __osx >=11.0
  - bzip2 >=1.0.8,<2.0a0
  - libzlib >=1.3.1,<2.0a0
  license: BSD-3-Clause
  license_family: BSD
  size: 618973
  timestamp: 1723488853807
- kind: conda
  name: pcre2
  version: '10.44'
  build: h3d7b363_2
  build_number: 2
  subdir: win-64
  url: https://conda.anaconda.org/conda-forge/win-64/pcre2-10.44-h3d7b363_2.conda
  sha256: f4a12cbf8a7c5bfa2592b9dc92b492c438781898e5b02f397979b0be6e1b5851
  md5: a3a3baddcfb8c80db84bec3cb7746fb8
  depends:
  - bzip2 >=1.0.8,<2.0a0
  - libzlib >=1.3.1,<2.0a0
  - ucrt >=10.0.20348.0
  - vc >=14.2,<15
  - vc14_runtime >=14.29.30139
  license: BSD-3-Clause
  license_family: BSD
  size: 820831
  timestamp: 1723489427046
- kind: conda
  name: pcre2
  version: '10.44'
  build: h7634a1b_2
  build_number: 2
  subdir: osx-64
  url: https://conda.anaconda.org/conda-forge/osx-64/pcre2-10.44-h7634a1b_2.conda
  sha256: 336057fce69d45e1059f138beb38d60eb87ba858c3ad729ed49d9ecafd23669f
  md5: 58cde0663f487778bcd7a0c8daf50293
  depends:
  - __osx >=10.13
  - bzip2 >=1.0.8,<2.0a0
  - libzlib >=1.3.1,<2.0a0
  license: BSD-3-Clause
  license_family: BSD
  size: 854306
  timestamp: 1723488807216
- kind: conda
  name: pcre2
  version: '10.44'
  build: hba22ea6_2
  build_number: 2
  subdir: linux-64
  url: https://conda.anaconda.org/conda-forge/linux-64/pcre2-10.44-hba22ea6_2.conda
  sha256: 1087716b399dab91cc9511d6499036ccdc53eb29a288bebcb19cf465c51d7c0d
  md5: df359c09c41cd186fffb93a2d87aa6f5
  depends:
  - __glibc >=2.17,<3.0.a0
  - bzip2 >=1.0.8,<2.0a0
  - libgcc-ng >=12
  - libzlib >=1.3.1,<2.0a0
  license: BSD-3-Clause
  license_family: BSD
  size: 952308
  timestamp: 1723488734144
- kind: conda
  name: perl
  version: 5.32.1
  build: 7_h10d778d_perl5
  build_number: 7
  subdir: osx-64
  url: https://conda.anaconda.org/conda-forge/osx-64/perl-5.32.1-7_h10d778d_perl5.conda
  sha256: 8ebd35e2940055a93135b9fd11bef3662cecef72d6ee651f68d64a2f349863c7
  md5: dc442e0885c3a6b65e61c61558161a9e
  license: GPL-1.0-or-later OR Artistic-1.0-Perl
  size: 12334471
  timestamp: 1703311001432
- kind: conda
  name: perl
  version: 5.32.1
  build: 7_h4614cfb_perl5
  build_number: 7
  subdir: osx-arm64
  url: https://conda.anaconda.org/conda-forge/osx-arm64/perl-5.32.1-7_h4614cfb_perl5.conda
  sha256: b0c55040d2994fd6bf2f83786561d92f72306d982d6ea12889acad24a9bf43b8
  md5: ba3cbe93f99e896765422cc5f7c3a79e
  license: GPL-1.0-or-later OR Artistic-1.0-Perl
  size: 14439531
  timestamp: 1703311335652
- kind: conda
  name: perl
  version: 5.32.1
  build: 7_hd590300_perl5
  build_number: 7
  subdir: linux-64
  url: https://conda.anaconda.org/conda-forge/linux-64/perl-5.32.1-7_hd590300_perl5.conda
  sha256: 9ec32b6936b0e37bcb0ed34f22ec3116e75b3c0964f9f50ecea5f58734ed6ce9
  md5: f2cfec9406850991f4e3d960cc9e3321
  depends:
  - libgcc-ng >=12
  - libxcrypt >=4.4.36
  license: GPL-1.0-or-later OR Artistic-1.0-Perl
  size: 13344463
  timestamp: 1703310653947
- kind: conda
  name: pillow
  version: 10.4.0
  build: py312h287a98d_0
  subdir: linux-64
  url: https://conda.anaconda.org/conda-forge/linux-64/pillow-10.4.0-py312h287a98d_0.conda
  sha256: f3bca9472702f32bf85196efbf013e9dabe130776e76c7f81062f18682f33a05
  md5: 59ea71eed98aee0bebbbdd3b118167c7
  depends:
  - freetype >=2.12.1,<3.0a0
  - lcms2 >=2.16,<3.0a0
  - libgcc-ng >=12
  - libjpeg-turbo >=3.0.0,<4.0a0
  - libtiff >=4.6.0,<4.7.0a0
  - libwebp-base >=1.4.0,<2.0a0
  - libxcb >=1.16,<1.17.0a0
  - libzlib >=1.3.1,<2.0a0
  - openjpeg >=2.5.2,<3.0a0
  - python >=3.12,<3.13.0a0
  - python_abi 3.12.* *_cp312
  - tk >=8.6.13,<8.7.0a0
  license: HPND
  size: 42068301
  timestamp: 1719903698022
- kind: conda
  name: pillow
  version: 10.4.0
  build: py312h381445a_0
  subdir: win-64
  url: https://conda.anaconda.org/conda-forge/win-64/pillow-10.4.0-py312h381445a_0.conda
  sha256: 2c76c1ded20c5199d134ccecab596412510a016218f342914fd85384a850e7ed
  md5: cc1e714c3cc43c59d9d0efa228c16364
  depends:
  - freetype >=2.12.1,<3.0a0
  - lcms2 >=2.16,<3.0a0
  - libjpeg-turbo >=3.0.0,<4.0a0
  - libtiff >=4.6.0,<4.7.0a0
  - libwebp-base >=1.4.0,<2.0a0
  - libxcb >=1.16,<1.17.0a0
  - libzlib >=1.3.1,<2.0a0
  - openjpeg >=2.5.2,<3.0a0
  - python >=3.12,<3.13.0a0
  - python_abi 3.12.* *_cp312
  - tk >=8.6.13,<8.7.0a0
  - ucrt >=10.0.20348.0
  - vc >=14.2,<15
  - vc14_runtime >=14.29.30139
  license: HPND
  size: 42560613
  timestamp: 1719904152461
- kind: conda
  name: pillow
  version: 10.4.0
  build: py312h39b1d8d_0
  subdir: osx-arm64
  url: https://conda.anaconda.org/conda-forge/osx-arm64/pillow-10.4.0-py312h39b1d8d_0.conda
  sha256: 7c4244fa62cf630375531723631764a276eb06eeb5cc345a8e55a091aec1e52d
  md5: 461c9897622e08c614087f9c9b9a22ce
  depends:
  - __osx >=11.0
  - freetype >=2.12.1,<3.0a0
  - lcms2 >=2.16,<3.0a0
  - libjpeg-turbo >=3.0.0,<4.0a0
  - libtiff >=4.6.0,<4.7.0a0
  - libwebp-base >=1.4.0,<2.0a0
  - libxcb >=1.16,<1.17.0a0
  - libzlib >=1.3.1,<2.0a0
  - openjpeg >=2.5.2,<3.0a0
  - python >=3.12,<3.13.0a0
  - python >=3.12,<3.13.0a0 *_cpython
  - python_abi 3.12.* *_cp312
  - tk >=8.6.13,<8.7.0a0
  license: HPND
  size: 42347638
  timestamp: 1719903919946
- kind: conda
  name: pillow
  version: 10.4.0
  build: py312hbd70edc_0
  subdir: osx-64
  url: https://conda.anaconda.org/conda-forge/osx-64/pillow-10.4.0-py312hbd70edc_0.conda
  sha256: 38b6e8c63c8ebfd9c8552312cecd385ec7bfad6e5733f5c6b6df0db801ea5f43
  md5: 8d55e92fa6380ac8c245f253b096fefd
  depends:
  - __osx >=10.13
  - freetype >=2.12.1,<3.0a0
  - lcms2 >=2.16,<3.0a0
  - libjpeg-turbo >=3.0.0,<4.0a0
  - libtiff >=4.6.0,<4.7.0a0
  - libwebp-base >=1.4.0,<2.0a0
  - libxcb >=1.16,<1.17.0a0
  - libzlib >=1.3.1,<2.0a0
  - openjpeg >=2.5.2,<3.0a0
  - python >=3.12,<3.13.0a0
  - python_abi 3.12.* *_cp312
  - tk >=8.6.13,<8.7.0a0
  license: HPND
  size: 42081826
  timestamp: 1719903909255
- kind: conda
  name: pixman
  version: 0.43.2
  build: h59595ed_0
  subdir: linux-64
  url: https://conda.anaconda.org/conda-forge/linux-64/pixman-0.43.2-h59595ed_0.conda
  sha256: 366d28e2a0a191d6c535e234741e0cd1d94d713f76073d8af4a5ccb2a266121e
  md5: 71004cbf7924e19c02746ccde9fd7123
  depends:
  - libgcc-ng >=12
  - libstdcxx-ng >=12
  license: MIT
  license_family: MIT
  size: 386826
  timestamp: 1706549500138
- kind: conda
  name: pixman
  version: 0.43.4
  build: h63175ca_0
  subdir: win-64
  url: https://conda.anaconda.org/conda-forge/win-64/pixman-0.43.4-h63175ca_0.conda
  sha256: 51de4d7fb41597b06d60f1b82e269dafcb55e994e08fdcca8e4d6f7d42bedd07
  md5: b98135614135d5f458b75ab9ebb9558c
  depends:
  - ucrt >=10.0.20348.0
  - vc >=14.2,<15
  - vc14_runtime >=14.29.30139
  license: MIT
  license_family: MIT
  size: 461854
  timestamp: 1709239971654
- kind: conda
  name: pixman
  version: 0.43.4
  build: h73e2aa4_0
  subdir: osx-64
  url: https://conda.anaconda.org/conda-forge/osx-64/pixman-0.43.4-h73e2aa4_0.conda
  sha256: 3ab44e12e566c67a6e9fd831f557ab195456aa996b8dd9af19787ca80caa5cd1
  md5: cb134c1e03fd32f4e6bea3f6de2614fd
  depends:
  - libcxx >=16
  license: MIT
  license_family: MIT
  size: 323904
  timestamp: 1709239931160
- kind: conda
  name: pixman
  version: 0.43.4
  build: hebf3989_0
  subdir: osx-arm64
  url: https://conda.anaconda.org/conda-forge/osx-arm64/pixman-0.43.4-hebf3989_0.conda
  sha256: df0ba2710ccdea5c909b63635529797f6eb3635b6fb77ae9cb2f183d08818409
  md5: 0308c68e711cd295aaa026a4f8c4b1e5
  depends:
  - libcxx >=16
  license: MIT
  license_family: MIT
  size: 198755
  timestamp: 1709239846651
- kind: conda
  name: pkg-config
  version: 0.29.2
  build: h4bc722e_1009
  build_number: 1009
  subdir: linux-64
  url: https://conda.anaconda.org/conda-forge/linux-64/pkg-config-0.29.2-h4bc722e_1009.conda
  sha256: c9601efb1af5391317e04eca77c6fe4d716bf1ca1ad8da2a05d15cb7c28d7d4e
  md5: 1bee70681f504ea424fb07cdb090c001
  depends:
  - __glibc >=2.17,<3.0.a0
  - libgcc-ng >=12
  license: GPL-2.0-or-later
  license_family: GPL
  size: 115175
  timestamp: 1720805894943
- kind: conda
  name: pkg-config
  version: 0.29.2
  build: h88c491f_1009
  build_number: 1009
  subdir: win-64
  url: https://conda.anaconda.org/conda-forge/win-64/pkg-config-0.29.2-h88c491f_1009.conda
  sha256: 86b0c40c8b569dbc164cb1de098ddabf4c240a5e8f38547aab00493891fa67f3
  md5: 122d6514d415fbe02c9b58aee9f6b53e
  depends:
  - libglib >=2.80.3,<3.0a0
  - ucrt >=10.0.20348.0
  - vc >=14.2,<15
  - vc14_runtime >=14.29.30139
  license: GPL-2.0-or-later
  license_family: GPL
  size: 36118
  timestamp: 1720806338740
- kind: conda
  name: pkg-config
  version: 0.29.2
  build: hde07d2e_1009
  build_number: 1009
  subdir: osx-arm64
  url: https://conda.anaconda.org/conda-forge/osx-arm64/pkg-config-0.29.2-hde07d2e_1009.conda
  sha256: d82f4655b2d67fe12eefe1a3eea4cd27d33fa41dbc5e9aeab5fd6d3d2c26f18a
  md5: b4f41e19a8c20184eec3aaf0f0953293
  depends:
  - __osx >=11.0
  - libglib >=2.80.3,<3.0a0
  - libiconv >=1.17,<2.0a0
  license: GPL-2.0-or-later
  license_family: GPL
  size: 49724
  timestamp: 1720806128118
- kind: conda
  name: pkg-config
  version: 0.29.2
  build: hf7e621a_1009
  build_number: 1009
  subdir: osx-64
  url: https://conda.anaconda.org/conda-forge/osx-64/pkg-config-0.29.2-hf7e621a_1009.conda
  sha256: 636122606556b651ad4d0ac60c7ab6b379e98f390359a1f0c05ad6ba6fb3837f
  md5: 0b1b9f9e420e4a0e40879b61f94ae646
  depends:
  - __osx >=10.13
  - libiconv >=1.17,<2.0a0
  license: GPL-2.0-or-later
  license_family: GPL
  size: 239818
  timestamp: 1720806136579
- kind: conda
  name: platformdirs
  version: 4.2.2
  build: pyhd8ed1ab_0
  subdir: noarch
  noarch: python
  url: https://conda.anaconda.org/conda-forge/noarch/platformdirs-4.2.2-pyhd8ed1ab_0.conda
  sha256: adc59384cf0b2fc6dc7362840151e8cb076349197a38f7230278252698a88442
  md5: 6f6cf28bf8e021933869bae3f84b8fc9
  depends:
  - python >=3.8
  license: MIT
  license_family: MIT
  size: 20572
  timestamp: 1715777739019
- kind: conda
  name: pluggy
  version: 1.5.0
  build: pyhd8ed1ab_0
  subdir: noarch
  noarch: python
  url: https://conda.anaconda.org/conda-forge/noarch/pluggy-1.5.0-pyhd8ed1ab_0.conda
  sha256: 33eaa3359948a260ebccf9cdc2fd862cea5a6029783289e13602d8e634cd9a26
  md5: d3483c8fc2dc2cc3f5cf43e26d60cabf
  depends:
  - python >=3.8
  license: MIT
  license_family: MIT
  size: 23815
  timestamp: 1713667175451
- kind: conda
  name: pre-commit
  version: 3.8.0
  build: pyha770c72_0
  subdir: noarch
  noarch: python
  url: https://conda.anaconda.org/conda-forge/noarch/pre-commit-3.8.0-pyha770c72_0.conda
  sha256: 2363c8706ca3b2a3385b09e33f639f6b66e4fa8d00a21c3dea4d934472a96e85
  md5: 1822e87a5d357f79c6aab871d86fb062
  depends:
  - cfgv >=2.0.0
  - identify >=1.0.0
  - nodeenv >=0.11.1
  - python >=3.9
  - pyyaml >=5.1
  - virtualenv >=20.10.0
  license: MIT
  license_family: MIT
  size: 180036
  timestamp: 1722604788932
- kind: conda
  name: pre-commit-hooks
  version: 4.6.0
  build: pyhd8ed1ab_0
  subdir: noarch
  noarch: python
  url: https://conda.anaconda.org/conda-forge/noarch/pre-commit-hooks-4.6.0-pyhd8ed1ab_0.conda
  sha256: 2d4a57474c7e2b90cc301df6197207d0812753279b2a7fae88106e0adc5d0b21
  md5: 9b353c467bcabf27ab5bae2e319c16bf
  depends:
  - python >=3.6
  - ruamel.yaml >=0.15
  - tomli >=1.1.0
  license: MIT
  license_family: MIT
  size: 34686
  timestamp: 1712432480698
- kind: conda
  name: psutil
  version: 6.0.0
  build: py312h024a12e_1
  build_number: 1
  subdir: osx-arm64
  url: https://conda.anaconda.org/conda-forge/osx-arm64/psutil-6.0.0-py312h024a12e_1.conda
  sha256: 1d4795e23f993cdbc99fe2694fa97a346581abf29f915a8f8f0583d3e975416f
  md5: 359b2df113eabdd6c50a5680bbc88512
  depends:
  - __osx >=11.0
  - python >=3.12,<3.13.0a0
  - python >=3.12,<3.13.0a0 *_cpython
  - python_abi 3.12.* *_cp312
  license: BSD-3-Clause
  license_family: BSD
  size: 499846
  timestamp: 1725738097580
- kind: conda
  name: psutil
  version: 6.0.0
  build: py312h4389bb4_1
  build_number: 1
  subdir: win-64
  url: https://conda.anaconda.org/conda-forge/win-64/psutil-6.0.0-py312h4389bb4_1.conda
  sha256: fc16b9c6a511a6c127d7d6b973771be14266aaa8a3069abbf0b70727e1ab8394
  md5: 6847f7375068f9ef7d22ca7cb1055f31
  depends:
  - python >=3.12,<3.13.0a0
  - python_abi 3.12.* *_cp312
  - ucrt >=10.0.20348.0
  - vc >=14.2,<15
  - vc14_runtime >=14.29.30139
  license: BSD-3-Clause
  license_family: BSD
  size: 506867
  timestamp: 1725738313194
- kind: conda
  name: psutil
  version: 6.0.0
  build: py312h66e93f0_1
  build_number: 1
  subdir: linux-64
  url: https://conda.anaconda.org/conda-forge/linux-64/psutil-6.0.0-py312h66e93f0_1.conda
  sha256: fae2f63dd668ab2e7b2813f826508ae2c83f43577eeef5acf304f736b327c5be
  md5: 76706c73e315d21bede804514a39bccf
  depends:
  - __glibc >=2.17,<3.0.a0
  - libgcc >=13
  - python >=3.12,<3.13.0a0
  - python_abi 3.12.* *_cp312
  license: BSD-3-Clause
  license_family: BSD
  size: 493021
  timestamp: 1725738009896
- kind: conda
  name: psutil
  version: 6.0.0
  build: py312hb553811_1
  build_number: 1
  subdir: osx-64
  url: https://conda.anaconda.org/conda-forge/osx-64/psutil-6.0.0-py312hb553811_1.conda
  sha256: ac711ad735ebfe9bc01d0d2c11ef56fe3f5a4e2499774b5e46eac44749adece7
  md5: b2395d1f7ceb250b13b65bd13c5558a2
  depends:
  - __osx >=10.13
  - python >=3.12,<3.13.0a0
  - python_abi 3.12.* *_cp312
  license: BSD-3-Clause
  license_family: BSD
  size: 499530
  timestamp: 1725737996873
- kind: conda
  name: pthread-stubs
  version: '0.4'
  build: h27ca646_1001
  build_number: 1001
  subdir: osx-arm64
  url: https://conda.anaconda.org/conda-forge/osx-arm64/pthread-stubs-0.4-h27ca646_1001.tar.bz2
  sha256: 9da9e6f5d51dff6ad2e4ee0874791437ba952e0a6249942273f0fedfd07ea826
  md5: d3f26c6494d4105d4ecb85203d687102
  license: MIT
  license_family: MIT
  size: 5696
  timestamp: 1606147608402
- kind: conda
  name: pthread-stubs
  version: '0.4'
  build: h36c2ea0_1001
  build_number: 1001
  subdir: linux-64
  url: https://conda.anaconda.org/conda-forge/linux-64/pthread-stubs-0.4-h36c2ea0_1001.tar.bz2
  sha256: 67c84822f87b641d89df09758da498b2d4558d47b920fd1d3fe6d3a871e000ff
  md5: 22dad4df6e8630e8dff2428f6f6a7036
  depends:
  - libgcc-ng >=7.5.0
  license: MIT
  license_family: MIT
  size: 5625
  timestamp: 1606147468727
- kind: conda
  name: pthread-stubs
  version: '0.4'
  build: hc929b4f_1001
  build_number: 1001
  subdir: osx-64
  url: https://conda.anaconda.org/conda-forge/osx-64/pthread-stubs-0.4-hc929b4f_1001.tar.bz2
  sha256: 6e3900bb241bcdec513d4e7180fe9a19186c1a38f0b4080ed619d26014222c53
  md5: addd19059de62181cd11ae8f4ef26084
  license: MIT
  license_family: MIT
  size: 5653
  timestamp: 1606147699844
- kind: conda
  name: pthread-stubs
  version: '0.4'
  build: hcd874cb_1001
  build_number: 1001
  subdir: win-64
  url: https://conda.anaconda.org/conda-forge/win-64/pthread-stubs-0.4-hcd874cb_1001.tar.bz2
  sha256: bb5a6ddf1a609a63addd6d7b488b0f58d05092ea84e9203283409bff539e202a
  md5: a1f820480193ea83582b13249a7e7bd9
  depends:
  - m2w64-gcc-libs
  license: MIT
  license_family: MIT
  size: 6417
  timestamp: 1606147814351
- kind: conda
  name: pyaml
  version: 24.7.0
  build: pyhd8ed1ab_0
  subdir: noarch
  noarch: python
  url: https://conda.anaconda.org/conda-forge/noarch/pyaml-24.7.0-pyhd8ed1ab_0.conda
  sha256: da38b0a5921690bfd5422edbd963b2695caf27e47df000238092173a3a42c34b
  md5: d2364ba6a47fc88d0e98ce4a201111cb
  depends:
  - python >=3.8
  - pyyaml
  license: WTFPL
  size: 27882
  timestamp: 1721424162487
- kind: conda
  name: pycparser
  version: '2.22'
  build: pyhd8ed1ab_0
  subdir: noarch
  noarch: python
  url: https://conda.anaconda.org/conda-forge/noarch/pycparser-2.22-pyhd8ed1ab_0.conda
  sha256: 406001ebf017688b1a1554b49127ca3a4ac4626ec0fd51dc75ffa4415b720b64
  md5: 844d9eb3b43095b031874477f7d70088
  depends:
  - python >=3.8
  license: BSD-3-Clause
  license_family: BSD
  size: 105098
  timestamp: 1711811634025
- kind: conda
  name: pydantic
  version: 2.6.4
  build: pyhd8ed1ab_0
  subdir: noarch
  noarch: python
  url: https://conda.anaconda.org/conda-forge/noarch/pydantic-2.6.4-pyhd8ed1ab_0.conda
  sha256: 9747044e91a607c175bbce67fdb5865de5373151098bbb4a2cd79bc05666a299
  md5: 2e8e9f16431085f4b5a218b31fe557a3
  depends:
  - annotated-types >=0.4.0
  - pydantic-core 2.16.3
  - python >=3.7,<3.12.4.0a0
  - typing-extensions >=4.6.1
  license: MIT
  license_family: MIT
  size: 271508
  timestamp: 1710622392396
- kind: conda
  name: pydantic-core
  version: 2.16.3
  build: py312h1b0e595_0
  subdir: osx-64
  url: https://conda.anaconda.org/conda-forge/osx-64/pydantic-core-2.16.3-py312h1b0e595_0.conda
  sha256: 5445c03a37c01c36c4f1afa1947d573a58fb4b75d98619b198f51a410133a1fd
  md5: de58d43f5fa908c07e2462c8401b9a7c
  depends:
  - python >=3.12,<3.13.0a0
  - python_abi 3.12.* *_cp312
  - typing-extensions >=4.6.0,!=4.7.0
  constrains:
  - __osx >=10.12
  license: MIT
  license_family: MIT
  size: 1571983
  timestamp: 1708701626319
- kind: conda
  name: pydantic-core
  version: 2.16.3
  build: py312h4b3b743_0
  subdir: linux-64
  url: https://conda.anaconda.org/conda-forge/linux-64/pydantic-core-2.16.3-py312h4b3b743_0.conda
  sha256: 1a20fada51e2edd5019900b566a7140ab07e1fc687fbd12f6a5f344295846d93
  md5: 891952a48cded31e909dac06a1e0311f
  depends:
  - libgcc-ng >=12
  - python >=3.12,<3.13.0a0
  - python_abi 3.12.* *_cp312
  - typing-extensions >=4.6.0,!=4.7.0
  license: MIT
  license_family: MIT
  size: 1638828
  timestamp: 1708701163582
- kind: conda
  name: pydantic-core
  version: 2.16.3
  build: py312h5280bc4_0
  subdir: osx-arm64
  url: https://conda.anaconda.org/conda-forge/osx-arm64/pydantic-core-2.16.3-py312h5280bc4_0.conda
  sha256: 6940bc4925e7f65addffafc5820a933737cb7a4003b5bc71dccb1646d20379bf
  md5: 7645b63e934b8494a46263d8dd41255c
  depends:
  - python >=3.12,<3.13.0a0
  - python >=3.12,<3.13.0a0 *_cpython
  - python_abi 3.12.* *_cp312
  - typing-extensions >=4.6.0,!=4.7.0
  constrains:
  - __osx >=11.0
  license: MIT
  license_family: MIT
  size: 1468564
  timestamp: 1708701579683
- kind: conda
  name: pydantic-core
  version: 2.16.3
  build: py312hfccd98a_0
  subdir: win-64
  url: https://conda.anaconda.org/conda-forge/win-64/pydantic-core-2.16.3-py312hfccd98a_0.conda
  sha256: bdc8a0e2c280caaa6fa347d1ccc3427a9000d6351f3e95a0881fc577479ca97e
  md5: de81a2ee8910c861b461edc12d7d7a41
  depends:
  - python >=3.12,<3.13.0a0
  - python_abi 3.12.* *_cp312
  - typing-extensions >=4.6.0,!=4.7.0
  - ucrt >=10.0.20348.0
  - vc >=14.2,<15
  - vc14_runtime >=14.29.30139
  license: MIT
  license_family: MIT
  size: 1617588
  timestamp: 1708701919369
- kind: conda
  name: pygments
  version: 2.18.0
  build: pyhd8ed1ab_0
  subdir: noarch
  noarch: python
  url: https://conda.anaconda.org/conda-forge/noarch/pygments-2.18.0-pyhd8ed1ab_0.conda
  sha256: 78267adf4e76d0d64ea2ffab008c501156c108bb08fecb703816fb63e279780b
  md5: b7f5c092b8f9800150d998a71b76d5a1
  depends:
  - python >=3.8
  license: BSD-2-Clause
  license_family: BSD
  size: 879295
  timestamp: 1714846885370
- kind: conda
  name: pykwalify
  version: 1.8.0
  build: pyhd8ed1ab_0
  subdir: noarch
  noarch: python
  url: https://conda.anaconda.org/conda-forge/noarch/pykwalify-1.8.0-pyhd8ed1ab_0.conda
  sha256: 12c92f09dcdf0ed9755b52affe97147ca9ebe32835c5ae0225769090512a6c8c
  md5: 99a239290e383d1fb11099fb4a183398
  depends:
  - docopt >=0.6.2
  - python >=3.6
  - python-dateutil >=2.8.0
  - ruamel.yaml >=0.16.0
  license: MIT
  license_family: MIT
  size: 27988
  timestamp: 1701903137868
- kind: conda
  name: pymdown-extensions
  version: '10.9'
  build: pyhd8ed1ab_0
  subdir: noarch
  noarch: python
  url: https://conda.anaconda.org/conda-forge/noarch/pymdown-extensions-10.9-pyhd8ed1ab_0.conda
  sha256: d0b3bfb5ecef1bccb0d1732f343c8396dfbc1e381689e6043c0ad70e59c97617
  md5: 55c46b233266d7af77a348af927973cc
  depends:
  - markdown >=3.6
  - python >=3.7
  - pyyaml
  license: MIT
  license_family: MIT
  size: 157823
  timestamp: 1722180593524
- kind: conda
  name: pyparsing
  version: 3.1.4
  build: pyhd8ed1ab_0
  subdir: noarch
  noarch: python
  url: https://conda.anaconda.org/conda-forge/noarch/pyparsing-3.1.4-pyhd8ed1ab_0.conda
  sha256: 8714a83f1aeac278b3eb33c7cb880c95c9a5924e7a5feeb9e87e7d0837afa085
  md5: 4d91352a50949d049cf9714c8563d433
  depends:
  - python >=3.6
  license: MIT
  license_family: MIT
  size: 90129
  timestamp: 1724616224956
- kind: conda
  name: pyproject_hooks
  version: 1.1.0
  build: pyhd8ed1ab_0
  subdir: noarch
  noarch: python
  url: https://conda.anaconda.org/conda-forge/noarch/pyproject_hooks-1.1.0-pyhd8ed1ab_0.conda
  sha256: 7431bd1c1273facccae3875218dff1faae5a717a0605326fc0370ea8f780ba40
  md5: 03736d8ced74deece64e54be348ddd3e
  depends:
  - python >=3.7
  - tomli >=1.1.0
  license: MIT
  license_family: MIT
  size: 15301
  timestamp: 1714415314463
- kind: conda
  name: pyrsistent
  version: 0.20.0
  build: py312h41838bb_0
  subdir: osx-64
  url: https://conda.anaconda.org/conda-forge/osx-64/pyrsistent-0.20.0-py312h41838bb_0.conda
  sha256: 66756dd416d8e7b3dd97ca94d4e9a91abdfa48a964ca422457c56028b852e53b
  md5: 59941193db795a09283db7be3b3b3404
  depends:
  - python >=3.12,<3.13.0a0
  - python_abi 3.12.* *_cp312
  license: MIT
  license_family: MIT
  size: 119154
  timestamp: 1698753368561
- kind: conda
  name: pyrsistent
  version: 0.20.0
  build: py312h98912ed_0
  subdir: linux-64
  url: https://conda.anaconda.org/conda-forge/linux-64/pyrsistent-0.20.0-py312h98912ed_0.conda
  sha256: 117fe1b5d36936931fae412536de3252b5068bd21ea48115ac52fe3adebf7a43
  md5: e69fbe5174c917efb19b381471828f45
  depends:
  - libgcc-ng >=12
  - python >=3.12,<3.13.0a0
  - python_abi 3.12.* *_cp312
  license: MIT
  license_family: MIT
  size: 122192
  timestamp: 1698754175533
- kind: conda
  name: pyrsistent
  version: 0.20.0
  build: py312he37b823_0
  subdir: osx-arm64
  url: https://conda.anaconda.org/conda-forge/osx-arm64/pyrsistent-0.20.0-py312he37b823_0.conda
  sha256: 2d7ec60072a9348540c0de552f5b23310326c4708d685a594e74bc4aac6cce34
  md5: 453b7bdd7de542954a220dbc97feb7f7
  depends:
  - python >=3.12,<3.13.0a0
  - python >=3.12,<3.13.0a0 *_cpython
  - python_abi 3.12.* *_cp312
  license: MIT
  license_family: MIT
  size: 119500
  timestamp: 1698754330559
- kind: conda
  name: pyrsistent
  version: 0.20.0
  build: py312he70551f_0
  subdir: win-64
  url: https://conda.anaconda.org/conda-forge/win-64/pyrsistent-0.20.0-py312he70551f_0.conda
  sha256: 02f41fadf10e4d725991e56375ae92172ae915f7d6329f865cf4edac6f6618de
  md5: 9ee63772f931f505d4d54a6656a96db8
  depends:
  - python >=3.12,<3.13.0a0
  - python_abi 3.12.* *_cp312
  - ucrt >=10.0.20348.0
  - vc >=14.2,<15
  - vc14_runtime >=14.29.30139
  license: MIT
  license_family: MIT
  size: 114503
  timestamp: 1698754544996
- kind: conda
  name: pysocks
  version: 1.7.1
  build: pyh0701188_6
  build_number: 6
  subdir: noarch
  noarch: python
  url: https://conda.anaconda.org/conda-forge/noarch/pysocks-1.7.1-pyh0701188_6.tar.bz2
  sha256: b3a612bc887f3dd0fb7c4199ad8e342bd148cf69a9b74fd9468a18cf2bef07b7
  md5: 56cd9fe388baac0e90c7149cfac95b60
  depends:
  - __win
  - python >=3.8
  - win_inet_pton
  license: BSD-3-Clause
  license_family: BSD
  size: 19348
  timestamp: 1661605138291
- kind: conda
  name: pysocks
  version: 1.7.1
  build: pyha2e5f31_6
  build_number: 6
  subdir: noarch
  noarch: python
  url: https://conda.anaconda.org/conda-forge/noarch/pysocks-1.7.1-pyha2e5f31_6.tar.bz2
  sha256: a42f826e958a8d22e65b3394f437af7332610e43ee313393d1cf143f0a2d274b
  md5: 2a7de29fb590ca14b5243c4c812c8025
  depends:
  - __unix
  - python >=3.8
  license: BSD-3-Clause
  license_family: BSD
  size: 18981
  timestamp: 1661604969727
- kind: conda
  name: pytest
  version: 8.3.2
  build: pyhd8ed1ab_0
  subdir: noarch
  noarch: python
  url: https://conda.anaconda.org/conda-forge/noarch/pytest-8.3.2-pyhd8ed1ab_0.conda
  sha256: 72c84a3cd9fe82835a88e975fd2a0dbf2071d1c423ea4f79e7930578c1014873
  md5: e010a224b90f1f623a917c35addbb924
  depends:
  - colorama
  - exceptiongroup >=1.0.0rc8
  - iniconfig
  - packaging
  - pluggy <2,>=1.5
  - python >=3.8
  - tomli >=1
  constrains:
  - pytest-faulthandler >=2
  license: MIT
  license_family: MIT
  size: 257671
  timestamp: 1721923749407
- kind: conda
  name: pytest-rerunfailures
  version: '14.0'
  build: pyhd8ed1ab_0
  subdir: noarch
  noarch: python
  url: https://conda.anaconda.org/conda-forge/noarch/pytest-rerunfailures-14.0-pyhd8ed1ab_0.conda
  sha256: 08fb77f313c5739a3526a07c865671f6e36d1458d073c1b23b4f0b66501138bd
  md5: 0696324a8c882d182485f20368d21583
  depends:
  - importlib-metadata >=1
  - packaging >=17.1
  - pytest >=7.2
  - python >=3.8
  - setuptools
  license: MPL-2.0
  license_family: OTHER
  size: 17835
  timestamp: 1710357496750
- kind: conda
  name: pytest-xdist
  version: 3.6.1
  build: pyhd8ed1ab_0
  subdir: noarch
  noarch: python
  url: https://conda.anaconda.org/conda-forge/noarch/pytest-xdist-3.6.1-pyhd8ed1ab_0.conda
  sha256: c9f27ed55352bee2c9f7cc2fdaf12b322ee280b1989d7e763b4540d4fe7ec995
  md5: b39568655c127a9c4a44d178ac99b6d0
  depends:
  - execnet >=2.1
  - pytest >=7.0.0
  - python >=3.8
  constrains:
  - psutil >=3.0
  license: MIT
  license_family: MIT
  size: 38320
  timestamp: 1718138508765
- kind: conda
  name: python
  version: 3.12.3
  build: h1411813_0_cpython
  subdir: osx-64
  url: https://conda.anaconda.org/conda-forge/osx-64/python-3.12.3-h1411813_0_cpython.conda
  sha256: 3b327ffc152a245011011d1d730781577a8274fde1cf6243f073749ead8f1c2a
  md5: df1448ec6cbf8eceb03d29003cf72ae6
  depends:
  - __osx >=10.9
  - bzip2 >=1.0.8,<2.0a0
  - libexpat >=2.6.2,<3.0a0
  - libffi >=3.4,<4.0a0
  - libsqlite >=3.45.2,<4.0a0
  - libzlib >=1.2.13,<2.0.0a0
  - ncurses >=6.4.20240210,<7.0a0
  - openssl >=3.2.1,<4.0a0
  - readline >=8.2,<9.0a0
  - tk >=8.6.13,<8.7.0a0
  - tzdata
  - xz >=5.2.6,<6.0a0
  constrains:
  - python_abi 3.12.* *_cp312
  license: Python-2.0
  size: 14557341
  timestamp: 1713208068012
- kind: conda
  name: python
  version: 3.12.3
  build: h2628c8c_0_cpython
  subdir: win-64
  url: https://conda.anaconda.org/conda-forge/win-64/python-3.12.3-h2628c8c_0_cpython.conda
  sha256: 1a95494abe572a8819c933f978df89f00bde72ea9432d46a70632599e8029ea4
  md5: f07c8c5dd98767f9a652de5d039b284e
  depends:
  - bzip2 >=1.0.8,<2.0a0
  - libexpat >=2.6.2,<3.0a0
  - libffi >=3.4,<4.0a0
  - libsqlite >=3.45.2,<4.0a0
  - libzlib >=1.2.13,<2.0.0a0
  - openssl >=3.2.1,<4.0a0
  - tk >=8.6.13,<8.7.0a0
  - tzdata
  - ucrt >=10.0.20348.0
  - vc >=14.2,<15
  - vc14_runtime >=14.29.30139
  - xz >=5.2.6,<6.0a0
  constrains:
  - python_abi 3.12.* *_cp312
  license: Python-2.0
  size: 16179248
  timestamp: 1713205644673
- kind: conda
  name: python
  version: 3.12.3
  build: h4a7b5fc_0_cpython
  subdir: osx-arm64
  url: https://conda.anaconda.org/conda-forge/osx-arm64/python-3.12.3-h4a7b5fc_0_cpython.conda
  sha256: c761fb3713ea66bce3889b33b6f400afb2dd192d1fc2686446e9d8166cfcec6b
  md5: 8643ab37bece6ae8f112464068d9df9c
  depends:
  - __osx >=11.0
  - bzip2 >=1.0.8,<2.0a0
  - libexpat >=2.6.2,<3.0a0
  - libffi >=3.4,<4.0a0
  - libsqlite >=3.45.2,<4.0a0
  - libzlib >=1.2.13,<2.0.0a0
  - ncurses >=6.4.20240210,<7.0a0
  - openssl >=3.2.1,<4.0a0
  - readline >=8.2,<9.0a0
  - tk >=8.6.13,<8.7.0a0
  - tzdata
  - xz >=5.2.6,<6.0a0
  constrains:
  - python_abi 3.12.* *_cp312
  license: Python-2.0
  size: 13207557
  timestamp: 1713206576646
- kind: conda
  name: python
  version: 3.12.3
  build: hab00c5b_0_cpython
  subdir: linux-64
  url: https://conda.anaconda.org/conda-forge/linux-64/python-3.12.3-hab00c5b_0_cpython.conda
  sha256: f9865bcbff69f15fd89a33a2da12ad616e98d65ce7c83c644b92e66e5016b227
  md5: 2540b74d304f71d3e89c81209db4db84
  depends:
  - bzip2 >=1.0.8,<2.0a0
  - ld_impl_linux-64 >=2.36.1
  - libexpat >=2.6.2,<3.0a0
  - libffi >=3.4,<4.0a0
  - libgcc-ng >=12
  - libnsl >=2.0.1,<2.1.0a0
  - libsqlite >=3.45.2,<4.0a0
  - libuuid >=2.38.1,<3.0a0
  - libxcrypt >=4.4.36
  - libzlib >=1.2.13,<2.0.0a0
  - ncurses >=6.4.20240210,<7.0a0
  - openssl >=3.2.1,<4.0a0
  - readline >=8.2,<9.0a0
  - tk >=8.6.13,<8.7.0a0
  - tzdata
  - xz >=5.2.6,<6.0a0
  constrains:
  - python_abi 3.12.* *_cp312
  license: Python-2.0
  size: 31991381
  timestamp: 1713208036041
- kind: conda
  name: python
  version: 3.12.5
  build: h2ad013b_0_cpython
  subdir: linux-64
  url: https://conda.anaconda.org/conda-forge/linux-64/python-3.12.5-h2ad013b_0_cpython.conda
  sha256: e2aad83838988725d4ffba4e9717b9328054fd18a668cff3377e0c50f109e8bd
  md5: 9c56c4df45f6571b13111d8df2448692
  depends:
  - __glibc >=2.17,<3.0.a0
  - bzip2 >=1.0.8,<2.0a0
  - ld_impl_linux-64 >=2.36.1
  - libexpat >=2.6.2,<3.0a0
  - libffi >=3.4,<4.0a0
  - libgcc-ng >=12
  - libnsl >=2.0.1,<2.1.0a0
  - libsqlite >=3.46.0,<4.0a0
  - libuuid >=2.38.1,<3.0a0
  - libxcrypt >=4.4.36
  - libzlib >=1.3.1,<2.0a0
  - ncurses >=6.5,<7.0a0
  - openssl >=3.3.1,<4.0a0
  - readline >=8.2,<9.0a0
  - tk >=8.6.13,<8.7.0a0
  - tzdata
  - xz >=5.2.6,<6.0a0
  constrains:
  - python_abi 3.12.* *_cp312
  license: Python-2.0
  size: 31663253
  timestamp: 1723143721353
- kind: conda
  name: python
  version: 3.12.5
  build: h30c5eda_0_cpython
  subdir: osx-arm64
  url: https://conda.anaconda.org/conda-forge/osx-arm64/python-3.12.5-h30c5eda_0_cpython.conda
  sha256: 1319e918fb54c9491832a9731cad00235a76f61c6f9b23fc0f70cdfb74c950ea
  md5: 5e315581e2948dfe3bcac306540e9803
  depends:
  - __osx >=11.0
  - bzip2 >=1.0.8,<2.0a0
  - libexpat >=2.6.2,<3.0a0
  - libffi >=3.4,<4.0a0
  - libsqlite >=3.46.0,<4.0a0
  - libzlib >=1.3.1,<2.0a0
  - ncurses >=6.5,<7.0a0
  - openssl >=3.3.1,<4.0a0
  - readline >=8.2,<9.0a0
  - tk >=8.6.13,<8.7.0a0
  - tzdata
  - xz >=5.2.6,<6.0a0
  constrains:
  - python_abi 3.12.* *_cp312
  license: Python-2.0
  size: 12926356
  timestamp: 1723142203193
- kind: conda
  name: python
  version: 3.12.5
  build: h37a9e06_0_cpython
  subdir: osx-64
  url: https://conda.anaconda.org/conda-forge/osx-64/python-3.12.5-h37a9e06_0_cpython.conda
  sha256: c0f39e625b2fd65f70a9cc086fe4b25cc72228453dbbcd92cd5d140d080e38c5
  md5: 517cb4e16466f8d96ba2a72897d14c48
  depends:
  - __osx >=10.13
  - bzip2 >=1.0.8,<2.0a0
  - libexpat >=2.6.2,<3.0a0
  - libffi >=3.4,<4.0a0
  - libsqlite >=3.46.0,<4.0a0
  - libzlib >=1.3.1,<2.0a0
  - ncurses >=6.5,<7.0a0
  - openssl >=3.3.1,<4.0a0
  - readline >=8.2,<9.0a0
  - tk >=8.6.13,<8.7.0a0
  - tzdata
  - xz >=5.2.6,<6.0a0
  constrains:
  - python_abi 3.12.* *_cp312
  license: Python-2.0
  size: 12173272
  timestamp: 1723142761765
- kind: conda
  name: python
  version: 3.12.5
  build: h889d299_0_cpython
  subdir: win-64
  url: https://conda.anaconda.org/conda-forge/win-64/python-3.12.5-h889d299_0_cpython.conda
  sha256: 4cef304eb8877fd3094c14b57097ccc1b817b4afbf2223dd45d2b61e44064740
  md5: db056d8b140ab2edd56a2f9bdb203dcd
  depends:
  - bzip2 >=1.0.8,<2.0a0
  - libexpat >=2.6.2,<3.0a0
  - libffi >=3.4,<4.0a0
  - libsqlite >=3.46.0,<4.0a0
  - libzlib >=1.3.1,<2.0a0
  - openssl >=3.3.1,<4.0a0
  - tk >=8.6.13,<8.7.0a0
  - tzdata
  - ucrt >=10.0.20348.0
  - vc >=14.2,<15
  - vc14_runtime >=14.29.30139
  - xz >=5.2.6,<6.0a0
  constrains:
  - python_abi 3.12.* *_cp312
  license: Python-2.0
  size: 15897752
  timestamp: 1723141830317
- kind: conda
  name: python-build
  version: 1.2.2
  build: pyhd8ed1ab_0
  subdir: noarch
  noarch: python
  url: https://conda.anaconda.org/conda-forge/noarch/python-build-1.2.2-pyhd8ed1ab_0.conda
  sha256: dcf00631f394ee8aaf62beb93129f4c4c324d81bd06c496af8a8ddb1fa52777c
  md5: 7309d5de1e4e866df29bcd8ea5550035
  depends:
  - colorama
  - importlib-metadata >=4.6
  - packaging >=19.0
  - pyproject_hooks
  - python >=3.8
  - tomli >=1.1.0
  constrains:
  - build <0
  license: MIT
  size: 25019
  timestamp: 1725676759343
- kind: conda
  name: python-dateutil
  version: 2.9.0
  build: pyhd8ed1ab_0
  subdir: noarch
  noarch: python
  url: https://conda.anaconda.org/conda-forge/noarch/python-dateutil-2.9.0-pyhd8ed1ab_0.conda
  sha256: f3ceef02ac164a8d3a080d0d32f8e2ebe10dd29e3a685d240e38b3599e146320
  md5: 2cf4264fffb9e6eff6031c5b6884d61c
  depends:
  - python >=3.7
  - six >=1.5
  license: Apache-2.0
  license_family: APACHE
  size: 222742
  timestamp: 1709299922152
- kind: conda
  name: python_abi
  version: '3.12'
  build: 5_cp312
  build_number: 5
  subdir: linux-64
  url: https://conda.anaconda.org/conda-forge/linux-64/python_abi-3.12-5_cp312.conda
  sha256: d10e93d759931ffb6372b45d65ff34d95c6000c61a07e298d162a3bc2accebb0
  md5: 0424ae29b104430108f5218a66db7260
  constrains:
  - python 3.12.* *_cpython
  license: BSD-3-Clause
  license_family: BSD
  size: 6238
  timestamp: 1723823388266
- kind: conda
  name: python_abi
  version: '3.12'
  build: 5_cp312
  build_number: 5
  subdir: osx-64
  url: https://conda.anaconda.org/conda-forge/osx-64/python_abi-3.12-5_cp312.conda
  sha256: 4da26c7508d5bc5d8621e84dc510284402239df56aab3587a7d217de9d3c806d
  md5: c34dd4920e0addf7cfcc725809f25d8e
  constrains:
  - python 3.12.* *_cpython
  license: BSD-3-Clause
  license_family: BSD
  size: 6312
  timestamp: 1723823137004
- kind: conda
  name: python_abi
  version: '3.12'
  build: 5_cp312
  build_number: 5
  subdir: osx-arm64
  url: https://conda.anaconda.org/conda-forge/osx-arm64/python_abi-3.12-5_cp312.conda
  sha256: 49d624e4b809c799d2bf257b22c23cf3fc4460f5570d9a58e7ad86350aeaa1f4
  md5: b76f9b1c862128e56ac7aa8cd2333de9
  constrains:
  - python 3.12.* *_cpython
  license: BSD-3-Clause
  license_family: BSD
  size: 6278
  timestamp: 1723823099686
- kind: conda
  name: python_abi
  version: '3.12'
  build: 5_cp312
  build_number: 5
  subdir: win-64
  url: https://conda.anaconda.org/conda-forge/win-64/python_abi-3.12-5_cp312.conda
  sha256: 9486662af81a219e96d343449eff242f38d7c5128ced5ce5acf85857265058d6
  md5: e8681f534453af7afab4cd2bc1423eec
  constrains:
  - python 3.12.* *_cpython
  license: BSD-3-Clause
  license_family: BSD
  size: 6730
  timestamp: 1723823139725
- kind: conda
  name: pytz
  version: '2024.1'
  build: pyhd8ed1ab_0
  subdir: noarch
  noarch: python
  url: https://conda.anaconda.org/conda-forge/noarch/pytz-2024.1-pyhd8ed1ab_0.conda
  sha256: 1a7d6b233f7e6e3bbcbad054c8fd51e690a67b129a899a056a5e45dd9f00cb41
  md5: 3eeeeb9e4827ace8c0c1419c85d590ad
  depends:
  - python >=3.7
  license: MIT
  license_family: MIT
  size: 188538
  timestamp: 1706886944988
- kind: conda
  name: pyyaml
  version: 6.0.2
  build: py312h41a817b_0
  subdir: linux-64
  url: https://conda.anaconda.org/conda-forge/linux-64/pyyaml-6.0.2-py312h41a817b_0.conda
  sha256: 06a139ccc9a1472489ca5df6f7c6f44e2eb9b1c2de1142f5beec3f430ca7ae3c
  md5: 1779c9cbd9006415ab7bb9e12747e9d1
  depends:
  - __glibc >=2.17,<3.0.a0
  - libgcc-ng >=12
  - python >=3.12,<3.13.0a0
  - python_abi 3.12.* *_cp312
  - yaml >=0.2.5,<0.3.0a0
  license: MIT
  license_family: MIT
  size: 205734
  timestamp: 1723018377857
- kind: conda
  name: pyyaml
  version: 6.0.2
  build: py312h4389bb4_0
  subdir: win-64
  url: https://conda.anaconda.org/conda-forge/win-64/pyyaml-6.0.2-py312h4389bb4_0.conda
  sha256: 2413377ce0fd4eee66eaf5450d0200cd9124acfb9fc7932dcdc2f618bc8e840e
  md5: a64ca370389c8bfacf848f40654ffc04
  depends:
  - python >=3.12,<3.13.0a0
  - python_abi 3.12.* *_cp312
  - ucrt >=10.0.20348.0
  - vc >=14.2,<15
  - vc14_runtime >=14.29.30139
  - yaml >=0.2.5,<0.3.0a0
  license: MIT
  license_family: MIT
  size: 181385
  timestamp: 1723018911152
- kind: conda
  name: pyyaml
  version: 6.0.2
  build: py312h7e5086c_0
  subdir: osx-arm64
  url: https://conda.anaconda.org/conda-forge/osx-arm64/pyyaml-6.0.2-py312h7e5086c_0.conda
  sha256: 1248d77c97f936e04ab5a8e4d9ac4175b470de7edf4b19310a59557223da2fe4
  md5: 0edf42e0544fab34322e3c30d04213df
  depends:
  - __osx >=11.0
  - python >=3.12,<3.13.0a0
  - python >=3.12,<3.13.0a0 *_cpython
  - python_abi 3.12.* *_cp312
  - yaml >=0.2.5,<0.3.0a0
  license: MIT
  license_family: MIT
  size: 187731
  timestamp: 1723018560445
- kind: conda
  name: pyyaml
  version: 6.0.2
  build: py312hbd25219_0
  subdir: osx-64
  url: https://conda.anaconda.org/conda-forge/osx-64/pyyaml-6.0.2-py312hbd25219_0.conda
  sha256: dfc405e4c08edd587893ff0300140814838508d92e4ef1f8a1f8f35527108380
  md5: 3d847d381481b9bd802c2735e08f0c43
  depends:
  - __osx >=10.13
  - python >=3.12,<3.13.0a0
  - python_abi 3.12.* *_cp312
  - yaml >=0.2.5,<0.3.0a0
  license: MIT
  license_family: MIT
  size: 190172
  timestamp: 1723018420621
- kind: conda
  name: pyyaml-env-tag
  version: '0.1'
  build: pyhd8ed1ab_0
  subdir: noarch
  noarch: python
  url: https://conda.anaconda.org/conda-forge/noarch/pyyaml-env-tag-0.1-pyhd8ed1ab_0.tar.bz2
  sha256: 900319483135730d9836855a807822f0500b1a239520749103e9ef9b7ba9f246
  md5: 626ed9060ddeb681ddc42bcad89156ab
  depends:
  - python >=3.6
  - pyyaml
  license: MIT
  license_family: MIT
  size: 7473
  timestamp: 1624389117412
- kind: conda
  name: readline
  version: '8.2'
  build: h8228510_1
  build_number: 1
  subdir: linux-64
  url: https://conda.anaconda.org/conda-forge/linux-64/readline-8.2-h8228510_1.conda
  sha256: 5435cf39d039387fbdc977b0a762357ea909a7694d9528ab40f005e9208744d7
  md5: 47d31b792659ce70f470b5c82fdfb7a4
  depends:
  - libgcc-ng >=12
  - ncurses >=6.3,<7.0a0
  license: GPL-3.0-only
  license_family: GPL
  size: 281456
  timestamp: 1679532220005
- kind: conda
  name: readline
  version: '8.2'
  build: h92ec313_1
  build_number: 1
  subdir: osx-arm64
  url: https://conda.anaconda.org/conda-forge/osx-arm64/readline-8.2-h92ec313_1.conda
  sha256: a1dfa679ac3f6007362386576a704ad2d0d7a02e98f5d0b115f207a2da63e884
  md5: 8cbb776a2f641b943d413b3e19df71f4
  depends:
  - ncurses >=6.3,<7.0a0
  license: GPL-3.0-only
  license_family: GPL
  size: 250351
  timestamp: 1679532511311
- kind: conda
  name: readline
  version: '8.2'
  build: h9e318b2_1
  build_number: 1
  subdir: osx-64
  url: https://conda.anaconda.org/conda-forge/osx-64/readline-8.2-h9e318b2_1.conda
  sha256: 41e7d30a097d9b060037f0c6a2b1d4c4ae7e942c06c943d23f9d481548478568
  md5: f17f77f2acf4d344734bda76829ce14e
  depends:
  - ncurses >=6.3,<7.0a0
  license: GPL-3.0-only
  license_family: GPL
  size: 255870
  timestamp: 1679532707590
- kind: conda
  name: regex
  version: 2024.7.24
  build: py312h024a12e_1
  build_number: 1
  subdir: osx-arm64
  url: https://conda.anaconda.org/conda-forge/osx-arm64/regex-2024.7.24-py312h024a12e_1.conda
  sha256: fbccfe41667b34e9c49575542899fe75554a2cdede84c52dfe60a587b4302c9d
  md5: e5185a1c86de3b4a4d90c9d8d8ded3d8
  depends:
  - __osx >=11.0
  - python >=3.12,<3.13.0a0
  - python >=3.12,<3.13.0a0 *_cpython
  - python_abi 3.12.* *_cp312
  license: Python-2.0
  license_family: PSF
  size: 361330
  timestamp: 1724957277752
- kind: conda
  name: regex
  version: 2024.7.24
  build: py312h4389bb4_1
  build_number: 1
  subdir: win-64
  url: https://conda.anaconda.org/conda-forge/win-64/regex-2024.7.24-py312h4389bb4_1.conda
  sha256: 7d11e7d15ec910e06d97cf24166e3ebf4820405a448e6e76f8dcd4b49c6a4330
  md5: 7ad8843119a05dff6ca8fe81aa3b27ab
  depends:
  - python >=3.12,<3.13.0a0
  - python_abi 3.12.* *_cp312
  - ucrt >=10.0.20348.0
  - vc >=14.2,<15
  - vc14_runtime >=14.29.30139
  license: Python-2.0
  license_family: PSF
  size: 359299
  timestamp: 1724957543539
- kind: conda
  name: regex
  version: 2024.7.24
  build: py312h66e93f0_1
  build_number: 1
  subdir: linux-64
  url: https://conda.anaconda.org/conda-forge/linux-64/regex-2024.7.24-py312h66e93f0_1.conda
  sha256: 1203513e7c2d012146d7510b72802a875f6dfe8fefec378d3b42ebf4e29debff
  md5: 1bf3a46297156cc38202c7e6952d28b9
  depends:
  - __glibc >=2.17,<3.0.a0
  - libgcc >=13
  - python >=3.12,<3.13.0a0
  - python_abi 3.12.* *_cp312
  license: Python-2.0
  license_family: PSF
  size: 399200
  timestamp: 1724957225065
- kind: conda
  name: regex
  version: 2024.7.24
  build: py312hb553811_1
  build_number: 1
  subdir: osx-64
  url: https://conda.anaconda.org/conda-forge/osx-64/regex-2024.7.24-py312hb553811_1.conda
  sha256: 90f79c1d06d0a0d664a9f583412eb482cd22f4760c83dc7e6b985a93190c9218
  md5: e1a01a1535efae8be2393f9244171c21
  depends:
  - __osx >=10.13
  - python >=3.12,<3.13.0a0
  - python_abi 3.12.* *_cp312
  license: Python-2.0
  license_family: PSF
  size: 366818
  timestamp: 1724957189088
- kind: conda
  name: requests
  version: 2.32.3
  build: pyhd8ed1ab_0
  subdir: noarch
  noarch: python
  url: https://conda.anaconda.org/conda-forge/noarch/requests-2.32.3-pyhd8ed1ab_0.conda
  sha256: 5845ffe82a6fa4d437a2eae1e32a1ad308d7ad349f61e337c0a890fe04c513cc
  md5: 5ede4753180c7a550a443c430dc8ab52
  depends:
  - certifi >=2017.4.17
  - charset-normalizer >=2,<4
  - idna >=2.5,<4
  - python >=3.8
  - urllib3 >=1.21.1,<3
  constrains:
  - chardet >=3.0.2,<6
  license: Apache-2.0
  license_family: APACHE
  size: 58810
  timestamp: 1717057174842
- kind: conda
  name: rich
  version: 13.7.1
  build: pyhd8ed1ab_0
  subdir: noarch
  noarch: python
  url: https://conda.anaconda.org/conda-forge/noarch/rich-13.7.1-pyhd8ed1ab_0.conda
  sha256: 2b26d58aa59e46f933c3126367348651b0dab6e0bf88014e857415bb184a4667
  md5: ba445bf767ae6f0d959ff2b40c20912b
  depends:
  - markdown-it-py >=2.2.0
  - pygments >=2.13.0,<3.0.0
  - python >=3.7.0
  - typing_extensions >=4.0.0,<5.0.0
  license: MIT
  license_family: MIT
  size: 184347
  timestamp: 1709150578093
- kind: conda
  name: ruamel.yaml
  version: 0.18.6
  build: py312h41838bb_0
  subdir: osx-64
  url: https://conda.anaconda.org/conda-forge/osx-64/ruamel.yaml-0.18.6-py312h41838bb_0.conda
  sha256: 27ab446d39a46f7db365265a48ce74929c672e14c86b1ce8955f59e2d92dff39
  md5: 9db93e711729ec70dacdfa58bf970cfd
  depends:
  - python >=3.12,<3.13.0a0
  - python_abi 3.12.* *_cp312
  - ruamel.yaml.clib >=0.1.2
  license: MIT
  license_family: MIT
  size: 268460
  timestamp: 1707298596313
- kind: conda
  name: ruamel.yaml
  version: 0.18.6
  build: py312h98912ed_0
  subdir: linux-64
  url: https://conda.anaconda.org/conda-forge/linux-64/ruamel.yaml-0.18.6-py312h98912ed_0.conda
  sha256: 26856daba883254736b7f3767c08f445b5d010eebbf4fc7aa384ee80e24aa663
  md5: a99a06a875138829ef65f44bbe2c30ca
  depends:
  - libgcc-ng >=12
  - python >=3.12,<3.13.0a0
  - python_abi 3.12.* *_cp312
  - ruamel.yaml.clib >=0.1.2
  license: MIT
  license_family: MIT
  size: 268015
  timestamp: 1707298336196
- kind: conda
  name: ruamel.yaml
  version: 0.18.6
  build: py312he37b823_0
  subdir: osx-arm64
  url: https://conda.anaconda.org/conda-forge/osx-arm64/ruamel.yaml-0.18.6-py312he37b823_0.conda
  sha256: 4a27b50445842e97a31e3f412816d4a0d576b4f1ee327b9a892a183ba5c60f6f
  md5: cb9f9b4797001b2c52383f4007fa1f4b
  depends:
  - python >=3.12,<3.13.0a0
  - python >=3.12,<3.13.0a0 *_cpython
  - python_abi 3.12.* *_cp312
  - ruamel.yaml.clib >=0.1.2
  license: MIT
  license_family: MIT
  size: 268637
  timestamp: 1707298502612
- kind: conda
  name: ruamel.yaml
  version: 0.18.6
  build: py312he70551f_0
  subdir: win-64
  url: https://conda.anaconda.org/conda-forge/win-64/ruamel.yaml-0.18.6-py312he70551f_0.conda
  sha256: 31a9e347107a46149ae334586430bebb3a769bb5792eba9ccb89c664dbce7970
  md5: 5833ba75a49ac40876242ccb5f77ab23
  depends:
  - python >=3.12,<3.13.0a0
  - python_abi 3.12.* *_cp312
  - ruamel.yaml.clib >=0.1.2
  - ucrt >=10.0.20348.0
  - vc >=14.2,<15
  - vc14_runtime >=14.29.30139
  license: MIT
  license_family: MIT
  size: 267762
  timestamp: 1707298539404
- kind: conda
  name: ruamel.yaml.clib
  version: 0.2.8
  build: py312h41838bb_0
  subdir: osx-64
  url: https://conda.anaconda.org/conda-forge/osx-64/ruamel.yaml.clib-0.2.8-py312h41838bb_0.conda
  sha256: c0a321d14505b3621d6301e1ed9bc0129b4c8b2812e7520040d2609aaeb07845
  md5: a134bf1778eb7add92ea760e801dc245
  depends:
  - python >=3.12,<3.13.0a0
  - python_abi 3.12.* *_cp312
  license: MIT
  license_family: MIT
  size: 118650
  timestamp: 1707314908121
- kind: conda
  name: ruamel.yaml.clib
  version: 0.2.8
  build: py312h98912ed_0
  subdir: linux-64
  url: https://conda.anaconda.org/conda-forge/linux-64/ruamel.yaml.clib-0.2.8-py312h98912ed_0.conda
  sha256: 5965302881d8b1049291e3ba3912286cdc72cb82303230cbbf0a048c6f6dd7c1
  md5: 05f31c2a79ba61df8d6d903ce4a4ce7b
  depends:
  - libgcc-ng >=12
  - python >=3.12,<3.13.0a0
  - python_abi 3.12.* *_cp312
  license: MIT
  license_family: MIT
  size: 135640
  timestamp: 1707314642857
- kind: conda
  name: ruamel.yaml.clib
  version: 0.2.8
  build: py312he37b823_0
  subdir: osx-arm64
  url: https://conda.anaconda.org/conda-forge/osx-arm64/ruamel.yaml.clib-0.2.8-py312he37b823_0.conda
  sha256: c3138824f484cca2804d22758c75965b578cd35b35243ff02e64da06bda03477
  md5: 2fa02324046cfcb7a67fae30fd06a945
  depends:
  - python >=3.12,<3.13.0a0
  - python >=3.12,<3.13.0a0 *_cpython
  - python_abi 3.12.* *_cp312
  license: MIT
  license_family: MIT
  size: 111221
  timestamp: 1707315016121
- kind: conda
  name: ruamel.yaml.clib
  version: 0.2.8
  build: py312he70551f_0
  subdir: win-64
  url: https://conda.anaconda.org/conda-forge/win-64/ruamel.yaml.clib-0.2.8-py312he70551f_0.conda
  sha256: 7d5705ee3190a5b1c24eee2def964cc1d70b9e856488d971f0fd6df0224ca666
  md5: f8de34a829b65a8e3ac6ddc61ed0d2e0
  depends:
  - python >=3.12,<3.13.0a0
  - python_abi 3.12.* *_cp312
  - ucrt >=10.0.20348.0
  - vc >=14.2,<15
  - vc14_runtime >=14.29.30139
  license: MIT
  license_family: MIT
  size: 96333
  timestamp: 1707315306489
- kind: conda
  name: ruff
  version: 0.4.10
  build: py312h3402d49_0
  subdir: osx-arm64
  url: https://conda.anaconda.org/conda-forge/osx-arm64/ruff-0.4.10-py312h3402d49_0.conda
  sha256: 066d4cefce2d5d35d758e6d477e47fda83a1b06d88fa71f953065043d64b488d
  md5: 5b70888ab8e84ab3206ab5290075523a
  depends:
  - __osx >=11.0
  - libcxx >=16
  - python >=3.12,<3.13.0a0
  - python >=3.12,<3.13.0a0 *_cpython
  - python_abi 3.12.* *_cp312
  constrains:
  - __osx >=11.0
  license: MIT
  license_family: MIT
  size: 5878241
  timestamp: 1718950617291
- kind: conda
  name: ruff
  version: 0.4.10
  build: py312h5715c7c_0
  subdir: linux-64
  url: https://conda.anaconda.org/conda-forge/linux-64/ruff-0.4.10-py312h5715c7c_0.conda
  sha256: d7f056febfb41a141f51e0ae7ea8ba28bc486a86556f378598280b97c5761d2d
  md5: 3d07021d1d84de1caf6dbc02e5aea12a
  depends:
  - libgcc-ng >=12
  - libstdcxx-ng >=12
  - python >=3.12,<3.13.0a0
  - python_abi 3.12.* *_cp312
  license: MIT
  license_family: MIT
  size: 6375100
  timestamp: 1718950300298
- kind: conda
  name: ruff
  version: 0.4.10
  build: py312h7a6832a_0
  subdir: win-64
  url: https://conda.anaconda.org/conda-forge/win-64/ruff-0.4.10-py312h7a6832a_0.conda
  sha256: fa69621a30c533349cc110bd1d2956189d92c11c15bc1a6520ed0a82b4f8f900
  md5: 858969a5841ede4dbeb9f929962cd606
  depends:
  - python >=3.12,<3.13.0a0
  - python_abi 3.12.* *_cp312
  - ucrt >=10.0.20348.0
  - vc >=14.2,<15
  - vc14_runtime >=14.29.30139
  license: MIT
  license_family: MIT
  size: 6273796
  timestamp: 1718951278593
- kind: conda
  name: ruff
  version: 0.4.10
  build: py312h8b25c6c_0
  subdir: osx-64
  url: https://conda.anaconda.org/conda-forge/osx-64/ruff-0.4.10-py312h8b25c6c_0.conda
  sha256: f99db993c3119add41e1aac66916eaea291f20382a393b2562d2d5f8ebdf9cc5
  md5: 2310531360a50014516f8a35cc3054b8
  depends:
  - __osx >=10.13
  - libcxx >=16
  - python >=3.12,<3.13.0a0
  - python_abi 3.12.* *_cp312
  constrains:
  - __osx >=10.12
  license: MIT
  license_family: MIT
  size: 6173973
  timestamp: 1718950736324
- kind: conda
  name: rust
<<<<<<< HEAD
  version: 1.80.1
  build: h0a17960_0
  subdir: linux-64
  url: https://conda.anaconda.org/conda-forge/linux-64/rust-1.80.1-h0a17960_0.conda
  sha256: 7058519747d4b81f3cab23a0d6b4326c80879d38b2a0bf11cade52fc59980b8f
  md5: dba7ad0d2f707fee5e85c6a19042fdb4
  depends:
  - __glibc >=2.17,<3.0.a0
  - gcc_impl_linux-64
  - libgcc-ng >=12
  - libzlib >=1.3.1,<2.0a0
  - rust-std-x86_64-unknown-linux-gnu 1.80.1 h2c6d0dc_0
  - sysroot_linux-64 >=2.17
  license: MIT
  license_family: MIT
  size: 198885602
  timestamp: 1723153698032
- kind: conda
  name: rust
  version: 1.80.1
  build: h4ff7c5d_0
  subdir: osx-arm64
  url: https://conda.anaconda.org/conda-forge/osx-arm64/rust-1.80.1-h4ff7c5d_0.conda
  sha256: 5b296bb663be4c10bf3d07eaaa69c3c5856bd198152a775404e161f6780236bb
  md5: 76d236abc95f2d77f7a3c16f1b565b3e
  depends:
  - rust-std-aarch64-apple-darwin 1.80.1 hf6ec828_0
  license: MIT
  license_family: MIT
  size: 197866703
  timestamp: 1723155024117
- kind: conda
  name: rust
  version: 1.80.1
  build: h6c54e5d_0
  subdir: osx-64
  url: https://conda.anaconda.org/conda-forge/osx-64/rust-1.80.1-h6c54e5d_0.conda
  sha256: 8e799c550545a41baef23a543ffd87620cf67c0afd3494ea40b6081cbf8aabe7
  md5: ecf36b937ded5c641039161f7f5c7f64
  depends:
  - rust-std-x86_64-apple-darwin 1.80.1 h38e4360_0
  license: MIT
  license_family: MIT
  size: 202606989
  timestamp: 1723154998091
- kind: conda
  name: rust
  version: 1.80.1
  build: hf8d6059_0
  subdir: win-64
  url: https://conda.anaconda.org/conda-forge/win-64/rust-1.80.1-hf8d6059_0.conda
  sha256: 3d8f926d5db03762a1e3ff723295ea18674c29960e2e501a16c9413304698654
  md5: 385a661cb1746cb6c62eb55712b412dd
  depends:
  - rust-std-x86_64-pc-windows-msvc 1.80.1 h17fc481_0
  license: MIT
  license_family: MIT
  size: 194534225
  timestamp: 1723155969495
- kind: conda
  name: rust-std-aarch64-apple-darwin
  version: 1.80.1
  build: hf6ec828_0
  subdir: noarch
  noarch: generic
  url: https://conda.anaconda.org/conda-forge/noarch/rust-std-aarch64-apple-darwin-1.80.1-hf6ec828_0.conda
  sha256: 6cd8c3cf93fb8348c815595eced946316bc81a0bf8c6fc8f6b9f27e270734770
  md5: b3b07764d1fa59acf5c356bbb727db20
  depends:
  - __unix
  constrains:
  - rust >=1.80.1,<1.80.2.0a0
  license: MIT
  license_family: MIT
  size: 30991019
  timestamp: 1723152907303
- kind: conda
  name: rust-std-x86_64-apple-darwin
  version: 1.80.1
  build: h38e4360_0
  subdir: noarch
  noarch: generic
  url: https://conda.anaconda.org/conda-forge/noarch/rust-std-x86_64-apple-darwin-1.80.1-h38e4360_0.conda
  sha256: 56a30b275235975ea4e37f8d703818079601163aca92195a45468b0e7d6beffb
  md5: b1ce3c6d57f2cf9f5a8b2448e3b6f499
  depends:
  - __unix
  constrains:
  - rust >=1.80.1,<1.80.2.0a0
  license: MIT
  license_family: MIT
  size: 31988631
  timestamp: 1723152891461
- kind: conda
  name: rust-std-x86_64-pc-windows-msvc
  version: 1.80.1
  build: h17fc481_0
  subdir: noarch
  noarch: generic
  url: https://conda.anaconda.org/conda-forge/noarch/rust-std-x86_64-pc-windows-msvc-1.80.1-h17fc481_0.conda
  sha256: a4f118c6211f717846c094e58d3baef32215d1a2414d51c3e08b739dce75c28f
  md5: f21862b6487af2fe504ca2b78dfec822
  depends:
  - __win
  constrains:
  - rust >=1.80.1,<1.80.2.0a0
  license: MIT
  license_family: MIT
  size: 25255952
  timestamp: 1723155705619
- kind: conda
  name: rust-std-x86_64-unknown-linux-gnu
  version: 1.80.1
  build: h2c6d0dc_0
  subdir: noarch
  noarch: generic
  url: https://conda.anaconda.org/conda-forge/noarch/rust-std-x86_64-unknown-linux-gnu-1.80.1-h2c6d0dc_0.conda
  sha256: 769cb83291804c9faa0de81534ceb3794cd06efd4d5164872bd5527e511f12a7
  md5: 0a5b8783d18a253b0812a5501df297af
  depends:
  - __unix
  constrains:
  - rust >=1.80.1,<1.80.2.0a0
  license: MIT
  license_family: MIT
  size: 33938994
  timestamp: 1723153507938
=======
  version: 1.81.0
  build: h1a8d7c4_0
  subdir: linux-64
  url: https://conda.anaconda.org/conda-forge/linux-64/rust-1.81.0-h1a8d7c4_0.conda
  sha256: 0620c44414d140f63e215b8555770acb94e473787f84cb1ab051bb6ebd3a808f
  md5: 0e4d3f6598c7b770b1ac73ca8689c300
  depends:
  - __glibc >=2.17,<3.0.a0
  - gcc_impl_linux-64
  - libgcc >=13
  - libzlib >=1.3.1,<2.0a0
  - rust-std-x86_64-unknown-linux-gnu 1.81.0 h2c6d0dc_0
  - sysroot_linux-64 >=2.17
  license: MIT
  license_family: MIT
  size: 200303283
  timestamp: 1726504386467
- kind: conda
  name: rust
  version: 1.81.0
  build: h4ff7c5d_0
  subdir: osx-arm64
  url: https://conda.anaconda.org/conda-forge/osx-arm64/rust-1.81.0-h4ff7c5d_0.conda
  sha256: aa6dffbf4b6441512f9dcce572913b2cfff2a2f71b0ffe9b29c04efa4e1e15d7
  md5: 9421a9205351eb673c57af9e491dc2bf
  depends:
  - rust-std-aarch64-apple-darwin 1.81.0 hf6ec828_0
  license: MIT
  license_family: MIT
  size: 199771549
  timestamp: 1726506487060
- kind: conda
  name: rust
  version: 1.81.0
  build: h6c54e5d_0
  subdir: osx-64
  url: https://conda.anaconda.org/conda-forge/osx-64/rust-1.81.0-h6c54e5d_0.conda
  sha256: 84e3131a0441e2694849bd0c8de3fd3eac2a1b4e3ae49f37114c2b4c876d4bec
  md5: ae4382936ab0a7ba617410f3371dba8c
  depends:
  - rust-std-x86_64-apple-darwin 1.81.0 h38e4360_0
  license: MIT
  license_family: MIT
  size: 205216960
  timestamp: 1726505981140
- kind: conda
  name: rust
  version: 1.81.0
  build: hf8d6059_0
  subdir: win-64
  url: https://conda.anaconda.org/conda-forge/win-64/rust-1.81.0-hf8d6059_0.conda
  sha256: 47b0f34453bc347739cb1b5eaaefe6a86aff2f4d91a333ecb56075714a188f3f
  md5: 08ba4c469f11512a07583ace97766ee2
  depends:
  - rust-std-x86_64-pc-windows-msvc 1.81.0 h17fc481_0
  license: MIT
  license_family: MIT
  size: 193252613
  timestamp: 1726506914739
- kind: conda
  name: rust-std-aarch64-apple-darwin
  version: 1.81.0
  build: hf6ec828_0
  subdir: noarch
  noarch: generic
  url: https://conda.anaconda.org/conda-forge/noarch/rust-std-aarch64-apple-darwin-1.81.0-hf6ec828_0.conda
  sha256: a8a31df1ef430f8dda4689f49e09e43dce333b02cfca39d61281652b950a69da
  md5: 5f228231eb202cbd06b98e57697c470f
  depends:
  - __unix
  constrains:
  - rust >=1.81.0,<1.81.1.0a0
  license: MIT
  license_family: MIT
  size: 31264180
  timestamp: 1726503800830
- kind: conda
  name: rust-std-x86_64-apple-darwin
  version: 1.81.0
  build: h38e4360_0
  subdir: noarch
  noarch: generic
  url: https://conda.anaconda.org/conda-forge/noarch/rust-std-x86_64-apple-darwin-1.81.0-h38e4360_0.conda
  sha256: 18a2ceedf84a9b002e5bf68db3f9e5a4dd0fcb8c3d6c380004f094a3d0caae9d
  md5: 37da4f96842452abf1b047a2b4b74893
  depends:
  - __unix
  constrains:
  - rust >=1.81.0,<1.81.1.0a0
  license: MIT
  license_family: MIT
  size: 32202262
  timestamp: 1726503655773
- kind: conda
  name: rust-std-x86_64-pc-windows-msvc
  version: 1.81.0
  build: h17fc481_0
  subdir: noarch
  noarch: generic
  url: https://conda.anaconda.org/conda-forge/noarch/rust-std-x86_64-pc-windows-msvc-1.81.0-h17fc481_0.conda
  sha256: 2a7d0ac2035c09d31078602e194082e44a641ecfa5ca4edf47c16f25590b4fda
  md5: 809e64792fbf0bd55fdf9e4577e46bae
  depends:
  - __win
  constrains:
  - rust >=1.81.0,<1.81.1.0a0
  license: MIT
  license_family: MIT
  size: 25578327
  timestamp: 1726506658685
- kind: conda
  name: rust-std-x86_64-unknown-linux-gnu
  version: 1.81.0
  build: h2c6d0dc_0
  subdir: noarch
  noarch: generic
  url: https://conda.anaconda.org/conda-forge/noarch/rust-std-x86_64-unknown-linux-gnu-1.81.0-h2c6d0dc_0.conda
  sha256: 6539b9c5f787c9e579d4f0af763527fe890a0935357f99d5410e71fbbb165ee3
  md5: e6d687c017e8af51a673081a2964ed1c
  depends:
  - __unix
  constrains:
  - rust >=1.81.0,<1.81.1.0a0
  license: MIT
  license_family: MIT
  size: 34828353
  timestamp: 1726504171219
>>>>>>> 475ad614
- kind: conda
  name: schema
  version: 0.7.7
  build: pyhd8ed1ab_0
  subdir: noarch
  noarch: python
  url: https://conda.anaconda.org/conda-forge/noarch/schema-0.7.7-pyhd8ed1ab_0.conda
  sha256: e2341ab1cf6128bde5037a6ba3c48ee33abc6bbe8d3db10f5f73f24b9f28b83c
  md5: 1add6f6b99191efab14f16e6aa9b6461
  depends:
  - contextlib2 >=0.5.5
  - python >=3.6
  license: MIT
  license_family: MIT
  size: 23534
  timestamp: 1714829277138
- kind: conda
  name: setuptools
  version: 72.2.0
  build: pyhd8ed1ab_0
  subdir: noarch
  noarch: python
  url: https://conda.anaconda.org/conda-forge/noarch/setuptools-72.2.0-pyhd8ed1ab_0.conda
  sha256: 0252f6570de8ff29d489958fc7826677a518061b1aa5e1828a427eec8a7928a4
  md5: 1462aa8b243aad09ef5d0841c745eb89
  depends:
  - python >=3.8
  license: MIT
  license_family: MIT
  size: 1459799
  timestamp: 1724163617860
- kind: conda
  name: six
  version: 1.16.0
  build: pyh6c4a22f_0
  subdir: noarch
  noarch: python
  url: https://conda.anaconda.org/conda-forge/noarch/six-1.16.0-pyh6c4a22f_0.tar.bz2
  sha256: a85c38227b446f42c5b90d9b642f2c0567880c15d72492d8da074a59c8f91dd6
  md5: e5f25f8dbc060e9a8d912e432202afc2
  depends:
  - python
  license: MIT
  license_family: MIT
  size: 14259
  timestamp: 1620240338595
- kind: conda
  name: sysroot_linux-64
  version: '2.17'
  build: h4a8ded7_16
  build_number: 16
  subdir: noarch
  noarch: generic
  url: https://conda.anaconda.org/conda-forge/noarch/sysroot_linux-64-2.17-h4a8ded7_16.conda
  sha256: b892b0b9c6dc8efe8b9b5442597d1ab8d65c0dc7e4e5a80f822cbdf0a639bd77
  md5: 223fe8a3ff6d5e78484a9d58eb34d055
  depends:
  - _sysroot_linux-64_curr_repodata_hack 3.*
  - kernel-headers_linux-64 3.10.0 h4a8ded7_16
  - tzdata
  license: LGPL-2.0-or-later AND LGPL-2.0-or-later WITH exceptions AND GPL-2.0-or-later AND MPL-2.0
  license_family: GPL
  size: 15513240
  timestamp: 1720621429816
- kind: conda
  name: tabulate
  version: 0.9.0
  build: pyhd8ed1ab_1
  build_number: 1
  subdir: noarch
  noarch: python
  url: https://conda.anaconda.org/conda-forge/noarch/tabulate-0.9.0-pyhd8ed1ab_1.tar.bz2
  sha256: f6e4a0dd24ba060a4af69ca79d32361a6678e61d78c73eb5e357909b025b4620
  md5: 4759805cce2d914c38472f70bf4d8bcb
  depends:
  - python >=3.7
  license: MIT
  license_family: MIT
  size: 35912
  timestamp: 1665138565317
- kind: conda
  name: taplo
  version: 0.9.3
  build: h1de38c7_0
  subdir: linux-64
  url: https://conda.anaconda.org/conda-forge/linux-64/taplo-0.9.3-h1de38c7_0.conda
  sha256: 31012219e1843dd23ac647a4bf866e2f9d1135c458d96d5dac3bc8aed1a4cdbc
  md5: 15132abc26d062d31ae3f51f955e5af2
  depends:
  - __glibc >=2.17,<3.0.a0
  - libgcc-ng >=12
  - openssl >=3.3.1,<4.0a0
  constrains:
  - __glibc >=2.17
  license: MIT
  license_family: MIT
  size: 3800652
  timestamp: 1722469974675
- kind: conda
  name: taplo
  version: 0.9.3
  build: h563f0a8_0
  subdir: osx-arm64
  url: https://conda.anaconda.org/conda-forge/osx-arm64/taplo-0.9.3-h563f0a8_0.conda
  sha256: 0dabdf9b68ecd90f5df0ed834fa169775e1b24bee3c41698c95128ca5f1ca52c
  md5: 1586f6e3c42fddd12396e264bcf520fc
  depends:
  - __osx >=11.0
  - openssl >=3.3.1,<4.0a0
  constrains:
  - __osx >=11.0
  license: MIT
  license_family: MIT
  size: 3489710
  timestamp: 1722470204954
- kind: conda
  name: taplo
  version: 0.9.3
  build: ha073cba_1
  build_number: 1
  subdir: win-64
  url: https://conda.anaconda.org/conda-forge/win-64/taplo-0.9.3-ha073cba_1.conda
  sha256: 92a705d40a3ab1587058049ac1ad22a9c1e372dfa4f3788730393c776b5af84b
  md5: d4d5e0723a7b8f53e04ea65b374ba3a9
  depends:
  - ucrt >=10.0.20348.0
  - vc >=14.2,<15
  - vc14_runtime >=14.29.30139
  license: MIT
  license_family: MIT
  size: 3862809
  timestamp: 1727787217223
- kind: conda
  name: taplo
  version: 0.9.3
  build: hd264b5c_0
  subdir: osx-64
  url: https://conda.anaconda.org/conda-forge/osx-64/taplo-0.9.3-hd264b5c_0.conda
  sha256: b3a6e9eb8f9f1c7dc3feb54baccb52e29470a5115c85965d87730085f350c0c3
  md5: 23c7b26e204ac57d2eef3e61bb635be5
  depends:
  - __osx >=10.13
  - openssl >=3.3.1,<4.0a0
  constrains:
  - __osx >=10.13
  license: MIT
  license_family: MIT
  size: 3699006
  timestamp: 1722470174306
- kind: conda
  name: tbb
  version: 2021.12.0
  build: h84d6215_4
  build_number: 4
  subdir: linux-64
  url: https://conda.anaconda.org/conda-forge/linux-64/tbb-2021.12.0-h84d6215_4.conda
  sha256: a079dcf42804a841ac2b63784f42e0d2e93401833d4a7d44ddf05b767794d578
  md5: 1fa72fdeb88f538018612ce2ed9fc789
  depends:
  - __glibc >=2.17,<3.0.a0
  - libgcc
  - libgcc-ng >=13
  - libhwloc >=2.11.1,<2.11.2.0a0
  - libstdcxx
  - libstdcxx-ng >=13
  license: Apache-2.0
  license_family: APACHE
  size: 186953
  timestamp: 1724905442040
- kind: conda
  name: tbump
  version: 6.9.0
  build: pyhd8ed1ab_0
  subdir: noarch
  noarch: python
  url: https://conda.anaconda.org/conda-forge/noarch/tbump-6.9.0-pyhd8ed1ab_0.tar.bz2
  sha256: 831d28b05f5a28a8c1e50c2a1ff574d3d49b4d8b34c30a6fd0528514e6028985
  md5: 7dc2c1dae131bf141ceac251848bd6b4
  depends:
  - cli-ui >=0.10.3
  - docopt >=0.6.2
  - python >=3.6,<4.0
  - schema >=0.7.1
  - tomlkit >=0.5.8
  license: BSD-3-Clause
  license_family: BSD
  size: 28785
  timestamp: 1652622787739
- kind: conda
  name: tinycss2
  version: 1.3.0
  build: pyhd8ed1ab_0
  subdir: noarch
  noarch: python
  url: https://conda.anaconda.org/conda-forge/noarch/tinycss2-1.3.0-pyhd8ed1ab_0.conda
  sha256: bc55e5899e66805589c02061e315bfc23ae6cc2f2811f5cc13fb189a5ed9d90f
  md5: 8662629d9a05f9cff364e31ca106c1ac
  depends:
  - python >=3.5
  - webencodings >=0.4
  license: BSD-3-Clause
  license_family: BSD
  size: 25405
  timestamp: 1713975078735
- kind: conda
  name: tk
  version: 8.6.13
  build: h1abcd95_1
  build_number: 1
  subdir: osx-64
  url: https://conda.anaconda.org/conda-forge/osx-64/tk-8.6.13-h1abcd95_1.conda
  sha256: 30412b2e9de4ff82d8c2a7e5d06a15f4f4fef1809a72138b6ccb53a33b26faf5
  md5: bf830ba5afc507c6232d4ef0fb1a882d
  depends:
  - libzlib >=1.2.13,<2.0.0a0
  license: TCL
  license_family: BSD
  size: 3270220
  timestamp: 1699202389792
- kind: conda
  name: tk
  version: 8.6.13
  build: h5083fa2_1
  build_number: 1
  subdir: osx-arm64
  url: https://conda.anaconda.org/conda-forge/osx-arm64/tk-8.6.13-h5083fa2_1.conda
  sha256: 72457ad031b4c048e5891f3f6cb27a53cb479db68a52d965f796910e71a403a8
  md5: b50a57ba89c32b62428b71a875291c9b
  depends:
  - libzlib >=1.2.13,<2.0.0a0
  license: TCL
  license_family: BSD
  size: 3145523
  timestamp: 1699202432999
- kind: conda
  name: tk
  version: 8.6.13
  build: h5226925_1
  build_number: 1
  subdir: win-64
  url: https://conda.anaconda.org/conda-forge/win-64/tk-8.6.13-h5226925_1.conda
  sha256: 2c4e914f521ccb2718946645108c9bd3fc3216ba69aea20c2c3cedbd8db32bb1
  md5: fc048363eb8f03cd1737600a5d08aafe
  depends:
  - ucrt >=10.0.20348.0
  - vc >=14.2,<15
  - vc14_runtime >=14.29.30139
  license: TCL
  license_family: BSD
  size: 3503410
  timestamp: 1699202577803
- kind: conda
  name: tk
  version: 8.6.13
  build: noxft_h4845f30_101
  build_number: 101
  subdir: linux-64
  url: https://conda.anaconda.org/conda-forge/linux-64/tk-8.6.13-noxft_h4845f30_101.conda
  sha256: e0569c9caa68bf476bead1bed3d79650bb080b532c64a4af7d8ca286c08dea4e
  md5: d453b98d9c83e71da0741bb0ff4d76bc
  depends:
  - libgcc-ng >=12
  - libzlib >=1.2.13,<2.0.0a0
  license: TCL
  license_family: BSD
  size: 3318875
  timestamp: 1699202167581
- kind: conda
  name: tomli
  version: 2.0.1
  build: pyhd8ed1ab_0
  subdir: noarch
  noarch: python
  url: https://conda.anaconda.org/conda-forge/noarch/tomli-2.0.1-pyhd8ed1ab_0.tar.bz2
  sha256: 4cd48aba7cd026d17e86886af48d0d2ebc67ed36f87f6534f4b67138f5a5a58f
  md5: 5844808ffab9ebdb694585b50ba02a96
  depends:
  - python >=3.7
  license: MIT
  license_family: MIT
  size: 15940
  timestamp: 1644342331069
- kind: conda
  name: tomli-w
  version: 1.0.0
  build: pyhd8ed1ab_0
  subdir: noarch
  noarch: python
  url: https://conda.anaconda.org/conda-forge/noarch/tomli-w-1.0.0-pyhd8ed1ab_0.tar.bz2
  sha256: efb5f78a224c4bb14aab04690c9912256ea12c3a8b8413e60167573ce1282b02
  md5: 73506d1ab4202481841c68c169b7ef6c
  depends:
  - python >=3.7
  license: MIT
  license_family: MIT
  size: 10052
  timestamp: 1638551820635
- kind: conda
  name: tomlkit
  version: 0.13.2
  build: pyha770c72_0
  subdir: noarch
  noarch: python
  url: https://conda.anaconda.org/conda-forge/noarch/tomlkit-0.13.2-pyha770c72_0.conda
  sha256: 2ccfe8dafdc1f1af944bca6bdf28fa97b5fa6125d84b8895a4e918a020853c12
  md5: 0062a5f3347733f67b0f33ca48cc21dd
  depends:
  - python >=3.8
  license: MIT
  license_family: MIT
  size: 37279
  timestamp: 1723631592742
- kind: conda
  name: trove-classifiers
  version: 2024.7.2
  build: pyhd8ed1ab_0
  subdir: noarch
  noarch: python
  url: https://conda.anaconda.org/conda-forge/noarch/trove-classifiers-2024.7.2-pyhd8ed1ab_0.conda
  sha256: ab5575f5908fcb578ecde73701e1ceb8dde708f93111b3f692c163f11bc119fc
  md5: 2b9f52c7ecb8d017e50f91852aead307
  depends:
  - python >=3.7
  license: Apache-2.0
  license_family: Apache
  size: 18302
  timestamp: 1719995164492
- kind: conda
  name: typing-extensions
  version: 4.12.2
  build: hd8ed1ab_0
  subdir: noarch
  noarch: python
  url: https://conda.anaconda.org/conda-forge/noarch/typing-extensions-4.12.2-hd8ed1ab_0.conda
  sha256: d3b9a8ed6da7c9f9553c5fd8a4fca9c3e0ab712fa5f497859f82337d67533b73
  md5: 52d648bd608f5737b123f510bb5514b5
  depends:
  - typing_extensions 4.12.2 pyha770c72_0
  license: PSF-2.0
  license_family: PSF
  size: 10097
  timestamp: 1717802659025
- kind: conda
  name: typing_extensions
  version: 4.12.2
  build: pyha770c72_0
  subdir: noarch
  noarch: python
  url: https://conda.anaconda.org/conda-forge/noarch/typing_extensions-4.12.2-pyha770c72_0.conda
  sha256: 0fce54f8ec3e59f5ef3bb7641863be4e1bf1279623e5af3d3fa726e8f7628ddb
  md5: ebe6952715e1d5eb567eeebf25250fa7
  depends:
  - python >=3.8
  license: PSF-2.0
  license_family: PSF
  size: 39888
  timestamp: 1717802653893
- kind: conda
  name: typos
  version: 1.24.3
  build: h3bba108_0
  subdir: osx-arm64
  url: https://conda.anaconda.org/conda-forge/osx-arm64/typos-1.24.3-h3bba108_0.conda
  sha256: 4ab446ef4c6c39d7f71908ae667b403cc28116f4e36f2e507192a3ae865c79d4
  md5: f7422bcc6711d70e0404610cf585d1c2
  depends:
  - __osx >=11.0
  constrains:
  - __osx >=11.0
  license: MIT
  license_family: MIT
  size: 2625789
  timestamp: 1725094487342
- kind: conda
  name: typos
  version: 1.24.3
  build: h813c833_0
  subdir: win-64
  url: https://conda.anaconda.org/conda-forge/win-64/typos-1.24.3-h813c833_0.conda
  sha256: a98d93d93e0a87c461c31d85a070e1a02ac114f3f8edb1fa4a7e6a1a00a937b3
  md5: 878039340151fe7262bd6cb647fa2e21
  depends:
  - m2w64-gcc-libs
  - m2w64-gcc-libs-core
  - ucrt >=10.0.20348.0
  - vc >=14.3,<15
  - vc14_runtime >=14.40.33810
  license: MIT
  license_family: MIT
  size: 2257281
  timestamp: 1725095138001
- kind: conda
  name: typos
  version: 1.24.3
  build: h8fae777_0
  subdir: linux-64
  url: https://conda.anaconda.org/conda-forge/linux-64/typos-1.24.3-h8fae777_0.conda
  sha256: 264ff336c5fa8861e4748a8e843af92a99a1f11ca50cab7490ccbef8288b08a5
  md5: 46029270901da73402d9fe2aeab7f46c
  depends:
  - __glibc >=2.17,<3.0.a0
  - libgcc >=13
  constrains:
  - __glibc >=2.17
  license: MIT
  license_family: MIT
  size: 3091289
  timestamp: 1725094121576
- kind: conda
  name: typos
  version: 1.24.3
  build: h9bb4cbb_0
  subdir: osx-64
  url: https://conda.anaconda.org/conda-forge/osx-64/typos-1.24.3-h9bb4cbb_0.conda
  sha256: 1658b7692bee81735871549ef7a74160cee440c558b5de779f51d4a43e9425eb
  md5: af681f1c33ab416ad128cb7045d12623
  depends:
  - __osx >=10.13
  constrains:
  - __osx >=10.13
  license: MIT
  license_family: MIT
  size: 2644513
  timestamp: 1725094469699
- kind: conda
  name: tzdata
  version: 2024a
  build: h8827d51_1
  build_number: 1
  subdir: noarch
  noarch: generic
  url: https://conda.anaconda.org/conda-forge/noarch/tzdata-2024a-h8827d51_1.conda
  sha256: 7d21c95f61319dba9209ca17d1935e6128af4235a67ee4e57a00908a1450081e
  md5: 8bfdead4e0fff0383ae4c9c50d0531bd
  license: LicenseRef-Public-Domain
  size: 124164
  timestamp: 1724736371498
- kind: conda
  name: ucrt
  version: 10.0.22621.0
  build: h57928b3_0
  subdir: win-64
  url: https://conda.anaconda.org/conda-forge/win-64/ucrt-10.0.22621.0-h57928b3_0.tar.bz2
  sha256: f29cdaf8712008f6b419b8b1a403923b00ab2504bfe0fb2ba8eb60e72d4f14c6
  md5: 72608f6cd3e5898229c3ea16deb1ac43
  constrains:
  - vs2015_runtime >=14.29.30037
  license: LicenseRef-Proprietary
  license_family: PROPRIETARY
  size: 1283972
  timestamp: 1666630199266
- kind: conda
  name: ukkonen
  version: 1.0.1
  build: py312h0d7def4_4
  build_number: 4
  subdir: win-64
  url: https://conda.anaconda.org/conda-forge/win-64/ukkonen-1.0.1-py312h0d7def4_4.conda
  sha256: f5f7550991ca647f69b67b9188c7104a3456122611dd6a6e753cff555e45dfd9
  md5: 57cfbb8ce3a1800bd343bf6afba6f878
  depends:
  - cffi
  - python >=3.12.0rc3,<3.13.0a0
  - python_abi 3.12.* *_cp312
  - ucrt >=10.0.20348.0
  - vc >=14.2,<15
  - vc14_runtime >=14.29.30139
  license: MIT
  license_family: MIT
  size: 17235
  timestamp: 1695549871621
- kind: conda
  name: ukkonen
  version: 1.0.1
  build: py312h389731b_4
  build_number: 4
  subdir: osx-arm64
  url: https://conda.anaconda.org/conda-forge/osx-arm64/ukkonen-1.0.1-py312h389731b_4.conda
  sha256: 7336cf66feba973207f4903c20b05c3c82e351246df4b6113f72d92b9ee55b81
  md5: 6407429e0969b58b8717dbb4c6c15513
  depends:
  - cffi
  - libcxx >=15.0.7
  - python >=3.12.0rc3,<3.13.0a0
  - python >=3.12.0rc3,<3.13.0a0 *_cpython
  - python_abi 3.12.* *_cp312
  license: MIT
  license_family: MIT
  size: 13948
  timestamp: 1695549890285
- kind: conda
  name: ukkonen
  version: 1.0.1
  build: py312h49ebfd2_4
  build_number: 4
  subdir: osx-64
  url: https://conda.anaconda.org/conda-forge/osx-64/ukkonen-1.0.1-py312h49ebfd2_4.conda
  sha256: efca19a5e73e4aacfc5e90a5389272b2508e41dc4adab9eb5353c5200ba37041
  md5: 4e6b5a8025cd8fd97b3cfe103ffce6b1
  depends:
  - cffi
  - libcxx >=15.0.7
  - python >=3.12.0rc3,<3.13.0a0
  - python_abi 3.12.* *_cp312
  license: MIT
  license_family: MIT
  size: 13246
  timestamp: 1695549689363
- kind: conda
  name: ukkonen
  version: 1.0.1
  build: py312h8572e83_4
  build_number: 4
  subdir: linux-64
  url: https://conda.anaconda.org/conda-forge/linux-64/ukkonen-1.0.1-py312h8572e83_4.conda
  sha256: f9a4384d466f4d8b5b497d951329dd4407ebe02f8f93456434e9ab789d6e23ce
  md5: 52c9e25ee0a32485a102eeecdb7eef52
  depends:
  - cffi
  - libgcc-ng >=12
  - libstdcxx-ng >=12
  - python >=3.12.0rc3,<3.13.0a0
  - python_abi 3.12.* *_cp312
  license: MIT
  license_family: MIT
  size: 14050
  timestamp: 1695549556745
- kind: conda
  name: unidecode
  version: 1.3.8
  build: pyhd8ed1ab_0
  subdir: noarch
  noarch: python
  url: https://conda.anaconda.org/conda-forge/noarch/unidecode-1.3.8-pyhd8ed1ab_0.conda
  sha256: 3f29636a555736983ac2bdeb6e41a5cd85b572fa4f6cc2270d6c6543d8eb8c0b
  md5: 913724e0dfe2708b7b7d4e35b8cc2e0f
  depends:
  - python >=3.5
  license: GPL-2.0-or-later
  license_family: GPL
  size: 173788
  timestamp: 1704986523363
- kind: conda
  name: urllib3
  version: 2.2.2
  build: pyhd8ed1ab_1
  build_number: 1
  subdir: noarch
  noarch: python
  url: https://conda.anaconda.org/conda-forge/noarch/urllib3-2.2.2-pyhd8ed1ab_1.conda
  sha256: 00c47c602c03137e7396f904eccede8cc64cc6bad63ce1fc355125df8882a748
  md5: e804c43f58255e977093a2298e442bb8
  depends:
  - brotli-python >=1.0.9
  - h2 >=4,<5
  - pysocks >=1.5.6,<2.0,!=1.5.7
  - python >=3.8
  - zstandard >=0.18.0
  license: MIT
  license_family: MIT
  size: 95048
  timestamp: 1719391384778
- kind: conda
  name: vc
  version: '14.3'
  build: h8a93ad2_20
  build_number: 20
  subdir: win-64
  url: https://conda.anaconda.org/conda-forge/win-64/vc-14.3-h8a93ad2_20.conda
  sha256: 23ac5feb15a9adf3ab2b8c4dcd63650f8b7ae860c5ceb073e49cf71d203eddef
  md5: 8558f367e1d7700554f7cdb823c46faf
  depends:
  - vc14_runtime >=14.40.33810
  track_features:
  - vc14
  license: BSD-3-Clause
  license_family: BSD
  size: 17391
  timestamp: 1717709040616
- kind: conda
  name: vc14_runtime
  version: 14.40.33810
  build: hcc2c482_20
  build_number: 20
  subdir: win-64
  url: https://conda.anaconda.org/conda-forge/win-64/vc14_runtime-14.40.33810-hcc2c482_20.conda
  sha256: bba8daa6f78b26b48fb7e1377eb52160e25495710bf53146c5f405bd50565982
  md5: ad33c7cd933d69b9dee0f48317cdf137
  depends:
  - ucrt >=10.0.20348.0
  constrains:
  - vs2015_runtime 14.40.33810.* *_20
  license: LicenseRef-ProprietaryMicrosoft
  license_family: Proprietary
  size: 751028
  timestamp: 1724712684919
- kind: conda
  name: verspec
  version: 0.1.0
  build: pyhd8ed1ab_0
  subdir: noarch
  noarch: python
  url: https://conda.anaconda.org/conda-forge/noarch/verspec-0.1.0-pyhd8ed1ab_0.tar.bz2
  sha256: 64f01eaf34f0bc86a06a1d5f4ff4db9ba4eebbee37eea02de2a3be89dae0f1f2
  md5: 64ebfc29e8399f3eeaf17cb2bd04e770
  depends:
  - python >=3.6
  license: BSD-2-Clause
  license_family: BSD
  size: 19929
  timestamp: 1618150464786
- kind: conda
  name: virtualenv
  version: 20.26.3
  build: pyhd8ed1ab_0
  subdir: noarch
  noarch: python
  url: https://conda.anaconda.org/conda-forge/noarch/virtualenv-20.26.3-pyhd8ed1ab_0.conda
  sha256: f78961b194e33eed5fdccb668774651ec9423a043069fa7a4e3e2f853b08aa0c
  md5: 284008712816c64c85bf2b7fa9f3b264
  depends:
  - distlib <1,>=0.3.7
  - filelock <4,>=3.12.2
  - platformdirs <5,>=3.9.1
  - python >=3.8
  license: MIT
  license_family: MIT
  size: 4363507
  timestamp: 1719150878323
- kind: conda
  name: vs2015_runtime
  version: 14.40.33810
  build: h3bf8584_20
  build_number: 20
  subdir: win-64
  url: https://conda.anaconda.org/conda-forge/win-64/vs2015_runtime-14.40.33810-h3bf8584_20.conda
  sha256: 0c2803f7a788c51f28235a7228dc2ab3f107b4b16ab0845a3e595c8c51e50a7a
  md5: c21f1b4a3a30bbc3ef35a50957578e0e
  depends:
  - vc14_runtime >=14.40.33810
  license: BSD-3-Clause
  license_family: BSD
  size: 17395
  timestamp: 1717709043353
- kind: conda
  name: watchdog
  version: 5.0.0
  build: py312h024a12e_0
  subdir: osx-arm64
  url: https://conda.anaconda.org/conda-forge/osx-arm64/watchdog-5.0.0-py312h024a12e_0.conda
  sha256: b39bc83d5a5b7d45832bf049ab809ac6203a2ab5a6d5a067493450e72601823f
  md5: c48e877b18e677baabce291c9ea6b365
  depends:
  - __osx >=11.0
  - python >=3.12,<3.13.0a0
  - python >=3.12,<3.13.0a0 *_cpython
  - python_abi 3.12.* *_cp312
  - pyyaml >=3.10
  license: Apache-2.0
  license_family: APACHE
  size: 149403
  timestamp: 1724848204050
- kind: conda
  name: watchdog
  version: 5.0.0
  build: py312h2e8e312_0
  subdir: win-64
  url: https://conda.anaconda.org/conda-forge/win-64/watchdog-5.0.0-py312h2e8e312_0.conda
  sha256: 677ff46198184c8da8069332b151ed83e3bf16e54038eb027f4cb2de72c2f12d
  md5: 4bfab89adec5fcda7b271d6b394095ff
  depends:
  - python >=3.12,<3.13.0a0
  - python_abi 3.12.* *_cp312
  - pyyaml >=3.10
  license: Apache-2.0
  license_family: APACHE
  size: 165868
  timestamp: 1724848475849
- kind: conda
  name: watchdog
  version: 5.0.0
  build: py312h7900ff3_0
  subdir: linux-64
  url: https://conda.anaconda.org/conda-forge/linux-64/watchdog-5.0.0-py312h7900ff3_0.conda
  sha256: df0556f043955b453d98ded9ecee27ca137f3e7afaaf14a96af7b90898c2225b
  md5: 1e97701028778dda20df61d48cf26ddb
  depends:
  - python >=3.12,<3.13.0a0
  - python_abi 3.12.* *_cp312
  - pyyaml >=3.10
  license: Apache-2.0
  license_family: APACHE
  size: 141123
  timestamp: 1724848235402
- kind: conda
  name: watchdog
  version: 5.0.0
  build: py312hb553811_0
  subdir: osx-64
  url: https://conda.anaconda.org/conda-forge/osx-64/watchdog-5.0.0-py312hb553811_0.conda
  sha256: 14d4407e4b1527358f9ba9668d060b277b95a0180655857e76efb866afd52854
  md5: e3743edc303c9e0d012b9c16b4848117
  depends:
  - __osx >=10.13
  - python >=3.12,<3.13.0a0
  - python_abi 3.12.* *_cp312
  - pyyaml >=3.10
  license: Apache-2.0
  license_family: APACHE
  size: 149041
  timestamp: 1724848121401
- kind: conda
  name: webencodings
  version: 0.5.1
  build: pyhd8ed1ab_2
  build_number: 2
  subdir: noarch
  noarch: python
  url: https://conda.anaconda.org/conda-forge/noarch/webencodings-0.5.1-pyhd8ed1ab_2.conda
  sha256: 2adf9bd5482802837bc8814cbe28d7b2a4cbd2e2c52e381329eaa283b3ed1944
  md5: daf5160ff9cde3a468556965329085b9
  depends:
  - python >=2.6
  license: BSD-3-Clause
  license_family: BSD
  size: 15600
  timestamp: 1694681458271
- kind: conda
  name: win_inet_pton
  version: 1.1.0
  build: pyhd8ed1ab_6
  build_number: 6
  subdir: noarch
  noarch: python
  url: https://conda.anaconda.org/conda-forge/noarch/win_inet_pton-1.1.0-pyhd8ed1ab_6.tar.bz2
  sha256: a11ae693a0645bf6c7b8a47bac030be9c0967d0b1924537b9ff7458e832c0511
  md5: 30878ecc4bd36e8deeea1e3c151b2e0b
  depends:
  - __win
  - python >=3.6
  license: PUBLIC-DOMAIN
  size: 8191
  timestamp: 1667051294134
- kind: conda
  name: xorg-kbproto
  version: 1.0.7
  build: h7f98852_1002
  build_number: 1002
  subdir: linux-64
  url: https://conda.anaconda.org/conda-forge/linux-64/xorg-kbproto-1.0.7-h7f98852_1002.tar.bz2
  sha256: e90b0a6a5d41776f11add74aa030f789faf4efd3875c31964d6f9cfa63a10dd1
  md5: 4b230e8381279d76131116660f5a241a
  depends:
  - libgcc-ng >=9.3.0
  license: MIT
  license_family: MIT
  size: 27338
  timestamp: 1610027759842
- kind: conda
  name: xorg-libice
  version: 1.1.1
  build: hd590300_0
  subdir: linux-64
  url: https://conda.anaconda.org/conda-forge/linux-64/xorg-libice-1.1.1-hd590300_0.conda
  sha256: 5aa9b3682285bb2bf1a8adc064cb63aff76ef9178769740d855abb42b0d24236
  md5: b462a33c0be1421532f28bfe8f4a7514
  depends:
  - libgcc-ng >=12
  license: MIT
  license_family: MIT
  size: 58469
  timestamp: 1685307573114
- kind: conda
  name: xorg-libsm
  version: 1.2.4
  build: h7391055_0
  subdir: linux-64
  url: https://conda.anaconda.org/conda-forge/linux-64/xorg-libsm-1.2.4-h7391055_0.conda
  sha256: 089ad5f0453c604e18985480218a84b27009e9e6de9a0fa5f4a20b8778ede1f1
  md5: 93ee23f12bc2e684548181256edd2cf6
  depends:
  - libgcc-ng >=12
  - libuuid >=2.38.1,<3.0a0
  - xorg-libice >=1.1.1,<2.0a0
  license: MIT
  license_family: MIT
  size: 27433
  timestamp: 1685453649160
- kind: conda
  name: xorg-libx11
  version: 1.8.9
  build: hb711507_1
  build_number: 1
  subdir: linux-64
  url: https://conda.anaconda.org/conda-forge/linux-64/xorg-libx11-1.8.9-hb711507_1.conda
  sha256: 66eabe62b66c1597c4a755dcd3f4ce2c78adaf7b32e25dfee45504d67d7735c1
  md5: 4a6d410296d7e39f00bacdee7df046e9
  depends:
  - libgcc-ng >=12
  - libxcb >=1.16,<1.17.0a0
  - xorg-kbproto
  - xorg-xextproto >=7.3.0,<8.0a0
  - xorg-xproto
  license: MIT
  license_family: MIT
  size: 832198
  timestamp: 1718846846409
- kind: conda
  name: xorg-libxau
  version: 1.0.11
  build: h0dc2134_0
  subdir: osx-64
  url: https://conda.anaconda.org/conda-forge/osx-64/xorg-libxau-1.0.11-h0dc2134_0.conda
  sha256: 8a2e398c4f06f10c64e69f56bcf3ddfa30b432201446a0893505e735b346619a
  md5: 9566b4c29274125b0266d0177b5eb97b
  license: MIT
  license_family: MIT
  size: 13071
  timestamp: 1684638167647
- kind: conda
  name: xorg-libxau
  version: 1.0.11
  build: hb547adb_0
  subdir: osx-arm64
  url: https://conda.anaconda.org/conda-forge/osx-arm64/xorg-libxau-1.0.11-hb547adb_0.conda
  sha256: 02c313a1cada46912e5b9bdb355cfb4534bfe22143b4ea4ecc419690e793023b
  md5: ca73dc4f01ea91e44e3ed76602c5ea61
  license: MIT
  license_family: MIT
  size: 13667
  timestamp: 1684638272445
- kind: conda
  name: xorg-libxau
  version: 1.0.11
  build: hcd874cb_0
  subdir: win-64
  url: https://conda.anaconda.org/conda-forge/win-64/xorg-libxau-1.0.11-hcd874cb_0.conda
  sha256: 8c5b976e3b36001bdefdb41fb70415f9c07eff631f1f0155f3225a7649320e77
  md5: c46ba8712093cb0114404ae8a7582e1a
  depends:
  - m2w64-gcc-libs
  - m2w64-gcc-libs-core
  license: MIT
  license_family: MIT
  size: 51297
  timestamp: 1684638355740
- kind: conda
  name: xorg-libxau
  version: 1.0.11
  build: hd590300_0
  subdir: linux-64
  url: https://conda.anaconda.org/conda-forge/linux-64/xorg-libxau-1.0.11-hd590300_0.conda
  sha256: 309751371d525ce50af7c87811b435c176915239fc9e132b99a25d5e1703f2d4
  md5: 2c80dc38fface310c9bd81b17037fee5
  depends:
  - libgcc-ng >=12
  license: MIT
  license_family: MIT
  size: 14468
  timestamp: 1684637984591
- kind: conda
  name: xorg-libxdmcp
  version: 1.1.3
  build: h27ca646_0
  subdir: osx-arm64
  url: https://conda.anaconda.org/conda-forge/osx-arm64/xorg-libxdmcp-1.1.3-h27ca646_0.tar.bz2
  sha256: d9a2fb4762779994718832f05a7d62ab2dcf6103a312235267628b5187ce88f7
  md5: 6738b13f7fadc18725965abdd4129c36
  license: MIT
  license_family: MIT
  size: 18164
  timestamp: 1610071737668
- kind: conda
  name: xorg-libxdmcp
  version: 1.1.3
  build: h35c211d_0
  subdir: osx-64
  url: https://conda.anaconda.org/conda-forge/osx-64/xorg-libxdmcp-1.1.3-h35c211d_0.tar.bz2
  sha256: 485421c16f03a01b8ed09984e0b2ababdbb3527e1abf354ff7646f8329be905f
  md5: 86ac76d6bf1cbb9621943eb3bd9ae36e
  license: MIT
  license_family: MIT
  size: 17225
  timestamp: 1610071995461
- kind: conda
  name: xorg-libxdmcp
  version: 1.1.3
  build: h7f98852_0
  subdir: linux-64
  url: https://conda.anaconda.org/conda-forge/linux-64/xorg-libxdmcp-1.1.3-h7f98852_0.tar.bz2
  sha256: 4df7c5ee11b8686d3453e7f3f4aa20ceef441262b49860733066c52cfd0e4a77
  md5: be93aabceefa2fac576e971aef407908
  depends:
  - libgcc-ng >=9.3.0
  license: MIT
  license_family: MIT
  size: 19126
  timestamp: 1610071769228
- kind: conda
  name: xorg-libxdmcp
  version: 1.1.3
  build: hcd874cb_0
  subdir: win-64
  url: https://conda.anaconda.org/conda-forge/win-64/xorg-libxdmcp-1.1.3-hcd874cb_0.tar.bz2
  sha256: f51205d33c07d744ec177243e5d9b874002910c731954f2c8da82459be462b93
  md5: 46878ebb6b9cbd8afcf8088d7ef00ece
  depends:
  - m2w64-gcc-libs
  license: MIT
  license_family: MIT
  size: 67908
  timestamp: 1610072296570
- kind: conda
  name: xorg-libxext
  version: 1.3.4
  build: h0b41bf4_2
  build_number: 2
  subdir: linux-64
  url: https://conda.anaconda.org/conda-forge/linux-64/xorg-libxext-1.3.4-h0b41bf4_2.conda
  sha256: 73e5cfbdff41ef8a844441f884412aa5a585a0f0632ec901da035a03e1fe1249
  md5: 82b6df12252e6f32402b96dacc656fec
  depends:
  - libgcc-ng >=12
  - xorg-libx11 >=1.7.2,<2.0a0
  - xorg-xextproto
  license: MIT
  license_family: MIT
  size: 50143
  timestamp: 1677036907815
- kind: conda
  name: xorg-libxrender
  version: 0.9.11
  build: hd590300_0
  subdir: linux-64
  url: https://conda.anaconda.org/conda-forge/linux-64/xorg-libxrender-0.9.11-hd590300_0.conda
  sha256: 26da4d1911473c965c32ce2b4ff7572349719eaacb88a066db8d968a4132c3f7
  md5: ed67c36f215b310412b2af935bf3e530
  depends:
  - libgcc-ng >=12
  - xorg-libx11 >=1.8.6,<2.0a0
  - xorg-renderproto
  license: MIT
  license_family: MIT
  size: 37770
  timestamp: 1688300707994
- kind: conda
  name: xorg-renderproto
  version: 0.11.1
  build: h7f98852_1002
  build_number: 1002
  subdir: linux-64
  url: https://conda.anaconda.org/conda-forge/linux-64/xorg-renderproto-0.11.1-h7f98852_1002.tar.bz2
  sha256: 38942930f233d1898594dd9edf4b0c0786f3dbc12065a0c308634c37fd936034
  md5: 06feff3d2634e3097ce2fe681474b534
  depends:
  - libgcc-ng >=9.3.0
  license: MIT
  license_family: MIT
  size: 9621
  timestamp: 1614866326326
- kind: conda
  name: xorg-xextproto
  version: 7.3.0
  build: h0b41bf4_1003
  build_number: 1003
  subdir: linux-64
  url: https://conda.anaconda.org/conda-forge/linux-64/xorg-xextproto-7.3.0-h0b41bf4_1003.conda
  sha256: b8dda3b560e8a7830fe23be1c58cc41f407b2e20ae2f3b6901eb5842ba62b743
  md5: bce9f945da8ad2ae9b1d7165a64d0f87
  depends:
  - libgcc-ng >=12
  license: MIT
  license_family: MIT
  size: 30270
  timestamp: 1677036833037
- kind: conda
  name: xorg-xproto
  version: 7.0.31
  build: h7f98852_1007
  build_number: 1007
  subdir: linux-64
  url: https://conda.anaconda.org/conda-forge/linux-64/xorg-xproto-7.0.31-h7f98852_1007.tar.bz2
  sha256: f197bb742a17c78234c24605ad1fe2d88b1d25f332b75d73e5ba8cf8fbc2a10d
  md5: b4a4381d54784606820704f7b5f05a15
  depends:
  - libgcc-ng >=9.3.0
  license: MIT
  license_family: MIT
  size: 74922
  timestamp: 1607291557628
- kind: conda
  name: xz
  version: 5.2.6
  build: h166bdaf_0
  subdir: linux-64
  url: https://conda.anaconda.org/conda-forge/linux-64/xz-5.2.6-h166bdaf_0.tar.bz2
  sha256: 03a6d28ded42af8a347345f82f3eebdd6807a08526d47899a42d62d319609162
  md5: 2161070d867d1b1204ea749c8eec4ef0
  depends:
  - libgcc-ng >=12
  license: LGPL-2.1 and GPL-2.0
  size: 418368
  timestamp: 1660346797927
- kind: conda
  name: xz
  version: 5.2.6
  build: h57fd34a_0
  subdir: osx-arm64
  url: https://conda.anaconda.org/conda-forge/osx-arm64/xz-5.2.6-h57fd34a_0.tar.bz2
  sha256: 59d78af0c3e071021cfe82dc40134c19dab8cdf804324b62940f5c8cd71803ec
  md5: 39c6b54e94014701dd157f4f576ed211
  license: LGPL-2.1 and GPL-2.0
  size: 235693
  timestamp: 1660346961024
- kind: conda
  name: xz
  version: 5.2.6
  build: h775f41a_0
  subdir: osx-64
  url: https://conda.anaconda.org/conda-forge/osx-64/xz-5.2.6-h775f41a_0.tar.bz2
  sha256: eb09823f34cc2dd663c0ec4ab13f246f45dcd52e5b8c47b9864361de5204a1c8
  md5: a72f9d4ea13d55d745ff1ed594747f10
  license: LGPL-2.1 and GPL-2.0
  size: 238119
  timestamp: 1660346964847
- kind: conda
  name: xz
  version: 5.2.6
  build: h8d14728_0
  subdir: win-64
  url: https://conda.anaconda.org/conda-forge/win-64/xz-5.2.6-h8d14728_0.tar.bz2
  sha256: 54d9778f75a02723784dc63aff4126ff6e6749ba21d11a6d03c1f4775f269fe0
  md5: 515d77642eaa3639413c6b1bc3f94219
  depends:
  - vc >=14.1,<15
  - vs2015_runtime >=14.16.27033
  license: LGPL-2.1 and GPL-2.0
  size: 217804
  timestamp: 1660346976440
- kind: conda
  name: yaml
  version: 0.2.5
  build: h0d85af4_2
  build_number: 2
  subdir: osx-64
  url: https://conda.anaconda.org/conda-forge/osx-64/yaml-0.2.5-h0d85af4_2.tar.bz2
  sha256: 5301417e2c8dea45b401ffee8df3957d2447d4ce80c83c5ff151fc6bfe1c4148
  md5: d7e08fcf8259d742156188e8762b4d20
  license: MIT
  license_family: MIT
  size: 84237
  timestamp: 1641347062780
- kind: conda
  name: yaml
  version: 0.2.5
  build: h3422bc3_2
  build_number: 2
  subdir: osx-arm64
  url: https://conda.anaconda.org/conda-forge/osx-arm64/yaml-0.2.5-h3422bc3_2.tar.bz2
  sha256: 93181a04ba8cfecfdfb162fc958436d868cc37db504c58078eab4c1a3e57fbb7
  md5: 4bb3f014845110883a3c5ee811fd84b4
  license: MIT
  license_family: MIT
  size: 88016
  timestamp: 1641347076660
- kind: conda
  name: yaml
  version: 0.2.5
  build: h7f98852_2
  build_number: 2
  subdir: linux-64
  url: https://conda.anaconda.org/conda-forge/linux-64/yaml-0.2.5-h7f98852_2.tar.bz2
  sha256: a4e34c710eeb26945bdbdaba82d3d74f60a78f54a874ec10d373811a5d217535
  md5: 4cb3ad778ec2d5a7acbdf254eb1c42ae
  depends:
  - libgcc-ng >=9.4.0
  license: MIT
  license_family: MIT
  size: 89141
  timestamp: 1641346969816
- kind: conda
  name: yaml
  version: 0.2.5
  build: h8ffe710_2
  build_number: 2
  subdir: win-64
  url: https://conda.anaconda.org/conda-forge/win-64/yaml-0.2.5-h8ffe710_2.tar.bz2
  sha256: 4e2246383003acbad9682c7c63178e2e715ad0eb84f03a8df1fbfba455dfedc5
  md5: adbfb9f45d1004a26763652246a33764
  depends:
  - vc >=14.1,<15.0a0
  - vs2015_runtime >=14.16.27012
  license: MIT
  license_family: MIT
  size: 63274
  timestamp: 1641347623319
- kind: conda
  name: zipp
  version: 3.20.1
  build: pyhd8ed1ab_0
  subdir: noarch
  noarch: python
  url: https://conda.anaconda.org/conda-forge/noarch/zipp-3.20.1-pyhd8ed1ab_0.conda
  sha256: 30762bd25b6fc8714d5520a223ccf20ad4a6792dc439c54b59bf44b60bf51e72
  md5: 74a4befb4b38897e19a107693e49da20
  depends:
  - python >=3.8
  license: MIT
  license_family: MIT
  size: 21110
  timestamp: 1724731063145
- kind: conda
  name: zlib
  version: 1.3.1
  build: h2466b09_1
  build_number: 1
  subdir: win-64
  url: https://conda.anaconda.org/conda-forge/win-64/zlib-1.3.1-h2466b09_1.conda
  sha256: 76409556e6c7cb91991cd94d7fc853c9272c2872bd7e3573ff35eb33d6fca5be
  md5: f8e0a35bf6df768ad87ed7bbbc36ab04
  depends:
  - libzlib 1.3.1 h2466b09_1
  - ucrt >=10.0.20348.0
  - vc >=14.2,<15
  - vc14_runtime >=14.29.30139
  license: Zlib
  license_family: Other
  size: 108081
  timestamp: 1716874767420
- kind: conda
  name: zlib
  version: 1.3.1
  build: h4ab18f5_1
  build_number: 1
  subdir: linux-64
  url: https://conda.anaconda.org/conda-forge/linux-64/zlib-1.3.1-h4ab18f5_1.conda
  sha256: cee16ab07a11303de721915f0a269e8c7a54a5c834aa52f74b1cc3a59000ade8
  md5: 9653f1bf3766164d0e65fa723cabbc54
  depends:
  - libgcc-ng >=12
  - libzlib 1.3.1 h4ab18f5_1
  license: Zlib
  license_family: Other
  size: 93004
  timestamp: 1716874213487
- kind: conda
  name: zlib
  version: 1.3.1
  build: h87427d6_1
  build_number: 1
  subdir: osx-64
  url: https://conda.anaconda.org/conda-forge/osx-64/zlib-1.3.1-h87427d6_1.conda
  sha256: 41bd5fef28b2755d637e3a8ea5c84010628392fbcf80c7e3d7370aaced7ee4fe
  md5: 3ac9ef8975965f9698dbedd2a4cc5894
  depends:
  - __osx >=10.13
  - libzlib 1.3.1 h87427d6_1
  license: Zlib
  license_family: Other
  size: 88782
  timestamp: 1716874245467
- kind: conda
  name: zlib
  version: 1.3.1
  build: hfb2fe0b_1
  build_number: 1
  subdir: osx-arm64
  url: https://conda.anaconda.org/conda-forge/osx-arm64/zlib-1.3.1-hfb2fe0b_1.conda
  sha256: 87360c2dc662916aac37cf01e53324b4f4f78db6f399220818076752b093ede5
  md5: f27e021db7862b6ddbc1d3578f10d883
  depends:
  - __osx >=11.0
  - libzlib 1.3.1 hfb2fe0b_1
  license: Zlib
  license_family: Other
  size: 78260
  timestamp: 1716874280334
- kind: conda
  name: zstandard
  version: 0.23.0
  build: py312h331e495_0
  subdir: osx-64
  url: https://conda.anaconda.org/conda-forge/osx-64/zstandard-0.23.0-py312h331e495_0.conda
  sha256: c1d379d1062f23e3fbd3dd8548fc6cf61b23d6f96b11e78c4e01f4761580cb02
  md5: fb62d40e45f51f7d6a7df47c9a12caf4
  depends:
  - __osx >=10.13
  - cffi >=1.11
  - python >=3.12,<3.13.0a0
  - python_abi 3.12.* *_cp312
  - zstd >=1.5.6,<1.5.7.0a0
  - zstd >=1.5.6,<1.6.0a0
  license: BSD-3-Clause
  license_family: BSD
  size: 411066
  timestamp: 1721044218542
- kind: conda
  name: zstandard
  version: 0.23.0
  build: py312h3483029_0
  subdir: linux-64
  url: https://conda.anaconda.org/conda-forge/linux-64/zstandard-0.23.0-py312h3483029_0.conda
  sha256: 7e1e105ea7eab2af591faebf743ff2493f53c313079e316419577925e4492b03
  md5: eab52e88c858d87cf5a069f79d10bb50
  depends:
  - __glibc >=2.17,<3.0.a0
  - cffi >=1.11
  - libgcc-ng >=12
  - python >=3.12,<3.13.0a0
  - python_abi 3.12.* *_cp312
  - zstd >=1.5.6,<1.5.7.0a0
  - zstd >=1.5.6,<1.6.0a0
  license: BSD-3-Clause
  license_family: BSD
  size: 416708
  timestamp: 1721044154409
- kind: conda
  name: zstandard
  version: 0.23.0
  build: py312h721a963_0
  subdir: osx-arm64
  url: https://conda.anaconda.org/conda-forge/osx-arm64/zstandard-0.23.0-py312h721a963_0.conda
  sha256: 6fc0d2f7a0a49a7c1453bb9eacd5456214b6cf000760067d72f0cce464975fa1
  md5: caf7f5b85615a132c0fa586b82bd59e6
  depends:
  - __osx >=11.0
  - cffi >=1.11
  - python >=3.12,<3.13.0a0
  - python >=3.12,<3.13.0a0 *_cpython
  - python_abi 3.12.* *_cp312
  - zstd >=1.5.6,<1.5.7.0a0
  - zstd >=1.5.6,<1.6.0a0
  license: BSD-3-Clause
  license_family: BSD
  size: 332489
  timestamp: 1721044244889
- kind: conda
  name: zstandard
  version: 0.23.0
  build: py312h7606c53_0
  subdir: win-64
  url: https://conda.anaconda.org/conda-forge/win-64/zstandard-0.23.0-py312h7606c53_0.conda
  sha256: 907edf473419a5aff6151900d09bb3f2b2c2ede8964f20ae87cb6fae04d0cbb7
  md5: c405924e081cb476495ffe72c88e92c2
  depends:
  - cffi >=1.11
  - python >=3.12,<3.13.0a0
  - python_abi 3.12.* *_cp312
  - ucrt >=10.0.20348.0
  - vc >=14.2,<15
  - vc14_runtime >=14.29.30139
  - zstd >=1.5.6,<1.5.7.0a0
  - zstd >=1.5.6,<1.6.0a0
  license: BSD-3-Clause
  license_family: BSD
  size: 320649
  timestamp: 1721044547910
- kind: conda
  name: zstd
  version: 1.5.6
  build: h0ea2cb4_0
  subdir: win-64
  url: https://conda.anaconda.org/conda-forge/win-64/zstd-1.5.6-h0ea2cb4_0.conda
  sha256: 768e30dc513568491818fb068ee867c57c514b553915536da09e5d10b4ebf3c3
  md5: 9a17230f95733c04dc40a2b1e5491d74
  depends:
  - libzlib >=1.2.13,<2.0.0a0
  - ucrt >=10.0.20348.0
  - vc >=14.2,<15
  - vc14_runtime >=14.29.30139
  license: BSD-3-Clause
  license_family: BSD
  size: 349143
  timestamp: 1714723445995
- kind: conda
  name: zstd
  version: 1.5.6
  build: h915ae27_0
  subdir: osx-64
  url: https://conda.anaconda.org/conda-forge/osx-64/zstd-1.5.6-h915ae27_0.conda
  sha256: efa04a98cb149643fa54c4dad5a0179e36a5fbc88427ea0eec88ceed87fd0f96
  md5: 4cb2cd56f039b129bb0e491c1164167e
  depends:
  - __osx >=10.9
  - libzlib >=1.2.13,<2.0.0a0
  license: BSD-3-Clause
  license_family: BSD
  size: 498900
  timestamp: 1714723303098
- kind: conda
  name: zstd
  version: 1.5.6
  build: ha6fb4c9_0
  subdir: linux-64
  url: https://conda.anaconda.org/conda-forge/linux-64/zstd-1.5.6-ha6fb4c9_0.conda
  sha256: c558b9cc01d9c1444031bd1ce4b9cff86f9085765f17627a6cd85fc623c8a02b
  md5: 4d056880988120e29d75bfff282e0f45
  depends:
  - libgcc-ng >=12
  - libstdcxx-ng >=12
  - libzlib >=1.2.13,<2.0.0a0
  license: BSD-3-Clause
  license_family: BSD
  size: 554846
  timestamp: 1714722996770
- kind: conda
  name: zstd
  version: 1.5.6
  build: hb46c0d2_0
  subdir: osx-arm64
  url: https://conda.anaconda.org/conda-forge/osx-arm64/zstd-1.5.6-hb46c0d2_0.conda
  sha256: 2d4fd1ff7ee79cd954ca8e81abf11d9d49954dd1fef80f27289e2402ae9c2e09
  md5: d96942c06c3e84bfcc5efb038724a7fd
  depends:
  - __osx >=11.0
  - libzlib >=1.2.13,<2.0.0a0
  license: BSD-3-Clause
  license_family: BSD
  size: 405089
  timestamp: 1714723101397<|MERGE_RESOLUTION|>--- conflicted
+++ resolved
@@ -117,13 +117,8 @@
       - conda: https://conda.anaconda.org/conda-forge/noarch/rich-13.7.1-pyhd8ed1ab_0.conda
       - conda: https://conda.anaconda.org/conda-forge/linux-64/ruamel.yaml-0.18.6-py312h98912ed_0.conda
       - conda: https://conda.anaconda.org/conda-forge/linux-64/ruamel.yaml.clib-0.2.8-py312h98912ed_0.conda
-<<<<<<< HEAD
-      - conda: https://conda.anaconda.org/conda-forge/linux-64/rust-1.80.1-h0a17960_0.conda
-      - conda: https://conda.anaconda.org/conda-forge/noarch/rust-std-x86_64-unknown-linux-gnu-1.80.1-h2c6d0dc_0.conda
-=======
       - conda: https://conda.anaconda.org/conda-forge/linux-64/rust-1.81.0-h1a8d7c4_0.conda
       - conda: https://conda.anaconda.org/conda-forge/noarch/rust-std-x86_64-unknown-linux-gnu-1.81.0-h2c6d0dc_0.conda
->>>>>>> 475ad614
       - conda: https://conda.anaconda.org/conda-forge/noarch/schema-0.7.7-pyhd8ed1ab_0.conda
       - conda: https://conda.anaconda.org/conda-forge/noarch/setuptools-72.2.0-pyhd8ed1ab_0.conda
       - conda: https://conda.anaconda.org/conda-forge/noarch/six-1.16.0-pyh6c4a22f_0.tar.bz2
@@ -216,13 +211,8 @@
       - conda: https://conda.anaconda.org/conda-forge/noarch/rich-13.7.1-pyhd8ed1ab_0.conda
       - conda: https://conda.anaconda.org/conda-forge/osx-64/ruamel.yaml-0.18.6-py312h41838bb_0.conda
       - conda: https://conda.anaconda.org/conda-forge/osx-64/ruamel.yaml.clib-0.2.8-py312h41838bb_0.conda
-<<<<<<< HEAD
-      - conda: https://conda.anaconda.org/conda-forge/osx-64/rust-1.80.1-h6c54e5d_0.conda
-      - conda: https://conda.anaconda.org/conda-forge/noarch/rust-std-x86_64-apple-darwin-1.80.1-h38e4360_0.conda
-=======
       - conda: https://conda.anaconda.org/conda-forge/osx-64/rust-1.81.0-h6c54e5d_0.conda
       - conda: https://conda.anaconda.org/conda-forge/noarch/rust-std-x86_64-apple-darwin-1.81.0-h38e4360_0.conda
->>>>>>> 475ad614
       - conda: https://conda.anaconda.org/conda-forge/noarch/schema-0.7.7-pyhd8ed1ab_0.conda
       - conda: https://conda.anaconda.org/conda-forge/noarch/setuptools-72.2.0-pyhd8ed1ab_0.conda
       - conda: https://conda.anaconda.org/conda-forge/noarch/six-1.16.0-pyh6c4a22f_0.tar.bz2
@@ -314,13 +304,8 @@
       - conda: https://conda.anaconda.org/conda-forge/noarch/rich-13.7.1-pyhd8ed1ab_0.conda
       - conda: https://conda.anaconda.org/conda-forge/osx-arm64/ruamel.yaml-0.18.6-py312he37b823_0.conda
       - conda: https://conda.anaconda.org/conda-forge/osx-arm64/ruamel.yaml.clib-0.2.8-py312he37b823_0.conda
-<<<<<<< HEAD
-      - conda: https://conda.anaconda.org/conda-forge/osx-arm64/rust-1.80.1-h4ff7c5d_0.conda
-      - conda: https://conda.anaconda.org/conda-forge/noarch/rust-std-aarch64-apple-darwin-1.80.1-hf6ec828_0.conda
-=======
       - conda: https://conda.anaconda.org/conda-forge/osx-arm64/rust-1.81.0-h4ff7c5d_0.conda
       - conda: https://conda.anaconda.org/conda-forge/noarch/rust-std-aarch64-apple-darwin-1.81.0-hf6ec828_0.conda
->>>>>>> 475ad614
       - conda: https://conda.anaconda.org/conda-forge/noarch/schema-0.7.7-pyhd8ed1ab_0.conda
       - conda: https://conda.anaconda.org/conda-forge/noarch/setuptools-72.2.0-pyhd8ed1ab_0.conda
       - conda: https://conda.anaconda.org/conda-forge/noarch/six-1.16.0-pyh6c4a22f_0.tar.bz2
@@ -401,13 +386,8 @@
       - conda: https://conda.anaconda.org/conda-forge/noarch/rich-13.7.1-pyhd8ed1ab_0.conda
       - conda: https://conda.anaconda.org/conda-forge/win-64/ruamel.yaml-0.18.6-py312he70551f_0.conda
       - conda: https://conda.anaconda.org/conda-forge/win-64/ruamel.yaml.clib-0.2.8-py312he70551f_0.conda
-<<<<<<< HEAD
-      - conda: https://conda.anaconda.org/conda-forge/win-64/rust-1.80.1-hf8d6059_0.conda
-      - conda: https://conda.anaconda.org/conda-forge/noarch/rust-std-x86_64-pc-windows-msvc-1.80.1-h17fc481_0.conda
-=======
       - conda: https://conda.anaconda.org/conda-forge/win-64/rust-1.81.0-hf8d6059_0.conda
       - conda: https://conda.anaconda.org/conda-forge/noarch/rust-std-x86_64-pc-windows-msvc-1.81.0-h17fc481_0.conda
->>>>>>> 475ad614
       - conda: https://conda.anaconda.org/conda-forge/noarch/schema-0.7.7-pyhd8ed1ab_0.conda
       - conda: https://conda.anaconda.org/conda-forge/noarch/setuptools-72.2.0-pyhd8ed1ab_0.conda
       - conda: https://conda.anaconda.org/conda-forge/noarch/six-1.16.0-pyh6c4a22f_0.tar.bz2
@@ -7515,135 +7495,6 @@
   timestamp: 1718950736324
 - kind: conda
   name: rust
-<<<<<<< HEAD
-  version: 1.80.1
-  build: h0a17960_0
-  subdir: linux-64
-  url: https://conda.anaconda.org/conda-forge/linux-64/rust-1.80.1-h0a17960_0.conda
-  sha256: 7058519747d4b81f3cab23a0d6b4326c80879d38b2a0bf11cade52fc59980b8f
-  md5: dba7ad0d2f707fee5e85c6a19042fdb4
-  depends:
-  - __glibc >=2.17,<3.0.a0
-  - gcc_impl_linux-64
-  - libgcc-ng >=12
-  - libzlib >=1.3.1,<2.0a0
-  - rust-std-x86_64-unknown-linux-gnu 1.80.1 h2c6d0dc_0
-  - sysroot_linux-64 >=2.17
-  license: MIT
-  license_family: MIT
-  size: 198885602
-  timestamp: 1723153698032
-- kind: conda
-  name: rust
-  version: 1.80.1
-  build: h4ff7c5d_0
-  subdir: osx-arm64
-  url: https://conda.anaconda.org/conda-forge/osx-arm64/rust-1.80.1-h4ff7c5d_0.conda
-  sha256: 5b296bb663be4c10bf3d07eaaa69c3c5856bd198152a775404e161f6780236bb
-  md5: 76d236abc95f2d77f7a3c16f1b565b3e
-  depends:
-  - rust-std-aarch64-apple-darwin 1.80.1 hf6ec828_0
-  license: MIT
-  license_family: MIT
-  size: 197866703
-  timestamp: 1723155024117
-- kind: conda
-  name: rust
-  version: 1.80.1
-  build: h6c54e5d_0
-  subdir: osx-64
-  url: https://conda.anaconda.org/conda-forge/osx-64/rust-1.80.1-h6c54e5d_0.conda
-  sha256: 8e799c550545a41baef23a543ffd87620cf67c0afd3494ea40b6081cbf8aabe7
-  md5: ecf36b937ded5c641039161f7f5c7f64
-  depends:
-  - rust-std-x86_64-apple-darwin 1.80.1 h38e4360_0
-  license: MIT
-  license_family: MIT
-  size: 202606989
-  timestamp: 1723154998091
-- kind: conda
-  name: rust
-  version: 1.80.1
-  build: hf8d6059_0
-  subdir: win-64
-  url: https://conda.anaconda.org/conda-forge/win-64/rust-1.80.1-hf8d6059_0.conda
-  sha256: 3d8f926d5db03762a1e3ff723295ea18674c29960e2e501a16c9413304698654
-  md5: 385a661cb1746cb6c62eb55712b412dd
-  depends:
-  - rust-std-x86_64-pc-windows-msvc 1.80.1 h17fc481_0
-  license: MIT
-  license_family: MIT
-  size: 194534225
-  timestamp: 1723155969495
-- kind: conda
-  name: rust-std-aarch64-apple-darwin
-  version: 1.80.1
-  build: hf6ec828_0
-  subdir: noarch
-  noarch: generic
-  url: https://conda.anaconda.org/conda-forge/noarch/rust-std-aarch64-apple-darwin-1.80.1-hf6ec828_0.conda
-  sha256: 6cd8c3cf93fb8348c815595eced946316bc81a0bf8c6fc8f6b9f27e270734770
-  md5: b3b07764d1fa59acf5c356bbb727db20
-  depends:
-  - __unix
-  constrains:
-  - rust >=1.80.1,<1.80.2.0a0
-  license: MIT
-  license_family: MIT
-  size: 30991019
-  timestamp: 1723152907303
-- kind: conda
-  name: rust-std-x86_64-apple-darwin
-  version: 1.80.1
-  build: h38e4360_0
-  subdir: noarch
-  noarch: generic
-  url: https://conda.anaconda.org/conda-forge/noarch/rust-std-x86_64-apple-darwin-1.80.1-h38e4360_0.conda
-  sha256: 56a30b275235975ea4e37f8d703818079601163aca92195a45468b0e7d6beffb
-  md5: b1ce3c6d57f2cf9f5a8b2448e3b6f499
-  depends:
-  - __unix
-  constrains:
-  - rust >=1.80.1,<1.80.2.0a0
-  license: MIT
-  license_family: MIT
-  size: 31988631
-  timestamp: 1723152891461
-- kind: conda
-  name: rust-std-x86_64-pc-windows-msvc
-  version: 1.80.1
-  build: h17fc481_0
-  subdir: noarch
-  noarch: generic
-  url: https://conda.anaconda.org/conda-forge/noarch/rust-std-x86_64-pc-windows-msvc-1.80.1-h17fc481_0.conda
-  sha256: a4f118c6211f717846c094e58d3baef32215d1a2414d51c3e08b739dce75c28f
-  md5: f21862b6487af2fe504ca2b78dfec822
-  depends:
-  - __win
-  constrains:
-  - rust >=1.80.1,<1.80.2.0a0
-  license: MIT
-  license_family: MIT
-  size: 25255952
-  timestamp: 1723155705619
-- kind: conda
-  name: rust-std-x86_64-unknown-linux-gnu
-  version: 1.80.1
-  build: h2c6d0dc_0
-  subdir: noarch
-  noarch: generic
-  url: https://conda.anaconda.org/conda-forge/noarch/rust-std-x86_64-unknown-linux-gnu-1.80.1-h2c6d0dc_0.conda
-  sha256: 769cb83291804c9faa0de81534ceb3794cd06efd4d5164872bd5527e511f12a7
-  md5: 0a5b8783d18a253b0812a5501df297af
-  depends:
-  - __unix
-  constrains:
-  - rust >=1.80.1,<1.80.2.0a0
-  license: MIT
-  license_family: MIT
-  size: 33938994
-  timestamp: 1723153507938
-=======
   version: 1.81.0
   build: h1a8d7c4_0
   subdir: linux-64
@@ -7771,7 +7622,6 @@
   license_family: MIT
   size: 34828353
   timestamp: 1726504171219
->>>>>>> 475ad614
 - kind: conda
   name: schema
   version: 0.7.7
