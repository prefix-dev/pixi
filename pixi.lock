version: 5
environments:
  default:
    channels:
    - url: https://conda.anaconda.org/conda-forge/
    packages:
      linux-64:
      - conda: https://conda.anaconda.org/conda-forge/linux-64/_libgcc_mutex-0.1-conda_forge.tar.bz2
      - conda: https://conda.anaconda.org/conda-forge/linux-64/_openmp_mutex-4.5-2_gnu.tar.bz2
      - conda: https://conda.anaconda.org/conda-forge/noarch/attrs-23.2.0-pyh71513ae_0.conda
      - conda: https://conda.anaconda.org/conda-forge/linux-64/binutils-2.40-h4852527_0.conda
      - conda: https://conda.anaconda.org/conda-forge/linux-64/binutils_impl_linux-64-2.40-ha885e6a_0.conda
      - conda: https://conda.anaconda.org/conda-forge/linux-64/binutils_linux-64-2.40-hdade7a5_3.conda
      - conda: https://conda.anaconda.org/conda-forge/linux-64/brotli-python-1.1.0-py312h30efb56_1.conda
      - conda: https://conda.anaconda.org/conda-forge/linux-64/bzip2-1.0.8-hd590300_5.conda
      - conda: https://conda.anaconda.org/conda-forge/linux-64/c-ares-1.28.1-hd590300_0.conda
      - conda: https://conda.anaconda.org/conda-forge/linux-64/c-compiler-1.7.0-hd590300_1.conda
      - conda: https://conda.anaconda.org/conda-forge/linux-64/ca-certificates-2024.2.2-hbcca054_0.conda
      - conda: https://conda.anaconda.org/conda-forge/noarch/certifi-2024.2.2-pyhd8ed1ab_0.conda
      - conda: https://conda.anaconda.org/conda-forge/noarch/cffconvert-2.0.0-pyhd8ed1ab_0.tar.bz2
      - conda: https://conda.anaconda.org/conda-forge/linux-64/cffi-1.16.0-py312hf06ca03_0.conda
      - conda: https://conda.anaconda.org/conda-forge/noarch/cfgv-3.3.1-pyhd8ed1ab_0.tar.bz2
      - conda: https://conda.anaconda.org/conda-forge/noarch/charset-normalizer-3.3.2-pyhd8ed1ab_0.conda
      - conda: https://conda.anaconda.org/conda-forge/noarch/cli-ui-0.17.2-pyhd8ed1ab_0.tar.bz2
      - conda: https://conda.anaconda.org/conda-forge/noarch/click-8.1.7-unix_pyh707e725_0.conda
      - conda: https://conda.anaconda.org/conda-forge/noarch/colorama-0.4.6-pyhd8ed1ab_0.tar.bz2
      - conda: https://conda.anaconda.org/conda-forge/linux-64/compilers-1.7.0-ha770c72_1.conda
      - conda: https://conda.anaconda.org/conda-forge/noarch/contextlib2-21.6.0-pyhd8ed1ab_0.tar.bz2
      - conda: https://conda.anaconda.org/conda-forge/linux-64/curl-8.7.1-hca28451_0.conda
      - conda: https://conda.anaconda.org/conda-forge/linux-64/cxx-compiler-1.7.0-h00ab1b0_1.conda
      - conda: https://conda.anaconda.org/conda-forge/noarch/distlib-0.3.8-pyhd8ed1ab_0.conda
      - conda: https://conda.anaconda.org/conda-forge/noarch/docopt-0.6.2-py_1.tar.bz2
      - conda: https://conda.anaconda.org/conda-forge/noarch/filelock-3.14.0-pyhd8ed1ab_0.conda
      - conda: https://conda.anaconda.org/conda-forge/linux-64/fortran-compiler-1.7.0-heb67821_1.conda
      - conda: https://conda.anaconda.org/conda-forge/linux-64/gcc-12.3.0-h915e2ae_6.conda
      - conda: https://conda.anaconda.org/conda-forge/linux-64/gcc_impl_linux-64-12.3.0-h58ffeeb_6.conda
      - conda: https://conda.anaconda.org/conda-forge/linux-64/gcc_linux-64-12.3.0-h6477408_3.conda
      - conda: https://conda.anaconda.org/conda-forge/linux-64/gettext-0.22.5-h59595ed_2.conda
      - conda: https://conda.anaconda.org/conda-forge/linux-64/gettext-tools-0.22.5-h59595ed_2.conda
      - conda: https://conda.anaconda.org/conda-forge/linux-64/gfortran-12.3.0-h915e2ae_6.conda
      - conda: https://conda.anaconda.org/conda-forge/linux-64/gfortran_impl_linux-64-12.3.0-h1645026_6.conda
      - conda: https://conda.anaconda.org/conda-forge/linux-64/gfortran_linux-64-12.3.0-h617cb40_3.conda
      - conda: https://conda.anaconda.org/conda-forge/linux-64/git-2.42.0-pl5321h7bc287a_1.conda
      - conda: https://conda.anaconda.org/conda-forge/linux-64/gxx-12.3.0-h915e2ae_6.conda
      - conda: https://conda.anaconda.org/conda-forge/linux-64/gxx_impl_linux-64-12.3.0-h2a574ab_6.conda
      - conda: https://conda.anaconda.org/conda-forge/linux-64/gxx_linux-64-12.3.0-h4a1b8e8_3.conda
      - conda: https://conda.anaconda.org/conda-forge/noarch/identify-2.5.36-pyhd8ed1ab_0.conda
      - conda: https://conda.anaconda.org/conda-forge/noarch/idna-3.7-pyhd8ed1ab_0.conda
      - conda: https://conda.anaconda.org/conda-forge/noarch/importlib-metadata-7.1.0-pyha770c72_0.conda
      - conda: https://conda.anaconda.org/conda-forge/noarch/jsonschema-3.2.0-pyhd8ed1ab_3.tar.bz2
      - conda: https://conda.anaconda.org/conda-forge/noarch/kernel-headers_linux-64-2.6.32-he073ed8_17.conda
      - conda: https://conda.anaconda.org/conda-forge/linux-64/keyutils-1.6.1-h166bdaf_0.tar.bz2
      - conda: https://conda.anaconda.org/conda-forge/linux-64/krb5-1.21.2-h659d440_0.conda
      - conda: https://conda.anaconda.org/conda-forge/linux-64/ld_impl_linux-64-2.40-h55db66e_0.conda
      - conda: https://conda.anaconda.org/conda-forge/linux-64/libasprintf-0.22.5-h661eb56_2.conda
      - conda: https://conda.anaconda.org/conda-forge/linux-64/libasprintf-devel-0.22.5-h661eb56_2.conda
      - conda: https://conda.anaconda.org/conda-forge/linux-64/libcurl-8.7.1-hca28451_0.conda
      - conda: https://conda.anaconda.org/conda-forge/linux-64/libedit-3.1.20191231-he28a2e2_2.tar.bz2
      - conda: https://conda.anaconda.org/conda-forge/linux-64/libev-4.33-hd590300_2.conda
      - conda: https://conda.anaconda.org/conda-forge/linux-64/libexpat-2.6.2-h59595ed_0.conda
      - conda: https://conda.anaconda.org/conda-forge/linux-64/libffi-3.4.2-h7f98852_5.tar.bz2
      - conda: https://conda.anaconda.org/conda-forge/noarch/libgcc-devel_linux-64-12.3.0-h0223996_106.conda
      - conda: https://conda.anaconda.org/conda-forge/linux-64/libgcc-ng-13.2.0-h77fa898_6.conda
      - conda: https://conda.anaconda.org/conda-forge/linux-64/libgettextpo-0.22.5-h59595ed_2.conda
      - conda: https://conda.anaconda.org/conda-forge/linux-64/libgettextpo-devel-0.22.5-h59595ed_2.conda
      - conda: https://conda.anaconda.org/conda-forge/linux-64/libgfortran5-13.2.0-hca663fb_6.conda
      - conda: https://conda.anaconda.org/conda-forge/linux-64/libgomp-13.2.0-h77fa898_6.conda
      - conda: https://conda.anaconda.org/conda-forge/linux-64/libiconv-1.17-hd590300_2.conda
      - conda: https://conda.anaconda.org/conda-forge/linux-64/libnghttp2-1.58.0-h47da74e_1.conda
      - conda: https://conda.anaconda.org/conda-forge/linux-64/libnsl-2.0.1-hd590300_0.conda
      - conda: https://conda.anaconda.org/conda-forge/linux-64/libsanitizer-12.3.0-hb8811af_6.conda
      - conda: https://conda.anaconda.org/conda-forge/linux-64/libsqlite-3.45.3-h2797004_0.conda
      - conda: https://conda.anaconda.org/conda-forge/linux-64/libssh2-1.11.0-h0841786_0.conda
      - conda: https://conda.anaconda.org/conda-forge/noarch/libstdcxx-devel_linux-64-12.3.0-h0223996_106.conda
      - conda: https://conda.anaconda.org/conda-forge/linux-64/libstdcxx-ng-13.2.0-hc0a3c3a_6.conda
      - conda: https://conda.anaconda.org/conda-forge/linux-64/libuuid-2.38.1-h0b41bf4_0.conda
      - conda: https://conda.anaconda.org/conda-forge/linux-64/libxcrypt-4.4.36-hd590300_1.conda
      - conda: https://conda.anaconda.org/conda-forge/linux-64/libzlib-1.2.13-hd590300_5.conda
      - conda: https://conda.anaconda.org/conda-forge/linux-64/ncurses-6.4.20240210-h59595ed_0.conda
      - conda: https://conda.anaconda.org/conda-forge/noarch/nodeenv-1.8.0-pyhd8ed1ab_0.conda
      - conda: https://conda.anaconda.org/conda-forge/linux-64/openssl-3.3.0-hd590300_0.conda
      - conda: https://conda.anaconda.org/conda-forge/linux-64/pcre2-10.42-hcad00b1_0.conda
      - conda: https://conda.anaconda.org/conda-forge/linux-64/perl-5.32.1-7_hd590300_perl5.conda
      - conda: https://conda.anaconda.org/conda-forge/linux-64/pkg-config-0.29.2-h36c2ea0_1008.tar.bz2
      - conda: https://conda.anaconda.org/conda-forge/noarch/platformdirs-4.2.1-pyhd8ed1ab_0.conda
      - conda: https://conda.anaconda.org/conda-forge/noarch/pre-commit-3.3.3-pyha770c72_0.conda
      - conda: https://conda.anaconda.org/conda-forge/noarch/pycparser-2.22-pyhd8ed1ab_0.conda
      - conda: https://conda.anaconda.org/conda-forge/noarch/pykwalify-1.8.0-pyhd8ed1ab_0.conda
      - conda: https://conda.anaconda.org/conda-forge/linux-64/pyrsistent-0.20.0-py312h98912ed_0.conda
      - conda: https://conda.anaconda.org/conda-forge/noarch/pysocks-1.7.1-pyha2e5f31_6.tar.bz2
      - conda: https://conda.anaconda.org/conda-forge/linux-64/python-3.12.3-hab00c5b_0_cpython.conda
      - conda: https://conda.anaconda.org/conda-forge/noarch/python-dateutil-2.9.0-pyhd8ed1ab_0.conda
      - conda: https://conda.anaconda.org/conda-forge/linux-64/python_abi-3.12-4_cp312.conda
      - conda: https://conda.anaconda.org/conda-forge/linux-64/pyyaml-6.0.1-py312h98912ed_1.conda
      - conda: https://conda.anaconda.org/conda-forge/linux-64/readline-8.2-h8228510_1.conda
      - conda: https://conda.anaconda.org/conda-forge/noarch/requests-2.31.0-pyhd8ed1ab_0.conda
      - conda: https://conda.anaconda.org/conda-forge/linux-64/ruamel.yaml-0.18.6-py312h98912ed_0.conda
      - conda: https://conda.anaconda.org/conda-forge/linux-64/ruamel.yaml.clib-0.2.8-py312h98912ed_0.conda
      - conda: https://conda.anaconda.org/conda-forge/linux-64/rust-1.77.2-h70c747d_0.conda
      - conda: https://conda.anaconda.org/conda-forge/noarch/rust-std-x86_64-unknown-linux-gnu-1.77.2-h2c6d0dc_0.conda
      - conda: https://conda.anaconda.org/conda-forge/noarch/schema-0.7.5-pyhd8ed1ab_1.conda
      - conda: https://conda.anaconda.org/conda-forge/noarch/setuptools-69.5.1-pyhd8ed1ab_0.conda
      - conda: https://conda.anaconda.org/conda-forge/noarch/six-1.16.0-pyh6c4a22f_0.tar.bz2
      - conda: https://conda.anaconda.org/conda-forge/noarch/sysroot_linux-64-2.12-he073ed8_17.conda
      - conda: https://conda.anaconda.org/conda-forge/noarch/tabulate-0.9.0-pyhd8ed1ab_1.tar.bz2
      - conda: https://conda.anaconda.org/conda-forge/noarch/tbump-6.9.0-pyhd8ed1ab_0.tar.bz2
      - conda: https://conda.anaconda.org/conda-forge/linux-64/tk-8.6.13-noxft_h4845f30_101.conda
      - conda: https://conda.anaconda.org/conda-forge/noarch/tomlkit-0.12.4-pyha770c72_0.conda
      - conda: https://conda.anaconda.org/conda-forge/noarch/tzdata-2024a-h0c530f3_0.conda
      - conda: https://conda.anaconda.org/conda-forge/linux-64/ukkonen-1.0.1-py312h8572e83_4.conda
      - conda: https://conda.anaconda.org/conda-forge/noarch/unidecode-1.3.8-pyhd8ed1ab_0.conda
      - conda: https://conda.anaconda.org/conda-forge/noarch/urllib3-2.2.1-pyhd8ed1ab_0.conda
      - conda: https://conda.anaconda.org/conda-forge/noarch/virtualenv-20.26.1-pyhd8ed1ab_0.conda
      - conda: https://conda.anaconda.org/conda-forge/linux-64/xz-5.2.6-h166bdaf_0.tar.bz2
      - conda: https://conda.anaconda.org/conda-forge/linux-64/yaml-0.2.5-h7f98852_2.tar.bz2
      - conda: https://conda.anaconda.org/conda-forge/noarch/zipp-3.17.0-pyhd8ed1ab_0.conda
      - conda: https://conda.anaconda.org/conda-forge/linux-64/zstd-1.5.5-hfc55251_0.conda
      osx-64:
      - conda: https://conda.anaconda.org/conda-forge/noarch/attrs-23.2.0-pyh71513ae_0.conda
      - conda: https://conda.anaconda.org/conda-forge/osx-64/brotli-python-1.1.0-py312heafc425_1.conda
      - conda: https://conda.anaconda.org/conda-forge/osx-64/bzip2-1.0.8-h10d778d_5.conda
      - conda: https://conda.anaconda.org/conda-forge/osx-64/c-ares-1.28.1-h10d778d_0.conda
      - conda: https://conda.anaconda.org/conda-forge/osx-64/ca-certificates-2024.2.2-h8857fd0_0.conda
      - conda: https://conda.anaconda.org/conda-forge/noarch/certifi-2024.2.2-pyhd8ed1ab_0.conda
      - conda: https://conda.anaconda.org/conda-forge/noarch/cffconvert-2.0.0-pyhd8ed1ab_0.tar.bz2
      - conda: https://conda.anaconda.org/conda-forge/osx-64/cffi-1.16.0-py312h38bf5a0_0.conda
      - conda: https://conda.anaconda.org/conda-forge/noarch/cfgv-3.3.1-pyhd8ed1ab_0.tar.bz2
      - conda: https://conda.anaconda.org/conda-forge/noarch/charset-normalizer-3.3.2-pyhd8ed1ab_0.conda
      - conda: https://conda.anaconda.org/conda-forge/noarch/cli-ui-0.17.2-pyhd8ed1ab_0.tar.bz2
      - conda: https://conda.anaconda.org/conda-forge/noarch/click-8.1.7-unix_pyh707e725_0.conda
      - conda: https://conda.anaconda.org/conda-forge/noarch/colorama-0.4.6-pyhd8ed1ab_0.tar.bz2
      - conda: https://conda.anaconda.org/conda-forge/noarch/contextlib2-21.6.0-pyhd8ed1ab_0.tar.bz2
      - conda: https://conda.anaconda.org/conda-forge/osx-64/curl-8.7.1-h726d00d_0.conda
      - conda: https://conda.anaconda.org/conda-forge/noarch/distlib-0.3.8-pyhd8ed1ab_0.conda
      - conda: https://conda.anaconda.org/conda-forge/noarch/docopt-0.6.2-py_1.tar.bz2
      - conda: https://conda.anaconda.org/conda-forge/noarch/filelock-3.14.0-pyhd8ed1ab_0.conda
      - conda: https://conda.anaconda.org/conda-forge/osx-64/gettext-0.22.5-h5ff76d1_2.conda
      - conda: https://conda.anaconda.org/conda-forge/osx-64/gettext-tools-0.22.5-h5ff76d1_2.conda
      - conda: https://conda.anaconda.org/conda-forge/osx-64/git-2.42.0-pl5321hba7a703_1.conda
      - conda: https://conda.anaconda.org/conda-forge/noarch/identify-2.5.36-pyhd8ed1ab_0.conda
      - conda: https://conda.anaconda.org/conda-forge/noarch/idna-3.7-pyhd8ed1ab_0.conda
      - conda: https://conda.anaconda.org/conda-forge/noarch/importlib-metadata-7.1.0-pyha770c72_0.conda
      - conda: https://conda.anaconda.org/conda-forge/noarch/jsonschema-3.2.0-pyhd8ed1ab_3.tar.bz2
      - conda: https://conda.anaconda.org/conda-forge/osx-64/krb5-1.21.2-hb884880_0.conda
      - conda: https://conda.anaconda.org/conda-forge/osx-64/libasprintf-0.22.5-h5ff76d1_2.conda
      - conda: https://conda.anaconda.org/conda-forge/osx-64/libasprintf-devel-0.22.5-h5ff76d1_2.conda
      - conda: https://conda.anaconda.org/conda-forge/osx-64/libcurl-8.7.1-h726d00d_0.conda
      - conda: https://conda.anaconda.org/conda-forge/osx-64/libcxx-16.0.6-hd57cbcb_0.conda
      - conda: https://conda.anaconda.org/conda-forge/osx-64/libedit-3.1.20191231-h0678c8f_2.tar.bz2
      - conda: https://conda.anaconda.org/conda-forge/osx-64/libev-4.33-h10d778d_2.conda
      - conda: https://conda.anaconda.org/conda-forge/osx-64/libexpat-2.6.2-h73e2aa4_0.conda
      - conda: https://conda.anaconda.org/conda-forge/osx-64/libffi-3.4.2-h0d85af4_5.tar.bz2
      - conda: https://conda.anaconda.org/conda-forge/osx-64/libgettextpo-0.22.5-h5ff76d1_2.conda
      - conda: https://conda.anaconda.org/conda-forge/osx-64/libgettextpo-devel-0.22.5-h5ff76d1_2.conda
      - conda: https://conda.anaconda.org/conda-forge/osx-64/libiconv-1.17-hd75f5a5_2.conda
      - conda: https://conda.anaconda.org/conda-forge/osx-64/libintl-0.22.5-h5ff76d1_2.conda
      - conda: https://conda.anaconda.org/conda-forge/osx-64/libintl-devel-0.22.5-h5ff76d1_2.conda
      - conda: https://conda.anaconda.org/conda-forge/osx-64/libnghttp2-1.58.0-h64cf6d3_1.conda
      - conda: https://conda.anaconda.org/conda-forge/osx-64/libsqlite-3.45.3-h92b6c6a_0.conda
      - conda: https://conda.anaconda.org/conda-forge/osx-64/libssh2-1.11.0-hd019ec5_0.conda
      - conda: https://conda.anaconda.org/conda-forge/osx-64/libzlib-1.2.13-h8a1eda9_5.conda
      - conda: https://conda.anaconda.org/conda-forge/osx-64/ncurses-6.4.20240210-h73e2aa4_0.conda
      - conda: https://conda.anaconda.org/conda-forge/noarch/nodeenv-1.8.0-pyhd8ed1ab_0.conda
      - conda: https://conda.anaconda.org/conda-forge/osx-64/openssl-3.3.0-hd75f5a5_0.conda
      - conda: https://conda.anaconda.org/conda-forge/osx-64/pcre2-10.42-h0ad2156_0.conda
      - conda: https://conda.anaconda.org/conda-forge/osx-64/perl-5.32.1-7_h10d778d_perl5.conda
      - conda: https://conda.anaconda.org/conda-forge/osx-64/pkg-config-0.29.2-ha3d46e9_1008.tar.bz2
      - conda: https://conda.anaconda.org/conda-forge/noarch/platformdirs-4.2.1-pyhd8ed1ab_0.conda
      - conda: https://conda.anaconda.org/conda-forge/noarch/pre-commit-3.3.3-pyha770c72_0.conda
      - conda: https://conda.anaconda.org/conda-forge/noarch/pycparser-2.22-pyhd8ed1ab_0.conda
      - conda: https://conda.anaconda.org/conda-forge/noarch/pykwalify-1.8.0-pyhd8ed1ab_0.conda
      - conda: https://conda.anaconda.org/conda-forge/osx-64/pyrsistent-0.20.0-py312h41838bb_0.conda
      - conda: https://conda.anaconda.org/conda-forge/noarch/pysocks-1.7.1-pyha2e5f31_6.tar.bz2
      - conda: https://conda.anaconda.org/conda-forge/osx-64/python-3.12.3-h1411813_0_cpython.conda
      - conda: https://conda.anaconda.org/conda-forge/noarch/python-dateutil-2.9.0-pyhd8ed1ab_0.conda
      - conda: https://conda.anaconda.org/conda-forge/osx-64/python_abi-3.12-4_cp312.conda
      - conda: https://conda.anaconda.org/conda-forge/osx-64/pyyaml-6.0.1-py312h104f124_1.conda
      - conda: https://conda.anaconda.org/conda-forge/osx-64/readline-8.2-h9e318b2_1.conda
      - conda: https://conda.anaconda.org/conda-forge/noarch/requests-2.31.0-pyhd8ed1ab_0.conda
      - conda: https://conda.anaconda.org/conda-forge/osx-64/ruamel.yaml-0.18.6-py312h41838bb_0.conda
      - conda: https://conda.anaconda.org/conda-forge/osx-64/ruamel.yaml.clib-0.2.8-py312h41838bb_0.conda
      - conda: https://conda.anaconda.org/conda-forge/osx-64/rust-1.77.2-h7e1429e_0.conda
      - conda: https://conda.anaconda.org/conda-forge/noarch/rust-std-x86_64-apple-darwin-1.77.2-h38e4360_0.conda
      - conda: https://conda.anaconda.org/conda-forge/noarch/schema-0.7.5-pyhd8ed1ab_1.conda
      - conda: https://conda.anaconda.org/conda-forge/noarch/setuptools-69.5.1-pyhd8ed1ab_0.conda
      - conda: https://conda.anaconda.org/conda-forge/noarch/six-1.16.0-pyh6c4a22f_0.tar.bz2
      - conda: https://conda.anaconda.org/conda-forge/noarch/tabulate-0.9.0-pyhd8ed1ab_1.tar.bz2
      - conda: https://conda.anaconda.org/conda-forge/noarch/tbump-6.9.0-pyhd8ed1ab_0.tar.bz2
      - conda: https://conda.anaconda.org/conda-forge/osx-64/tk-8.6.13-h1abcd95_1.conda
      - conda: https://conda.anaconda.org/conda-forge/noarch/tomlkit-0.12.4-pyha770c72_0.conda
      - conda: https://conda.anaconda.org/conda-forge/noarch/tzdata-2024a-h0c530f3_0.conda
      - conda: https://conda.anaconda.org/conda-forge/osx-64/ukkonen-1.0.1-py312h49ebfd2_4.conda
      - conda: https://conda.anaconda.org/conda-forge/noarch/unidecode-1.3.8-pyhd8ed1ab_0.conda
      - conda: https://conda.anaconda.org/conda-forge/noarch/urllib3-2.2.1-pyhd8ed1ab_0.conda
      - conda: https://conda.anaconda.org/conda-forge/noarch/virtualenv-20.26.1-pyhd8ed1ab_0.conda
      - conda: https://conda.anaconda.org/conda-forge/osx-64/xz-5.2.6-h775f41a_0.tar.bz2
      - conda: https://conda.anaconda.org/conda-forge/osx-64/yaml-0.2.5-h0d85af4_2.tar.bz2
      - conda: https://conda.anaconda.org/conda-forge/noarch/zipp-3.17.0-pyhd8ed1ab_0.conda
      - conda: https://conda.anaconda.org/conda-forge/osx-64/zstd-1.5.5-h829000d_0.conda
      osx-arm64:
      - conda: https://conda.anaconda.org/conda-forge/noarch/attrs-23.2.0-pyh71513ae_0.conda
      - conda: https://conda.anaconda.org/conda-forge/osx-arm64/brotli-python-1.1.0-py312h9f69965_1.conda
      - conda: https://conda.anaconda.org/conda-forge/osx-arm64/bzip2-1.0.8-h93a5062_5.conda
      - conda: https://conda.anaconda.org/conda-forge/osx-arm64/c-ares-1.28.1-h93a5062_0.conda
      - conda: https://conda.anaconda.org/conda-forge/osx-arm64/ca-certificates-2024.2.2-hf0a4a13_0.conda
      - conda: https://conda.anaconda.org/conda-forge/noarch/certifi-2024.2.2-pyhd8ed1ab_0.conda
      - conda: https://conda.anaconda.org/conda-forge/noarch/cffconvert-2.0.0-pyhd8ed1ab_0.tar.bz2
      - conda: https://conda.anaconda.org/conda-forge/osx-arm64/cffi-1.16.0-py312h8e38eb3_0.conda
      - conda: https://conda.anaconda.org/conda-forge/noarch/cfgv-3.3.1-pyhd8ed1ab_0.tar.bz2
      - conda: https://conda.anaconda.org/conda-forge/noarch/charset-normalizer-3.3.2-pyhd8ed1ab_0.conda
      - conda: https://conda.anaconda.org/conda-forge/noarch/cli-ui-0.17.2-pyhd8ed1ab_0.tar.bz2
      - conda: https://conda.anaconda.org/conda-forge/noarch/click-8.1.7-unix_pyh707e725_0.conda
      - conda: https://conda.anaconda.org/conda-forge/noarch/colorama-0.4.6-pyhd8ed1ab_0.tar.bz2
      - conda: https://conda.anaconda.org/conda-forge/noarch/contextlib2-21.6.0-pyhd8ed1ab_0.tar.bz2
      - conda: https://conda.anaconda.org/conda-forge/osx-arm64/curl-8.7.1-h2d989ff_0.conda
      - conda: https://conda.anaconda.org/conda-forge/noarch/distlib-0.3.8-pyhd8ed1ab_0.conda
      - conda: https://conda.anaconda.org/conda-forge/noarch/docopt-0.6.2-py_1.tar.bz2
      - conda: https://conda.anaconda.org/conda-forge/noarch/filelock-3.14.0-pyhd8ed1ab_0.conda
      - conda: https://conda.anaconda.org/conda-forge/osx-arm64/gettext-0.22.5-h8fbad5d_2.conda
      - conda: https://conda.anaconda.org/conda-forge/osx-arm64/gettext-tools-0.22.5-h8fbad5d_2.conda
      - conda: https://conda.anaconda.org/conda-forge/osx-arm64/git-2.42.0-pl5321h6e320eb_1.conda
      - conda: https://conda.anaconda.org/conda-forge/noarch/identify-2.5.36-pyhd8ed1ab_0.conda
      - conda: https://conda.anaconda.org/conda-forge/noarch/idna-3.7-pyhd8ed1ab_0.conda
      - conda: https://conda.anaconda.org/conda-forge/noarch/importlib-metadata-7.1.0-pyha770c72_0.conda
      - conda: https://conda.anaconda.org/conda-forge/noarch/jsonschema-3.2.0-pyhd8ed1ab_3.tar.bz2
      - conda: https://conda.anaconda.org/conda-forge/osx-arm64/krb5-1.21.2-h92f50d5_0.conda
      - conda: https://conda.anaconda.org/conda-forge/osx-arm64/libasprintf-0.22.5-h8fbad5d_2.conda
      - conda: https://conda.anaconda.org/conda-forge/osx-arm64/libasprintf-devel-0.22.5-h8fbad5d_2.conda
      - conda: https://conda.anaconda.org/conda-forge/osx-arm64/libcurl-8.7.1-h2d989ff_0.conda
      - conda: https://conda.anaconda.org/conda-forge/osx-arm64/libcxx-16.0.6-h4653b0c_0.conda
      - conda: https://conda.anaconda.org/conda-forge/osx-arm64/libedit-3.1.20191231-hc8eb9b7_2.tar.bz2
      - conda: https://conda.anaconda.org/conda-forge/osx-arm64/libev-4.33-h93a5062_2.conda
      - conda: https://conda.anaconda.org/conda-forge/osx-arm64/libexpat-2.6.2-hebf3989_0.conda
      - conda: https://conda.anaconda.org/conda-forge/osx-arm64/libffi-3.4.2-h3422bc3_5.tar.bz2
      - conda: https://conda.anaconda.org/conda-forge/osx-arm64/libgettextpo-0.22.5-h8fbad5d_2.conda
      - conda: https://conda.anaconda.org/conda-forge/osx-arm64/libgettextpo-devel-0.22.5-h8fbad5d_2.conda
      - conda: https://conda.anaconda.org/conda-forge/osx-arm64/libglib-2.78.4-h1635a5e_0.conda
      - conda: https://conda.anaconda.org/conda-forge/osx-arm64/libiconv-1.17-h0d3ecfb_2.conda
      - conda: https://conda.anaconda.org/conda-forge/osx-arm64/libintl-0.22.5-h8fbad5d_2.conda
      - conda: https://conda.anaconda.org/conda-forge/osx-arm64/libintl-devel-0.22.5-h8fbad5d_2.conda
      - conda: https://conda.anaconda.org/conda-forge/osx-arm64/libnghttp2-1.58.0-ha4dd798_1.conda
      - conda: https://conda.anaconda.org/conda-forge/osx-arm64/libsqlite-3.45.3-h091b4b1_0.conda
      - conda: https://conda.anaconda.org/conda-forge/osx-arm64/libssh2-1.11.0-h7a5bd25_0.conda
      - conda: https://conda.anaconda.org/conda-forge/osx-arm64/libzlib-1.2.13-h53f4e23_5.conda
      - conda: https://conda.anaconda.org/conda-forge/osx-arm64/ncurses-6.4.20240210-h078ce10_0.conda
      - conda: https://conda.anaconda.org/conda-forge/noarch/nodeenv-1.8.0-pyhd8ed1ab_0.conda
      - conda: https://conda.anaconda.org/conda-forge/osx-arm64/openssl-3.3.0-h0d3ecfb_0.conda
      - conda: https://conda.anaconda.org/conda-forge/osx-arm64/pcre2-10.42-h26f9a81_0.conda
      - conda: https://conda.anaconda.org/conda-forge/osx-arm64/perl-5.32.1-7_h4614cfb_perl5.conda
      - conda: https://conda.anaconda.org/conda-forge/osx-arm64/pkg-config-0.29.2-hab62308_1008.tar.bz2
      - conda: https://conda.anaconda.org/conda-forge/noarch/platformdirs-4.2.1-pyhd8ed1ab_0.conda
      - conda: https://conda.anaconda.org/conda-forge/noarch/pre-commit-3.3.3-pyha770c72_0.conda
      - conda: https://conda.anaconda.org/conda-forge/noarch/pycparser-2.22-pyhd8ed1ab_0.conda
      - conda: https://conda.anaconda.org/conda-forge/noarch/pykwalify-1.8.0-pyhd8ed1ab_0.conda
      - conda: https://conda.anaconda.org/conda-forge/osx-arm64/pyrsistent-0.20.0-py312he37b823_0.conda
      - conda: https://conda.anaconda.org/conda-forge/noarch/pysocks-1.7.1-pyha2e5f31_6.tar.bz2
      - conda: https://conda.anaconda.org/conda-forge/osx-arm64/python-3.12.3-h4a7b5fc_0_cpython.conda
      - conda: https://conda.anaconda.org/conda-forge/noarch/python-dateutil-2.9.0-pyhd8ed1ab_0.conda
      - conda: https://conda.anaconda.org/conda-forge/osx-arm64/python_abi-3.12-4_cp312.conda
      - conda: https://conda.anaconda.org/conda-forge/osx-arm64/pyyaml-6.0.1-py312h02f2b3b_1.conda
      - conda: https://conda.anaconda.org/conda-forge/osx-arm64/readline-8.2-h92ec313_1.conda
      - conda: https://conda.anaconda.org/conda-forge/noarch/requests-2.31.0-pyhd8ed1ab_0.conda
      - conda: https://conda.anaconda.org/conda-forge/osx-arm64/ruamel.yaml-0.18.6-py312he37b823_0.conda
      - conda: https://conda.anaconda.org/conda-forge/osx-arm64/ruamel.yaml.clib-0.2.8-py312he37b823_0.conda
      - conda: https://conda.anaconda.org/conda-forge/osx-arm64/rust-1.77.2-h4ff7c5d_0.conda
      - conda: https://conda.anaconda.org/conda-forge/noarch/rust-std-aarch64-apple-darwin-1.77.2-hf6ec828_0.conda
      - conda: https://conda.anaconda.org/conda-forge/noarch/schema-0.7.5-pyhd8ed1ab_1.conda
      - conda: https://conda.anaconda.org/conda-forge/noarch/setuptools-69.5.1-pyhd8ed1ab_0.conda
      - conda: https://conda.anaconda.org/conda-forge/noarch/six-1.16.0-pyh6c4a22f_0.tar.bz2
      - conda: https://conda.anaconda.org/conda-forge/noarch/tabulate-0.9.0-pyhd8ed1ab_1.tar.bz2
      - conda: https://conda.anaconda.org/conda-forge/noarch/tbump-6.9.0-pyhd8ed1ab_0.tar.bz2
      - conda: https://conda.anaconda.org/conda-forge/osx-arm64/tk-8.6.13-h5083fa2_1.conda
      - conda: https://conda.anaconda.org/conda-forge/noarch/tomlkit-0.12.4-pyha770c72_0.conda
      - conda: https://conda.anaconda.org/conda-forge/noarch/tzdata-2024a-h0c530f3_0.conda
      - conda: https://conda.anaconda.org/conda-forge/osx-arm64/ukkonen-1.0.1-py312h389731b_4.conda
      - conda: https://conda.anaconda.org/conda-forge/noarch/unidecode-1.3.8-pyhd8ed1ab_0.conda
      - conda: https://conda.anaconda.org/conda-forge/noarch/urllib3-2.2.1-pyhd8ed1ab_0.conda
      - conda: https://conda.anaconda.org/conda-forge/noarch/virtualenv-20.26.1-pyhd8ed1ab_0.conda
      - conda: https://conda.anaconda.org/conda-forge/osx-arm64/xz-5.2.6-h57fd34a_0.tar.bz2
      - conda: https://conda.anaconda.org/conda-forge/osx-arm64/yaml-0.2.5-h3422bc3_2.tar.bz2
      - conda: https://conda.anaconda.org/conda-forge/noarch/zipp-3.17.0-pyhd8ed1ab_0.conda
      - conda: https://conda.anaconda.org/conda-forge/osx-arm64/zstd-1.5.5-h4f39d0f_0.conda
      win-64:
      - conda: https://conda.anaconda.org/conda-forge/noarch/attrs-23.2.0-pyh71513ae_0.conda
      - conda: https://conda.anaconda.org/conda-forge/win-64/brotli-python-1.1.0-py312h53d5487_1.conda
      - conda: https://conda.anaconda.org/conda-forge/win-64/bzip2-1.0.8-hcfcfb64_5.conda
      - conda: https://conda.anaconda.org/conda-forge/win-64/ca-certificates-2024.2.2-h56e8100_0.conda
      - conda: https://conda.anaconda.org/conda-forge/noarch/certifi-2024.2.2-pyhd8ed1ab_0.conda
      - conda: https://conda.anaconda.org/conda-forge/noarch/cffconvert-2.0.0-pyhd8ed1ab_0.tar.bz2
      - conda: https://conda.anaconda.org/conda-forge/win-64/cffi-1.16.0-py312he70551f_0.conda
      - conda: https://conda.anaconda.org/conda-forge/noarch/cfgv-3.3.1-pyhd8ed1ab_0.tar.bz2
      - conda: https://conda.anaconda.org/conda-forge/noarch/charset-normalizer-3.3.2-pyhd8ed1ab_0.conda
      - conda: https://conda.anaconda.org/conda-forge/noarch/cli-ui-0.17.2-pyhd8ed1ab_0.tar.bz2
      - conda: https://conda.anaconda.org/conda-forge/noarch/click-8.1.7-win_pyh7428d3b_0.conda
      - conda: https://conda.anaconda.org/conda-forge/noarch/colorama-0.4.6-pyhd8ed1ab_0.tar.bz2
      - conda: https://conda.anaconda.org/conda-forge/noarch/contextlib2-21.6.0-pyhd8ed1ab_0.tar.bz2
      - conda: https://conda.anaconda.org/conda-forge/noarch/distlib-0.3.8-pyhd8ed1ab_0.conda
      - conda: https://conda.anaconda.org/conda-forge/noarch/docopt-0.6.2-py_1.tar.bz2
      - conda: https://conda.anaconda.org/conda-forge/noarch/filelock-3.14.0-pyhd8ed1ab_0.conda
      - conda: https://conda.anaconda.org/conda-forge/win-64/git-2.42.0-h57928b3_1.conda
      - conda: https://conda.anaconda.org/conda-forge/noarch/identify-2.5.36-pyhd8ed1ab_0.conda
      - conda: https://conda.anaconda.org/conda-forge/noarch/idna-3.7-pyhd8ed1ab_0.conda
      - conda: https://conda.anaconda.org/conda-forge/noarch/importlib-metadata-7.1.0-pyha770c72_0.conda
      - conda: https://conda.anaconda.org/conda-forge/noarch/jsonschema-3.2.0-pyhd8ed1ab_3.tar.bz2
      - conda: https://conda.anaconda.org/conda-forge/win-64/libexpat-2.6.2-h63175ca_0.conda
      - conda: https://conda.anaconda.org/conda-forge/win-64/libffi-3.4.2-h8ffe710_5.tar.bz2
      - conda: https://conda.anaconda.org/conda-forge/win-64/libglib-2.80.0-h39d0aa6_6.conda
      - conda: https://conda.anaconda.org/conda-forge/win-64/libiconv-1.17-hcfcfb64_2.conda
      - conda: https://conda.anaconda.org/conda-forge/win-64/libintl-0.22.5-h5728263_2.conda
      - conda: https://conda.anaconda.org/conda-forge/win-64/libsqlite-3.45.3-hcfcfb64_0.conda
      - conda: https://conda.anaconda.org/conda-forge/win-64/libzlib-1.2.13-hcfcfb64_5.conda
      - conda: https://conda.anaconda.org/conda-forge/noarch/nodeenv-1.8.0-pyhd8ed1ab_0.conda
      - conda: https://conda.anaconda.org/conda-forge/win-64/openssl-3.3.0-hcfcfb64_0.conda
      - conda: https://conda.anaconda.org/conda-forge/win-64/pcre2-10.43-h17e33f8_0.conda
      - conda: https://conda.anaconda.org/conda-forge/win-64/pkg-config-0.29.2-h2bf4dc2_1008.tar.bz2
      - conda: https://conda.anaconda.org/conda-forge/noarch/platformdirs-4.2.1-pyhd8ed1ab_0.conda
      - conda: https://conda.anaconda.org/conda-forge/noarch/pre-commit-3.3.3-pyha770c72_0.conda
      - conda: https://conda.anaconda.org/conda-forge/noarch/pycparser-2.22-pyhd8ed1ab_0.conda
      - conda: https://conda.anaconda.org/conda-forge/noarch/pykwalify-1.8.0-pyhd8ed1ab_0.conda
      - conda: https://conda.anaconda.org/conda-forge/win-64/pyrsistent-0.20.0-py312he70551f_0.conda
      - conda: https://conda.anaconda.org/conda-forge/noarch/pysocks-1.7.1-pyh0701188_6.tar.bz2
      - conda: https://conda.anaconda.org/conda-forge/win-64/python-3.12.3-h2628c8c_0_cpython.conda
      - conda: https://conda.anaconda.org/conda-forge/noarch/python-dateutil-2.9.0-pyhd8ed1ab_0.conda
      - conda: https://conda.anaconda.org/conda-forge/win-64/python_abi-3.12-4_cp312.conda
      - conda: https://conda.anaconda.org/conda-forge/win-64/pyyaml-6.0.1-py312he70551f_1.conda
      - conda: https://conda.anaconda.org/conda-forge/noarch/requests-2.31.0-pyhd8ed1ab_0.conda
      - conda: https://conda.anaconda.org/conda-forge/win-64/ruamel.yaml-0.18.6-py312he70551f_0.conda
      - conda: https://conda.anaconda.org/conda-forge/win-64/ruamel.yaml.clib-0.2.8-py312he70551f_0.conda
      - conda: https://conda.anaconda.org/conda-forge/win-64/rust-1.77.2-hf8d6059_0.conda
      - conda: https://conda.anaconda.org/conda-forge/noarch/rust-std-x86_64-pc-windows-msvc-1.77.2-h17fc481_0.conda
      - conda: https://conda.anaconda.org/conda-forge/noarch/schema-0.7.5-pyhd8ed1ab_1.conda
      - conda: https://conda.anaconda.org/conda-forge/noarch/setuptools-69.5.1-pyhd8ed1ab_0.conda
      - conda: https://conda.anaconda.org/conda-forge/noarch/six-1.16.0-pyh6c4a22f_0.tar.bz2
      - conda: https://conda.anaconda.org/conda-forge/noarch/tabulate-0.9.0-pyhd8ed1ab_1.tar.bz2
      - conda: https://conda.anaconda.org/conda-forge/noarch/tbump-6.9.0-pyhd8ed1ab_0.tar.bz2
      - conda: https://conda.anaconda.org/conda-forge/win-64/tk-8.6.13-h5226925_1.conda
      - conda: https://conda.anaconda.org/conda-forge/noarch/tomlkit-0.12.4-pyha770c72_0.conda
      - conda: https://conda.anaconda.org/conda-forge/noarch/tzdata-2024a-h0c530f3_0.conda
      - conda: https://conda.anaconda.org/conda-forge/win-64/ucrt-10.0.22621.0-h57928b3_0.tar.bz2
      - conda: https://conda.anaconda.org/conda-forge/win-64/ukkonen-1.0.1-py312h0d7def4_4.conda
      - conda: https://conda.anaconda.org/conda-forge/noarch/unidecode-1.3.8-pyhd8ed1ab_0.conda
      - conda: https://conda.anaconda.org/conda-forge/noarch/urllib3-2.2.1-pyhd8ed1ab_0.conda
      - conda: https://conda.anaconda.org/conda-forge/win-64/vc-14.3-hcf57466_18.conda
      - conda: https://conda.anaconda.org/conda-forge/win-64/vc14_runtime-14.38.33130-h82b7239_18.conda
      - conda: https://conda.anaconda.org/conda-forge/noarch/virtualenv-20.26.1-pyhd8ed1ab_0.conda
      - conda: https://conda.anaconda.org/conda-forge/win-64/vs2015_runtime-14.38.33130-hcb4865c_18.conda
      - conda: https://conda.anaconda.org/conda-forge/noarch/win_inet_pton-1.1.0-pyhd8ed1ab_6.tar.bz2
      - conda: https://conda.anaconda.org/conda-forge/win-64/xz-5.2.6-h8d14728_0.tar.bz2
      - conda: https://conda.anaconda.org/conda-forge/win-64/yaml-0.2.5-h8ffe710_2.tar.bz2
      - conda: https://conda.anaconda.org/conda-forge/noarch/zipp-3.17.0-pyhd8ed1ab_0.conda
  docs:
    channels:
    - url: https://conda.anaconda.org/conda-forge/
    packages:
      linux-64:
      - conda: https://conda.anaconda.org/conda-forge/linux-64/_libgcc_mutex-0.1-conda_forge.tar.bz2
      - conda: https://conda.anaconda.org/conda-forge/linux-64/_openmp_mutex-4.5-2_gnu.tar.bz2
      - conda: https://conda.anaconda.org/conda-forge/noarch/attrs-23.2.0-pyh71513ae_0.conda
      - conda: https://conda.anaconda.org/conda-forge/noarch/babel-2.14.0-pyhd8ed1ab_0.conda
      - conda: https://conda.anaconda.org/conda-forge/linux-64/binutils-2.40-h4852527_0.conda
      - conda: https://conda.anaconda.org/conda-forge/linux-64/binutils_impl_linux-64-2.40-ha885e6a_0.conda
      - conda: https://conda.anaconda.org/conda-forge/linux-64/binutils_linux-64-2.40-hdade7a5_3.conda
      - conda: https://conda.anaconda.org/conda-forge/linux-64/brotli-python-1.1.0-py39h3d6467e_1.conda
      - conda: https://conda.anaconda.org/conda-forge/linux-64/bzip2-1.0.8-hd590300_5.conda
      - conda: https://conda.anaconda.org/conda-forge/linux-64/c-ares-1.28.1-hd590300_0.conda
      - conda: https://conda.anaconda.org/conda-forge/linux-64/c-compiler-1.7.0-hd590300_1.conda
      - conda: https://conda.anaconda.org/conda-forge/linux-64/ca-certificates-2024.2.2-hbcca054_0.conda
      - conda: https://conda.anaconda.org/conda-forge/linux-64/cairo-1.18.0-h3faef2a_0.conda
      - conda: https://conda.anaconda.org/conda-forge/noarch/cairocffi-1.7.0-pypyhd8ed1ab_0.conda
      - conda: https://conda.anaconda.org/conda-forge/noarch/cairosvg-2.7.1-pyhd8ed1ab_0.conda
      - conda: https://conda.anaconda.org/conda-forge/noarch/certifi-2024.2.2-pyhd8ed1ab_0.conda
      - conda: https://conda.anaconda.org/conda-forge/noarch/cffconvert-2.0.0-pyhd8ed1ab_0.tar.bz2
      - conda: https://conda.anaconda.org/conda-forge/linux-64/cffi-1.16.0-py39h7a31438_0.conda
      - conda: https://conda.anaconda.org/conda-forge/noarch/cfgv-3.3.1-pyhd8ed1ab_0.tar.bz2
      - conda: https://conda.anaconda.org/conda-forge/noarch/charset-normalizer-3.3.2-pyhd8ed1ab_0.conda
      - conda: https://conda.anaconda.org/conda-forge/noarch/cli-ui-0.17.2-pyhd8ed1ab_0.tar.bz2
      - conda: https://conda.anaconda.org/conda-forge/noarch/click-8.1.7-unix_pyh707e725_0.conda
      - conda: https://conda.anaconda.org/conda-forge/noarch/colorama-0.4.6-pyhd8ed1ab_0.tar.bz2
      - conda: https://conda.anaconda.org/conda-forge/linux-64/compilers-1.7.0-ha770c72_1.conda
      - conda: https://conda.anaconda.org/conda-forge/noarch/contextlib2-21.6.0-pyhd8ed1ab_0.tar.bz2
      - conda: https://conda.anaconda.org/conda-forge/noarch/cssselect2-0.2.1-pyh9f0ad1d_1.tar.bz2
      - conda: https://conda.anaconda.org/conda-forge/linux-64/curl-8.7.1-hca28451_0.conda
      - conda: https://conda.anaconda.org/conda-forge/linux-64/cxx-compiler-1.7.0-h00ab1b0_1.conda
      - conda: https://conda.anaconda.org/conda-forge/noarch/defusedxml-0.7.1-pyhd8ed1ab_0.tar.bz2
      - conda: https://conda.anaconda.org/conda-forge/noarch/distlib-0.3.8-pyhd8ed1ab_0.conda
      - conda: https://conda.anaconda.org/conda-forge/noarch/docopt-0.6.2-py_1.tar.bz2
      - conda: https://conda.anaconda.org/conda-forge/linux-64/expat-2.6.2-h59595ed_0.conda
      - conda: https://conda.anaconda.org/conda-forge/noarch/filelock-3.14.0-pyhd8ed1ab_0.conda
      - conda: https://conda.anaconda.org/conda-forge/noarch/font-ttf-dejavu-sans-mono-2.37-hab24e00_0.tar.bz2
      - conda: https://conda.anaconda.org/conda-forge/noarch/font-ttf-inconsolata-3.000-h77eed37_0.tar.bz2
      - conda: https://conda.anaconda.org/conda-forge/noarch/font-ttf-source-code-pro-2.038-h77eed37_0.tar.bz2
      - conda: https://conda.anaconda.org/conda-forge/noarch/font-ttf-ubuntu-0.83-h77eed37_2.conda
      - conda: https://conda.anaconda.org/conda-forge/linux-64/fontconfig-2.14.2-h14ed4e7_0.conda
      - conda: https://conda.anaconda.org/conda-forge/noarch/fonts-conda-ecosystem-1-0.tar.bz2
      - conda: https://conda.anaconda.org/conda-forge/noarch/fonts-conda-forge-1-0.tar.bz2
      - conda: https://conda.anaconda.org/conda-forge/linux-64/fortran-compiler-1.7.0-heb67821_1.conda
      - conda: https://conda.anaconda.org/conda-forge/linux-64/freetype-2.12.1-h267a509_2.conda
      - conda: https://conda.anaconda.org/conda-forge/linux-64/gcc-12.3.0-h915e2ae_6.conda
      - conda: https://conda.anaconda.org/conda-forge/linux-64/gcc_impl_linux-64-12.3.0-h58ffeeb_6.conda
      - conda: https://conda.anaconda.org/conda-forge/linux-64/gcc_linux-64-12.3.0-h6477408_3.conda
      - conda: https://conda.anaconda.org/conda-forge/linux-64/gettext-0.22.5-h59595ed_2.conda
      - conda: https://conda.anaconda.org/conda-forge/linux-64/gettext-tools-0.22.5-h59595ed_2.conda
      - conda: https://conda.anaconda.org/conda-forge/linux-64/gfortran-12.3.0-h915e2ae_6.conda
      - conda: https://conda.anaconda.org/conda-forge/linux-64/gfortran_impl_linux-64-12.3.0-h1645026_6.conda
      - conda: https://conda.anaconda.org/conda-forge/linux-64/gfortran_linux-64-12.3.0-h617cb40_3.conda
      - conda: https://conda.anaconda.org/conda-forge/noarch/ghp-import-2.1.0-pyhd8ed1ab_0.tar.bz2
      - conda: https://conda.anaconda.org/conda-forge/linux-64/git-2.42.0-pl5321h7bc287a_1.conda
      - conda: https://conda.anaconda.org/conda-forge/linux-64/gxx-12.3.0-h915e2ae_6.conda
      - conda: https://conda.anaconda.org/conda-forge/linux-64/gxx_impl_linux-64-12.3.0-h2a574ab_6.conda
      - conda: https://conda.anaconda.org/conda-forge/linux-64/gxx_linux-64-12.3.0-h4a1b8e8_3.conda
      - conda: https://conda.anaconda.org/conda-forge/linux-64/icu-73.2-h59595ed_0.conda
      - conda: https://conda.anaconda.org/conda-forge/noarch/identify-2.5.36-pyhd8ed1ab_0.conda
      - conda: https://conda.anaconda.org/conda-forge/noarch/idna-3.7-pyhd8ed1ab_0.conda
      - conda: https://conda.anaconda.org/conda-forge/noarch/importlib-metadata-7.1.0-pyha770c72_0.conda
      - conda: https://conda.anaconda.org/conda-forge/noarch/importlib-resources-6.4.0-pyhd8ed1ab_0.conda
      - conda: https://conda.anaconda.org/conda-forge/noarch/importlib_resources-6.4.0-pyhd8ed1ab_0.conda
      - conda: https://conda.anaconda.org/conda-forge/noarch/jinja2-3.1.3-pyhd8ed1ab_0.conda
      - conda: https://conda.anaconda.org/conda-forge/noarch/jsonschema-3.2.0-pyhd8ed1ab_3.tar.bz2
      - conda: https://conda.anaconda.org/conda-forge/noarch/kernel-headers_linux-64-2.6.32-he073ed8_17.conda
      - conda: https://conda.anaconda.org/conda-forge/linux-64/keyutils-1.6.1-h166bdaf_0.tar.bz2
      - conda: https://conda.anaconda.org/conda-forge/linux-64/krb5-1.21.2-h659d440_0.conda
      - conda: https://conda.anaconda.org/conda-forge/linux-64/lcms2-2.16-hb7c19ff_0.conda
      - conda: https://conda.anaconda.org/conda-forge/linux-64/ld_impl_linux-64-2.40-h55db66e_0.conda
      - conda: https://conda.anaconda.org/conda-forge/linux-64/lerc-4.0.0-h27087fc_0.tar.bz2
      - conda: https://conda.anaconda.org/conda-forge/linux-64/libasprintf-0.22.5-h661eb56_2.conda
      - conda: https://conda.anaconda.org/conda-forge/linux-64/libasprintf-devel-0.22.5-h661eb56_2.conda
      - conda: https://conda.anaconda.org/conda-forge/linux-64/libcurl-8.7.1-hca28451_0.conda
      - conda: https://conda.anaconda.org/conda-forge/linux-64/libdeflate-1.20-hd590300_0.conda
      - conda: https://conda.anaconda.org/conda-forge/linux-64/libedit-3.1.20191231-he28a2e2_2.tar.bz2
      - conda: https://conda.anaconda.org/conda-forge/linux-64/libev-4.33-hd590300_2.conda
      - conda: https://conda.anaconda.org/conda-forge/linux-64/libexpat-2.6.2-h59595ed_0.conda
      - conda: https://conda.anaconda.org/conda-forge/linux-64/libffi-3.4.2-h7f98852_5.tar.bz2
      - conda: https://conda.anaconda.org/conda-forge/noarch/libgcc-devel_linux-64-12.3.0-h0223996_106.conda
      - conda: https://conda.anaconda.org/conda-forge/linux-64/libgcc-ng-13.2.0-h77fa898_6.conda
      - conda: https://conda.anaconda.org/conda-forge/linux-64/libgettextpo-0.22.5-h59595ed_2.conda
      - conda: https://conda.anaconda.org/conda-forge/linux-64/libgettextpo-devel-0.22.5-h59595ed_2.conda
      - conda: https://conda.anaconda.org/conda-forge/linux-64/libgfortran5-13.2.0-hca663fb_6.conda
      - conda: https://conda.anaconda.org/conda-forge/linux-64/libglib-2.78.4-h783c2da_0.conda
      - conda: https://conda.anaconda.org/conda-forge/linux-64/libgomp-13.2.0-h77fa898_6.conda
      - conda: https://conda.anaconda.org/conda-forge/linux-64/libiconv-1.17-hd590300_2.conda
      - conda: https://conda.anaconda.org/conda-forge/linux-64/libjpeg-turbo-3.0.0-hd590300_1.conda
      - conda: https://conda.anaconda.org/conda-forge/linux-64/libnghttp2-1.58.0-h47da74e_1.conda
      - conda: https://conda.anaconda.org/conda-forge/linux-64/libnsl-2.0.1-hd590300_0.conda
      - conda: https://conda.anaconda.org/conda-forge/linux-64/libpng-1.6.43-h2797004_0.conda
      - conda: https://conda.anaconda.org/conda-forge/linux-64/libsanitizer-12.3.0-hb8811af_6.conda
      - conda: https://conda.anaconda.org/conda-forge/linux-64/libsqlite-3.45.3-h2797004_0.conda
      - conda: https://conda.anaconda.org/conda-forge/linux-64/libssh2-1.11.0-h0841786_0.conda
      - conda: https://conda.anaconda.org/conda-forge/noarch/libstdcxx-devel_linux-64-12.3.0-h0223996_106.conda
      - conda: https://conda.anaconda.org/conda-forge/linux-64/libstdcxx-ng-13.2.0-hc0a3c3a_6.conda
      - conda: https://conda.anaconda.org/conda-forge/linux-64/libtiff-4.6.0-h1dd3fc0_3.conda
      - conda: https://conda.anaconda.org/conda-forge/linux-64/libuuid-2.38.1-h0b41bf4_0.conda
      - conda: https://conda.anaconda.org/conda-forge/linux-64/libwebp-base-1.4.0-hd590300_0.conda
      - conda: https://conda.anaconda.org/conda-forge/linux-64/libxcb-1.15-h0b41bf4_0.conda
      - conda: https://conda.anaconda.org/conda-forge/linux-64/libxcrypt-4.4.36-hd590300_1.conda
      - conda: https://conda.anaconda.org/conda-forge/linux-64/libzlib-1.2.13-hd590300_5.conda
      - conda: https://conda.anaconda.org/conda-forge/noarch/markdown-3.6-pyhd8ed1ab_0.conda
      - conda: https://conda.anaconda.org/conda-forge/linux-64/markupsafe-2.1.5-py39hd1e30aa_0.conda
      - conda: https://conda.anaconda.org/conda-forge/noarch/mdx_truly_sane_lists-1.3-pyhd8ed1ab_0.tar.bz2
      - conda: https://conda.anaconda.org/conda-forge/noarch/mergedeep-1.3.4-pyhd8ed1ab_0.tar.bz2
      - conda: https://conda.anaconda.org/conda-forge/noarch/mike-2.0.0-pyhd8ed1ab_0.conda
      - conda: https://conda.anaconda.org/conda-forge/noarch/mkdocs-1.5.3-pyhd8ed1ab_0.conda
      - conda: https://conda.anaconda.org/conda-forge/noarch/mkdocs-material-9.5.20-pyhd8ed1ab_0.conda
      - conda: https://conda.anaconda.org/conda-forge/noarch/mkdocs-material-extensions-1.3.1-pyhd8ed1ab_0.conda
      - conda: https://conda.anaconda.org/conda-forge/noarch/mkdocs-redirects-1.2.1-pyhd8ed1ab_0.conda
      - conda: https://conda.anaconda.org/conda-forge/linux-64/ncurses-6.4.20240210-h59595ed_0.conda
      - conda: https://conda.anaconda.org/conda-forge/noarch/nodeenv-1.8.0-pyhd8ed1ab_0.conda
      - conda: https://conda.anaconda.org/conda-forge/linux-64/openjpeg-2.5.2-h488ebb8_0.conda
      - conda: https://conda.anaconda.org/conda-forge/linux-64/openssl-3.3.0-hd590300_0.conda
      - conda: https://conda.anaconda.org/conda-forge/noarch/packaging-24.0-pyhd8ed1ab_0.conda
      - conda: https://conda.anaconda.org/conda-forge/noarch/paginate-0.5.6-pyhd8ed1ab_0.conda
      - conda: https://conda.anaconda.org/conda-forge/noarch/pathspec-0.12.1-pyhd8ed1ab_0.conda
      - conda: https://conda.anaconda.org/conda-forge/linux-64/pcre2-10.42-hcad00b1_0.conda
      - conda: https://conda.anaconda.org/conda-forge/linux-64/perl-5.32.1-7_hd590300_perl5.conda
      - conda: https://conda.anaconda.org/conda-forge/linux-64/pillow-10.3.0-py39h90c7501_0.conda
      - conda: https://conda.anaconda.org/conda-forge/linux-64/pixman-0.43.2-h59595ed_0.conda
      - conda: https://conda.anaconda.org/conda-forge/linux-64/pkg-config-0.29.2-h36c2ea0_1008.tar.bz2
      - conda: https://conda.anaconda.org/conda-forge/noarch/platformdirs-4.2.1-pyhd8ed1ab_0.conda
      - conda: https://conda.anaconda.org/conda-forge/noarch/pre-commit-3.3.3-pyha770c72_0.conda
      - conda: https://conda.anaconda.org/conda-forge/linux-64/pthread-stubs-0.4-h36c2ea0_1001.tar.bz2
      - conda: https://conda.anaconda.org/conda-forge/noarch/pyaml-24.4.0-pyhd8ed1ab_0.conda
      - conda: https://conda.anaconda.org/conda-forge/noarch/pycparser-2.22-pyhd8ed1ab_0.conda
      - conda: https://conda.anaconda.org/conda-forge/noarch/pygments-2.17.2-pyhd8ed1ab_0.conda
      - conda: https://conda.anaconda.org/conda-forge/noarch/pykwalify-1.8.0-pyhd8ed1ab_0.conda
      - conda: https://conda.anaconda.org/conda-forge/noarch/pymdown-extensions-10.8.1-pyhd8ed1ab_0.conda
      - conda: https://conda.anaconda.org/conda-forge/noarch/pyparsing-3.1.2-pyhd8ed1ab_0.conda
      - conda: https://conda.anaconda.org/conda-forge/linux-64/pyrsistent-0.20.0-py39hd1e30aa_0.conda
      - conda: https://conda.anaconda.org/conda-forge/noarch/pysocks-1.7.1-pyha2e5f31_6.tar.bz2
      - conda: https://conda.anaconda.org/conda-forge/linux-64/python-3.9.19-h0755675_0_cpython.conda
      - conda: https://conda.anaconda.org/conda-forge/noarch/python-dateutil-2.9.0-pyhd8ed1ab_0.conda
      - conda: https://conda.anaconda.org/conda-forge/linux-64/python_abi-3.9-4_cp39.conda
      - conda: https://conda.anaconda.org/conda-forge/noarch/pytz-2024.1-pyhd8ed1ab_0.conda
      - conda: https://conda.anaconda.org/conda-forge/linux-64/pyyaml-6.0.1-py39hd1e30aa_1.conda
      - conda: https://conda.anaconda.org/conda-forge/noarch/pyyaml-env-tag-0.1-pyhd8ed1ab_0.tar.bz2
      - conda: https://conda.anaconda.org/conda-forge/linux-64/readline-8.2-h8228510_1.conda
      - conda: https://conda.anaconda.org/conda-forge/linux-64/regex-2024.4.28-py39hd3abc70_0.conda
      - conda: https://conda.anaconda.org/conda-forge/noarch/requests-2.31.0-pyhd8ed1ab_0.conda
      - conda: https://conda.anaconda.org/conda-forge/linux-64/ruamel.yaml-0.18.6-py39hd1e30aa_0.conda
      - conda: https://conda.anaconda.org/conda-forge/linux-64/ruamel.yaml.clib-0.2.8-py39hd1e30aa_0.conda
      - conda: https://conda.anaconda.org/conda-forge/linux-64/rust-1.77.2-h70c747d_0.conda
      - conda: https://conda.anaconda.org/conda-forge/noarch/rust-std-x86_64-unknown-linux-gnu-1.77.2-h2c6d0dc_0.conda
      - conda: https://conda.anaconda.org/conda-forge/noarch/schema-0.7.5-pyhd8ed1ab_1.conda
      - conda: https://conda.anaconda.org/conda-forge/noarch/setuptools-69.5.1-pyhd8ed1ab_0.conda
      - conda: https://conda.anaconda.org/conda-forge/noarch/six-1.16.0-pyh6c4a22f_0.tar.bz2
      - conda: https://conda.anaconda.org/conda-forge/noarch/sysroot_linux-64-2.12-he073ed8_17.conda
      - conda: https://conda.anaconda.org/conda-forge/noarch/tabulate-0.9.0-pyhd8ed1ab_1.tar.bz2
      - conda: https://conda.anaconda.org/conda-forge/noarch/tbump-6.9.0-pyhd8ed1ab_0.tar.bz2
      - conda: https://conda.anaconda.org/conda-forge/noarch/tinycss2-1.3.0-pyhd8ed1ab_0.conda
      - conda: https://conda.anaconda.org/conda-forge/linux-64/tk-8.6.13-noxft_h4845f30_101.conda
      - conda: https://conda.anaconda.org/conda-forge/noarch/tomlkit-0.12.4-pyha770c72_0.conda
      - conda: https://conda.anaconda.org/conda-forge/noarch/typing-extensions-4.11.0-hd8ed1ab_0.conda
      - conda: https://conda.anaconda.org/conda-forge/noarch/typing_extensions-4.11.0-pyha770c72_0.conda
      - conda: https://conda.anaconda.org/conda-forge/noarch/tzdata-2024a-h0c530f3_0.conda
      - conda: https://conda.anaconda.org/conda-forge/linux-64/ukkonen-1.0.1-py39h7633fee_4.conda
      - conda: https://conda.anaconda.org/conda-forge/noarch/unidecode-1.3.8-pyhd8ed1ab_0.conda
      - conda: https://conda.anaconda.org/conda-forge/noarch/urllib3-2.2.1-pyhd8ed1ab_0.conda
      - conda: https://conda.anaconda.org/conda-forge/noarch/verspec-0.1.0-pyhd8ed1ab_0.tar.bz2
      - conda: https://conda.anaconda.org/conda-forge/noarch/virtualenv-20.26.1-pyhd8ed1ab_0.conda
      - conda: https://conda.anaconda.org/conda-forge/linux-64/watchdog-4.0.0-py39hf3d152e_0.conda
      - conda: https://conda.anaconda.org/conda-forge/noarch/webencodings-0.5.1-pyhd8ed1ab_2.conda
      - conda: https://conda.anaconda.org/conda-forge/linux-64/xorg-kbproto-1.0.7-h7f98852_1002.tar.bz2
      - conda: https://conda.anaconda.org/conda-forge/linux-64/xorg-libice-1.1.1-hd590300_0.conda
      - conda: https://conda.anaconda.org/conda-forge/linux-64/xorg-libsm-1.2.4-h7391055_0.conda
      - conda: https://conda.anaconda.org/conda-forge/linux-64/xorg-libx11-1.8.9-h8ee46fc_0.conda
      - conda: https://conda.anaconda.org/conda-forge/linux-64/xorg-libxau-1.0.11-hd590300_0.conda
      - conda: https://conda.anaconda.org/conda-forge/linux-64/xorg-libxdmcp-1.1.3-h7f98852_0.tar.bz2
      - conda: https://conda.anaconda.org/conda-forge/linux-64/xorg-libxext-1.3.4-h0b41bf4_2.conda
      - conda: https://conda.anaconda.org/conda-forge/linux-64/xorg-libxrender-0.9.11-hd590300_0.conda
      - conda: https://conda.anaconda.org/conda-forge/linux-64/xorg-renderproto-0.11.1-h7f98852_1002.tar.bz2
      - conda: https://conda.anaconda.org/conda-forge/linux-64/xorg-xextproto-7.3.0-h0b41bf4_1003.conda
      - conda: https://conda.anaconda.org/conda-forge/linux-64/xorg-xproto-7.0.31-h7f98852_1007.tar.bz2
      - conda: https://conda.anaconda.org/conda-forge/linux-64/xz-5.2.6-h166bdaf_0.tar.bz2
      - conda: https://conda.anaconda.org/conda-forge/linux-64/yaml-0.2.5-h7f98852_2.tar.bz2
      - conda: https://conda.anaconda.org/conda-forge/noarch/zipp-3.17.0-pyhd8ed1ab_0.conda
      - conda: https://conda.anaconda.org/conda-forge/linux-64/zlib-1.2.13-hd590300_5.conda
      - conda: https://conda.anaconda.org/conda-forge/linux-64/zstd-1.5.5-hfc55251_0.conda
      osx-64:
      - conda: https://conda.anaconda.org/conda-forge/noarch/attrs-23.2.0-pyh71513ae_0.conda
      - conda: https://conda.anaconda.org/conda-forge/noarch/babel-2.14.0-pyhd8ed1ab_0.conda
      - conda: https://conda.anaconda.org/conda-forge/osx-64/brotli-python-1.1.0-py39h840bb9f_1.conda
      - conda: https://conda.anaconda.org/conda-forge/osx-64/bzip2-1.0.8-h10d778d_5.conda
      - conda: https://conda.anaconda.org/conda-forge/osx-64/c-ares-1.28.1-h10d778d_0.conda
      - conda: https://conda.anaconda.org/conda-forge/osx-64/ca-certificates-2024.2.2-h8857fd0_0.conda
      - conda: https://conda.anaconda.org/conda-forge/osx-64/cairo-1.18.0-h99e66fa_0.conda
      - conda: https://conda.anaconda.org/conda-forge/noarch/cairocffi-1.7.0-pypyhd8ed1ab_0.conda
      - conda: https://conda.anaconda.org/conda-forge/noarch/cairosvg-2.7.1-pyhd8ed1ab_0.conda
      - conda: https://conda.anaconda.org/conda-forge/noarch/certifi-2024.2.2-pyhd8ed1ab_0.conda
      - conda: https://conda.anaconda.org/conda-forge/noarch/cffconvert-2.0.0-pyhd8ed1ab_0.tar.bz2
      - conda: https://conda.anaconda.org/conda-forge/osx-64/cffi-1.16.0-py39h18ef598_0.conda
      - conda: https://conda.anaconda.org/conda-forge/noarch/cfgv-3.3.1-pyhd8ed1ab_0.tar.bz2
      - conda: https://conda.anaconda.org/conda-forge/noarch/charset-normalizer-3.3.2-pyhd8ed1ab_0.conda
      - conda: https://conda.anaconda.org/conda-forge/noarch/cli-ui-0.17.2-pyhd8ed1ab_0.tar.bz2
      - conda: https://conda.anaconda.org/conda-forge/noarch/click-8.1.7-unix_pyh707e725_0.conda
      - conda: https://conda.anaconda.org/conda-forge/noarch/colorama-0.4.6-pyhd8ed1ab_0.tar.bz2
      - conda: https://conda.anaconda.org/conda-forge/noarch/contextlib2-21.6.0-pyhd8ed1ab_0.tar.bz2
      - conda: https://conda.anaconda.org/conda-forge/noarch/cssselect2-0.2.1-pyh9f0ad1d_1.tar.bz2
      - conda: https://conda.anaconda.org/conda-forge/osx-64/curl-8.7.1-h726d00d_0.conda
      - conda: https://conda.anaconda.org/conda-forge/noarch/defusedxml-0.7.1-pyhd8ed1ab_0.tar.bz2
      - conda: https://conda.anaconda.org/conda-forge/noarch/distlib-0.3.8-pyhd8ed1ab_0.conda
      - conda: https://conda.anaconda.org/conda-forge/noarch/docopt-0.6.2-py_1.tar.bz2
      - conda: https://conda.anaconda.org/conda-forge/osx-64/expat-2.6.2-h73e2aa4_0.conda
      - conda: https://conda.anaconda.org/conda-forge/noarch/filelock-3.14.0-pyhd8ed1ab_0.conda
      - conda: https://conda.anaconda.org/conda-forge/noarch/font-ttf-dejavu-sans-mono-2.37-hab24e00_0.tar.bz2
      - conda: https://conda.anaconda.org/conda-forge/noarch/font-ttf-inconsolata-3.000-h77eed37_0.tar.bz2
      - conda: https://conda.anaconda.org/conda-forge/noarch/font-ttf-source-code-pro-2.038-h77eed37_0.tar.bz2
      - conda: https://conda.anaconda.org/conda-forge/noarch/font-ttf-ubuntu-0.83-h77eed37_2.conda
      - conda: https://conda.anaconda.org/conda-forge/osx-64/fontconfig-2.14.2-h5bb23bf_0.conda
      - conda: https://conda.anaconda.org/conda-forge/noarch/fonts-conda-ecosystem-1-0.tar.bz2
      - conda: https://conda.anaconda.org/conda-forge/noarch/fonts-conda-forge-1-0.tar.bz2
      - conda: https://conda.anaconda.org/conda-forge/osx-64/freetype-2.12.1-h60636b9_2.conda
      - conda: https://conda.anaconda.org/conda-forge/osx-64/gettext-0.22.5-h5ff76d1_2.conda
      - conda: https://conda.anaconda.org/conda-forge/osx-64/gettext-tools-0.22.5-h5ff76d1_2.conda
      - conda: https://conda.anaconda.org/conda-forge/noarch/ghp-import-2.1.0-pyhd8ed1ab_0.tar.bz2
      - conda: https://conda.anaconda.org/conda-forge/osx-64/git-2.42.0-pl5321hba7a703_1.conda
      - conda: https://conda.anaconda.org/conda-forge/osx-64/icu-73.2-hf5e326d_0.conda
      - conda: https://conda.anaconda.org/conda-forge/noarch/identify-2.5.36-pyhd8ed1ab_0.conda
      - conda: https://conda.anaconda.org/conda-forge/noarch/idna-3.7-pyhd8ed1ab_0.conda
      - conda: https://conda.anaconda.org/conda-forge/noarch/importlib-metadata-7.1.0-pyha770c72_0.conda
      - conda: https://conda.anaconda.org/conda-forge/noarch/importlib-resources-6.4.0-pyhd8ed1ab_0.conda
      - conda: https://conda.anaconda.org/conda-forge/noarch/importlib_resources-6.4.0-pyhd8ed1ab_0.conda
      - conda: https://conda.anaconda.org/conda-forge/noarch/jinja2-3.1.3-pyhd8ed1ab_0.conda
      - conda: https://conda.anaconda.org/conda-forge/noarch/jsonschema-3.2.0-pyhd8ed1ab_3.tar.bz2
      - conda: https://conda.anaconda.org/conda-forge/osx-64/krb5-1.21.2-hb884880_0.conda
      - conda: https://conda.anaconda.org/conda-forge/osx-64/lcms2-2.16-ha2f27b4_0.conda
      - conda: https://conda.anaconda.org/conda-forge/osx-64/lerc-4.0.0-hb486fe8_0.tar.bz2
      - conda: https://conda.anaconda.org/conda-forge/osx-64/libasprintf-0.22.5-h5ff76d1_2.conda
      - conda: https://conda.anaconda.org/conda-forge/osx-64/libasprintf-devel-0.22.5-h5ff76d1_2.conda
      - conda: https://conda.anaconda.org/conda-forge/osx-64/libcurl-8.7.1-h726d00d_0.conda
      - conda: https://conda.anaconda.org/conda-forge/osx-64/libcxx-16.0.6-hd57cbcb_0.conda
      - conda: https://conda.anaconda.org/conda-forge/osx-64/libdeflate-1.20-h49d49c5_0.conda
      - conda: https://conda.anaconda.org/conda-forge/osx-64/libedit-3.1.20191231-h0678c8f_2.tar.bz2
      - conda: https://conda.anaconda.org/conda-forge/osx-64/libev-4.33-h10d778d_2.conda
      - conda: https://conda.anaconda.org/conda-forge/osx-64/libexpat-2.6.2-h73e2aa4_0.conda
      - conda: https://conda.anaconda.org/conda-forge/osx-64/libffi-3.4.2-h0d85af4_5.tar.bz2
      - conda: https://conda.anaconda.org/conda-forge/osx-64/libgettextpo-0.22.5-h5ff76d1_2.conda
      - conda: https://conda.anaconda.org/conda-forge/osx-64/libgettextpo-devel-0.22.5-h5ff76d1_2.conda
      - conda: https://conda.anaconda.org/conda-forge/osx-64/libglib-2.78.4-hab64008_0.conda
      - conda: https://conda.anaconda.org/conda-forge/osx-64/libiconv-1.17-hd75f5a5_2.conda
      - conda: https://conda.anaconda.org/conda-forge/osx-64/libintl-0.22.5-h5ff76d1_2.conda
      - conda: https://conda.anaconda.org/conda-forge/osx-64/libintl-devel-0.22.5-h5ff76d1_2.conda
      - conda: https://conda.anaconda.org/conda-forge/osx-64/libjpeg-turbo-3.0.0-h0dc2134_1.conda
      - conda: https://conda.anaconda.org/conda-forge/osx-64/libnghttp2-1.58.0-h64cf6d3_1.conda
      - conda: https://conda.anaconda.org/conda-forge/osx-64/libpng-1.6.43-h92b6c6a_0.conda
      - conda: https://conda.anaconda.org/conda-forge/osx-64/libsqlite-3.45.3-h92b6c6a_0.conda
      - conda: https://conda.anaconda.org/conda-forge/osx-64/libssh2-1.11.0-hd019ec5_0.conda
      - conda: https://conda.anaconda.org/conda-forge/osx-64/libtiff-4.6.0-h129831d_3.conda
      - conda: https://conda.anaconda.org/conda-forge/osx-64/libwebp-base-1.4.0-h10d778d_0.conda
      - conda: https://conda.anaconda.org/conda-forge/osx-64/libxcb-1.15-hb7f2c08_0.conda
      - conda: https://conda.anaconda.org/conda-forge/osx-64/libzlib-1.2.13-h8a1eda9_5.conda
      - conda: https://conda.anaconda.org/conda-forge/noarch/markdown-3.6-pyhd8ed1ab_0.conda
      - conda: https://conda.anaconda.org/conda-forge/osx-64/markupsafe-2.1.5-py39ha09f3b3_0.conda
      - conda: https://conda.anaconda.org/conda-forge/noarch/mdx_truly_sane_lists-1.3-pyhd8ed1ab_0.tar.bz2
      - conda: https://conda.anaconda.org/conda-forge/noarch/mergedeep-1.3.4-pyhd8ed1ab_0.tar.bz2
      - conda: https://conda.anaconda.org/conda-forge/noarch/mike-2.0.0-pyhd8ed1ab_0.conda
      - conda: https://conda.anaconda.org/conda-forge/noarch/mkdocs-1.5.3-pyhd8ed1ab_0.conda
      - conda: https://conda.anaconda.org/conda-forge/noarch/mkdocs-material-9.5.20-pyhd8ed1ab_0.conda
      - conda: https://conda.anaconda.org/conda-forge/noarch/mkdocs-material-extensions-1.3.1-pyhd8ed1ab_0.conda
      - conda: https://conda.anaconda.org/conda-forge/noarch/mkdocs-redirects-1.2.1-pyhd8ed1ab_0.conda
      - conda: https://conda.anaconda.org/conda-forge/osx-64/ncurses-6.4.20240210-h73e2aa4_0.conda
      - conda: https://conda.anaconda.org/conda-forge/noarch/nodeenv-1.8.0-pyhd8ed1ab_0.conda
      - conda: https://conda.anaconda.org/conda-forge/osx-64/openjpeg-2.5.2-h7310d3a_0.conda
      - conda: https://conda.anaconda.org/conda-forge/osx-64/openssl-3.3.0-hd75f5a5_0.conda
      - conda: https://conda.anaconda.org/conda-forge/noarch/packaging-24.0-pyhd8ed1ab_0.conda
      - conda: https://conda.anaconda.org/conda-forge/noarch/paginate-0.5.6-pyhd8ed1ab_0.conda
      - conda: https://conda.anaconda.org/conda-forge/noarch/pathspec-0.12.1-pyhd8ed1ab_0.conda
      - conda: https://conda.anaconda.org/conda-forge/osx-64/pcre2-10.42-h0ad2156_0.conda
      - conda: https://conda.anaconda.org/conda-forge/osx-64/perl-5.32.1-7_h10d778d_perl5.conda
      - conda: https://conda.anaconda.org/conda-forge/osx-64/pillow-10.3.0-py39h9dabb2a_0.conda
      - conda: https://conda.anaconda.org/conda-forge/osx-64/pixman-0.43.4-h73e2aa4_0.conda
      - conda: https://conda.anaconda.org/conda-forge/osx-64/pkg-config-0.29.2-ha3d46e9_1008.tar.bz2
      - conda: https://conda.anaconda.org/conda-forge/noarch/platformdirs-4.2.1-pyhd8ed1ab_0.conda
      - conda: https://conda.anaconda.org/conda-forge/noarch/pre-commit-3.3.3-pyha770c72_0.conda
      - conda: https://conda.anaconda.org/conda-forge/osx-64/pthread-stubs-0.4-hc929b4f_1001.tar.bz2
      - conda: https://conda.anaconda.org/conda-forge/noarch/pyaml-24.4.0-pyhd8ed1ab_0.conda
      - conda: https://conda.anaconda.org/conda-forge/noarch/pycparser-2.22-pyhd8ed1ab_0.conda
      - conda: https://conda.anaconda.org/conda-forge/noarch/pygments-2.17.2-pyhd8ed1ab_0.conda
      - conda: https://conda.anaconda.org/conda-forge/noarch/pykwalify-1.8.0-pyhd8ed1ab_0.conda
      - conda: https://conda.anaconda.org/conda-forge/noarch/pymdown-extensions-10.8.1-pyhd8ed1ab_0.conda
      - conda: https://conda.anaconda.org/conda-forge/noarch/pyparsing-3.1.2-pyhd8ed1ab_0.conda
      - conda: https://conda.anaconda.org/conda-forge/osx-64/pyrsistent-0.20.0-py39ha09f3b3_0.conda
      - conda: https://conda.anaconda.org/conda-forge/noarch/pysocks-1.7.1-pyha2e5f31_6.tar.bz2
      - conda: https://conda.anaconda.org/conda-forge/osx-64/python-3.9.19-h7a9c478_0_cpython.conda
      - conda: https://conda.anaconda.org/conda-forge/noarch/python-dateutil-2.9.0-pyhd8ed1ab_0.conda
      - conda: https://conda.anaconda.org/conda-forge/osx-64/python_abi-3.9-4_cp39.conda
      - conda: https://conda.anaconda.org/conda-forge/noarch/pytz-2024.1-pyhd8ed1ab_0.conda
      - conda: https://conda.anaconda.org/conda-forge/osx-64/pyyaml-6.0.1-py39hdc70f33_1.conda
      - conda: https://conda.anaconda.org/conda-forge/noarch/pyyaml-env-tag-0.1-pyhd8ed1ab_0.tar.bz2
      - conda: https://conda.anaconda.org/conda-forge/osx-64/readline-8.2-h9e318b2_1.conda
      - conda: https://conda.anaconda.org/conda-forge/osx-64/regex-2024.4.28-py39ha624472_0.conda
      - conda: https://conda.anaconda.org/conda-forge/noarch/requests-2.31.0-pyhd8ed1ab_0.conda
      - conda: https://conda.anaconda.org/conda-forge/osx-64/ruamel.yaml-0.18.6-py39ha09f3b3_0.conda
      - conda: https://conda.anaconda.org/conda-forge/osx-64/ruamel.yaml.clib-0.2.8-py39ha09f3b3_0.conda
      - conda: https://conda.anaconda.org/conda-forge/osx-64/rust-1.77.2-h7e1429e_0.conda
      - conda: https://conda.anaconda.org/conda-forge/noarch/rust-std-x86_64-apple-darwin-1.77.2-h38e4360_0.conda
      - conda: https://conda.anaconda.org/conda-forge/noarch/schema-0.7.5-pyhd8ed1ab_1.conda
      - conda: https://conda.anaconda.org/conda-forge/noarch/setuptools-69.5.1-pyhd8ed1ab_0.conda
      - conda: https://conda.anaconda.org/conda-forge/noarch/six-1.16.0-pyh6c4a22f_0.tar.bz2
      - conda: https://conda.anaconda.org/conda-forge/noarch/tabulate-0.9.0-pyhd8ed1ab_1.tar.bz2
      - conda: https://conda.anaconda.org/conda-forge/noarch/tbump-6.9.0-pyhd8ed1ab_0.tar.bz2
      - conda: https://conda.anaconda.org/conda-forge/noarch/tinycss2-1.3.0-pyhd8ed1ab_0.conda
      - conda: https://conda.anaconda.org/conda-forge/osx-64/tk-8.6.13-h1abcd95_1.conda
      - conda: https://conda.anaconda.org/conda-forge/noarch/tomlkit-0.12.4-pyha770c72_0.conda
      - conda: https://conda.anaconda.org/conda-forge/noarch/typing-extensions-4.11.0-hd8ed1ab_0.conda
      - conda: https://conda.anaconda.org/conda-forge/noarch/typing_extensions-4.11.0-pyha770c72_0.conda
      - conda: https://conda.anaconda.org/conda-forge/noarch/tzdata-2024a-h0c530f3_0.conda
      - conda: https://conda.anaconda.org/conda-forge/osx-64/ukkonen-1.0.1-py39h8ee36c8_4.conda
      - conda: https://conda.anaconda.org/conda-forge/noarch/unidecode-1.3.8-pyhd8ed1ab_0.conda
      - conda: https://conda.anaconda.org/conda-forge/noarch/urllib3-2.2.1-pyhd8ed1ab_0.conda
      - conda: https://conda.anaconda.org/conda-forge/noarch/verspec-0.1.0-pyhd8ed1ab_0.tar.bz2
      - conda: https://conda.anaconda.org/conda-forge/noarch/virtualenv-20.26.1-pyhd8ed1ab_0.conda
      - conda: https://conda.anaconda.org/conda-forge/osx-64/watchdog-4.0.0-py39hfcded13_0.conda
      - conda: https://conda.anaconda.org/conda-forge/noarch/webencodings-0.5.1-pyhd8ed1ab_2.conda
      - conda: https://conda.anaconda.org/conda-forge/osx-64/xorg-libxau-1.0.11-h0dc2134_0.conda
      - conda: https://conda.anaconda.org/conda-forge/osx-64/xorg-libxdmcp-1.1.3-h35c211d_0.tar.bz2
      - conda: https://conda.anaconda.org/conda-forge/osx-64/xz-5.2.6-h775f41a_0.tar.bz2
      - conda: https://conda.anaconda.org/conda-forge/osx-64/yaml-0.2.5-h0d85af4_2.tar.bz2
      - conda: https://conda.anaconda.org/conda-forge/noarch/zipp-3.17.0-pyhd8ed1ab_0.conda
      - conda: https://conda.anaconda.org/conda-forge/osx-64/zlib-1.2.13-h8a1eda9_5.conda
      - conda: https://conda.anaconda.org/conda-forge/osx-64/zstd-1.5.5-h829000d_0.conda
      osx-arm64:
      - conda: https://conda.anaconda.org/conda-forge/noarch/attrs-23.2.0-pyh71513ae_0.conda
      - conda: https://conda.anaconda.org/conda-forge/noarch/babel-2.14.0-pyhd8ed1ab_0.conda
      - conda: https://conda.anaconda.org/conda-forge/osx-arm64/brotli-python-1.1.0-py39hb198ff7_1.conda
      - conda: https://conda.anaconda.org/conda-forge/osx-arm64/bzip2-1.0.8-h93a5062_5.conda
      - conda: https://conda.anaconda.org/conda-forge/osx-arm64/c-ares-1.28.1-h93a5062_0.conda
      - conda: https://conda.anaconda.org/conda-forge/osx-arm64/ca-certificates-2024.2.2-hf0a4a13_0.conda
      - conda: https://conda.anaconda.org/conda-forge/osx-arm64/cairo-1.18.0-hd1e100b_0.conda
      - conda: https://conda.anaconda.org/conda-forge/noarch/cairocffi-1.7.0-pypyhd8ed1ab_0.conda
      - conda: https://conda.anaconda.org/conda-forge/noarch/cairosvg-2.7.1-pyhd8ed1ab_0.conda
      - conda: https://conda.anaconda.org/conda-forge/noarch/certifi-2024.2.2-pyhd8ed1ab_0.conda
      - conda: https://conda.anaconda.org/conda-forge/noarch/cffconvert-2.0.0-pyhd8ed1ab_0.tar.bz2
      - conda: https://conda.anaconda.org/conda-forge/osx-arm64/cffi-1.16.0-py39he153c15_0.conda
      - conda: https://conda.anaconda.org/conda-forge/noarch/cfgv-3.3.1-pyhd8ed1ab_0.tar.bz2
      - conda: https://conda.anaconda.org/conda-forge/noarch/charset-normalizer-3.3.2-pyhd8ed1ab_0.conda
      - conda: https://conda.anaconda.org/conda-forge/noarch/cli-ui-0.17.2-pyhd8ed1ab_0.tar.bz2
      - conda: https://conda.anaconda.org/conda-forge/noarch/click-8.1.7-unix_pyh707e725_0.conda
      - conda: https://conda.anaconda.org/conda-forge/noarch/colorama-0.4.6-pyhd8ed1ab_0.tar.bz2
      - conda: https://conda.anaconda.org/conda-forge/noarch/contextlib2-21.6.0-pyhd8ed1ab_0.tar.bz2
      - conda: https://conda.anaconda.org/conda-forge/noarch/cssselect2-0.2.1-pyh9f0ad1d_1.tar.bz2
      - conda: https://conda.anaconda.org/conda-forge/osx-arm64/curl-8.7.1-h2d989ff_0.conda
      - conda: https://conda.anaconda.org/conda-forge/noarch/defusedxml-0.7.1-pyhd8ed1ab_0.tar.bz2
      - conda: https://conda.anaconda.org/conda-forge/noarch/distlib-0.3.8-pyhd8ed1ab_0.conda
      - conda: https://conda.anaconda.org/conda-forge/noarch/docopt-0.6.2-py_1.tar.bz2
      - conda: https://conda.anaconda.org/conda-forge/osx-arm64/expat-2.6.2-hebf3989_0.conda
      - conda: https://conda.anaconda.org/conda-forge/noarch/filelock-3.14.0-pyhd8ed1ab_0.conda
      - conda: https://conda.anaconda.org/conda-forge/noarch/font-ttf-dejavu-sans-mono-2.37-hab24e00_0.tar.bz2
      - conda: https://conda.anaconda.org/conda-forge/noarch/font-ttf-inconsolata-3.000-h77eed37_0.tar.bz2
      - conda: https://conda.anaconda.org/conda-forge/noarch/font-ttf-source-code-pro-2.038-h77eed37_0.tar.bz2
      - conda: https://conda.anaconda.org/conda-forge/noarch/font-ttf-ubuntu-0.83-h77eed37_2.conda
      - conda: https://conda.anaconda.org/conda-forge/osx-arm64/fontconfig-2.14.2-h82840c6_0.conda
      - conda: https://conda.anaconda.org/conda-forge/noarch/fonts-conda-ecosystem-1-0.tar.bz2
      - conda: https://conda.anaconda.org/conda-forge/noarch/fonts-conda-forge-1-0.tar.bz2
      - conda: https://conda.anaconda.org/conda-forge/osx-arm64/freetype-2.12.1-hadb7bae_2.conda
      - conda: https://conda.anaconda.org/conda-forge/osx-arm64/gettext-0.22.5-h8fbad5d_2.conda
      - conda: https://conda.anaconda.org/conda-forge/osx-arm64/gettext-tools-0.22.5-h8fbad5d_2.conda
      - conda: https://conda.anaconda.org/conda-forge/noarch/ghp-import-2.1.0-pyhd8ed1ab_0.tar.bz2
      - conda: https://conda.anaconda.org/conda-forge/osx-arm64/git-2.42.0-pl5321h6e320eb_1.conda
      - conda: https://conda.anaconda.org/conda-forge/osx-arm64/icu-73.2-hc8870d7_0.conda
      - conda: https://conda.anaconda.org/conda-forge/noarch/identify-2.5.36-pyhd8ed1ab_0.conda
      - conda: https://conda.anaconda.org/conda-forge/noarch/idna-3.7-pyhd8ed1ab_0.conda
      - conda: https://conda.anaconda.org/conda-forge/noarch/importlib-metadata-7.1.0-pyha770c72_0.conda
      - conda: https://conda.anaconda.org/conda-forge/noarch/importlib-resources-6.4.0-pyhd8ed1ab_0.conda
      - conda: https://conda.anaconda.org/conda-forge/noarch/importlib_resources-6.4.0-pyhd8ed1ab_0.conda
      - conda: https://conda.anaconda.org/conda-forge/noarch/jinja2-3.1.3-pyhd8ed1ab_0.conda
      - conda: https://conda.anaconda.org/conda-forge/noarch/jsonschema-3.2.0-pyhd8ed1ab_3.tar.bz2
      - conda: https://conda.anaconda.org/conda-forge/osx-arm64/krb5-1.21.2-h92f50d5_0.conda
      - conda: https://conda.anaconda.org/conda-forge/osx-arm64/lcms2-2.16-ha0e7c42_0.conda
      - conda: https://conda.anaconda.org/conda-forge/osx-arm64/lerc-4.0.0-h9a09cb3_0.tar.bz2
      - conda: https://conda.anaconda.org/conda-forge/osx-arm64/libasprintf-0.22.5-h8fbad5d_2.conda
      - conda: https://conda.anaconda.org/conda-forge/osx-arm64/libasprintf-devel-0.22.5-h8fbad5d_2.conda
      - conda: https://conda.anaconda.org/conda-forge/osx-arm64/libcurl-8.7.1-h2d989ff_0.conda
      - conda: https://conda.anaconda.org/conda-forge/osx-arm64/libcxx-16.0.6-h4653b0c_0.conda
      - conda: https://conda.anaconda.org/conda-forge/osx-arm64/libdeflate-1.20-h93a5062_0.conda
      - conda: https://conda.anaconda.org/conda-forge/osx-arm64/libedit-3.1.20191231-hc8eb9b7_2.tar.bz2
      - conda: https://conda.anaconda.org/conda-forge/osx-arm64/libev-4.33-h93a5062_2.conda
      - conda: https://conda.anaconda.org/conda-forge/osx-arm64/libexpat-2.6.2-hebf3989_0.conda
      - conda: https://conda.anaconda.org/conda-forge/osx-arm64/libffi-3.4.2-h3422bc3_5.tar.bz2
      - conda: https://conda.anaconda.org/conda-forge/osx-arm64/libgettextpo-0.22.5-h8fbad5d_2.conda
      - conda: https://conda.anaconda.org/conda-forge/osx-arm64/libgettextpo-devel-0.22.5-h8fbad5d_2.conda
      - conda: https://conda.anaconda.org/conda-forge/osx-arm64/libglib-2.78.4-h1635a5e_0.conda
      - conda: https://conda.anaconda.org/conda-forge/osx-arm64/libiconv-1.17-h0d3ecfb_2.conda
      - conda: https://conda.anaconda.org/conda-forge/osx-arm64/libintl-0.22.5-h8fbad5d_2.conda
      - conda: https://conda.anaconda.org/conda-forge/osx-arm64/libintl-devel-0.22.5-h8fbad5d_2.conda
      - conda: https://conda.anaconda.org/conda-forge/osx-arm64/libjpeg-turbo-3.0.0-hb547adb_1.conda
      - conda: https://conda.anaconda.org/conda-forge/osx-arm64/libnghttp2-1.58.0-ha4dd798_1.conda
      - conda: https://conda.anaconda.org/conda-forge/osx-arm64/libpng-1.6.43-h091b4b1_0.conda
      - conda: https://conda.anaconda.org/conda-forge/osx-arm64/libsqlite-3.45.3-h091b4b1_0.conda
      - conda: https://conda.anaconda.org/conda-forge/osx-arm64/libssh2-1.11.0-h7a5bd25_0.conda
      - conda: https://conda.anaconda.org/conda-forge/osx-arm64/libtiff-4.6.0-h07db509_3.conda
      - conda: https://conda.anaconda.org/conda-forge/osx-arm64/libwebp-base-1.4.0-h93a5062_0.conda
      - conda: https://conda.anaconda.org/conda-forge/osx-arm64/libxcb-1.15-hf346824_0.conda
      - conda: https://conda.anaconda.org/conda-forge/osx-arm64/libzlib-1.2.13-h53f4e23_5.conda
      - conda: https://conda.anaconda.org/conda-forge/noarch/markdown-3.6-pyhd8ed1ab_0.conda
      - conda: https://conda.anaconda.org/conda-forge/osx-arm64/markupsafe-2.1.5-py39h17cfd9d_0.conda
      - conda: https://conda.anaconda.org/conda-forge/noarch/mdx_truly_sane_lists-1.3-pyhd8ed1ab_0.tar.bz2
      - conda: https://conda.anaconda.org/conda-forge/noarch/mergedeep-1.3.4-pyhd8ed1ab_0.tar.bz2
      - conda: https://conda.anaconda.org/conda-forge/noarch/mike-2.0.0-pyhd8ed1ab_0.conda
      - conda: https://conda.anaconda.org/conda-forge/noarch/mkdocs-1.5.3-pyhd8ed1ab_0.conda
      - conda: https://conda.anaconda.org/conda-forge/noarch/mkdocs-material-9.5.20-pyhd8ed1ab_0.conda
      - conda: https://conda.anaconda.org/conda-forge/noarch/mkdocs-material-extensions-1.3.1-pyhd8ed1ab_0.conda
      - conda: https://conda.anaconda.org/conda-forge/noarch/mkdocs-redirects-1.2.1-pyhd8ed1ab_0.conda
      - conda: https://conda.anaconda.org/conda-forge/osx-arm64/ncurses-6.4.20240210-h078ce10_0.conda
      - conda: https://conda.anaconda.org/conda-forge/noarch/nodeenv-1.8.0-pyhd8ed1ab_0.conda
      - conda: https://conda.anaconda.org/conda-forge/osx-arm64/openjpeg-2.5.2-h9f1df11_0.conda
      - conda: https://conda.anaconda.org/conda-forge/osx-arm64/openssl-3.3.0-h0d3ecfb_0.conda
      - conda: https://conda.anaconda.org/conda-forge/noarch/packaging-24.0-pyhd8ed1ab_0.conda
      - conda: https://conda.anaconda.org/conda-forge/noarch/paginate-0.5.6-pyhd8ed1ab_0.conda
      - conda: https://conda.anaconda.org/conda-forge/noarch/pathspec-0.12.1-pyhd8ed1ab_0.conda
      - conda: https://conda.anaconda.org/conda-forge/osx-arm64/pcre2-10.42-h26f9a81_0.conda
      - conda: https://conda.anaconda.org/conda-forge/osx-arm64/perl-5.32.1-7_h4614cfb_perl5.conda
      - conda: https://conda.anaconda.org/conda-forge/osx-arm64/pillow-10.3.0-py39h3352c98_0.conda
      - conda: https://conda.anaconda.org/conda-forge/osx-arm64/pixman-0.43.4-hebf3989_0.conda
      - conda: https://conda.anaconda.org/conda-forge/osx-arm64/pkg-config-0.29.2-hab62308_1008.tar.bz2
      - conda: https://conda.anaconda.org/conda-forge/noarch/platformdirs-4.2.1-pyhd8ed1ab_0.conda
      - conda: https://conda.anaconda.org/conda-forge/noarch/pre-commit-3.3.3-pyha770c72_0.conda
      - conda: https://conda.anaconda.org/conda-forge/osx-arm64/pthread-stubs-0.4-h27ca646_1001.tar.bz2
      - conda: https://conda.anaconda.org/conda-forge/noarch/pyaml-24.4.0-pyhd8ed1ab_0.conda
      - conda: https://conda.anaconda.org/conda-forge/noarch/pycparser-2.22-pyhd8ed1ab_0.conda
      - conda: https://conda.anaconda.org/conda-forge/noarch/pygments-2.17.2-pyhd8ed1ab_0.conda
      - conda: https://conda.anaconda.org/conda-forge/noarch/pykwalify-1.8.0-pyhd8ed1ab_0.conda
      - conda: https://conda.anaconda.org/conda-forge/noarch/pymdown-extensions-10.8.1-pyhd8ed1ab_0.conda
      - conda: https://conda.anaconda.org/conda-forge/noarch/pyparsing-3.1.2-pyhd8ed1ab_0.conda
      - conda: https://conda.anaconda.org/conda-forge/osx-arm64/pyrsistent-0.20.0-py39h17cfd9d_0.conda
      - conda: https://conda.anaconda.org/conda-forge/noarch/pysocks-1.7.1-pyha2e5f31_6.tar.bz2
      - conda: https://conda.anaconda.org/conda-forge/osx-arm64/python-3.9.19-hd7ebdb9_0_cpython.conda
      - conda: https://conda.anaconda.org/conda-forge/noarch/python-dateutil-2.9.0-pyhd8ed1ab_0.conda
      - conda: https://conda.anaconda.org/conda-forge/osx-arm64/python_abi-3.9-4_cp39.conda
      - conda: https://conda.anaconda.org/conda-forge/noarch/pytz-2024.1-pyhd8ed1ab_0.conda
      - conda: https://conda.anaconda.org/conda-forge/osx-arm64/pyyaml-6.0.1-py39h0f82c59_1.conda
      - conda: https://conda.anaconda.org/conda-forge/noarch/pyyaml-env-tag-0.1-pyhd8ed1ab_0.tar.bz2
      - conda: https://conda.anaconda.org/conda-forge/osx-arm64/readline-8.2-h92ec313_1.conda
      - conda: https://conda.anaconda.org/conda-forge/osx-arm64/regex-2024.4.28-py39h7e7fbb8_0.conda
      - conda: https://conda.anaconda.org/conda-forge/noarch/requests-2.31.0-pyhd8ed1ab_0.conda
      - conda: https://conda.anaconda.org/conda-forge/osx-arm64/ruamel.yaml-0.18.6-py39h17cfd9d_0.conda
      - conda: https://conda.anaconda.org/conda-forge/osx-arm64/ruamel.yaml.clib-0.2.8-py39h17cfd9d_0.conda
      - conda: https://conda.anaconda.org/conda-forge/osx-arm64/rust-1.77.2-h4ff7c5d_0.conda
      - conda: https://conda.anaconda.org/conda-forge/noarch/rust-std-aarch64-apple-darwin-1.77.2-hf6ec828_0.conda
      - conda: https://conda.anaconda.org/conda-forge/noarch/schema-0.7.5-pyhd8ed1ab_1.conda
      - conda: https://conda.anaconda.org/conda-forge/noarch/setuptools-69.5.1-pyhd8ed1ab_0.conda
      - conda: https://conda.anaconda.org/conda-forge/noarch/six-1.16.0-pyh6c4a22f_0.tar.bz2
      - conda: https://conda.anaconda.org/conda-forge/noarch/tabulate-0.9.0-pyhd8ed1ab_1.tar.bz2
      - conda: https://conda.anaconda.org/conda-forge/noarch/tbump-6.9.0-pyhd8ed1ab_0.tar.bz2
      - conda: https://conda.anaconda.org/conda-forge/noarch/tinycss2-1.3.0-pyhd8ed1ab_0.conda
      - conda: https://conda.anaconda.org/conda-forge/osx-arm64/tk-8.6.13-h5083fa2_1.conda
      - conda: https://conda.anaconda.org/conda-forge/noarch/tomlkit-0.12.4-pyha770c72_0.conda
      - conda: https://conda.anaconda.org/conda-forge/noarch/typing-extensions-4.11.0-hd8ed1ab_0.conda
      - conda: https://conda.anaconda.org/conda-forge/noarch/typing_extensions-4.11.0-pyha770c72_0.conda
      - conda: https://conda.anaconda.org/conda-forge/noarch/tzdata-2024a-h0c530f3_0.conda
      - conda: https://conda.anaconda.org/conda-forge/osx-arm64/ukkonen-1.0.1-py39hbd775c9_4.conda
      - conda: https://conda.anaconda.org/conda-forge/noarch/unidecode-1.3.8-pyhd8ed1ab_0.conda
      - conda: https://conda.anaconda.org/conda-forge/noarch/urllib3-2.2.1-pyhd8ed1ab_0.conda
      - conda: https://conda.anaconda.org/conda-forge/noarch/verspec-0.1.0-pyhd8ed1ab_0.tar.bz2
      - conda: https://conda.anaconda.org/conda-forge/noarch/virtualenv-20.26.1-pyhd8ed1ab_0.conda
      - conda: https://conda.anaconda.org/conda-forge/osx-arm64/watchdog-4.0.0-py39h17cfd9d_0.conda
      - conda: https://conda.anaconda.org/conda-forge/noarch/webencodings-0.5.1-pyhd8ed1ab_2.conda
      - conda: https://conda.anaconda.org/conda-forge/osx-arm64/xorg-libxau-1.0.11-hb547adb_0.conda
      - conda: https://conda.anaconda.org/conda-forge/osx-arm64/xorg-libxdmcp-1.1.3-h27ca646_0.tar.bz2
      - conda: https://conda.anaconda.org/conda-forge/osx-arm64/xz-5.2.6-h57fd34a_0.tar.bz2
      - conda: https://conda.anaconda.org/conda-forge/osx-arm64/yaml-0.2.5-h3422bc3_2.tar.bz2
      - conda: https://conda.anaconda.org/conda-forge/noarch/zipp-3.17.0-pyhd8ed1ab_0.conda
      - conda: https://conda.anaconda.org/conda-forge/osx-arm64/zlib-1.2.13-h53f4e23_5.conda
      - conda: https://conda.anaconda.org/conda-forge/osx-arm64/zstd-1.5.5-h4f39d0f_0.conda
      win-64:
      - conda: https://conda.anaconda.org/conda-forge/noarch/attrs-23.2.0-pyh71513ae_0.conda
      - conda: https://conda.anaconda.org/conda-forge/noarch/babel-2.14.0-pyhd8ed1ab_0.conda
      - conda: https://conda.anaconda.org/conda-forge/win-64/brotli-python-1.1.0-py39h99910a6_1.conda
      - conda: https://conda.anaconda.org/conda-forge/win-64/bzip2-1.0.8-hcfcfb64_5.conda
      - conda: https://conda.anaconda.org/conda-forge/win-64/ca-certificates-2024.2.2-h56e8100_0.conda
      - conda: https://conda.anaconda.org/conda-forge/win-64/cairo-1.18.0-h1fef639_0.conda
      - conda: https://conda.anaconda.org/conda-forge/noarch/cairocffi-1.7.0-pypyhd8ed1ab_0.conda
      - conda: https://conda.anaconda.org/conda-forge/noarch/cairosvg-2.7.1-pyhd8ed1ab_0.conda
      - conda: https://conda.anaconda.org/conda-forge/noarch/certifi-2024.2.2-pyhd8ed1ab_0.conda
      - conda: https://conda.anaconda.org/conda-forge/noarch/cffconvert-2.0.0-pyhd8ed1ab_0.tar.bz2
      - conda: https://conda.anaconda.org/conda-forge/win-64/cffi-1.16.0-py39ha55989b_0.conda
      - conda: https://conda.anaconda.org/conda-forge/noarch/cfgv-3.3.1-pyhd8ed1ab_0.tar.bz2
      - conda: https://conda.anaconda.org/conda-forge/noarch/charset-normalizer-3.3.2-pyhd8ed1ab_0.conda
      - conda: https://conda.anaconda.org/conda-forge/noarch/cli-ui-0.17.2-pyhd8ed1ab_0.tar.bz2
      - conda: https://conda.anaconda.org/conda-forge/noarch/click-8.1.7-win_pyh7428d3b_0.conda
      - conda: https://conda.anaconda.org/conda-forge/noarch/colorama-0.4.6-pyhd8ed1ab_0.tar.bz2
      - conda: https://conda.anaconda.org/conda-forge/noarch/contextlib2-21.6.0-pyhd8ed1ab_0.tar.bz2
      - conda: https://conda.anaconda.org/conda-forge/noarch/cssselect2-0.2.1-pyh9f0ad1d_1.tar.bz2
      - conda: https://conda.anaconda.org/conda-forge/noarch/defusedxml-0.7.1-pyhd8ed1ab_0.tar.bz2
      - conda: https://conda.anaconda.org/conda-forge/noarch/distlib-0.3.8-pyhd8ed1ab_0.conda
      - conda: https://conda.anaconda.org/conda-forge/noarch/docopt-0.6.2-py_1.tar.bz2
      - conda: https://conda.anaconda.org/conda-forge/win-64/expat-2.6.2-h63175ca_0.conda
      - conda: https://conda.anaconda.org/conda-forge/noarch/filelock-3.14.0-pyhd8ed1ab_0.conda
      - conda: https://conda.anaconda.org/conda-forge/noarch/font-ttf-dejavu-sans-mono-2.37-hab24e00_0.tar.bz2
      - conda: https://conda.anaconda.org/conda-forge/noarch/font-ttf-inconsolata-3.000-h77eed37_0.tar.bz2
      - conda: https://conda.anaconda.org/conda-forge/noarch/font-ttf-source-code-pro-2.038-h77eed37_0.tar.bz2
      - conda: https://conda.anaconda.org/conda-forge/noarch/font-ttf-ubuntu-0.83-h77eed37_2.conda
      - conda: https://conda.anaconda.org/conda-forge/win-64/fontconfig-2.14.2-hbde0cde_0.conda
      - conda: https://conda.anaconda.org/conda-forge/noarch/fonts-conda-ecosystem-1-0.tar.bz2
      - conda: https://conda.anaconda.org/conda-forge/noarch/fonts-conda-forge-1-0.tar.bz2
      - conda: https://conda.anaconda.org/conda-forge/win-64/freetype-2.12.1-hdaf720e_2.conda
      - conda: https://conda.anaconda.org/conda-forge/noarch/ghp-import-2.1.0-pyhd8ed1ab_0.tar.bz2
      - conda: https://conda.anaconda.org/conda-forge/win-64/git-2.42.0-h57928b3_1.conda
      - conda: https://conda.anaconda.org/conda-forge/win-64/icu-73.2-h63175ca_0.conda
      - conda: https://conda.anaconda.org/conda-forge/noarch/identify-2.5.36-pyhd8ed1ab_0.conda
      - conda: https://conda.anaconda.org/conda-forge/noarch/idna-3.7-pyhd8ed1ab_0.conda
      - conda: https://conda.anaconda.org/conda-forge/noarch/importlib-metadata-7.1.0-pyha770c72_0.conda
      - conda: https://conda.anaconda.org/conda-forge/noarch/importlib-resources-6.4.0-pyhd8ed1ab_0.conda
      - conda: https://conda.anaconda.org/conda-forge/noarch/importlib_resources-6.4.0-pyhd8ed1ab_0.conda
      - conda: https://conda.anaconda.org/conda-forge/noarch/jinja2-3.1.3-pyhd8ed1ab_0.conda
      - conda: https://conda.anaconda.org/conda-forge/noarch/jsonschema-3.2.0-pyhd8ed1ab_3.tar.bz2
      - conda: https://conda.anaconda.org/conda-forge/win-64/lcms2-2.16-h67d730c_0.conda
      - conda: https://conda.anaconda.org/conda-forge/win-64/lerc-4.0.0-h63175ca_0.tar.bz2
      - conda: https://conda.anaconda.org/conda-forge/win-64/libdeflate-1.20-hcfcfb64_0.conda
      - conda: https://conda.anaconda.org/conda-forge/win-64/libexpat-2.6.2-h63175ca_0.conda
      - conda: https://conda.anaconda.org/conda-forge/win-64/libffi-3.4.2-h8ffe710_5.tar.bz2
      - conda: https://conda.anaconda.org/conda-forge/win-64/libglib-2.80.0-h39d0aa6_6.conda
      - conda: https://conda.anaconda.org/conda-forge/win-64/libiconv-1.17-hcfcfb64_2.conda
      - conda: https://conda.anaconda.org/conda-forge/win-64/libintl-0.22.5-h5728263_2.conda
      - conda: https://conda.anaconda.org/conda-forge/win-64/libjpeg-turbo-3.0.0-hcfcfb64_1.conda
      - conda: https://conda.anaconda.org/conda-forge/win-64/libpng-1.6.43-h19919ed_0.conda
      - conda: https://conda.anaconda.org/conda-forge/win-64/libsqlite-3.45.3-hcfcfb64_0.conda
      - conda: https://conda.anaconda.org/conda-forge/win-64/libtiff-4.6.0-hddb2be6_3.conda
      - conda: https://conda.anaconda.org/conda-forge/win-64/libwebp-base-1.4.0-hcfcfb64_0.conda
      - conda: https://conda.anaconda.org/conda-forge/win-64/libxcb-1.15-hcd874cb_0.conda
      - conda: https://conda.anaconda.org/conda-forge/win-64/libzlib-1.2.13-hcfcfb64_5.conda
      - conda: https://conda.anaconda.org/conda-forge/win-64/m2w64-gcc-libgfortran-5.3.0-6.tar.bz2
      - conda: https://conda.anaconda.org/conda-forge/win-64/m2w64-gcc-libs-5.3.0-7.tar.bz2
      - conda: https://conda.anaconda.org/conda-forge/win-64/m2w64-gcc-libs-core-5.3.0-7.tar.bz2
      - conda: https://conda.anaconda.org/conda-forge/win-64/m2w64-gmp-6.1.0-2.tar.bz2
      - conda: https://conda.anaconda.org/conda-forge/win-64/m2w64-libwinpthread-git-5.0.0.4634.697f757-2.tar.bz2
      - conda: https://conda.anaconda.org/conda-forge/noarch/markdown-3.6-pyhd8ed1ab_0.conda
      - conda: https://conda.anaconda.org/conda-forge/win-64/markupsafe-2.1.5-py39ha55989b_0.conda
      - conda: https://conda.anaconda.org/conda-forge/noarch/mdx_truly_sane_lists-1.3-pyhd8ed1ab_0.tar.bz2
      - conda: https://conda.anaconda.org/conda-forge/noarch/mergedeep-1.3.4-pyhd8ed1ab_0.tar.bz2
      - conda: https://conda.anaconda.org/conda-forge/noarch/mike-2.0.0-pyhd8ed1ab_0.conda
      - conda: https://conda.anaconda.org/conda-forge/noarch/mkdocs-1.5.3-pyhd8ed1ab_0.conda
      - conda: https://conda.anaconda.org/conda-forge/noarch/mkdocs-material-9.5.20-pyhd8ed1ab_0.conda
      - conda: https://conda.anaconda.org/conda-forge/noarch/mkdocs-material-extensions-1.3.1-pyhd8ed1ab_0.conda
      - conda: https://conda.anaconda.org/conda-forge/noarch/mkdocs-redirects-1.2.1-pyhd8ed1ab_0.conda
      - conda: https://conda.anaconda.org/conda-forge/win-64/msys2-conda-epoch-20160418-1.tar.bz2
      - conda: https://conda.anaconda.org/conda-forge/noarch/nodeenv-1.8.0-pyhd8ed1ab_0.conda
      - conda: https://conda.anaconda.org/conda-forge/win-64/openjpeg-2.5.2-h3d672ee_0.conda
      - conda: https://conda.anaconda.org/conda-forge/win-64/openssl-3.3.0-hcfcfb64_0.conda
      - conda: https://conda.anaconda.org/conda-forge/noarch/packaging-24.0-pyhd8ed1ab_0.conda
      - conda: https://conda.anaconda.org/conda-forge/noarch/paginate-0.5.6-pyhd8ed1ab_0.conda
      - conda: https://conda.anaconda.org/conda-forge/noarch/pathspec-0.12.1-pyhd8ed1ab_0.conda
      - conda: https://conda.anaconda.org/conda-forge/win-64/pcre2-10.43-h17e33f8_0.conda
      - conda: https://conda.anaconda.org/conda-forge/win-64/pillow-10.3.0-py39h9ee4981_0.conda
      - conda: https://conda.anaconda.org/conda-forge/win-64/pixman-0.43.4-h63175ca_0.conda
      - conda: https://conda.anaconda.org/conda-forge/win-64/pkg-config-0.29.2-h2bf4dc2_1008.tar.bz2
      - conda: https://conda.anaconda.org/conda-forge/noarch/platformdirs-4.2.1-pyhd8ed1ab_0.conda
      - conda: https://conda.anaconda.org/conda-forge/noarch/pre-commit-3.3.3-pyha770c72_0.conda
      - conda: https://conda.anaconda.org/conda-forge/win-64/pthread-stubs-0.4-hcd874cb_1001.tar.bz2
      - conda: https://conda.anaconda.org/conda-forge/noarch/pyaml-24.4.0-pyhd8ed1ab_0.conda
      - conda: https://conda.anaconda.org/conda-forge/noarch/pycparser-2.22-pyhd8ed1ab_0.conda
      - conda: https://conda.anaconda.org/conda-forge/noarch/pygments-2.17.2-pyhd8ed1ab_0.conda
      - conda: https://conda.anaconda.org/conda-forge/noarch/pykwalify-1.8.0-pyhd8ed1ab_0.conda
      - conda: https://conda.anaconda.org/conda-forge/noarch/pymdown-extensions-10.8.1-pyhd8ed1ab_0.conda
      - conda: https://conda.anaconda.org/conda-forge/noarch/pyparsing-3.1.2-pyhd8ed1ab_0.conda
      - conda: https://conda.anaconda.org/conda-forge/win-64/pyrsistent-0.20.0-py39ha55989b_0.conda
      - conda: https://conda.anaconda.org/conda-forge/noarch/pysocks-1.7.1-pyh0701188_6.tar.bz2
      - conda: https://conda.anaconda.org/conda-forge/win-64/python-3.9.19-h4de0772_0_cpython.conda
      - conda: https://conda.anaconda.org/conda-forge/noarch/python-dateutil-2.9.0-pyhd8ed1ab_0.conda
      - conda: https://conda.anaconda.org/conda-forge/win-64/python_abi-3.9-4_cp39.conda
      - conda: https://conda.anaconda.org/conda-forge/noarch/pytz-2024.1-pyhd8ed1ab_0.conda
      - conda: https://conda.anaconda.org/conda-forge/win-64/pyyaml-6.0.1-py39ha55989b_1.conda
      - conda: https://conda.anaconda.org/conda-forge/noarch/pyyaml-env-tag-0.1-pyhd8ed1ab_0.tar.bz2
      - conda: https://conda.anaconda.org/conda-forge/win-64/regex-2024.4.28-py39ha55e580_0.conda
      - conda: https://conda.anaconda.org/conda-forge/noarch/requests-2.31.0-pyhd8ed1ab_0.conda
      - conda: https://conda.anaconda.org/conda-forge/win-64/ruamel.yaml-0.18.6-py39ha55989b_0.conda
      - conda: https://conda.anaconda.org/conda-forge/win-64/ruamel.yaml.clib-0.2.8-py39ha55989b_0.conda
      - conda: https://conda.anaconda.org/conda-forge/win-64/rust-1.77.2-hf8d6059_0.conda
      - conda: https://conda.anaconda.org/conda-forge/noarch/rust-std-x86_64-pc-windows-msvc-1.77.2-h17fc481_0.conda
      - conda: https://conda.anaconda.org/conda-forge/noarch/schema-0.7.5-pyhd8ed1ab_1.conda
      - conda: https://conda.anaconda.org/conda-forge/noarch/setuptools-69.5.1-pyhd8ed1ab_0.conda
      - conda: https://conda.anaconda.org/conda-forge/noarch/six-1.16.0-pyh6c4a22f_0.tar.bz2
      - conda: https://conda.anaconda.org/conda-forge/noarch/tabulate-0.9.0-pyhd8ed1ab_1.tar.bz2
      - conda: https://conda.anaconda.org/conda-forge/noarch/tbump-6.9.0-pyhd8ed1ab_0.tar.bz2
      - conda: https://conda.anaconda.org/conda-forge/noarch/tinycss2-1.3.0-pyhd8ed1ab_0.conda
      - conda: https://conda.anaconda.org/conda-forge/win-64/tk-8.6.13-h5226925_1.conda
      - conda: https://conda.anaconda.org/conda-forge/noarch/tomlkit-0.12.4-pyha770c72_0.conda
      - conda: https://conda.anaconda.org/conda-forge/noarch/typing-extensions-4.11.0-hd8ed1ab_0.conda
      - conda: https://conda.anaconda.org/conda-forge/noarch/typing_extensions-4.11.0-pyha770c72_0.conda
      - conda: https://conda.anaconda.org/conda-forge/noarch/tzdata-2024a-h0c530f3_0.conda
      - conda: https://conda.anaconda.org/conda-forge/win-64/ucrt-10.0.22621.0-h57928b3_0.tar.bz2
      - conda: https://conda.anaconda.org/conda-forge/win-64/ukkonen-1.0.1-py39h1f6ef14_4.conda
      - conda: https://conda.anaconda.org/conda-forge/noarch/unidecode-1.3.8-pyhd8ed1ab_0.conda
      - conda: https://conda.anaconda.org/conda-forge/noarch/urllib3-2.2.1-pyhd8ed1ab_0.conda
      - conda: https://conda.anaconda.org/conda-forge/win-64/vc-14.3-hcf57466_18.conda
      - conda: https://conda.anaconda.org/conda-forge/win-64/vc14_runtime-14.38.33130-h82b7239_18.conda
      - conda: https://conda.anaconda.org/conda-forge/noarch/verspec-0.1.0-pyhd8ed1ab_0.tar.bz2
      - conda: https://conda.anaconda.org/conda-forge/noarch/virtualenv-20.26.1-pyhd8ed1ab_0.conda
      - conda: https://conda.anaconda.org/conda-forge/win-64/vs2015_runtime-14.38.33130-hcb4865c_18.conda
      - conda: https://conda.anaconda.org/conda-forge/win-64/watchdog-4.0.0-py39hcbf5309_0.conda
      - conda: https://conda.anaconda.org/conda-forge/noarch/webencodings-0.5.1-pyhd8ed1ab_2.conda
      - conda: https://conda.anaconda.org/conda-forge/noarch/win_inet_pton-1.1.0-pyhd8ed1ab_6.tar.bz2
      - conda: https://conda.anaconda.org/conda-forge/win-64/xorg-libxau-1.0.11-hcd874cb_0.conda
      - conda: https://conda.anaconda.org/conda-forge/win-64/xorg-libxdmcp-1.1.3-hcd874cb_0.tar.bz2
      - conda: https://conda.anaconda.org/conda-forge/win-64/xz-5.2.6-h8d14728_0.tar.bz2
      - conda: https://conda.anaconda.org/conda-forge/win-64/yaml-0.2.5-h8ffe710_2.tar.bz2
      - conda: https://conda.anaconda.org/conda-forge/noarch/zipp-3.17.0-pyhd8ed1ab_0.conda
      - conda: https://conda.anaconda.org/conda-forge/win-64/zlib-1.2.13-hcfcfb64_5.conda
      - conda: https://conda.anaconda.org/conda-forge/win-64/zstd-1.5.5-h12be248_0.conda
  schema:
    channels:
    - url: https://conda.anaconda.org/conda-forge/
    packages:
      linux-64:
      - conda: https://conda.anaconda.org/conda-forge/linux-64/_libgcc_mutex-0.1-conda_forge.tar.bz2
      - conda: https://conda.anaconda.org/conda-forge/linux-64/_openmp_mutex-4.5-2_gnu.tar.bz2
      - conda: https://conda.anaconda.org/conda-forge/noarch/annotated-types-0.6.0-pyhd8ed1ab_0.conda
      - conda: https://conda.anaconda.org/conda-forge/noarch/attrs-23.2.0-pyh71513ae_0.conda
      - conda: https://conda.anaconda.org/conda-forge/linux-64/binutils-2.40-h4852527_0.conda
      - conda: https://conda.anaconda.org/conda-forge/linux-64/binutils_impl_linux-64-2.40-ha885e6a_0.conda
      - conda: https://conda.anaconda.org/conda-forge/linux-64/binutils_linux-64-2.40-hdade7a5_3.conda
      - conda: https://conda.anaconda.org/conda-forge/linux-64/brotli-python-1.1.0-py312h30efb56_1.conda
      - conda: https://conda.anaconda.org/conda-forge/linux-64/bzip2-1.0.8-hd590300_5.conda
      - conda: https://conda.anaconda.org/conda-forge/linux-64/c-ares-1.28.1-hd590300_0.conda
      - conda: https://conda.anaconda.org/conda-forge/linux-64/c-compiler-1.7.0-hd590300_1.conda
      - conda: https://conda.anaconda.org/conda-forge/linux-64/ca-certificates-2024.2.2-hbcca054_0.conda
      - conda: https://conda.anaconda.org/conda-forge/noarch/certifi-2024.2.2-pyhd8ed1ab_0.conda
      - conda: https://conda.anaconda.org/conda-forge/noarch/cffconvert-2.0.0-pyhd8ed1ab_0.tar.bz2
      - conda: https://conda.anaconda.org/conda-forge/linux-64/cffi-1.16.0-py312hf06ca03_0.conda
      - conda: https://conda.anaconda.org/conda-forge/noarch/cfgv-3.3.1-pyhd8ed1ab_0.tar.bz2
      - conda: https://conda.anaconda.org/conda-forge/noarch/charset-normalizer-3.3.2-pyhd8ed1ab_0.conda
      - conda: https://conda.anaconda.org/conda-forge/noarch/cli-ui-0.17.2-pyhd8ed1ab_0.tar.bz2
      - conda: https://conda.anaconda.org/conda-forge/noarch/click-8.1.7-unix_pyh707e725_0.conda
      - conda: https://conda.anaconda.org/conda-forge/noarch/colorama-0.4.6-pyhd8ed1ab_0.tar.bz2
      - conda: https://conda.anaconda.org/conda-forge/linux-64/compilers-1.7.0-ha770c72_1.conda
      - conda: https://conda.anaconda.org/conda-forge/noarch/contextlib2-21.6.0-pyhd8ed1ab_0.tar.bz2
      - conda: https://conda.anaconda.org/conda-forge/linux-64/curl-8.7.1-hca28451_0.conda
      - conda: https://conda.anaconda.org/conda-forge/linux-64/cxx-compiler-1.7.0-h00ab1b0_1.conda
      - conda: https://conda.anaconda.org/conda-forge/noarch/distlib-0.3.8-pyhd8ed1ab_0.conda
      - conda: https://conda.anaconda.org/conda-forge/noarch/docopt-0.6.2-py_1.tar.bz2
      - conda: https://conda.anaconda.org/conda-forge/noarch/exceptiongroup-1.2.0-pyhd8ed1ab_2.conda
      - conda: https://conda.anaconda.org/conda-forge/noarch/filelock-3.14.0-pyhd8ed1ab_0.conda
      - conda: https://conda.anaconda.org/conda-forge/linux-64/fortran-compiler-1.7.0-heb67821_1.conda
      - conda: https://conda.anaconda.org/conda-forge/linux-64/gcc-12.3.0-h915e2ae_6.conda
      - conda: https://conda.anaconda.org/conda-forge/linux-64/gcc_impl_linux-64-12.3.0-h58ffeeb_6.conda
      - conda: https://conda.anaconda.org/conda-forge/linux-64/gcc_linux-64-12.3.0-h6477408_3.conda
      - conda: https://conda.anaconda.org/conda-forge/linux-64/gettext-0.22.5-h59595ed_2.conda
      - conda: https://conda.anaconda.org/conda-forge/linux-64/gettext-tools-0.22.5-h59595ed_2.conda
      - conda: https://conda.anaconda.org/conda-forge/linux-64/gfortran-12.3.0-h915e2ae_6.conda
      - conda: https://conda.anaconda.org/conda-forge/linux-64/gfortran_impl_linux-64-12.3.0-h1645026_6.conda
      - conda: https://conda.anaconda.org/conda-forge/linux-64/gfortran_linux-64-12.3.0-h617cb40_3.conda
      - conda: https://conda.anaconda.org/conda-forge/linux-64/git-2.42.0-pl5321h7bc287a_1.conda
      - conda: https://conda.anaconda.org/conda-forge/linux-64/gxx-12.3.0-h915e2ae_6.conda
      - conda: https://conda.anaconda.org/conda-forge/linux-64/gxx_impl_linux-64-12.3.0-h2a574ab_6.conda
      - conda: https://conda.anaconda.org/conda-forge/linux-64/gxx_linux-64-12.3.0-h4a1b8e8_3.conda
      - conda: https://conda.anaconda.org/conda-forge/noarch/identify-2.5.36-pyhd8ed1ab_0.conda
      - conda: https://conda.anaconda.org/conda-forge/noarch/idna-3.7-pyhd8ed1ab_0.conda
      - conda: https://conda.anaconda.org/conda-forge/noarch/importlib-metadata-7.1.0-pyha770c72_0.conda
      - conda: https://conda.anaconda.org/conda-forge/noarch/iniconfig-2.0.0-pyhd8ed1ab_0.conda
      - conda: https://conda.anaconda.org/conda-forge/noarch/jsonschema-3.2.0-pyhd8ed1ab_3.tar.bz2
      - conda: https://conda.anaconda.org/conda-forge/noarch/kernel-headers_linux-64-2.6.32-he073ed8_17.conda
      - conda: https://conda.anaconda.org/conda-forge/linux-64/keyutils-1.6.1-h166bdaf_0.tar.bz2
      - conda: https://conda.anaconda.org/conda-forge/linux-64/krb5-1.21.2-h659d440_0.conda
      - conda: https://conda.anaconda.org/conda-forge/linux-64/ld_impl_linux-64-2.40-h55db66e_0.conda
      - conda: https://conda.anaconda.org/conda-forge/linux-64/libasprintf-0.22.5-h661eb56_2.conda
      - conda: https://conda.anaconda.org/conda-forge/linux-64/libasprintf-devel-0.22.5-h661eb56_2.conda
      - conda: https://conda.anaconda.org/conda-forge/linux-64/libcurl-8.7.1-hca28451_0.conda
      - conda: https://conda.anaconda.org/conda-forge/linux-64/libedit-3.1.20191231-he28a2e2_2.tar.bz2
      - conda: https://conda.anaconda.org/conda-forge/linux-64/libev-4.33-hd590300_2.conda
      - conda: https://conda.anaconda.org/conda-forge/linux-64/libexpat-2.6.2-h59595ed_0.conda
      - conda: https://conda.anaconda.org/conda-forge/linux-64/libffi-3.4.2-h7f98852_5.tar.bz2
      - conda: https://conda.anaconda.org/conda-forge/noarch/libgcc-devel_linux-64-12.3.0-h0223996_106.conda
      - conda: https://conda.anaconda.org/conda-forge/linux-64/libgcc-ng-13.2.0-h77fa898_6.conda
      - conda: https://conda.anaconda.org/conda-forge/linux-64/libgettextpo-0.22.5-h59595ed_2.conda
      - conda: https://conda.anaconda.org/conda-forge/linux-64/libgettextpo-devel-0.22.5-h59595ed_2.conda
      - conda: https://conda.anaconda.org/conda-forge/linux-64/libgfortran5-13.2.0-hca663fb_6.conda
      - conda: https://conda.anaconda.org/conda-forge/linux-64/libgomp-13.2.0-h77fa898_6.conda
      - conda: https://conda.anaconda.org/conda-forge/linux-64/libiconv-1.17-hd590300_2.conda
      - conda: https://conda.anaconda.org/conda-forge/linux-64/libnghttp2-1.58.0-h47da74e_1.conda
      - conda: https://conda.anaconda.org/conda-forge/linux-64/libnsl-2.0.1-hd590300_0.conda
      - conda: https://conda.anaconda.org/conda-forge/linux-64/libsanitizer-12.3.0-hb8811af_6.conda
      - conda: https://conda.anaconda.org/conda-forge/linux-64/libsqlite-3.45.3-h2797004_0.conda
      - conda: https://conda.anaconda.org/conda-forge/linux-64/libssh2-1.11.0-h0841786_0.conda
      - conda: https://conda.anaconda.org/conda-forge/noarch/libstdcxx-devel_linux-64-12.3.0-h0223996_106.conda
      - conda: https://conda.anaconda.org/conda-forge/linux-64/libstdcxx-ng-13.2.0-hc0a3c3a_6.conda
      - conda: https://conda.anaconda.org/conda-forge/linux-64/libuuid-2.38.1-h0b41bf4_0.conda
      - conda: https://conda.anaconda.org/conda-forge/linux-64/libxcrypt-4.4.36-hd590300_1.conda
      - conda: https://conda.anaconda.org/conda-forge/linux-64/libzlib-1.2.13-hd590300_5.conda
      - conda: https://conda.anaconda.org/conda-forge/linux-64/ncurses-6.4.20240210-h59595ed_0.conda
      - conda: https://conda.anaconda.org/conda-forge/noarch/nodeenv-1.8.0-pyhd8ed1ab_0.conda
      - conda: https://conda.anaconda.org/conda-forge/linux-64/openssl-3.3.0-hd590300_0.conda
      - conda: https://conda.anaconda.org/conda-forge/noarch/packaging-24.0-pyhd8ed1ab_0.conda
      - conda: https://conda.anaconda.org/conda-forge/linux-64/pcre2-10.42-hcad00b1_0.conda
      - conda: https://conda.anaconda.org/conda-forge/linux-64/perl-5.32.1-7_hd590300_perl5.conda
      - conda: https://conda.anaconda.org/conda-forge/linux-64/pkg-config-0.29.2-h36c2ea0_1008.tar.bz2
      - conda: https://conda.anaconda.org/conda-forge/noarch/platformdirs-4.2.1-pyhd8ed1ab_0.conda
      - conda: https://conda.anaconda.org/conda-forge/noarch/pluggy-1.5.0-pyhd8ed1ab_0.conda
      - conda: https://conda.anaconda.org/conda-forge/noarch/pre-commit-3.3.3-pyha770c72_0.conda
      - conda: https://conda.anaconda.org/conda-forge/noarch/pycparser-2.22-pyhd8ed1ab_0.conda
      - conda: https://conda.anaconda.org/conda-forge/noarch/pydantic-2.6.4-pyhd8ed1ab_0.conda
      - conda: https://conda.anaconda.org/conda-forge/linux-64/pydantic-core-2.16.3-py312h4b3b743_0.conda
      - conda: https://conda.anaconda.org/conda-forge/noarch/pykwalify-1.8.0-pyhd8ed1ab_0.conda
      - conda: https://conda.anaconda.org/conda-forge/linux-64/pyrsistent-0.20.0-py312h98912ed_0.conda
      - conda: https://conda.anaconda.org/conda-forge/noarch/pysocks-1.7.1-pyha2e5f31_6.tar.bz2
      - conda: https://conda.anaconda.org/conda-forge/noarch/pytest-8.0.2-pyhd8ed1ab_0.conda
      - conda: https://conda.anaconda.org/conda-forge/linux-64/python-3.12.3-hab00c5b_0_cpython.conda
      - conda: https://conda.anaconda.org/conda-forge/noarch/python-dateutil-2.9.0-pyhd8ed1ab_0.conda
      - conda: https://conda.anaconda.org/conda-forge/linux-64/python_abi-3.12-4_cp312.conda
      - conda: https://conda.anaconda.org/conda-forge/linux-64/pyyaml-6.0.1-py312h98912ed_1.conda
      - conda: https://conda.anaconda.org/conda-forge/linux-64/readline-8.2-h8228510_1.conda
      - conda: https://conda.anaconda.org/conda-forge/noarch/requests-2.31.0-pyhd8ed1ab_0.conda
      - conda: https://conda.anaconda.org/conda-forge/linux-64/ruamel.yaml-0.18.6-py312h98912ed_0.conda
      - conda: https://conda.anaconda.org/conda-forge/linux-64/ruamel.yaml.clib-0.2.8-py312h98912ed_0.conda
      - conda: https://conda.anaconda.org/conda-forge/linux-64/rust-1.77.2-h70c747d_0.conda
      - conda: https://conda.anaconda.org/conda-forge/noarch/rust-std-x86_64-unknown-linux-gnu-1.77.2-h2c6d0dc_0.conda
      - conda: https://conda.anaconda.org/conda-forge/noarch/schema-0.7.5-pyhd8ed1ab_1.conda
      - conda: https://conda.anaconda.org/conda-forge/noarch/setuptools-69.5.1-pyhd8ed1ab_0.conda
      - conda: https://conda.anaconda.org/conda-forge/noarch/six-1.16.0-pyh6c4a22f_0.tar.bz2
      - conda: https://conda.anaconda.org/conda-forge/noarch/sysroot_linux-64-2.12-he073ed8_17.conda
      - conda: https://conda.anaconda.org/conda-forge/noarch/tabulate-0.9.0-pyhd8ed1ab_1.tar.bz2
      - conda: https://conda.anaconda.org/conda-forge/linux-64/taplo-0.9.1-h1ff36dd_0.conda
      - conda: https://conda.anaconda.org/conda-forge/noarch/tbump-6.9.0-pyhd8ed1ab_0.tar.bz2
      - conda: https://conda.anaconda.org/conda-forge/linux-64/tk-8.6.13-noxft_h4845f30_101.conda
      - conda: https://conda.anaconda.org/conda-forge/noarch/tomli-2.0.1-pyhd8ed1ab_0.tar.bz2
      - conda: https://conda.anaconda.org/conda-forge/noarch/tomlkit-0.12.4-pyha770c72_0.conda
      - conda: https://conda.anaconda.org/conda-forge/noarch/typing-extensions-4.11.0-hd8ed1ab_0.conda
      - conda: https://conda.anaconda.org/conda-forge/noarch/typing_extensions-4.11.0-pyha770c72_0.conda
      - conda: https://conda.anaconda.org/conda-forge/noarch/tzdata-2024a-h0c530f3_0.conda
      - conda: https://conda.anaconda.org/conda-forge/linux-64/ukkonen-1.0.1-py312h8572e83_4.conda
      - conda: https://conda.anaconda.org/conda-forge/noarch/unidecode-1.3.8-pyhd8ed1ab_0.conda
      - conda: https://conda.anaconda.org/conda-forge/noarch/urllib3-2.2.1-pyhd8ed1ab_0.conda
      - conda: https://conda.anaconda.org/conda-forge/noarch/virtualenv-20.26.1-pyhd8ed1ab_0.conda
      - conda: https://conda.anaconda.org/conda-forge/linux-64/xz-5.2.6-h166bdaf_0.tar.bz2
      - conda: https://conda.anaconda.org/conda-forge/linux-64/yaml-0.2.5-h7f98852_2.tar.bz2
      - conda: https://conda.anaconda.org/conda-forge/noarch/zipp-3.17.0-pyhd8ed1ab_0.conda
      - conda: https://conda.anaconda.org/conda-forge/linux-64/zstd-1.5.5-hfc55251_0.conda
      osx-64:
      - conda: https://conda.anaconda.org/conda-forge/noarch/annotated-types-0.6.0-pyhd8ed1ab_0.conda
      - conda: https://conda.anaconda.org/conda-forge/noarch/attrs-23.2.0-pyh71513ae_0.conda
      - conda: https://conda.anaconda.org/conda-forge/osx-64/brotli-python-1.1.0-py312heafc425_1.conda
      - conda: https://conda.anaconda.org/conda-forge/osx-64/bzip2-1.0.8-h10d778d_5.conda
      - conda: https://conda.anaconda.org/conda-forge/osx-64/c-ares-1.28.1-h10d778d_0.conda
      - conda: https://conda.anaconda.org/conda-forge/osx-64/ca-certificates-2024.2.2-h8857fd0_0.conda
      - conda: https://conda.anaconda.org/conda-forge/noarch/certifi-2024.2.2-pyhd8ed1ab_0.conda
      - conda: https://conda.anaconda.org/conda-forge/noarch/cffconvert-2.0.0-pyhd8ed1ab_0.tar.bz2
      - conda: https://conda.anaconda.org/conda-forge/osx-64/cffi-1.16.0-py312h38bf5a0_0.conda
      - conda: https://conda.anaconda.org/conda-forge/noarch/cfgv-3.3.1-pyhd8ed1ab_0.tar.bz2
      - conda: https://conda.anaconda.org/conda-forge/noarch/charset-normalizer-3.3.2-pyhd8ed1ab_0.conda
      - conda: https://conda.anaconda.org/conda-forge/noarch/cli-ui-0.17.2-pyhd8ed1ab_0.tar.bz2
      - conda: https://conda.anaconda.org/conda-forge/noarch/click-8.1.7-unix_pyh707e725_0.conda
      - conda: https://conda.anaconda.org/conda-forge/noarch/colorama-0.4.6-pyhd8ed1ab_0.tar.bz2
      - conda: https://conda.anaconda.org/conda-forge/noarch/contextlib2-21.6.0-pyhd8ed1ab_0.tar.bz2
      - conda: https://conda.anaconda.org/conda-forge/osx-64/curl-8.7.1-h726d00d_0.conda
      - conda: https://conda.anaconda.org/conda-forge/noarch/distlib-0.3.8-pyhd8ed1ab_0.conda
      - conda: https://conda.anaconda.org/conda-forge/noarch/docopt-0.6.2-py_1.tar.bz2
      - conda: https://conda.anaconda.org/conda-forge/noarch/exceptiongroup-1.2.0-pyhd8ed1ab_2.conda
      - conda: https://conda.anaconda.org/conda-forge/noarch/filelock-3.14.0-pyhd8ed1ab_0.conda
      - conda: https://conda.anaconda.org/conda-forge/osx-64/gettext-0.22.5-h5ff76d1_2.conda
      - conda: https://conda.anaconda.org/conda-forge/osx-64/gettext-tools-0.22.5-h5ff76d1_2.conda
      - conda: https://conda.anaconda.org/conda-forge/osx-64/git-2.42.0-pl5321hba7a703_1.conda
      - conda: https://conda.anaconda.org/conda-forge/noarch/identify-2.5.36-pyhd8ed1ab_0.conda
      - conda: https://conda.anaconda.org/conda-forge/noarch/idna-3.7-pyhd8ed1ab_0.conda
      - conda: https://conda.anaconda.org/conda-forge/noarch/importlib-metadata-7.1.0-pyha770c72_0.conda
      - conda: https://conda.anaconda.org/conda-forge/noarch/iniconfig-2.0.0-pyhd8ed1ab_0.conda
      - conda: https://conda.anaconda.org/conda-forge/noarch/jsonschema-3.2.0-pyhd8ed1ab_3.tar.bz2
      - conda: https://conda.anaconda.org/conda-forge/osx-64/krb5-1.21.2-hb884880_0.conda
      - conda: https://conda.anaconda.org/conda-forge/osx-64/libasprintf-0.22.5-h5ff76d1_2.conda
      - conda: https://conda.anaconda.org/conda-forge/osx-64/libasprintf-devel-0.22.5-h5ff76d1_2.conda
      - conda: https://conda.anaconda.org/conda-forge/osx-64/libcurl-8.7.1-h726d00d_0.conda
      - conda: https://conda.anaconda.org/conda-forge/osx-64/libcxx-16.0.6-hd57cbcb_0.conda
      - conda: https://conda.anaconda.org/conda-forge/osx-64/libedit-3.1.20191231-h0678c8f_2.tar.bz2
      - conda: https://conda.anaconda.org/conda-forge/osx-64/libev-4.33-h10d778d_2.conda
      - conda: https://conda.anaconda.org/conda-forge/osx-64/libexpat-2.6.2-h73e2aa4_0.conda
      - conda: https://conda.anaconda.org/conda-forge/osx-64/libffi-3.4.2-h0d85af4_5.tar.bz2
      - conda: https://conda.anaconda.org/conda-forge/osx-64/libgettextpo-0.22.5-h5ff76d1_2.conda
      - conda: https://conda.anaconda.org/conda-forge/osx-64/libgettextpo-devel-0.22.5-h5ff76d1_2.conda
      - conda: https://conda.anaconda.org/conda-forge/osx-64/libiconv-1.17-hd75f5a5_2.conda
      - conda: https://conda.anaconda.org/conda-forge/osx-64/libintl-0.22.5-h5ff76d1_2.conda
      - conda: https://conda.anaconda.org/conda-forge/osx-64/libintl-devel-0.22.5-h5ff76d1_2.conda
      - conda: https://conda.anaconda.org/conda-forge/osx-64/libnghttp2-1.58.0-h64cf6d3_1.conda
      - conda: https://conda.anaconda.org/conda-forge/osx-64/libsqlite-3.45.3-h92b6c6a_0.conda
      - conda: https://conda.anaconda.org/conda-forge/osx-64/libssh2-1.11.0-hd019ec5_0.conda
      - conda: https://conda.anaconda.org/conda-forge/osx-64/libzlib-1.2.13-h8a1eda9_5.conda
      - conda: https://conda.anaconda.org/conda-forge/osx-64/ncurses-6.4.20240210-h73e2aa4_0.conda
      - conda: https://conda.anaconda.org/conda-forge/noarch/nodeenv-1.8.0-pyhd8ed1ab_0.conda
      - conda: https://conda.anaconda.org/conda-forge/osx-64/openssl-3.3.0-hd75f5a5_0.conda
      - conda: https://conda.anaconda.org/conda-forge/noarch/packaging-24.0-pyhd8ed1ab_0.conda
      - conda: https://conda.anaconda.org/conda-forge/osx-64/pcre2-10.42-h0ad2156_0.conda
      - conda: https://conda.anaconda.org/conda-forge/osx-64/perl-5.32.1-7_h10d778d_perl5.conda
      - conda: https://conda.anaconda.org/conda-forge/osx-64/pkg-config-0.29.2-ha3d46e9_1008.tar.bz2
      - conda: https://conda.anaconda.org/conda-forge/noarch/platformdirs-4.2.1-pyhd8ed1ab_0.conda
      - conda: https://conda.anaconda.org/conda-forge/noarch/pluggy-1.5.0-pyhd8ed1ab_0.conda
      - conda: https://conda.anaconda.org/conda-forge/noarch/pre-commit-3.3.3-pyha770c72_0.conda
      - conda: https://conda.anaconda.org/conda-forge/noarch/pycparser-2.22-pyhd8ed1ab_0.conda
      - conda: https://conda.anaconda.org/conda-forge/noarch/pydantic-2.6.4-pyhd8ed1ab_0.conda
      - conda: https://conda.anaconda.org/conda-forge/osx-64/pydantic-core-2.16.3-py312h1b0e595_0.conda
      - conda: https://conda.anaconda.org/conda-forge/noarch/pykwalify-1.8.0-pyhd8ed1ab_0.conda
      - conda: https://conda.anaconda.org/conda-forge/osx-64/pyrsistent-0.20.0-py312h41838bb_0.conda
      - conda: https://conda.anaconda.org/conda-forge/noarch/pysocks-1.7.1-pyha2e5f31_6.tar.bz2
      - conda: https://conda.anaconda.org/conda-forge/noarch/pytest-8.0.2-pyhd8ed1ab_0.conda
      - conda: https://conda.anaconda.org/conda-forge/osx-64/python-3.12.3-h1411813_0_cpython.conda
      - conda: https://conda.anaconda.org/conda-forge/noarch/python-dateutil-2.9.0-pyhd8ed1ab_0.conda
      - conda: https://conda.anaconda.org/conda-forge/osx-64/python_abi-3.12-4_cp312.conda
      - conda: https://conda.anaconda.org/conda-forge/osx-64/pyyaml-6.0.1-py312h104f124_1.conda
      - conda: https://conda.anaconda.org/conda-forge/osx-64/readline-8.2-h9e318b2_1.conda
      - conda: https://conda.anaconda.org/conda-forge/noarch/requests-2.31.0-pyhd8ed1ab_0.conda
      - conda: https://conda.anaconda.org/conda-forge/osx-64/ruamel.yaml-0.18.6-py312h41838bb_0.conda
      - conda: https://conda.anaconda.org/conda-forge/osx-64/ruamel.yaml.clib-0.2.8-py312h41838bb_0.conda
      - conda: https://conda.anaconda.org/conda-forge/osx-64/rust-1.77.2-h7e1429e_0.conda
      - conda: https://conda.anaconda.org/conda-forge/noarch/rust-std-x86_64-apple-darwin-1.77.2-h38e4360_0.conda
      - conda: https://conda.anaconda.org/conda-forge/noarch/schema-0.7.5-pyhd8ed1ab_1.conda
      - conda: https://conda.anaconda.org/conda-forge/noarch/setuptools-69.5.1-pyhd8ed1ab_0.conda
      - conda: https://conda.anaconda.org/conda-forge/noarch/six-1.16.0-pyh6c4a22f_0.tar.bz2
      - conda: https://conda.anaconda.org/conda-forge/noarch/tabulate-0.9.0-pyhd8ed1ab_1.tar.bz2
      - conda: https://conda.anaconda.org/conda-forge/osx-64/taplo-0.9.1-h236d3af_0.conda
      - conda: https://conda.anaconda.org/conda-forge/noarch/tbump-6.9.0-pyhd8ed1ab_0.tar.bz2
      - conda: https://conda.anaconda.org/conda-forge/osx-64/tk-8.6.13-h1abcd95_1.conda
      - conda: https://conda.anaconda.org/conda-forge/noarch/tomli-2.0.1-pyhd8ed1ab_0.tar.bz2
      - conda: https://conda.anaconda.org/conda-forge/noarch/tomlkit-0.12.4-pyha770c72_0.conda
      - conda: https://conda.anaconda.org/conda-forge/noarch/typing-extensions-4.11.0-hd8ed1ab_0.conda
      - conda: https://conda.anaconda.org/conda-forge/noarch/typing_extensions-4.11.0-pyha770c72_0.conda
      - conda: https://conda.anaconda.org/conda-forge/noarch/tzdata-2024a-h0c530f3_0.conda
      - conda: https://conda.anaconda.org/conda-forge/osx-64/ukkonen-1.0.1-py312h49ebfd2_4.conda
      - conda: https://conda.anaconda.org/conda-forge/noarch/unidecode-1.3.8-pyhd8ed1ab_0.conda
      - conda: https://conda.anaconda.org/conda-forge/noarch/urllib3-2.2.1-pyhd8ed1ab_0.conda
      - conda: https://conda.anaconda.org/conda-forge/noarch/virtualenv-20.26.1-pyhd8ed1ab_0.conda
      - conda: https://conda.anaconda.org/conda-forge/osx-64/xz-5.2.6-h775f41a_0.tar.bz2
      - conda: https://conda.anaconda.org/conda-forge/osx-64/yaml-0.2.5-h0d85af4_2.tar.bz2
      - conda: https://conda.anaconda.org/conda-forge/noarch/zipp-3.17.0-pyhd8ed1ab_0.conda
      - conda: https://conda.anaconda.org/conda-forge/osx-64/zstd-1.5.5-h829000d_0.conda
      osx-arm64:
      - conda: https://conda.anaconda.org/conda-forge/noarch/annotated-types-0.6.0-pyhd8ed1ab_0.conda
      - conda: https://conda.anaconda.org/conda-forge/noarch/attrs-23.2.0-pyh71513ae_0.conda
      - conda: https://conda.anaconda.org/conda-forge/osx-arm64/brotli-python-1.1.0-py312h9f69965_1.conda
      - conda: https://conda.anaconda.org/conda-forge/osx-arm64/bzip2-1.0.8-h93a5062_5.conda
      - conda: https://conda.anaconda.org/conda-forge/osx-arm64/c-ares-1.28.1-h93a5062_0.conda
      - conda: https://conda.anaconda.org/conda-forge/osx-arm64/ca-certificates-2024.2.2-hf0a4a13_0.conda
      - conda: https://conda.anaconda.org/conda-forge/noarch/certifi-2024.2.2-pyhd8ed1ab_0.conda
      - conda: https://conda.anaconda.org/conda-forge/noarch/cffconvert-2.0.0-pyhd8ed1ab_0.tar.bz2
      - conda: https://conda.anaconda.org/conda-forge/osx-arm64/cffi-1.16.0-py312h8e38eb3_0.conda
      - conda: https://conda.anaconda.org/conda-forge/noarch/cfgv-3.3.1-pyhd8ed1ab_0.tar.bz2
      - conda: https://conda.anaconda.org/conda-forge/noarch/charset-normalizer-3.3.2-pyhd8ed1ab_0.conda
      - conda: https://conda.anaconda.org/conda-forge/noarch/cli-ui-0.17.2-pyhd8ed1ab_0.tar.bz2
      - conda: https://conda.anaconda.org/conda-forge/noarch/click-8.1.7-unix_pyh707e725_0.conda
      - conda: https://conda.anaconda.org/conda-forge/noarch/colorama-0.4.6-pyhd8ed1ab_0.tar.bz2
      - conda: https://conda.anaconda.org/conda-forge/noarch/contextlib2-21.6.0-pyhd8ed1ab_0.tar.bz2
      - conda: https://conda.anaconda.org/conda-forge/osx-arm64/curl-8.7.1-h2d989ff_0.conda
      - conda: https://conda.anaconda.org/conda-forge/noarch/distlib-0.3.8-pyhd8ed1ab_0.conda
      - conda: https://conda.anaconda.org/conda-forge/noarch/docopt-0.6.2-py_1.tar.bz2
      - conda: https://conda.anaconda.org/conda-forge/noarch/exceptiongroup-1.2.0-pyhd8ed1ab_2.conda
      - conda: https://conda.anaconda.org/conda-forge/noarch/filelock-3.14.0-pyhd8ed1ab_0.conda
      - conda: https://conda.anaconda.org/conda-forge/osx-arm64/gettext-0.22.5-h8fbad5d_2.conda
      - conda: https://conda.anaconda.org/conda-forge/osx-arm64/gettext-tools-0.22.5-h8fbad5d_2.conda
      - conda: https://conda.anaconda.org/conda-forge/osx-arm64/git-2.42.0-pl5321h6e320eb_1.conda
      - conda: https://conda.anaconda.org/conda-forge/noarch/identify-2.5.36-pyhd8ed1ab_0.conda
      - conda: https://conda.anaconda.org/conda-forge/noarch/idna-3.7-pyhd8ed1ab_0.conda
      - conda: https://conda.anaconda.org/conda-forge/noarch/importlib-metadata-7.1.0-pyha770c72_0.conda
      - conda: https://conda.anaconda.org/conda-forge/noarch/iniconfig-2.0.0-pyhd8ed1ab_0.conda
      - conda: https://conda.anaconda.org/conda-forge/noarch/jsonschema-3.2.0-pyhd8ed1ab_3.tar.bz2
      - conda: https://conda.anaconda.org/conda-forge/osx-arm64/krb5-1.21.2-h92f50d5_0.conda
      - conda: https://conda.anaconda.org/conda-forge/osx-arm64/libasprintf-0.22.5-h8fbad5d_2.conda
      - conda: https://conda.anaconda.org/conda-forge/osx-arm64/libasprintf-devel-0.22.5-h8fbad5d_2.conda
      - conda: https://conda.anaconda.org/conda-forge/osx-arm64/libcurl-8.7.1-h2d989ff_0.conda
      - conda: https://conda.anaconda.org/conda-forge/osx-arm64/libcxx-16.0.6-h4653b0c_0.conda
      - conda: https://conda.anaconda.org/conda-forge/osx-arm64/libedit-3.1.20191231-hc8eb9b7_2.tar.bz2
      - conda: https://conda.anaconda.org/conda-forge/osx-arm64/libev-4.33-h93a5062_2.conda
      - conda: https://conda.anaconda.org/conda-forge/osx-arm64/libexpat-2.6.2-hebf3989_0.conda
      - conda: https://conda.anaconda.org/conda-forge/osx-arm64/libffi-3.4.2-h3422bc3_5.tar.bz2
      - conda: https://conda.anaconda.org/conda-forge/osx-arm64/libgettextpo-0.22.5-h8fbad5d_2.conda
      - conda: https://conda.anaconda.org/conda-forge/osx-arm64/libgettextpo-devel-0.22.5-h8fbad5d_2.conda
      - conda: https://conda.anaconda.org/conda-forge/osx-arm64/libglib-2.78.4-h1635a5e_0.conda
      - conda: https://conda.anaconda.org/conda-forge/osx-arm64/libiconv-1.17-h0d3ecfb_2.conda
      - conda: https://conda.anaconda.org/conda-forge/osx-arm64/libintl-0.22.5-h8fbad5d_2.conda
      - conda: https://conda.anaconda.org/conda-forge/osx-arm64/libintl-devel-0.22.5-h8fbad5d_2.conda
      - conda: https://conda.anaconda.org/conda-forge/osx-arm64/libnghttp2-1.58.0-ha4dd798_1.conda
      - conda: https://conda.anaconda.org/conda-forge/osx-arm64/libsqlite-3.45.3-h091b4b1_0.conda
      - conda: https://conda.anaconda.org/conda-forge/osx-arm64/libssh2-1.11.0-h7a5bd25_0.conda
      - conda: https://conda.anaconda.org/conda-forge/osx-arm64/libzlib-1.2.13-h53f4e23_5.conda
      - conda: https://conda.anaconda.org/conda-forge/osx-arm64/ncurses-6.4.20240210-h078ce10_0.conda
      - conda: https://conda.anaconda.org/conda-forge/noarch/nodeenv-1.8.0-pyhd8ed1ab_0.conda
      - conda: https://conda.anaconda.org/conda-forge/osx-arm64/openssl-3.3.0-h0d3ecfb_0.conda
      - conda: https://conda.anaconda.org/conda-forge/noarch/packaging-24.0-pyhd8ed1ab_0.conda
      - conda: https://conda.anaconda.org/conda-forge/osx-arm64/pcre2-10.42-h26f9a81_0.conda
      - conda: https://conda.anaconda.org/conda-forge/osx-arm64/perl-5.32.1-7_h4614cfb_perl5.conda
      - conda: https://conda.anaconda.org/conda-forge/osx-arm64/pkg-config-0.29.2-hab62308_1008.tar.bz2
      - conda: https://conda.anaconda.org/conda-forge/noarch/platformdirs-4.2.1-pyhd8ed1ab_0.conda
      - conda: https://conda.anaconda.org/conda-forge/noarch/pluggy-1.5.0-pyhd8ed1ab_0.conda
      - conda: https://conda.anaconda.org/conda-forge/noarch/pre-commit-3.3.3-pyha770c72_0.conda
      - conda: https://conda.anaconda.org/conda-forge/noarch/pycparser-2.22-pyhd8ed1ab_0.conda
      - conda: https://conda.anaconda.org/conda-forge/noarch/pydantic-2.6.4-pyhd8ed1ab_0.conda
      - conda: https://conda.anaconda.org/conda-forge/osx-arm64/pydantic-core-2.16.3-py312h5280bc4_0.conda
      - conda: https://conda.anaconda.org/conda-forge/noarch/pykwalify-1.8.0-pyhd8ed1ab_0.conda
      - conda: https://conda.anaconda.org/conda-forge/osx-arm64/pyrsistent-0.20.0-py312he37b823_0.conda
      - conda: https://conda.anaconda.org/conda-forge/noarch/pysocks-1.7.1-pyha2e5f31_6.tar.bz2
      - conda: https://conda.anaconda.org/conda-forge/noarch/pytest-8.0.2-pyhd8ed1ab_0.conda
      - conda: https://conda.anaconda.org/conda-forge/osx-arm64/python-3.12.3-h4a7b5fc_0_cpython.conda
      - conda: https://conda.anaconda.org/conda-forge/noarch/python-dateutil-2.9.0-pyhd8ed1ab_0.conda
      - conda: https://conda.anaconda.org/conda-forge/osx-arm64/python_abi-3.12-4_cp312.conda
      - conda: https://conda.anaconda.org/conda-forge/osx-arm64/pyyaml-6.0.1-py312h02f2b3b_1.conda
      - conda: https://conda.anaconda.org/conda-forge/osx-arm64/readline-8.2-h92ec313_1.conda
      - conda: https://conda.anaconda.org/conda-forge/noarch/requests-2.31.0-pyhd8ed1ab_0.conda
      - conda: https://conda.anaconda.org/conda-forge/osx-arm64/ruamel.yaml-0.18.6-py312he37b823_0.conda
      - conda: https://conda.anaconda.org/conda-forge/osx-arm64/ruamel.yaml.clib-0.2.8-py312he37b823_0.conda
      - conda: https://conda.anaconda.org/conda-forge/osx-arm64/rust-1.77.2-h4ff7c5d_0.conda
      - conda: https://conda.anaconda.org/conda-forge/noarch/rust-std-aarch64-apple-darwin-1.77.2-hf6ec828_0.conda
      - conda: https://conda.anaconda.org/conda-forge/noarch/schema-0.7.5-pyhd8ed1ab_1.conda
      - conda: https://conda.anaconda.org/conda-forge/noarch/setuptools-69.5.1-pyhd8ed1ab_0.conda
      - conda: https://conda.anaconda.org/conda-forge/noarch/six-1.16.0-pyh6c4a22f_0.tar.bz2
      - conda: https://conda.anaconda.org/conda-forge/noarch/tabulate-0.9.0-pyhd8ed1ab_1.tar.bz2
      - conda: https://conda.anaconda.org/conda-forge/osx-arm64/taplo-0.9.1-h16c8c8b_0.conda
      - conda: https://conda.anaconda.org/conda-forge/noarch/tbump-6.9.0-pyhd8ed1ab_0.tar.bz2
      - conda: https://conda.anaconda.org/conda-forge/osx-arm64/tk-8.6.13-h5083fa2_1.conda
      - conda: https://conda.anaconda.org/conda-forge/noarch/tomli-2.0.1-pyhd8ed1ab_0.tar.bz2
      - conda: https://conda.anaconda.org/conda-forge/noarch/tomlkit-0.12.4-pyha770c72_0.conda
      - conda: https://conda.anaconda.org/conda-forge/noarch/typing-extensions-4.11.0-hd8ed1ab_0.conda
      - conda: https://conda.anaconda.org/conda-forge/noarch/typing_extensions-4.11.0-pyha770c72_0.conda
      - conda: https://conda.anaconda.org/conda-forge/noarch/tzdata-2024a-h0c530f3_0.conda
      - conda: https://conda.anaconda.org/conda-forge/osx-arm64/ukkonen-1.0.1-py312h389731b_4.conda
      - conda: https://conda.anaconda.org/conda-forge/noarch/unidecode-1.3.8-pyhd8ed1ab_0.conda
      - conda: https://conda.anaconda.org/conda-forge/noarch/urllib3-2.2.1-pyhd8ed1ab_0.conda
      - conda: https://conda.anaconda.org/conda-forge/noarch/virtualenv-20.26.1-pyhd8ed1ab_0.conda
      - conda: https://conda.anaconda.org/conda-forge/osx-arm64/xz-5.2.6-h57fd34a_0.tar.bz2
      - conda: https://conda.anaconda.org/conda-forge/osx-arm64/yaml-0.2.5-h3422bc3_2.tar.bz2
      - conda: https://conda.anaconda.org/conda-forge/noarch/zipp-3.17.0-pyhd8ed1ab_0.conda
      - conda: https://conda.anaconda.org/conda-forge/osx-arm64/zstd-1.5.5-h4f39d0f_0.conda
      win-64:
      - conda: https://conda.anaconda.org/conda-forge/noarch/annotated-types-0.6.0-pyhd8ed1ab_0.conda
      - conda: https://conda.anaconda.org/conda-forge/noarch/attrs-23.2.0-pyh71513ae_0.conda
      - conda: https://conda.anaconda.org/conda-forge/win-64/brotli-python-1.1.0-py312h53d5487_1.conda
      - conda: https://conda.anaconda.org/conda-forge/win-64/bzip2-1.0.8-hcfcfb64_5.conda
      - conda: https://conda.anaconda.org/conda-forge/win-64/ca-certificates-2024.2.2-h56e8100_0.conda
      - conda: https://conda.anaconda.org/conda-forge/noarch/certifi-2024.2.2-pyhd8ed1ab_0.conda
      - conda: https://conda.anaconda.org/conda-forge/noarch/cffconvert-2.0.0-pyhd8ed1ab_0.tar.bz2
      - conda: https://conda.anaconda.org/conda-forge/win-64/cffi-1.16.0-py312he70551f_0.conda
      - conda: https://conda.anaconda.org/conda-forge/noarch/cfgv-3.3.1-pyhd8ed1ab_0.tar.bz2
      - conda: https://conda.anaconda.org/conda-forge/noarch/charset-normalizer-3.3.2-pyhd8ed1ab_0.conda
      - conda: https://conda.anaconda.org/conda-forge/noarch/cli-ui-0.17.2-pyhd8ed1ab_0.tar.bz2
      - conda: https://conda.anaconda.org/conda-forge/noarch/click-8.1.7-win_pyh7428d3b_0.conda
      - conda: https://conda.anaconda.org/conda-forge/noarch/colorama-0.4.6-pyhd8ed1ab_0.tar.bz2
      - conda: https://conda.anaconda.org/conda-forge/noarch/contextlib2-21.6.0-pyhd8ed1ab_0.tar.bz2
      - conda: https://conda.anaconda.org/conda-forge/noarch/distlib-0.3.8-pyhd8ed1ab_0.conda
      - conda: https://conda.anaconda.org/conda-forge/noarch/docopt-0.6.2-py_1.tar.bz2
      - conda: https://conda.anaconda.org/conda-forge/noarch/exceptiongroup-1.2.0-pyhd8ed1ab_2.conda
      - conda: https://conda.anaconda.org/conda-forge/noarch/filelock-3.14.0-pyhd8ed1ab_0.conda
      - conda: https://conda.anaconda.org/conda-forge/win-64/git-2.42.0-h57928b3_1.conda
      - conda: https://conda.anaconda.org/conda-forge/noarch/identify-2.5.36-pyhd8ed1ab_0.conda
      - conda: https://conda.anaconda.org/conda-forge/noarch/idna-3.7-pyhd8ed1ab_0.conda
      - conda: https://conda.anaconda.org/conda-forge/noarch/importlib-metadata-7.1.0-pyha770c72_0.conda
      - conda: https://conda.anaconda.org/conda-forge/noarch/iniconfig-2.0.0-pyhd8ed1ab_0.conda
      - conda: https://conda.anaconda.org/conda-forge/noarch/jsonschema-3.2.0-pyhd8ed1ab_3.tar.bz2
      - conda: https://conda.anaconda.org/conda-forge/win-64/libexpat-2.6.2-h63175ca_0.conda
      - conda: https://conda.anaconda.org/conda-forge/win-64/libffi-3.4.2-h8ffe710_5.tar.bz2
      - conda: https://conda.anaconda.org/conda-forge/win-64/libglib-2.80.0-h39d0aa6_6.conda
      - conda: https://conda.anaconda.org/conda-forge/win-64/libiconv-1.17-hcfcfb64_2.conda
      - conda: https://conda.anaconda.org/conda-forge/win-64/libintl-0.22.5-h5728263_2.conda
      - conda: https://conda.anaconda.org/conda-forge/win-64/libsqlite-3.45.3-hcfcfb64_0.conda
      - conda: https://conda.anaconda.org/conda-forge/win-64/libzlib-1.2.13-hcfcfb64_5.conda
      - conda: https://conda.anaconda.org/conda-forge/win-64/m2w64-gcc-libgfortran-5.3.0-6.tar.bz2
      - conda: https://conda.anaconda.org/conda-forge/win-64/m2w64-gcc-libs-5.3.0-7.tar.bz2
      - conda: https://conda.anaconda.org/conda-forge/win-64/m2w64-gcc-libs-core-5.3.0-7.tar.bz2
      - conda: https://conda.anaconda.org/conda-forge/win-64/m2w64-gmp-6.1.0-2.tar.bz2
      - conda: https://conda.anaconda.org/conda-forge/win-64/m2w64-libwinpthread-git-5.0.0.4634.697f757-2.tar.bz2
      - conda: https://conda.anaconda.org/conda-forge/win-64/msys2-conda-epoch-20160418-1.tar.bz2
      - conda: https://conda.anaconda.org/conda-forge/noarch/nodeenv-1.8.0-pyhd8ed1ab_0.conda
      - conda: https://conda.anaconda.org/conda-forge/win-64/openssl-3.3.0-hcfcfb64_0.conda
      - conda: https://conda.anaconda.org/conda-forge/noarch/packaging-24.0-pyhd8ed1ab_0.conda
      - conda: https://conda.anaconda.org/conda-forge/win-64/pcre2-10.43-h17e33f8_0.conda
      - conda: https://conda.anaconda.org/conda-forge/win-64/pkg-config-0.29.2-h2bf4dc2_1008.tar.bz2
      - conda: https://conda.anaconda.org/conda-forge/noarch/platformdirs-4.2.1-pyhd8ed1ab_0.conda
      - conda: https://conda.anaconda.org/conda-forge/noarch/pluggy-1.5.0-pyhd8ed1ab_0.conda
      - conda: https://conda.anaconda.org/conda-forge/noarch/pre-commit-3.3.3-pyha770c72_0.conda
      - conda: https://conda.anaconda.org/conda-forge/noarch/pycparser-2.22-pyhd8ed1ab_0.conda
      - conda: https://conda.anaconda.org/conda-forge/noarch/pydantic-2.6.4-pyhd8ed1ab_0.conda
      - conda: https://conda.anaconda.org/conda-forge/win-64/pydantic-core-2.16.3-py312hfccd98a_0.conda
      - conda: https://conda.anaconda.org/conda-forge/noarch/pykwalify-1.8.0-pyhd8ed1ab_0.conda
      - conda: https://conda.anaconda.org/conda-forge/win-64/pyrsistent-0.20.0-py312he70551f_0.conda
      - conda: https://conda.anaconda.org/conda-forge/noarch/pysocks-1.7.1-pyh0701188_6.tar.bz2
      - conda: https://conda.anaconda.org/conda-forge/noarch/pytest-8.0.2-pyhd8ed1ab_0.conda
      - conda: https://conda.anaconda.org/conda-forge/win-64/python-3.12.3-h2628c8c_0_cpython.conda
      - conda: https://conda.anaconda.org/conda-forge/noarch/python-dateutil-2.9.0-pyhd8ed1ab_0.conda
      - conda: https://conda.anaconda.org/conda-forge/win-64/python_abi-3.12-4_cp312.conda
      - conda: https://conda.anaconda.org/conda-forge/win-64/pyyaml-6.0.1-py312he70551f_1.conda
      - conda: https://conda.anaconda.org/conda-forge/noarch/requests-2.31.0-pyhd8ed1ab_0.conda
      - conda: https://conda.anaconda.org/conda-forge/win-64/ruamel.yaml-0.18.6-py312he70551f_0.conda
      - conda: https://conda.anaconda.org/conda-forge/win-64/ruamel.yaml.clib-0.2.8-py312he70551f_0.conda
      - conda: https://conda.anaconda.org/conda-forge/win-64/rust-1.77.2-hf8d6059_0.conda
      - conda: https://conda.anaconda.org/conda-forge/noarch/rust-std-x86_64-pc-windows-msvc-1.77.2-h17fc481_0.conda
      - conda: https://conda.anaconda.org/conda-forge/noarch/schema-0.7.5-pyhd8ed1ab_1.conda
      - conda: https://conda.anaconda.org/conda-forge/noarch/setuptools-69.5.1-pyhd8ed1ab_0.conda
      - conda: https://conda.anaconda.org/conda-forge/noarch/six-1.16.0-pyh6c4a22f_0.tar.bz2
      - conda: https://conda.anaconda.org/conda-forge/noarch/tabulate-0.9.0-pyhd8ed1ab_1.tar.bz2
      - conda: https://conda.anaconda.org/conda-forge/win-64/taplo-0.9.1-h7f3b576_0.conda
      - conda: https://conda.anaconda.org/conda-forge/noarch/tbump-6.9.0-pyhd8ed1ab_0.tar.bz2
      - conda: https://conda.anaconda.org/conda-forge/win-64/tk-8.6.13-h5226925_1.conda
      - conda: https://conda.anaconda.org/conda-forge/noarch/tomli-2.0.1-pyhd8ed1ab_0.tar.bz2
      - conda: https://conda.anaconda.org/conda-forge/noarch/tomlkit-0.12.4-pyha770c72_0.conda
      - conda: https://conda.anaconda.org/conda-forge/noarch/typing-extensions-4.11.0-hd8ed1ab_0.conda
      - conda: https://conda.anaconda.org/conda-forge/noarch/typing_extensions-4.11.0-pyha770c72_0.conda
      - conda: https://conda.anaconda.org/conda-forge/noarch/tzdata-2024a-h0c530f3_0.conda
      - conda: https://conda.anaconda.org/conda-forge/win-64/ucrt-10.0.22621.0-h57928b3_0.tar.bz2
      - conda: https://conda.anaconda.org/conda-forge/win-64/ukkonen-1.0.1-py312h0d7def4_4.conda
      - conda: https://conda.anaconda.org/conda-forge/noarch/unidecode-1.3.8-pyhd8ed1ab_0.conda
      - conda: https://conda.anaconda.org/conda-forge/noarch/urllib3-2.2.1-pyhd8ed1ab_0.conda
      - conda: https://conda.anaconda.org/conda-forge/win-64/vc-14.3-hcf57466_18.conda
      - conda: https://conda.anaconda.org/conda-forge/win-64/vc14_runtime-14.38.33130-h82b7239_18.conda
      - conda: https://conda.anaconda.org/conda-forge/noarch/virtualenv-20.26.1-pyhd8ed1ab_0.conda
      - conda: https://conda.anaconda.org/conda-forge/win-64/vs2015_runtime-14.38.33130-hcb4865c_18.conda
      - conda: https://conda.anaconda.org/conda-forge/noarch/win_inet_pton-1.1.0-pyhd8ed1ab_6.tar.bz2
      - conda: https://conda.anaconda.org/conda-forge/win-64/xz-5.2.6-h8d14728_0.tar.bz2
      - conda: https://conda.anaconda.org/conda-forge/win-64/yaml-0.2.5-h8ffe710_2.tar.bz2
      - conda: https://conda.anaconda.org/conda-forge/noarch/zipp-3.17.0-pyhd8ed1ab_0.conda
packages:
- kind: conda
  name: _libgcc_mutex
  version: '0.1'
  build: conda_forge
  subdir: linux-64
  url: https://conda.anaconda.org/conda-forge/linux-64/_libgcc_mutex-0.1-conda_forge.tar.bz2
  sha256: fe51de6107f9edc7aa4f786a70f4a883943bc9d39b3bb7307c04c41410990726
  md5: d7c89558ba9fa0495403155b64376d81
  license: None
  size: 2562
  timestamp: 1578324546067
- kind: conda
  name: _openmp_mutex
  version: '4.5'
  build: 2_gnu
  build_number: 16
  subdir: linux-64
  url: https://conda.anaconda.org/conda-forge/linux-64/_openmp_mutex-4.5-2_gnu.tar.bz2
  sha256: fbe2c5e56a653bebb982eda4876a9178aedfc2b545f25d0ce9c4c0b508253d22
  md5: 73aaf86a425cc6e73fcf236a5a46396d
  depends:
  - _libgcc_mutex 0.1 conda_forge
  - libgomp >=7.5.0
  constrains:
  - openmp_impl 9999
  license: BSD-3-Clause
  license_family: BSD
  size: 23621
  timestamp: 1650670423406
- kind: conda
  name: annotated-types
  version: 0.6.0
  build: pyhd8ed1ab_0
  subdir: noarch
  noarch: python
  url: https://conda.anaconda.org/conda-forge/noarch/annotated-types-0.6.0-pyhd8ed1ab_0.conda
  sha256: 3a2c98154d95cfd54daba6b7d507d31f5ba07ac2ad955c44eb041b66563193cd
  md5: 997c29372bdbe2afee073dff71f35923
  depends:
  - python >=3.7
  - typing-extensions >=4.0.0
  license: MIT
  license_family: MIT
  size: 17026
  timestamp: 1696634393637
- kind: conda
  name: attrs
  version: 23.2.0
  build: pyh71513ae_0
  subdir: noarch
  noarch: python
  url: https://conda.anaconda.org/conda-forge/noarch/attrs-23.2.0-pyh71513ae_0.conda
  sha256: 77c7d03bdb243a048fff398cedc74327b7dc79169ebe3b4c8448b0331ea55fea
  md5: 5e4c0743c70186509d1412e03c2d8dfa
  depends:
  - python >=3.7
  license: MIT
  license_family: MIT
  size: 54582
  timestamp: 1704011393776
- kind: conda
  name: babel
  version: 2.14.0
  build: pyhd8ed1ab_0
  subdir: noarch
  noarch: python
  url: https://conda.anaconda.org/conda-forge/noarch/babel-2.14.0-pyhd8ed1ab_0.conda
  sha256: 8584e3da58e92b72641c89ff9b98c51f0d5dbe76e527867804cbdf03ac91d8e6
  md5: 9669586875baeced8fc30c0826c3270e
  depends:
  - python >=3.7
  - pytz
  - setuptools
  license: BSD-3-Clause
  license_family: BSD
  size: 7609750
  timestamp: 1702422720584
- kind: conda
  name: binutils
  version: '2.40'
  build: h4852527_0
  subdir: linux-64
  url: https://conda.anaconda.org/conda-forge/linux-64/binutils-2.40-h4852527_0.conda
  sha256: ca2cfbfc101c8deb4a465b9672f1c0ac53a7c5d3d07e3ed53c3015992ad9d925
  md5: a05c7712be80622934f7011e0a1d43fc
  depends:
  - binutils_impl_linux-64 >=2.40,<2.41.0a0
  license: GPL-3.0-only
  license_family: GPL
  size: 31071
  timestamp: 1713651279428
- kind: conda
  name: binutils_impl_linux-64
  version: '2.40'
  build: ha885e6a_0
  subdir: linux-64
  url: https://conda.anaconda.org/conda-forge/linux-64/binutils_impl_linux-64-2.40-ha885e6a_0.conda
  sha256: 180b268f207d1481beb9de5c173751d14c429a7226fa9a85941e4a54cf6be1b4
  md5: 800a4c872b5bc06fa83888d112fe6c4f
  depends:
  - ld_impl_linux-64 2.40 h55db66e_0
  - sysroot_linux-64
  license: GPL-3.0-only
  license_family: GPL
  size: 5797310
  timestamp: 1713651250214
- kind: conda
  name: binutils_linux-64
  version: '2.40'
  build: hdade7a5_3
  build_number: 3
  subdir: linux-64
  url: https://conda.anaconda.org/conda-forge/linux-64/binutils_linux-64-2.40-hdade7a5_3.conda
  sha256: d114b825acef51c1d065ca0a17f97e0e856c48765aecf2f8f164935635013dd2
  md5: 2d9a60578bc28469d9aeef9aea5520c3
  depends:
  - binutils_impl_linux-64 2.40.*
  - sysroot_linux-64
  license: BSD-3-Clause
  license_family: BSD
  size: 28868
  timestamp: 1710259805994
- kind: conda
  name: brotli-python
  version: 1.1.0
  build: py312h30efb56_1
  build_number: 1
  subdir: linux-64
  url: https://conda.anaconda.org/conda-forge/linux-64/brotli-python-1.1.0-py312h30efb56_1.conda
  sha256: b68706698b6ac0d31196a8bcb061f0d1f35264bcd967ea45e03e108149a74c6f
  md5: 45801a89533d3336a365284d93298e36
  depends:
  - libgcc-ng >=12
  - libstdcxx-ng >=12
  - python >=3.12.0rc3,<3.13.0a0
  - python_abi 3.12.* *_cp312
  constrains:
  - libbrotlicommon 1.1.0 hd590300_1
  license: MIT
  license_family: MIT
  size: 350604
  timestamp: 1695990206327
- kind: conda
  name: brotli-python
  version: 1.1.0
  build: py312h53d5487_1
  build_number: 1
  subdir: win-64
  url: https://conda.anaconda.org/conda-forge/win-64/brotli-python-1.1.0-py312h53d5487_1.conda
  sha256: 769e276ecdebf86f097786cbde1ebd11e018cd6cd838800995954fe6360e0797
  md5: d01a6667b99f0e8ad4097af66c938e62
  depends:
  - python >=3.12.0rc3,<3.13.0a0
  - python_abi 3.12.* *_cp312
  - ucrt >=10.0.20348.0
  - vc >=14.2,<15
  - vc14_runtime >=14.29.30139
  constrains:
  - libbrotlicommon 1.1.0 hcfcfb64_1
  license: MIT
  license_family: MIT
  size: 322514
  timestamp: 1695991054894
- kind: conda
  name: brotli-python
  version: 1.1.0
  build: py312h9f69965_1
  build_number: 1
  subdir: osx-arm64
  url: https://conda.anaconda.org/conda-forge/osx-arm64/brotli-python-1.1.0-py312h9f69965_1.conda
  sha256: 3418b1738243abba99e931c017b952771eeaa1f353c07f7d45b55e83bb74fcb3
  md5: 1bc01b9ffdf42beb1a9fe4e9222e0567
  depends:
  - libcxx >=15.0.7
  - python >=3.12.0rc3,<3.13.0a0
  - python >=3.12.0rc3,<3.13.0a0 *_cpython
  - python_abi 3.12.* *_cp312
  constrains:
  - libbrotlicommon 1.1.0 hb547adb_1
  license: MIT
  license_family: MIT
  size: 343435
  timestamp: 1695990731924
- kind: conda
  name: brotli-python
  version: 1.1.0
  build: py312heafc425_1
  build_number: 1
  subdir: osx-64
  url: https://conda.anaconda.org/conda-forge/osx-64/brotli-python-1.1.0-py312heafc425_1.conda
  sha256: fc55988f9bc05a938ea4b8c20d6545bed6e9c6c10aa5147695f981136ca894c1
  md5: a288b88f06b8bfe0dedaf5c4b6ac6b7a
  depends:
  - libcxx >=15.0.7
  - python >=3.12.0rc3,<3.13.0a0
  - python_abi 3.12.* *_cp312
  constrains:
  - libbrotlicommon 1.1.0 h0dc2134_1
  license: MIT
  license_family: MIT
  size: 366883
  timestamp: 1695990710194
- kind: conda
  name: brotli-python
  version: 1.1.0
  build: py39h3d6467e_1
  build_number: 1
  subdir: linux-64
  url: https://conda.anaconda.org/conda-forge/linux-64/brotli-python-1.1.0-py39h3d6467e_1.conda
  sha256: e22afb19527a93da24c1108c3e91532811f9c3df64a9473989faf332c98af082
  md5: c48418c8b35f1d59ae9ae1174812b40a
  depends:
  - libgcc-ng >=12
  - libstdcxx-ng >=12
  - python >=3.9,<3.10.0a0
  - python_abi 3.9.* *_cp39
  constrains:
  - libbrotlicommon 1.1.0 hd590300_1
  license: MIT
  license_family: MIT
  size: 350065
  timestamp: 1695990113673
- kind: conda
  name: brotli-python
  version: 1.1.0
  build: py39h840bb9f_1
  build_number: 1
  subdir: osx-64
  url: https://conda.anaconda.org/conda-forge/osx-64/brotli-python-1.1.0-py39h840bb9f_1.conda
  sha256: e19de8f5d9e1fe650b49eff6b0111eebd3b98368b5ae82733b90ec0abea5062a
  md5: bf1edb07835e15685718843f7e71bab1
  depends:
  - libcxx >=15.0.7
  - python >=3.9,<3.10.0a0
  - python_abi 3.9.* *_cp39
  constrains:
  - libbrotlicommon 1.1.0 h0dc2134_1
  license: MIT
  license_family: MIT
  size: 367262
  timestamp: 1695990623703
- kind: conda
  name: brotli-python
  version: 1.1.0
  build: py39h99910a6_1
  build_number: 1
  subdir: win-64
  url: https://conda.anaconda.org/conda-forge/win-64/brotli-python-1.1.0-py39h99910a6_1.conda
  sha256: 076f6ac7dc00cfca25e11fd42bfd3cc3395307d9a3aa3958a13d14bc8ea610ec
  md5: f24ba3942ece1e5d3dcde934f0532998
  depends:
  - python >=3.9,<3.10.0a0
  - python_abi 3.9.* *_cp39
  - ucrt >=10.0.20348.0
  - vc >=14.2,<15
  - vc14_runtime >=14.29.30139
  constrains:
  - libbrotlicommon 1.1.0 hcfcfb64_1
  license: MIT
  license_family: MIT
  size: 321654
  timestamp: 1695990742536
- kind: conda
  name: brotli-python
  version: 1.1.0
  build: py39hb198ff7_1
  build_number: 1
  subdir: osx-arm64
  url: https://conda.anaconda.org/conda-forge/osx-arm64/brotli-python-1.1.0-py39hb198ff7_1.conda
  sha256: 014639c1f57be1dadf7b5c17e53df562e7e6bab71d3435fdd5bd56213dece9df
  md5: ddf01dd9a743bd3ec9cf829d18bb8002
  depends:
  - libcxx >=15.0.7
  - python >=3.9,<3.10.0a0
  - python >=3.9,<3.10.0a0 *_cpython
  - python_abi 3.9.* *_cp39
  constrains:
  - libbrotlicommon 1.1.0 hb547adb_1
  license: MIT
  license_family: MIT
  size: 344364
  timestamp: 1695991093404
- kind: conda
  name: bzip2
  version: 1.0.8
  build: h10d778d_5
  build_number: 5
  subdir: osx-64
  url: https://conda.anaconda.org/conda-forge/osx-64/bzip2-1.0.8-h10d778d_5.conda
  sha256: 61fb2b488928a54d9472113e1280b468a309561caa54f33825a3593da390b242
  md5: 6097a6ca9ada32699b5fc4312dd6ef18
  license: bzip2-1.0.6
  license_family: BSD
  size: 127885
  timestamp: 1699280178474
- kind: conda
  name: bzip2
  version: 1.0.8
  build: h93a5062_5
  build_number: 5
  subdir: osx-arm64
  url: https://conda.anaconda.org/conda-forge/osx-arm64/bzip2-1.0.8-h93a5062_5.conda
  sha256: bfa84296a638bea78a8bb29abc493ee95f2a0218775642474a840411b950fe5f
  md5: 1bbc659ca658bfd49a481b5ef7a0f40f
  license: bzip2-1.0.6
  license_family: BSD
  size: 122325
  timestamp: 1699280294368
- kind: conda
  name: bzip2
  version: 1.0.8
  build: hcfcfb64_5
  build_number: 5
  subdir: win-64
  url: https://conda.anaconda.org/conda-forge/win-64/bzip2-1.0.8-hcfcfb64_5.conda
  sha256: ae5f47a5c86fd6db822931255dcf017eb12f60c77f07dc782ccb477f7808aab2
  md5: 26eb8ca6ea332b675e11704cce84a3be
  depends:
  - ucrt >=10.0.20348.0
  - vc >=14.2,<15
  - vc14_runtime >=14.29.30139
  license: bzip2-1.0.6
  license_family: BSD
  size: 124580
  timestamp: 1699280668742
- kind: conda
  name: bzip2
  version: 1.0.8
  build: hd590300_5
  build_number: 5
  subdir: linux-64
  url: https://conda.anaconda.org/conda-forge/linux-64/bzip2-1.0.8-hd590300_5.conda
  sha256: 242c0c324507ee172c0e0dd2045814e746bb303d1eb78870d182ceb0abc726a8
  md5: 69b8b6202a07720f448be700e300ccf4
  depends:
  - libgcc-ng >=12
  license: bzip2-1.0.6
  license_family: BSD
  size: 254228
  timestamp: 1699279927352
- kind: conda
  name: c-ares
  version: 1.28.1
  build: h10d778d_0
  subdir: osx-64
  url: https://conda.anaconda.org/conda-forge/osx-64/c-ares-1.28.1-h10d778d_0.conda
  sha256: fccd7ad7e3dfa6b19352705b33eb738c4c55f79f398e106e6cf03bab9415595a
  md5: d5eb7992227254c0e9a0ce71151f0079
  license: MIT
  license_family: MIT
  size: 152607
  timestamp: 1711819681694
- kind: conda
  name: c-ares
  version: 1.28.1
  build: h93a5062_0
  subdir: osx-arm64
  url: https://conda.anaconda.org/conda-forge/osx-arm64/c-ares-1.28.1-h93a5062_0.conda
  sha256: 2fc553d7a75e912efbdd6b82cd7916cc9cb2773e6cd873b77e02d631dd7be698
  md5: 04f776a6139f7eafc2f38668570eb7db
  license: MIT
  license_family: MIT
  size: 150488
  timestamp: 1711819630164
- kind: conda
  name: c-ares
  version: 1.28.1
  build: hd590300_0
  subdir: linux-64
  url: https://conda.anaconda.org/conda-forge/linux-64/c-ares-1.28.1-hd590300_0.conda
  sha256: cb25063f3342149c7924b21544109696197a9d774f1407567477d4f3026bf38a
  md5: dcde58ff9a1f30b0037a2315d1846d1f
  depends:
  - libgcc-ng >=12
  license: MIT
  license_family: MIT
  size: 168875
  timestamp: 1711819445938
- kind: conda
  name: c-compiler
  version: 1.7.0
  build: hd590300_1
  build_number: 1
  subdir: linux-64
  url: https://conda.anaconda.org/conda-forge/linux-64/c-compiler-1.7.0-hd590300_1.conda
  sha256: 4213b6cbaed673c07f8b79c089f3487afdd56de944f21c4861ead862b7657eb4
  md5: e9dffe1056994133616378309f932d77
  depends:
  - binutils
  - gcc
  - gcc_linux-64 12.*
  license: BSD-3-Clause
  size: 6324
  timestamp: 1714575511013
- kind: conda
  name: ca-certificates
  version: 2024.2.2
  build: h56e8100_0
  subdir: win-64
  url: https://conda.anaconda.org/conda-forge/win-64/ca-certificates-2024.2.2-h56e8100_0.conda
  sha256: 4d587088ecccd393fec3420b64f1af4ee1a0e6897a45cfd5ef38055322cea5d0
  md5: 63da060240ab8087b60d1357051ea7d6
  license: ISC
  size: 155886
  timestamp: 1706843918052
- kind: conda
  name: ca-certificates
  version: 2024.2.2
  build: h8857fd0_0
  subdir: osx-64
  url: https://conda.anaconda.org/conda-forge/osx-64/ca-certificates-2024.2.2-h8857fd0_0.conda
  sha256: 54a794aedbb4796afeabdf54287b06b1d27f7b13b3814520925f4c2c80f58ca9
  md5: f2eacee8c33c43692f1ccfd33d0f50b1
  license: ISC
  size: 155665
  timestamp: 1706843838227
- kind: conda
  name: ca-certificates
  version: 2024.2.2
  build: hbcca054_0
  subdir: linux-64
  url: https://conda.anaconda.org/conda-forge/linux-64/ca-certificates-2024.2.2-hbcca054_0.conda
  sha256: 91d81bfecdbb142c15066df70cc952590ae8991670198f92c66b62019b251aeb
  md5: 2f4327a1cbe7f022401b236e915a5fef
  license: ISC
  size: 155432
  timestamp: 1706843687645
- kind: conda
  name: ca-certificates
  version: 2024.2.2
  build: hf0a4a13_0
  subdir: osx-arm64
  url: https://conda.anaconda.org/conda-forge/osx-arm64/ca-certificates-2024.2.2-hf0a4a13_0.conda
  sha256: 49bc3439816ac72d0c0e0f144b8cc870fdcc4adec2e861407ec818d8116b2204
  md5: fb416a1795f18dcc5a038bc2dc54edf9
  license: ISC
  size: 155725
  timestamp: 1706844034242
- kind: conda
  name: cairo
  version: 1.18.0
  build: h1fef639_0
  subdir: win-64
  url: https://conda.anaconda.org/conda-forge/win-64/cairo-1.18.0-h1fef639_0.conda
  sha256: 451e714f065b5dd0c11169058be56b10973dfd7d9a0fccf9c6a05d1e09995730
  md5: b3fe2c6381ec74afe8128e16a11eee02
  depends:
  - fontconfig >=2.14.2,<3.0a0
  - fonts-conda-ecosystem
  - freetype >=2.12.1,<3.0a0
  - icu >=73.2,<74.0a0
  - libglib >=2.78.0,<3.0a0
  - libpng >=1.6.39,<1.7.0a0
  - libzlib >=1.2.13,<1.3.0a0
  - pixman >=0.42.2,<1.0a0
  - ucrt >=10.0.20348.0
  - vc >=14.2,<15
  - vc14_runtime >=14.29.30139
  - zlib
  license: LGPL-2.1-only or MPL-1.1
  size: 1520159
  timestamp: 1697029136038
- kind: conda
  name: cairo
  version: 1.18.0
  build: h3faef2a_0
  subdir: linux-64
  url: https://conda.anaconda.org/conda-forge/linux-64/cairo-1.18.0-h3faef2a_0.conda
  sha256: 142e2639a5bc0e99c44d76f4cc8dce9c6a2d87330c4beeabb128832cd871a86e
  md5: f907bb958910dc404647326ca80c263e
  depends:
  - fontconfig >=2.14.2,<3.0a0
  - fonts-conda-ecosystem
  - freetype >=2.12.1,<3.0a0
  - icu >=73.2,<74.0a0
  - libgcc-ng >=12
  - libglib >=2.78.0,<3.0a0
  - libpng >=1.6.39,<1.7.0a0
  - libstdcxx-ng >=12
  - libxcb >=1.15,<1.16.0a0
  - libzlib >=1.2.13,<1.3.0a0
  - pixman >=0.42.2,<1.0a0
  - xorg-libice >=1.1.1,<2.0a0
  - xorg-libsm >=1.2.4,<2.0a0
  - xorg-libx11 >=1.8.6,<2.0a0
  - xorg-libxext >=1.3.4,<2.0a0
  - xorg-libxrender >=0.9.11,<0.10.0a0
  - zlib
  license: LGPL-2.1-only or MPL-1.1
  size: 982351
  timestamp: 1697028423052
- kind: conda
  name: cairo
  version: 1.18.0
  build: h99e66fa_0
  subdir: osx-64
  url: https://conda.anaconda.org/conda-forge/osx-64/cairo-1.18.0-h99e66fa_0.conda
  sha256: f8d1142cf244eadcbc44e8ca2266aa61a05b6cda5571f9b745ba32c7ebbfdfba
  md5: 13f830b1bf46018f7062d1b798d53eca
  depends:
  - __osx >=10.9
  - fontconfig >=2.14.2,<3.0a0
  - fonts-conda-ecosystem
  - freetype >=2.12.1,<3.0a0
  - icu >=73.2,<74.0a0
  - libcxx >=16.0.6
  - libglib >=2.78.0,<3.0a0
  - libpng >=1.6.39,<1.7.0a0
  - libzlib >=1.2.13,<1.3.0a0
  - pixman >=0.42.2,<1.0a0
  - zlib
  license: LGPL-2.1-only or MPL-1.1
  size: 885311
  timestamp: 1697028802967
- kind: conda
  name: cairo
  version: 1.18.0
  build: hd1e100b_0
  subdir: osx-arm64
  url: https://conda.anaconda.org/conda-forge/osx-arm64/cairo-1.18.0-hd1e100b_0.conda
  sha256: 599f8820553b3a3405706d9cad390ac199e24515a0a82c87153c9b5b5fdba3b8
  md5: 3fa6eebabb77f65e82f86b72b95482db
  depends:
  - __osx >=10.9
  - fontconfig >=2.14.2,<3.0a0
  - fonts-conda-ecosystem
  - freetype >=2.12.1,<3.0a0
  - icu >=73.2,<74.0a0
  - libcxx >=16.0.6
  - libglib >=2.78.0,<3.0a0
  - libpng >=1.6.39,<1.7.0a0
  - libzlib >=1.2.13,<1.3.0a0
  - pixman >=0.42.2,<1.0a0
  - zlib
  license: LGPL-2.1-only or MPL-1.1
  size: 897919
  timestamp: 1697028755150
- kind: conda
  name: cairocffi
  version: 1.7.0
  build: pypyhd8ed1ab_0
  subdir: noarch
  noarch: python
  url: https://conda.anaconda.org/conda-forge/noarch/cairocffi-1.7.0-pypyhd8ed1ab_0.conda
  sha256: 82b206ffd21ce1615ba8dfcafe0f4dc348d3f9be18f2b2f6c945fd480afec83c
  md5: a2bd1776504f8a1a009a4953c041ef0c
  depends:
  - cairo >=1.14
  - cffi >=1.1
  - python >=3.7
  - python >=3.9,<3.10.0a0
  license: BSD-3-Clause
  license_family: BSD
  size: 66611
  timestamp: 1714371930876
- kind: conda
  name: cairosvg
  version: 2.7.1
  build: pyhd8ed1ab_0
  subdir: noarch
  noarch: python
  url: https://conda.anaconda.org/conda-forge/noarch/cairosvg-2.7.1-pyhd8ed1ab_0.conda
  sha256: 45f145f43520fc644ffdfb393db5c84e871cbb06262c7e28b9c4098301ca61d2
  md5: b76f927580bfb2c93ab0143acc2c292b
  depends:
  - cairocffi
  - cssselect2
  - defusedxml
  - pillow
  - python >=3.5
  - tinycss2
  license: LGPL-3.0
  license_family: LGPL
  size: 43857
  timestamp: 1691391975709
- kind: conda
  name: certifi
  version: 2024.2.2
  build: pyhd8ed1ab_0
  subdir: noarch
  noarch: python
  url: https://conda.anaconda.org/conda-forge/noarch/certifi-2024.2.2-pyhd8ed1ab_0.conda
  sha256: f1faca020f988696e6b6ee47c82524c7806380b37cfdd1def32f92c326caca54
  md5: 0876280e409658fc6f9e75d035960333
  depends:
  - python >=3.7
  license: ISC
  size: 160559
  timestamp: 1707022289175
- kind: conda
  name: cffconvert
  version: 2.0.0
  build: pyhd8ed1ab_0
  subdir: noarch
  noarch: python
  url: https://conda.anaconda.org/conda-forge/noarch/cffconvert-2.0.0-pyhd8ed1ab_0.tar.bz2
  sha256: 3db62e63f6e273e0ebbd63891c840a0f30413a05f411adf955a6a369cdad50a8
  md5: c176ea2c0ddce632aea4153bc40733d5
  depends:
  - click >=7.0,<9
  - jsonschema >=3.0,<4
  - pykwalify >=1.6
  - python >=3.6
  - requests >=2.20,<3
  - ruamel.yaml >=0.16.0
  license: Apache-2.0
  license_family: APACHE
  size: 77728
  timestamp: 1644014985617
- kind: conda
  name: cffi
  version: 1.16.0
  build: py312h38bf5a0_0
  subdir: osx-64
  url: https://conda.anaconda.org/conda-forge/osx-64/cffi-1.16.0-py312h38bf5a0_0.conda
  sha256: 8b856583b56fc30f064a7cb286f85e4b5725f2bd4fda8ba0c4e94bffe258741e
  md5: a45759c013ab20b9017ef9539d234dd7
  depends:
  - libffi >=3.4,<4.0a0
  - pycparser
  - python >=3.12.0rc3,<3.13.0a0
  - python_abi 3.12.* *_cp312
  license: MIT
  license_family: MIT
  size: 282370
  timestamp: 1696002004433
- kind: conda
  name: cffi
  version: 1.16.0
  build: py312h8e38eb3_0
  subdir: osx-arm64
  url: https://conda.anaconda.org/conda-forge/osx-arm64/cffi-1.16.0-py312h8e38eb3_0.conda
  sha256: 1544403cb1a5ca2aeabf0dac86d9ce6066d6fb4363493643b33ffd1b78038d18
  md5: 960ecbd65860d3b1de5e30373e1bffb1
  depends:
  - libffi >=3.4,<4.0a0
  - pycparser
  - python >=3.12.0rc3,<3.13.0a0
  - python >=3.12.0rc3,<3.13.0a0 *_cpython
  - python_abi 3.12.* *_cp312
  license: MIT
  license_family: MIT
  size: 284245
  timestamp: 1696002181644
- kind: conda
  name: cffi
  version: 1.16.0
  build: py312he70551f_0
  subdir: win-64
  url: https://conda.anaconda.org/conda-forge/win-64/cffi-1.16.0-py312he70551f_0.conda
  sha256: dd39e594f5c6bca52dfed343de2af9326a99700ce2ba3404bd89706926fc0137
  md5: 5a51096925d52332c62bfd8904899055
  depends:
  - pycparser
  - python >=3.12.0rc3,<3.13.0a0
  - python_abi 3.12.* *_cp312
  - ucrt >=10.0.20348.0
  - vc >=14.2,<15
  - vc14_runtime >=14.29.30139
  license: MIT
  license_family: MIT
  size: 287805
  timestamp: 1696002408940
- kind: conda
  name: cffi
  version: 1.16.0
  build: py312hf06ca03_0
  subdir: linux-64
  url: https://conda.anaconda.org/conda-forge/linux-64/cffi-1.16.0-py312hf06ca03_0.conda
  sha256: 5a36e2c254603c367d26378fa3a205bd92263e30acf195f488749562b4c44251
  md5: 56b0ca764ce23cc54f3f7e2a7b970f6d
  depends:
  - libffi >=3.4,<4.0a0
  - libgcc-ng >=12
  - pycparser
  - python >=3.12.0rc3,<3.13.0a0
  - python_abi 3.12.* *_cp312
  license: MIT
  license_family: MIT
  size: 294523
  timestamp: 1696001868949
- kind: conda
  name: cffi
  version: 1.16.0
  build: py39h18ef598_0
  subdir: osx-64
  url: https://conda.anaconda.org/conda-forge/osx-64/cffi-1.16.0-py39h18ef598_0.conda
  sha256: 26f365b87864cac155aa966a979d8cb17195032c05b61041d3d0dabd43ba0c0b
  md5: c31ac48f93f773fd27e99f113cfffb98
<<<<<<< HEAD
  depends:
  - libffi >=3.4,<4.0a0
  - pycparser
  - python >=3.9,<3.10.0a0
  - python_abi 3.9.* *_cp39
  license: MIT
  license_family: MIT
  size: 228801
  timestamp: 1696002021683
- kind: conda
  name: cffi
  version: 1.16.0
  build: py39h7a31438_0
  subdir: linux-64
  url: https://conda.anaconda.org/conda-forge/linux-64/cffi-1.16.0-py39h7a31438_0.conda
  sha256: 1536a2ca65caaf568bbdfe75aff8e12cb0e0507587b25af3b532a8bd22cb3ddb
  md5: ac992767d7f8ed2cb27e71e78f0fb2d7
  depends:
  - libffi >=3.4,<4.0a0
  - libgcc-ng >=12
  - pycparser
  - python >=3.9,<3.10.0a0
  - python_abi 3.9.* *_cp39
  license: MIT
  license_family: MIT
  size: 239801
  timestamp: 1696001890928
- kind: conda
  name: cffi
  version: 1.16.0
  build: py39ha55989b_0
  subdir: win-64
  url: https://conda.anaconda.org/conda-forge/win-64/cffi-1.16.0-py39ha55989b_0.conda
  sha256: 1a1f399b29a5702110208fb85e215937b7d10347bd13bfc3601cabd964d83b25
  md5: 3641cc4492220301e0b0c65cf2985a80
  depends:
  - pycparser
  - python >=3.9,<3.10.0a0
  - python_abi 3.9.* *_cp39
  - ucrt >=10.0.20348.0
  - vc >=14.2,<15
  - vc14_runtime >=14.29.30139
  license: MIT
  license_family: MIT
  size: 236120
  timestamp: 1696002149834
- kind: conda
  name: cffi
  version: 1.16.0
  build: py39he153c15_0
  subdir: osx-arm64
  url: https://conda.anaconda.org/conda-forge/osx-arm64/cffi-1.16.0-py39he153c15_0.conda
  sha256: 2766a3bec7747d14fe646b2a3ec4ba508495ea8b0a434213189d3e4d20e24e4b
  md5: 2be3a21503b84cbd74dd1c11f36c4a3c
  depends:
  - libffi >=3.4,<4.0a0
  - pycparser
  - python >=3.9,<3.10.0a0
  - python >=3.9,<3.10.0a0 *_cpython
  - python_abi 3.9.* *_cp39
  license: MIT
  license_family: MIT
  size: 231790
  timestamp: 1696002104149
- kind: conda
  name: cfgv
  version: 3.3.1
  build: pyhd8ed1ab_0
  subdir: noarch
  noarch: python
  url: https://conda.anaconda.org/conda-forge/noarch/cfgv-3.3.1-pyhd8ed1ab_0.tar.bz2
  sha256: fbc03537a27ef756162c49b1d0608bf7ab12fa5e38ceb8563d6f4859e835ac5c
  md5: ebb5f5f7dc4f1a3780ef7ea7738db08c
=======
>>>>>>> 9a21ce66
  depends:
  - libffi >=3.4,<4.0a0
  - pycparser
  - python >=3.9,<3.10.0a0
  - python_abi 3.9.* *_cp39
  license: MIT
  license_family: MIT
  size: 228801
  timestamp: 1696002021683
- kind: conda
  name: cffi
  version: 1.16.0
  build: py39h7a31438_0
  subdir: linux-64
  url: https://conda.anaconda.org/conda-forge/linux-64/cffi-1.16.0-py39h7a31438_0.conda
  sha256: 1536a2ca65caaf568bbdfe75aff8e12cb0e0507587b25af3b532a8bd22cb3ddb
  md5: ac992767d7f8ed2cb27e71e78f0fb2d7
  depends:
  - libffi >=3.4,<4.0a0
  - libgcc-ng >=12
  - pycparser
  - python >=3.9,<3.10.0a0
  - python_abi 3.9.* *_cp39
  license: MIT
  license_family: MIT
  size: 239801
  timestamp: 1696001890928
- kind: conda
  name: cffi
  version: 1.16.0
  build: py39ha55989b_0
  subdir: win-64
  url: https://conda.anaconda.org/conda-forge/win-64/cffi-1.16.0-py39ha55989b_0.conda
  sha256: 1a1f399b29a5702110208fb85e215937b7d10347bd13bfc3601cabd964d83b25
  md5: 3641cc4492220301e0b0c65cf2985a80
  depends:
  - pycparser
  - python >=3.9,<3.10.0a0
  - python_abi 3.9.* *_cp39
  - ucrt >=10.0.20348.0
  - vc >=14.2,<15
  - vc14_runtime >=14.29.30139
  license: MIT
  license_family: MIT
  size: 236120
  timestamp: 1696002149834
- kind: conda
  name: cffi
  version: 1.16.0
  build: py39he153c15_0
  subdir: osx-arm64
  url: https://conda.anaconda.org/conda-forge/osx-arm64/cffi-1.16.0-py39he153c15_0.conda
  sha256: 2766a3bec7747d14fe646b2a3ec4ba508495ea8b0a434213189d3e4d20e24e4b
  md5: 2be3a21503b84cbd74dd1c11f36c4a3c
  depends:
  - libffi >=3.4,<4.0a0
  - pycparser
  - python >=3.9,<3.10.0a0
  - python >=3.9,<3.10.0a0 *_cpython
  - python_abi 3.9.* *_cp39
  license: MIT
  license_family: MIT
  size: 231790
  timestamp: 1696002104149
- kind: conda
  name: cfgv
  version: 3.3.1
  build: pyhd8ed1ab_0
  subdir: noarch
  noarch: python
  url: https://conda.anaconda.org/conda-forge/noarch/cfgv-3.3.1-pyhd8ed1ab_0.tar.bz2
  sha256: fbc03537a27ef756162c49b1d0608bf7ab12fa5e38ceb8563d6f4859e835ac5c
  md5: ebb5f5f7dc4f1a3780ef7ea7738db08c
  depends:
  - python >=3.6.1
  license: MIT
  license_family: MIT
  size: 10788
  timestamp: 1629909423398
- kind: conda
  name: charset-normalizer
  version: 3.3.2
  build: pyhd8ed1ab_0
  subdir: noarch
  noarch: python
  url: https://conda.anaconda.org/conda-forge/noarch/charset-normalizer-3.3.2-pyhd8ed1ab_0.conda
  sha256: 20cae47d31fdd58d99c4d2e65fbdcefa0b0de0c84e455ba9d6356a4bdbc4b5b9
  md5: 7f4a9e3fcff3f6356ae99244a014da6a
  depends:
  - python >=3.7
  license: MIT
  license_family: MIT
  size: 46597
  timestamp: 1698833765762
- kind: conda
  name: cli-ui
  version: 0.17.2
  build: pyhd8ed1ab_0
  subdir: noarch
  noarch: python
  url: https://conda.anaconda.org/conda-forge/noarch/cli-ui-0.17.2-pyhd8ed1ab_0.tar.bz2
  sha256: 86a2428e5738c65a4cbb5468810024eb589753255e7f1ebf10a65804ce9372a2
  md5: e210df0dfab7781247c2a7ba09673400
  depends:
  - colorama >=0.4.1
  - python >=3.7,<4.0
  - tabulate >=0.8.3
  - unidecode >=1.0.23
  license: BSD-3-Clause
  license_family: BSD
  size: 17216
  timestamp: 1661938037728
- kind: conda
  name: click
  version: 8.1.7
  build: unix_pyh707e725_0
  subdir: noarch
  noarch: python
  url: https://conda.anaconda.org/conda-forge/noarch/click-8.1.7-unix_pyh707e725_0.conda
  sha256: f0016cbab6ac4138a429e28dbcb904a90305b34b3fe41a9b89d697c90401caec
  md5: f3ad426304898027fc619827ff428eca
  depends:
  - __unix
  - python >=3.8
  license: BSD-3-Clause
  license_family: BSD
  size: 84437
  timestamp: 1692311973840
- kind: conda
  name: click
  version: 8.1.7
  build: win_pyh7428d3b_0
  subdir: noarch
  noarch: python
  url: https://conda.anaconda.org/conda-forge/noarch/click-8.1.7-win_pyh7428d3b_0.conda
  sha256: 90236b113b9a20041736e80b80ee965167f9aac0468315c55e2bad902d673fb0
  md5: 3549ecbceb6cd77b91a105511b7d0786
  depends:
  - __win
  - colorama
  - python >=3.8
  license: BSD-3-Clause
  license_family: BSD
  size: 85051
  timestamp: 1692312207348
- kind: conda
  name: colorama
  version: 0.4.6
  build: pyhd8ed1ab_0
  subdir: noarch
  noarch: python
  url: https://conda.anaconda.org/conda-forge/noarch/colorama-0.4.6-pyhd8ed1ab_0.tar.bz2
  sha256: 2c1b2e9755ce3102bca8d69e8f26e4f087ece73f50418186aee7c74bef8e1698
  md5: 3faab06a954c2a04039983f2c4a50d99
  depends:
  - python >=3.7
  license: BSD-3-Clause
  license_family: BSD
  size: 25170
  timestamp: 1666700778190
- kind: conda
  name: compilers
  version: 1.7.0
  build: ha770c72_1
  build_number: 1
  subdir: linux-64
  url: https://conda.anaconda.org/conda-forge/linux-64/compilers-1.7.0-ha770c72_1.conda
  sha256: f50660a6543c401448e435ff71a2849faae203e3362be7618d994b6baf345f12
  md5: d8d07866ac3b5b6937213c89a1874f08
  depends:
  - c-compiler 1.7.0 hd590300_1
  - cxx-compiler 1.7.0 h00ab1b0_1
  - fortran-compiler 1.7.0 heb67821_1
  license: BSD-3-Clause
  license_family: BSD
  size: 7129
  timestamp: 1714575517071
- kind: conda
  name: contextlib2
  version: 21.6.0
  build: pyhd8ed1ab_0
  subdir: noarch
  noarch: python
  url: https://conda.anaconda.org/conda-forge/noarch/contextlib2-21.6.0-pyhd8ed1ab_0.tar.bz2
  sha256: 7762dc5b54c4e3e66f3c1d425ac2c6d1cff651e8fd4ab8d4d5ddfa883028ffaa
  md5: 5b26a831440be04c39531a8ce20f5d71
  depends:
  - python >=3.6
  license: PSF-2.0
  license_family: PSF
  size: 16367
  timestamp: 1624848715744
- kind: conda
  name: cssselect2
  version: 0.2.1
  build: pyh9f0ad1d_1
  build_number: 1
  subdir: noarch
  noarch: python
  url: https://conda.anaconda.org/conda-forge/noarch/cssselect2-0.2.1-pyh9f0ad1d_1.tar.bz2
  sha256: cfa9f03e406c32000ad05ecead87dbe86ba2786ef4cd3d5c5c129c11fd640c43
  md5: 1e642cd71b43866bcedff1172ac1fc53
  depends:
  - python
  - tinycss2
  license: BSD-3-Clause
  license_family: BSD
  size: 30243
  timestamp: 1585168847061
- kind: conda
  name: curl
  version: 8.7.1
  build: h2d989ff_0
  subdir: osx-arm64
  url: https://conda.anaconda.org/conda-forge/osx-arm64/curl-8.7.1-h2d989ff_0.conda
  sha256: 7b780958e4c42811f926e6182484ea20b5ecb37e7722dad1a229d2e102607e8c
  md5: 480f81b812f8ba1f3ce1a47ec08c0072
  depends:
  - krb5 >=1.21.2,<1.22.0a0
  - libcurl 8.7.1 h2d989ff_0
  - libssh2 >=1.11.0,<2.0a0
  - libzlib >=1.2.13,<1.3.0a0
  - openssl >=3.2.1,<4.0a0
  - zstd >=1.5.5,<1.6.0a0
  license: curl
  license_family: MIT
  size: 150581
  timestamp: 1711548609202
- kind: conda
  name: curl
  version: 8.7.1
  build: h726d00d_0
  subdir: osx-64
  url: https://conda.anaconda.org/conda-forge/osx-64/curl-8.7.1-h726d00d_0.conda
  sha256: 986b88c3ad56a0a3c077b15592cad3cbaa6172a5d15b46bb1d98332b9a2ff8cd
  md5: 9f9e314ade5b7faa580208e1331074d8
  depends:
  - krb5 >=1.21.2,<1.22.0a0
  - libcurl 8.7.1 h726d00d_0
  - libssh2 >=1.11.0,<2.0a0
  - libzlib >=1.2.13,<1.3.0a0
  - openssl >=3.2.1,<4.0a0
  - zstd >=1.5.5,<1.6.0a0
  license: curl
  license_family: MIT
  size: 153094
  timestamp: 1711548452364
- kind: conda
  name: curl
  version: 8.7.1
  build: hca28451_0
  subdir: linux-64
  url: https://conda.anaconda.org/conda-forge/linux-64/curl-8.7.1-hca28451_0.conda
  sha256: 30935854620a6d48a3b5f1b940aefb19aeb37cef02bf58cd38288bbf620fc74d
  md5: d2dd5466be2ce818f8097847341da63d
  depends:
  - krb5 >=1.21.2,<1.22.0a0
  - libcurl 8.7.1 hca28451_0
  - libgcc-ng >=12
  - libssh2 >=1.11.0,<2.0a0
  - libzlib >=1.2.13,<1.3.0a0
  - openssl >=3.2.1,<4.0a0
  - zstd >=1.5.5,<1.6.0a0
  license: curl
  license_family: MIT
  size: 164864
  timestamp: 1711548139831
- kind: conda
  name: cxx-compiler
  version: 1.7.0
  build: h00ab1b0_1
  build_number: 1
  subdir: linux-64
  url: https://conda.anaconda.org/conda-forge/linux-64/cxx-compiler-1.7.0-h00ab1b0_1.conda
  sha256: cf895938292cfd4cfa2a06c6d57aa25c33cc974d4ffe52e704ffb67f5577b93f
  md5: 28de2e073db9ca9b72858bee9fb6f571
  depends:
  - c-compiler 1.7.0 hd590300_1
  - gxx
  - gxx_linux-64 12.*
  license: BSD-3-Clause
  size: 6283
  timestamp: 1714575513327
- kind: conda
  name: defusedxml
  version: 0.7.1
  build: pyhd8ed1ab_0
  subdir: noarch
  noarch: python
  url: https://conda.anaconda.org/conda-forge/noarch/defusedxml-0.7.1-pyhd8ed1ab_0.tar.bz2
  sha256: 9717a059677553562a8f38ff07f3b9f61727bd614f505658b0a5ecbcf8df89be
  md5: 961b3a227b437d82ad7054484cfa71b2
  depends:
  - python >=3.6
  license: PSF-2.0
  license_family: PSF
  size: 24062
  timestamp: 1615232388757
- kind: conda
  name: distlib
  version: 0.3.8
  build: pyhd8ed1ab_0
  subdir: noarch
  noarch: python
  url: https://conda.anaconda.org/conda-forge/noarch/distlib-0.3.8-pyhd8ed1ab_0.conda
  sha256: 3ff11acdd5cc2f80227682966916e878e45ced94f59c402efb94911a5774e84e
  md5: db16c66b759a64dc5183d69cc3745a52
  depends:
  - python 2.7|>=3.6
  license: Apache-2.0
  license_family: APACHE
  size: 274915
  timestamp: 1702383349284
- kind: conda
  name: docopt
  version: 0.6.2
  build: py_1
  build_number: 1
  subdir: noarch
  noarch: python
  url: https://conda.anaconda.org/conda-forge/noarch/docopt-0.6.2-py_1.tar.bz2
  sha256: 4bbfb8ab343b4711223aedf797a2678955412124e71415dc2fe9816248f0b28d
  md5: a9ed63e45579cfef026a916af2bc27c9
  depends:
  - python
  license: MIT
  license_family: MIT
  size: 14691
  timestamp: 1530916777462
- kind: conda
  name: exceptiongroup
  version: 1.2.0
  build: pyhd8ed1ab_2
  build_number: 2
  subdir: noarch
  noarch: python
  url: https://conda.anaconda.org/conda-forge/noarch/exceptiongroup-1.2.0-pyhd8ed1ab_2.conda
  sha256: a6ae416383bda0e3ed14eaa187c653e22bec94ff2aa3b56970cdf0032761e80d
  md5: 8d652ea2ee8eaee02ed8dc820bc794aa
  depends:
  - python >=3.7
  license: MIT and PSF-2.0
  size: 20551
  timestamp: 1704921321122
- kind: conda
  name: expat
  version: 2.6.2
  build: h59595ed_0
  subdir: linux-64
  url: https://conda.anaconda.org/conda-forge/linux-64/expat-2.6.2-h59595ed_0.conda
  sha256: 89916c536ae5b85bb8bf0cfa27d751e274ea0911f04e4a928744735c14ef5155
  md5: 53fb86322bdb89496d7579fe3f02fd61
  depends:
  - libexpat 2.6.2 h59595ed_0
  - libgcc-ng >=12
  license: MIT
  license_family: MIT
  size: 137627
  timestamp: 1710362144873
- kind: conda
  name: expat
  version: 2.6.2
  build: h63175ca_0
  subdir: win-64
  url: https://conda.anaconda.org/conda-forge/win-64/expat-2.6.2-h63175ca_0.conda
  sha256: f5a13d4bc591a4dc210954f492dd59a0ecf9b9d2ab28bf2ece755ca8f69ec1b4
  md5: 52f9dec6758ceb8ce0ea8af9fa13eb1a
  depends:
  - libexpat 2.6.2 h63175ca_0
  license: MIT
  license_family: MIT
  size: 229627
  timestamp: 1710362661692
- kind: conda
  name: expat
  version: 2.6.2
  build: h73e2aa4_0
  subdir: osx-64
  url: https://conda.anaconda.org/conda-forge/osx-64/expat-2.6.2-h73e2aa4_0.conda
  sha256: 0fd1befb18d9d937358a90d5b8f97ac2402761e9d4295779cbad9d7adfb47976
  md5: dc0882915da2ec74696ad87aa2350f27
  depends:
  - libexpat 2.6.2 h73e2aa4_0
  license: MIT
  license_family: MIT
  size: 126612
  timestamp: 1710362607162
- kind: conda
  name: expat
  version: 2.6.2
  build: hebf3989_0
  subdir: osx-arm64
  url: https://conda.anaconda.org/conda-forge/osx-arm64/expat-2.6.2-hebf3989_0.conda
  sha256: 9ac22553a4d595d7e4c9ca9aa09a0b38da65314529a7a7008edc73d3f9e7904a
  md5: de0cff0ec74f273c4b6aa281479906c3
  depends:
  - libexpat 2.6.2 hebf3989_0
  license: MIT
  license_family: MIT
  size: 124594
  timestamp: 1710362455984
- kind: conda
  name: filelock
  version: 3.14.0
  build: pyhd8ed1ab_0
  subdir: noarch
  noarch: python
  url: https://conda.anaconda.org/conda-forge/noarch/filelock-3.14.0-pyhd8ed1ab_0.conda
  sha256: 6031be667e1b0cc0dee713f1cbca887cdee4daafa8bac478da33096f3147d38b
  md5: 831d85ae0acfba31b8efd0f0d07da736
  depends:
  - python >=3.7
  license: Unlicense
  size: 15902
  timestamp: 1714422911808
- kind: conda
  name: font-ttf-dejavu-sans-mono
  version: '2.37'
  build: hab24e00_0
  subdir: noarch
  noarch: generic
  url: https://conda.anaconda.org/conda-forge/noarch/font-ttf-dejavu-sans-mono-2.37-hab24e00_0.tar.bz2
  sha256: 58d7f40d2940dd0a8aa28651239adbf5613254df0f75789919c4e6762054403b
  md5: 0c96522c6bdaed4b1566d11387caaf45
  license: BSD-3-Clause
  license_family: BSD
  size: 397370
  timestamp: 1566932522327
- kind: conda
  name: font-ttf-inconsolata
  version: '3.000'
  build: h77eed37_0
  subdir: noarch
  noarch: generic
  url: https://conda.anaconda.org/conda-forge/noarch/font-ttf-inconsolata-3.000-h77eed37_0.tar.bz2
  sha256: c52a29fdac682c20d252facc50f01e7c2e7ceac52aa9817aaf0bb83f7559ec5c
  md5: 34893075a5c9e55cdafac56607368fc6
  license: OFL-1.1
  license_family: Other
  size: 96530
  timestamp: 1620479909603
- kind: conda
  name: font-ttf-source-code-pro
  version: '2.038'
  build: h77eed37_0
  subdir: noarch
  noarch: generic
  url: https://conda.anaconda.org/conda-forge/noarch/font-ttf-source-code-pro-2.038-h77eed37_0.tar.bz2
  sha256: 00925c8c055a2275614b4d983e1df637245e19058d79fc7dd1a93b8d9fb4b139
  md5: 4d59c254e01d9cde7957100457e2d5fb
  license: OFL-1.1
  license_family: Other
  size: 700814
  timestamp: 1620479612257
- kind: conda
  name: font-ttf-ubuntu
  version: '0.83'
  build: h77eed37_2
  build_number: 2
  subdir: noarch
  noarch: generic
  url: https://conda.anaconda.org/conda-forge/noarch/font-ttf-ubuntu-0.83-h77eed37_2.conda
  sha256: c940f6e969143e13a3a9660abb3c7e7e23b8319efb29dbdd5dee0b9939236e13
  md5: cbbe59391138ea5ad3658c76912e147f
  license: LicenseRef-Ubuntu-Font-Licence-Version-1.0
  license_family: Other
  size: 1622566
  timestamp: 1714483134319
- kind: conda
  name: fontconfig
  version: 2.14.2
  build: h14ed4e7_0
  subdir: linux-64
  url: https://conda.anaconda.org/conda-forge/linux-64/fontconfig-2.14.2-h14ed4e7_0.conda
  sha256: 155d534c9037347ea7439a2c6da7c24ffec8e5dd278889b4c57274a1d91e0a83
  md5: 0f69b688f52ff6da70bccb7ff7001d1d
  depends:
  - expat >=2.5.0,<3.0a0
  - freetype >=2.12.1,<3.0a0
  - libgcc-ng >=12
  - libuuid >=2.32.1,<3.0a0
  - libzlib >=1.2.13,<1.3.0a0
  license: MIT
  license_family: MIT
  size: 272010
  timestamp: 1674828850194
- kind: conda
  name: fontconfig
  version: 2.14.2
  build: h5bb23bf_0
  subdir: osx-64
  url: https://conda.anaconda.org/conda-forge/osx-64/fontconfig-2.14.2-h5bb23bf_0.conda
  sha256: f63e6d1d6aef8ba6de4fc54d3d7898a153479888d40ffdf2e4cfad6f92679d34
  md5: 86cc5867dfbee4178118392bae4a3c89
  depends:
  - expat >=2.5.0,<3.0a0
  - freetype >=2.12.1,<3.0a0
  - libzlib >=1.2.13,<1.3.0a0
  license: MIT
  license_family: MIT
  size: 237068
  timestamp: 1674829100063
- kind: conda
  name: fontconfig
  version: 2.14.2
  build: h82840c6_0
  subdir: osx-arm64
  url: https://conda.anaconda.org/conda-forge/osx-arm64/fontconfig-2.14.2-h82840c6_0.conda
  sha256: 7094917fc6758186e17c61d8ee8fd2bbbe9f303b4addac61d918fa415c497e2b
  md5: f77d47ddb6d3cc5b39b9bdf65635afbb
  depends:
  - expat >=2.5.0,<3.0a0
  - freetype >=2.12.1,<3.0a0
  - libzlib >=1.2.13,<1.3.0a0
  license: MIT
  license_family: MIT
  size: 237668
  timestamp: 1674829263740
- kind: conda
  name: fontconfig
  version: 2.14.2
  build: hbde0cde_0
  subdir: win-64
  url: https://conda.anaconda.org/conda-forge/win-64/fontconfig-2.14.2-hbde0cde_0.conda
  sha256: 643f2b95be68abeb130c53d543dcd0c1244bebabd58c774a21b31e4b51ac3c96
  md5: 08767992f1a4f1336a257af1241034bd
  depends:
  - expat >=2.5.0,<3.0a0
  - freetype >=2.12.1,<3.0a0
  - libiconv >=1.17,<2.0a0
  - libzlib >=1.2.13,<1.3.0a0
  - ucrt >=10.0.20348.0
  - vc >=14.2,<15
  - vs2015_runtime >=14.29.30139
  license: MIT
  license_family: MIT
  size: 190111
  timestamp: 1674829354122
- kind: conda
  name: fonts-conda-ecosystem
  version: '1'
  build: '0'
  subdir: noarch
  noarch: generic
  url: https://conda.anaconda.org/conda-forge/noarch/fonts-conda-ecosystem-1-0.tar.bz2
  sha256: a997f2f1921bb9c9d76e6fa2f6b408b7fa549edd349a77639c9fe7a23ea93e61
  md5: fee5683a3f04bd15cbd8318b096a27ab
  depends:
  - fonts-conda-forge
  license: BSD-3-Clause
  license_family: BSD
  size: 3667
  timestamp: 1566974674465
- kind: conda
  name: fonts-conda-forge
  version: '1'
  build: '0'
  subdir: noarch
  noarch: generic
  url: https://conda.anaconda.org/conda-forge/noarch/fonts-conda-forge-1-0.tar.bz2
  sha256: 53f23a3319466053818540bcdf2091f253cbdbab1e0e9ae7b9e509dcaa2a5e38
  md5: f766549260d6815b0c52253f1fb1bb29
  depends:
  - font-ttf-dejavu-sans-mono
  - font-ttf-inconsolata
  - font-ttf-source-code-pro
  - font-ttf-ubuntu
  license: BSD-3-Clause
  license_family: BSD
  size: 4102
  timestamp: 1566932280397
- kind: conda
  name: fortran-compiler
  version: 1.7.0
  build: heb67821_1
  build_number: 1
  subdir: linux-64
  url: https://conda.anaconda.org/conda-forge/linux-64/fortran-compiler-1.7.0-heb67821_1.conda
  sha256: 4293677cdf4c54d13659a3f9ac15cae778310811c62add29bb2e70630756317a
  md5: cf4b0e7c4c78bb0662aed9b27c414a3c
  depends:
  - binutils
  - c-compiler 1.7.0 hd590300_1
  - gfortran
  - gfortran_linux-64 12.*
  license: BSD-3-Clause
  size: 6300
  timestamp: 1714575515211
- kind: conda
  name: freetype
  version: 2.12.1
  build: h267a509_2
  build_number: 2
  subdir: linux-64
  url: https://conda.anaconda.org/conda-forge/linux-64/freetype-2.12.1-h267a509_2.conda
  sha256: b2e3c449ec9d907dd4656cb0dc93e140f447175b125a3824b31368b06c666bb6
  md5: 9ae35c3d96db2c94ce0cef86efdfa2cb
  depends:
  - libgcc-ng >=12
  - libpng >=1.6.39,<1.7.0a0
  - libzlib >=1.2.13,<1.3.0a0
  license: GPL-2.0-only OR FTL
  size: 634972
  timestamp: 1694615932610
- kind: conda
  name: freetype
  version: 2.12.1
  build: h60636b9_2
  build_number: 2
  subdir: osx-64
  url: https://conda.anaconda.org/conda-forge/osx-64/freetype-2.12.1-h60636b9_2.conda
  sha256: b292cf5a25f094eeb4b66e37d99a97894aafd04a5683980852a8cbddccdc8e4e
  md5: 25152fce119320c980e5470e64834b50
  depends:
  - libpng >=1.6.39,<1.7.0a0
  - libzlib >=1.2.13,<1.3.0a0
  license: GPL-2.0-only OR FTL
  size: 599300
  timestamp: 1694616137838
- kind: conda
  name: freetype
  version: 2.12.1
  build: hadb7bae_2
  build_number: 2
  subdir: osx-arm64
  url: https://conda.anaconda.org/conda-forge/osx-arm64/freetype-2.12.1-hadb7bae_2.conda
  sha256: 791673127e037a2dc0eebe122dc4f904cb3f6e635bb888f42cbe1a76b48748d9
  md5: e6085e516a3e304ce41a8ee08b9b89ad
  depends:
  - libpng >=1.6.39,<1.7.0a0
  - libzlib >=1.2.13,<1.3.0a0
  license: GPL-2.0-only OR FTL
  size: 596430
  timestamp: 1694616332835
- kind: conda
  name: freetype
  version: 2.12.1
  build: hdaf720e_2
  build_number: 2
  subdir: win-64
  url: https://conda.anaconda.org/conda-forge/win-64/freetype-2.12.1-hdaf720e_2.conda
  sha256: 2c53ee8879e05e149a9e525481d36adfd660a6abda26fd731376fa64ff03e728
  md5: 3761b23693f768dc75a8fd0a73ca053f
  depends:
  - libpng >=1.6.39,<1.7.0a0
  - libzlib >=1.2.13,<1.3.0a0
  - ucrt >=10.0.20348.0
  - vc >=14.2,<15
  - vc14_runtime >=14.29.30139
  license: GPL-2.0-only OR FTL
  size: 510306
  timestamp: 1694616398888
- kind: conda
  name: gcc
  version: 12.3.0
  build: h915e2ae_6
  build_number: 6
  subdir: linux-64
  url: https://conda.anaconda.org/conda-forge/linux-64/gcc-12.3.0-h915e2ae_6.conda
  sha256: 5fab7684c96a8a2717924efb3f6372631f1be6a23bc5aaa1ca211bec8d97f5cb
  md5: ec683e084ea08ef94528f15d30fa1e03
  depends:
  - gcc_impl_linux-64 12.3.0.*
  license: BSD-3-Clause
  license_family: BSD
  size: 26042
  timestamp: 1713754043368
- kind: conda
  name: gcc_impl_linux-64
  version: 12.3.0
  build: h58ffeeb_6
  build_number: 6
  subdir: linux-64
  url: https://conda.anaconda.org/conda-forge/linux-64/gcc_impl_linux-64-12.3.0-h58ffeeb_6.conda
  sha256: 67d78108c5253487e87ca820aa9af8fe419798e6fab9f92e2b7d070ba193789f
  md5: 53914a98926ce169b83726cb78366a6c
  depends:
  - binutils_impl_linux-64 >=2.40
  - libgcc-devel_linux-64 12.3.0 h0223996_106
  - libgcc-ng >=12.3.0
  - libgomp >=12.3.0
  - libsanitizer 12.3.0 hb8811af_6
  - libstdcxx-ng >=12.3.0
  - sysroot_linux-64
  license: GPL-3.0-only WITH GCC-exception-3.1
  size: 51460097
  timestamp: 1714582795671
- kind: conda
  name: gcc_linux-64
  version: 12.3.0
  build: h6477408_3
  build_number: 3
  subdir: linux-64
  url: https://conda.anaconda.org/conda-forge/linux-64/gcc_linux-64-12.3.0-h6477408_3.conda
  sha256: 836692c3d4948f25a19f9071db40f7788edcb342d771786a206a6a122f92365d
  md5: 7a53f84c45bdf4656ba27b9e9ed68b3d
  depends:
  - binutils_linux-64 2.40 hdade7a5_3
  - gcc_impl_linux-64 12.3.0.*
  - sysroot_linux-64
  license: BSD-3-Clause
  license_family: BSD
  size: 30977
  timestamp: 1710260096918
- kind: conda
  name: gettext
  version: 0.22.5
  build: h59595ed_2
  build_number: 2
  subdir: linux-64
  url: https://conda.anaconda.org/conda-forge/linux-64/gettext-0.22.5-h59595ed_2.conda
  sha256: 386181254ddd2aed1fccdfc217da5b6545f6df4e9979ad8e08f5e91e22eaf7dc
  md5: 219ba82e95d7614cf7140d2a4afc0926
  depends:
  - gettext-tools 0.22.5 h59595ed_2
  - libasprintf 0.22.5 h661eb56_2
  - libasprintf-devel 0.22.5 h661eb56_2
  - libgcc-ng >=12
  - libgettextpo 0.22.5 h59595ed_2
  - libgettextpo-devel 0.22.5 h59595ed_2
  - libstdcxx-ng >=12
  license: LGPL-2.1-or-later AND GPL-3.0-or-later
  size: 475058
  timestamp: 1712512357949
- kind: conda
  name: gettext
  version: 0.22.5
  build: h5ff76d1_2
  build_number: 2
  subdir: osx-64
  url: https://conda.anaconda.org/conda-forge/osx-64/gettext-0.22.5-h5ff76d1_2.conda
  sha256: ba9a4680b018a4ca517ec20beb25b09c97e293ecd16b931075e689db10291712
  md5: c09b3dcf2adc5a2a32d11ab90289b8fa
  depends:
  - gettext-tools 0.22.5 h5ff76d1_2
  - libasprintf 0.22.5 h5ff76d1_2
  - libasprintf-devel 0.22.5 h5ff76d1_2
  - libcxx >=16
  - libgettextpo 0.22.5 h5ff76d1_2
  - libgettextpo-devel 0.22.5 h5ff76d1_2
  - libiconv >=1.17,<2.0a0
  - libintl 0.22.5 h5ff76d1_2
  - libintl-devel 0.22.5 h5ff76d1_2
  license: LGPL-2.1-or-later AND GPL-3.0-or-later
  size: 481687
  timestamp: 1712513003915
- kind: conda
  name: gettext
  version: 0.22.5
  build: h8fbad5d_2
  build_number: 2
  subdir: osx-arm64
  url: https://conda.anaconda.org/conda-forge/osx-arm64/gettext-0.22.5-h8fbad5d_2.conda
  sha256: 7188b466071698759b125aaed9b4d78940e72e6299b0c6dbad6f35c85cf3d27b
  md5: 404e2894e9cb2835246cef47317ff763
  depends:
  - gettext-tools 0.22.5 h8fbad5d_2
  - libasprintf 0.22.5 h8fbad5d_2
  - libasprintf-devel 0.22.5 h8fbad5d_2
  - libcxx >=16
  - libgettextpo 0.22.5 h8fbad5d_2
  - libgettextpo-devel 0.22.5 h8fbad5d_2
  - libiconv >=1.17,<2.0a0
  - libintl 0.22.5 h8fbad5d_2
  - libintl-devel 0.22.5 h8fbad5d_2
  license: LGPL-2.1-or-later AND GPL-3.0-or-later
  size: 482649
  timestamp: 1712512963023
- kind: conda
  name: gettext-tools
  version: 0.22.5
  build: h59595ed_2
  build_number: 2
  subdir: linux-64
  url: https://conda.anaconda.org/conda-forge/linux-64/gettext-tools-0.22.5-h59595ed_2.conda
  sha256: 67d7b1d6fe4f1c516df2000640ec7dcfebf3ff6ea0785f0276870e730c403d33
  md5: 985f2f453fb72408d6b6f1be0f324033
  depends:
  - libgcc-ng >=12
  license: GPL-3.0-or-later
  license_family: GPL
  size: 2728420
  timestamp: 1712512328692
- kind: conda
  name: gettext-tools
  version: 0.22.5
  build: h5ff76d1_2
  build_number: 2
  subdir: osx-64
  url: https://conda.anaconda.org/conda-forge/osx-64/gettext-tools-0.22.5-h5ff76d1_2.conda
  sha256: 4db71a66340d068c57e16c574c356db6df54ac0147b5b26d3313093f7854ee6d
  md5: 37e1cb0efeff4d4623a6357e37e0105d
  depends:
  - libiconv >=1.17,<2.0a0
  - libintl 0.22.5 h5ff76d1_2
  license: GPL-3.0-or-later
  license_family: GPL
  size: 2501207
  timestamp: 1712512940076
- kind: conda
  name: gettext-tools
  version: 0.22.5
  build: h8fbad5d_2
  build_number: 2
  subdir: osx-arm64
  url: https://conda.anaconda.org/conda-forge/osx-arm64/gettext-tools-0.22.5-h8fbad5d_2.conda
  sha256: f60d1671e30ac60598396c11fcec4426f7ddb281bf9e37af2262016b4d812cce
  md5: 31117a80d73f4fac856ab09fd9f3c6b5
  depends:
  - libiconv >=1.17,<2.0a0
  - libintl 0.22.5 h8fbad5d_2
  license: GPL-3.0-or-later
  license_family: GPL
  size: 2482262
  timestamp: 1712512901194
- kind: conda
  name: gfortran
  version: 12.3.0
  build: h915e2ae_6
  build_number: 6
  subdir: linux-64
  url: https://conda.anaconda.org/conda-forge/linux-64/gfortran-12.3.0-h915e2ae_6.conda
  sha256: 2a3c8576b66596f3fcbb7486c487d1bd8cbbb0f8ec3906d1af30f95ba119bc73
  md5: 84b517f4f53e56256dbd65133aae04ac
  depends:
  - gcc 12.3.0.*
  - gcc_impl_linux-64 12.3.0.*
  - gfortran_impl_linux-64 12.3.0.*
  license: BSD-3-Clause
  license_family: BSD
  size: 25490
  timestamp: 1713754217279
- kind: conda
  name: gfortran_impl_linux-64
  version: 12.3.0
  build: h1645026_6
  build_number: 6
  subdir: linux-64
  url: https://conda.anaconda.org/conda-forge/linux-64/gfortran_impl_linux-64-12.3.0-h1645026_6.conda
  sha256: 193be1bc757b2eec51c62b1ae1b0412747ba3854867cb8e404787429b7034ae0
  md5: 664d4e904674f1173752580ffdc24d46
  depends:
  - gcc_impl_linux-64 >=12.3.0
  - libgcc-ng >=12.3.0
  - libgcc-ng >=4.9
  - libgfortran5 >=12.3.0
  - libstdcxx-ng >=4.9
  - sysroot_linux-64
  license: GPL-3.0-only WITH GCC-exception-3.1
  size: 15303925
  timestamp: 1714583014694
- kind: conda
  name: gfortran_linux-64
  version: 12.3.0
  build: h617cb40_3
  build_number: 3
  subdir: linux-64
  url: https://conda.anaconda.org/conda-forge/linux-64/gfortran_linux-64-12.3.0-h617cb40_3.conda
  sha256: f2285e33370851e689e70fa8b5a34a44b0271aff9831a027f302e062cb498cdd
  md5: 3a9e5b8a6f651ff14e74d896d8f04ab6
  depends:
  - binutils_linux-64 2.40 hdade7a5_3
  - gcc_linux-64 12.3.0 h6477408_3
  - gfortran_impl_linux-64 12.3.0.*
  - sysroot_linux-64
  license: BSD-3-Clause
  license_family: BSD
  size: 29389
  timestamp: 1710260163933
- kind: conda
  name: ghp-import
  version: 2.1.0
  build: pyhd8ed1ab_0
  subdir: noarch
  noarch: python
  url: https://conda.anaconda.org/conda-forge/noarch/ghp-import-2.1.0-pyhd8ed1ab_0.tar.bz2
  sha256: 097d9b4c946b195800bc68f68393370049238509b08ef828c06fbf481bbc139c
  md5: 6d8d61116031a3f5b1f32e7899785866
  depends:
  - python >=3.6
  - python-dateutil >=2.8.1
  license: LicenseRef-Tumbolia-Public
  size: 15504
  timestamp: 1651585848291
- kind: conda
  name: git
  version: 2.42.0
  build: h57928b3_1
  build_number: 1
  subdir: win-64
  url: https://conda.anaconda.org/conda-forge/win-64/git-2.42.0-h57928b3_1.conda
  sha256: c2e81e48f8a17bb3393a9c413600ee44de34f7be3d8f4a81b3c2deb1da7e620f
  md5: 92bb3d38c5d89465d18d0ccbd7f847cd
  license: GPL-2.0-or-later and LGPL-2.1-or-later
  size: 116953064
  timestamp: 1701087318572
- kind: conda
  name: git
  version: 2.42.0
  build: pl5321h6e320eb_1
  build_number: 1
  subdir: osx-arm64
  url: https://conda.anaconda.org/conda-forge/osx-arm64/git-2.42.0-pl5321h6e320eb_1.conda
  sha256: f6af68959eaf3e99527140c5787f99ad2e30b1e5175ec85f3e2c00bb5dee1b37
  md5: b6f20acca44617ac2e78a068b78a86e8
  depends:
  - curl
  - gettext
  - libexpat >=2.5.0,<3.0a0
  - libiconv >=1.17,<2.0a0
  - libzlib >=1.2.13,<1.3.0a0
  - openssl >=3.2.0,<4.0a0
  - pcre2 >=10.42,<10.43.0a0
  - perl 5.*
  license: GPL-2.0-or-later and LGPL-2.1-or-later
  size: 8176005
  timestamp: 1701087161334
- kind: conda
  name: git
  version: 2.42.0
  build: pl5321h7bc287a_1
  build_number: 1
  subdir: linux-64
  url: https://conda.anaconda.org/conda-forge/linux-64/git-2.42.0-pl5321h7bc287a_1.conda
  sha256: dee2e29052bb9a7c7ab16d931e10aedd6410ba1c110983a5a232fe06a1dba008
  md5: 7334e613aee6ab4a4d81150a53881074
  depends:
  - curl
  - gettext
  - libexpat >=2.5.0,<3.0a0
  - libgcc-ng >=12
  - libiconv >=1.17,<2.0a0
  - libzlib >=1.2.13,<1.3.0a0
  - openssl >=3.2.0,<4.0a0
  - pcre2 >=10.42,<10.43.0a0
  - perl 5.*
  license: GPL-2.0-or-later and LGPL-2.1-or-later
  size: 9483120
  timestamp: 1701086793863
- kind: conda
  name: git
  version: 2.42.0
  build: pl5321hba7a703_1
  build_number: 1
  subdir: osx-64
  url: https://conda.anaconda.org/conda-forge/osx-64/git-2.42.0-pl5321hba7a703_1.conda
  sha256: fcb72f01d482c981f8a18c3313fcf8b4cd801dbea48ba22ea8b154a2c800e0ca
  md5: 6b132a44d4c1d735284717c3157cc56e
  depends:
  - __osx >=10.9
  - curl
  - gettext
  - libexpat >=2.5.0,<3.0a0
  - libiconv >=1.17,<2.0a0
  - libzlib >=1.2.13,<1.3.0a0
  - openssl >=3.2.0,<4.0a0
  - pcre2 >=10.42,<10.43.0a0
  - perl 5.*
  license: GPL-2.0-or-later and LGPL-2.1-or-later
  size: 7744105
  timestamp: 1701087084155
- kind: conda
  name: gxx
  version: 12.3.0
  build: h915e2ae_6
  build_number: 6
  subdir: linux-64
  url: https://conda.anaconda.org/conda-forge/linux-64/gxx-12.3.0-h915e2ae_6.conda
  sha256: f4c5e5430c15d5bc50036e0f9f83f012abeb8035e43f8ed3699ff905bff1729a
  md5: 0d977804df65082e17c860600ca2894b
  depends:
  - gcc 12.3.0.*
  - gxx_impl_linux-64 12.3.0.*
  license: BSD-3-Clause
  license_family: BSD
  size: 25494
  timestamp: 1713754228105
- kind: conda
  name: gxx_impl_linux-64
  version: 12.3.0
  build: h2a574ab_6
  build_number: 6
  subdir: linux-64
  url: https://conda.anaconda.org/conda-forge/linux-64/gxx_impl_linux-64-12.3.0-h2a574ab_6.conda
  sha256: a8e54fb33feca887ebfde0c5c931d2f1ba26dc2160a641b814f05701398b7cff
  md5: aab48c86452d78a416992deeee901a52
  depends:
  - gcc_impl_linux-64 12.3.0 h58ffeeb_6
  - libstdcxx-devel_linux-64 12.3.0 h0223996_106
  - sysroot_linux-64
  license: GPL-3.0-only WITH GCC-exception-3.1
  size: 13037762
  timestamp: 1714583092237
- kind: conda
  name: gxx_linux-64
  version: 12.3.0
  build: h4a1b8e8_3
  build_number: 3
  subdir: linux-64
  url: https://conda.anaconda.org/conda-forge/linux-64/gxx_linux-64-12.3.0-h4a1b8e8_3.conda
  sha256: 5a842fc69c03ac513a2c021f3f21afd9d9ca50b10b95c0dcd236aa77d6d42373
  md5: 9ec22c7c544f4a4f6d660f0a3b0fd15c
  depends:
  - binutils_linux-64 2.40 hdade7a5_3
  - gcc_linux-64 12.3.0 h6477408_3
  - gxx_impl_linux-64 12.3.0.*
  - sysroot_linux-64
  license: BSD-3-Clause
  license_family: BSD
  size: 29304
  timestamp: 1710260169322
- kind: conda
  name: icu
  version: '73.2'
  build: h59595ed_0
  subdir: linux-64
  url: https://conda.anaconda.org/conda-forge/linux-64/icu-73.2-h59595ed_0.conda
  sha256: e12fd90ef6601da2875ebc432452590bc82a893041473bc1c13ef29001a73ea8
  md5: cc47e1facc155f91abd89b11e48e72ff
  depends:
  - libgcc-ng >=12
  - libstdcxx-ng >=12
  license: MIT
  license_family: MIT
  size: 12089150
  timestamp: 1692900650789
- kind: conda
  name: icu
  version: '73.2'
  build: h63175ca_0
  subdir: win-64
  url: https://conda.anaconda.org/conda-forge/win-64/icu-73.2-h63175ca_0.conda
  sha256: 423aaa2b69d713520712f55c7c71994b7e6f967824bb39b59ad968e7b209ce8c
  md5: 0f47d9e3192d9e09ae300da0d28e0f56
  depends:
  - ucrt >=10.0.20348.0
  - vc >=14.2,<15
  - vc14_runtime >=14.29.30139
  license: MIT
  license_family: MIT
  size: 13422193
  timestamp: 1692901469029
- kind: conda
  name: icu
  version: '73.2'
  build: hc8870d7_0
  subdir: osx-arm64
  url: https://conda.anaconda.org/conda-forge/osx-arm64/icu-73.2-hc8870d7_0.conda
  sha256: ff9cd0c6cd1349954c801fb443c94192b637e1b414514539f3c49c56a39f51b1
  md5: 8521bd47c0e11c5902535bb1a17c565f
  license: MIT
  license_family: MIT
  size: 11997841
  timestamp: 1692902104771
- kind: conda
  name: icu
  version: '73.2'
  build: hf5e326d_0
  subdir: osx-64
  url: https://conda.anaconda.org/conda-forge/osx-64/icu-73.2-hf5e326d_0.conda
  sha256: f66362dc36178ac9b7c7a9b012948a9d2d050b3debec24bbd94aadbc44854185
  md5: 5cc301d759ec03f28328428e28f65591
  license: MIT
  license_family: MIT
  size: 11787527
  timestamp: 1692901622519
- kind: conda
  name: identify
  version: 2.5.36
  build: pyhd8ed1ab_0
  subdir: noarch
  noarch: python
  url: https://conda.anaconda.org/conda-forge/noarch/identify-2.5.36-pyhd8ed1ab_0.conda
  sha256: dc98ab2233d3ed3692499e2a06b027489ee317658cef9277ec23cab00236f31c
  md5: ba68cb5105760379432cebc82b45af40
  depends:
  - python >=3.6
  - ukkonen
  license: MIT
  license_family: MIT
  size: 78375
  timestamp: 1713673091737
- kind: conda
  name: idna
  version: '3.7'
  build: pyhd8ed1ab_0
  subdir: noarch
  noarch: python
  url: https://conda.anaconda.org/conda-forge/noarch/idna-3.7-pyhd8ed1ab_0.conda
  sha256: 9687ee909ed46169395d4f99a0ee94b80a52f87bed69cd454bb6d37ffeb0ec7b
  md5: c0cc1420498b17414d8617d0b9f506ca
  depends:
  - python >=3.6
  license: BSD-3-Clause
  license_family: BSD
  size: 52718
  timestamp: 1713279497047
- kind: conda
  name: importlib-metadata
  version: 7.1.0
  build: pyha770c72_0
  subdir: noarch
  noarch: python
  url: https://conda.anaconda.org/conda-forge/noarch/importlib-metadata-7.1.0-pyha770c72_0.conda
  sha256: cc2e7d1f7f01cede30feafc1118b7aefa244d0a12224513734e24165ae12ba49
  md5: 0896606848b2dc5cebdf111b6543aa04
  depends:
  - python >=3.8
  - zipp >=0.5
  license: Apache-2.0
  license_family: APACHE
  size: 27043
  timestamp: 1710971498183
- kind: conda
  name: importlib-resources
  version: 6.4.0
  build: pyhd8ed1ab_0
  subdir: noarch
  noarch: python
  url: https://conda.anaconda.org/conda-forge/noarch/importlib-resources-6.4.0-pyhd8ed1ab_0.conda
  sha256: 38db827f445ae437a15d50a94816ae67a48285d0700f736af3eb90800a71f079
  md5: dcbadab7a68738a028e195ab68ab2d2e
  depends:
  - importlib_resources >=6.4.0,<6.4.1.0a0
  - python >=3.8
  license: Apache-2.0
  license_family: APACHE
  size: 9657
  timestamp: 1711041029062
- kind: conda
  name: importlib_resources
  version: 6.4.0
  build: pyhd8ed1ab_0
  subdir: noarch
  noarch: python
  url: https://conda.anaconda.org/conda-forge/noarch/importlib_resources-6.4.0-pyhd8ed1ab_0.conda
  sha256: c6ae80c0beaeabb342c5b041f19669992ae6e937dbec56ced766cb035900f9de
  md5: c5d3907ad8bd7bf557521a1833cf7e6d
  depends:
  - python >=3.8
  - zipp >=3.1.0
  constrains:
  - importlib-resources >=6.4.0,<6.4.1.0a0
  license: Apache-2.0
  license_family: APACHE
  size: 33056
  timestamp: 1711041009039
- kind: conda
  name: iniconfig
  version: 2.0.0
  build: pyhd8ed1ab_0
  subdir: noarch
  noarch: python
  url: https://conda.anaconda.org/conda-forge/noarch/iniconfig-2.0.0-pyhd8ed1ab_0.conda
  sha256: 38740c939b668b36a50ef455b077e8015b8c9cf89860d421b3fff86048f49666
  md5: f800d2da156d08e289b14e87e43c1ae5
  depends:
  - python >=3.7
  license: MIT
  license_family: MIT
  size: 11101
  timestamp: 1673103208955
- kind: conda
  name: jinja2
  version: 3.1.3
  build: pyhd8ed1ab_0
  subdir: noarch
  noarch: python
  url: https://conda.anaconda.org/conda-forge/noarch/jinja2-3.1.3-pyhd8ed1ab_0.conda
  sha256: fd517b7dd3a61eca34f8a6f9f92f306397149cae1204fce72ac3d227107dafdc
  md5: e7d8df6509ba635247ff9aea31134262
  depends:
  - markupsafe >=2.0
  - python >=3.7
  license: BSD-3-Clause
  license_family: BSD
  size: 111589
  timestamp: 1704967140287
- kind: conda
  name: jsonschema
  version: 3.2.0
  build: pyhd8ed1ab_3
  build_number: 3
  subdir: noarch
  noarch: python
  url: https://conda.anaconda.org/conda-forge/noarch/jsonschema-3.2.0-pyhd8ed1ab_3.tar.bz2
  sha256: d74a3ddd3c3dd9bd7b00110a196e3af90490c5660674f18bfd53a8fdf91de418
  md5: 66125e28711d8ffc04a207a2b170316d
  depends:
  - attrs >=17.4.0
  - importlib-metadata
  - pyrsistent >=0.14.0
  - python >=3.6
  - setuptools
  - six >=1.11.0
  license: MIT
  license_family: MIT
  size: 45999
  timestamp: 1614815999960
- kind: conda
  name: kernel-headers_linux-64
  version: 2.6.32
  build: he073ed8_17
  build_number: 17
  subdir: noarch
  noarch: generic
  url: https://conda.anaconda.org/conda-forge/noarch/kernel-headers_linux-64-2.6.32-he073ed8_17.conda
  sha256: fb39d64b48f3d9d1acc3df208911a41f25b6a00bd54935d5973b4739a9edd5b6
  md5: d731b543793afc0433c4fd593e693fce
  constrains:
  - sysroot_linux-64 ==2.12
  license: LGPL-2.0-or-later AND LGPL-2.0-or-later WITH exceptions AND GPL-2.0-or-later AND MPL-2.0
  license_family: GPL
  size: 710627
  timestamp: 1708000830116
- kind: conda
  name: keyutils
  version: 1.6.1
  build: h166bdaf_0
  subdir: linux-64
  url: https://conda.anaconda.org/conda-forge/linux-64/keyutils-1.6.1-h166bdaf_0.tar.bz2
  sha256: 150c05a6e538610ca7c43beb3a40d65c90537497a4f6a5f4d15ec0451b6f5ebb
  md5: 30186d27e2c9fa62b45fb1476b7200e3
  depends:
  - libgcc-ng >=10.3.0
  license: LGPL-2.1-or-later
  size: 117831
  timestamp: 1646151697040
- kind: conda
  name: krb5
  version: 1.21.2
  build: h659d440_0
  subdir: linux-64
  url: https://conda.anaconda.org/conda-forge/linux-64/krb5-1.21.2-h659d440_0.conda
  sha256: 259bfaae731989b252b7d2228c1330ef91b641c9d68ff87dae02cbae682cb3e4
  md5: cd95826dbd331ed1be26bdf401432844
  depends:
  - keyutils >=1.6.1,<2.0a0
  - libedit >=3.1.20191231,<3.2.0a0
  - libedit >=3.1.20191231,<4.0a0
  - libgcc-ng >=12
  - libstdcxx-ng >=12
  - openssl >=3.1.2,<4.0a0
  license: MIT
  license_family: MIT
  size: 1371181
  timestamp: 1692097755782
- kind: conda
  name: krb5
  version: 1.21.2
  build: h92f50d5_0
  subdir: osx-arm64
  url: https://conda.anaconda.org/conda-forge/osx-arm64/krb5-1.21.2-h92f50d5_0.conda
  sha256: 70bdb9b4589ec7c7d440e485ae22b5a352335ffeb91a771d4c162996c3070875
  md5: 92f1cff174a538e0722bf2efb16fc0b2
  depends:
  - libcxx >=15.0.7
  - libedit >=3.1.20191231,<3.2.0a0
  - libedit >=3.1.20191231,<4.0a0
  - openssl >=3.1.2,<4.0a0
  license: MIT
  license_family: MIT
  size: 1195575
  timestamp: 1692098070699
- kind: conda
  name: krb5
  version: 1.21.2
  build: hb884880_0
  subdir: osx-64
  url: https://conda.anaconda.org/conda-forge/osx-64/krb5-1.21.2-hb884880_0.conda
  sha256: 081ae2008a21edf57c048f331a17c65d1ccb52d6ca2f87ee031a73eff4dc0fc6
  md5: 80505a68783f01dc8d7308c075261b2f
  depends:
  - libcxx >=15.0.7
  - libedit >=3.1.20191231,<3.2.0a0
  - libedit >=3.1.20191231,<4.0a0
  - openssl >=3.1.2,<4.0a0
  license: MIT
  license_family: MIT
  size: 1183568
  timestamp: 1692098004387
- kind: conda
  name: lcms2
  version: '2.16'
  build: h67d730c_0
  subdir: win-64
  url: https://conda.anaconda.org/conda-forge/win-64/lcms2-2.16-h67d730c_0.conda
  sha256: f9fd9e80e46358a57d9bb97b1e37a03da4022143b019aa3c4476d8a7795de290
  md5: d3592435917b62a8becff3a60db674f6
  depends:
  - libjpeg-turbo >=3.0.0,<4.0a0
  - libtiff >=4.6.0,<4.7.0a0
  - ucrt >=10.0.20348.0
  - vc >=14.2,<15
  - vc14_runtime >=14.29.30139
  license: MIT
  license_family: MIT
  size: 507632
  timestamp: 1701648249706
- kind: conda
  name: lcms2
  version: '2.16'
  build: ha0e7c42_0
  subdir: osx-arm64
  url: https://conda.anaconda.org/conda-forge/osx-arm64/lcms2-2.16-ha0e7c42_0.conda
  sha256: 151e0c84feb7e0747fabcc85006b8973b22f5abbc3af76a9add0b0ef0320ebe4
  md5: 66f6c134e76fe13cce8a9ea5814b5dd5
  depends:
  - libjpeg-turbo >=3.0.0,<4.0a0
  - libtiff >=4.6.0,<4.7.0a0
  license: MIT
  license_family: MIT
  size: 211959
  timestamp: 1701647962657
- kind: conda
  name: lcms2
  version: '2.16'
  build: ha2f27b4_0
  subdir: osx-64
  url: https://conda.anaconda.org/conda-forge/osx-64/lcms2-2.16-ha2f27b4_0.conda
  sha256: 222ebc0a55544b9922f61e75015d02861e65b48f12113af41d48ba0814e14e4e
  md5: 1442db8f03517834843666c422238c9b
  depends:
  - libjpeg-turbo >=3.0.0,<4.0a0
  - libtiff >=4.6.0,<4.7.0a0
  license: MIT
  license_family: MIT
  size: 224432
  timestamp: 1701648089496
- kind: conda
  name: lcms2
  version: '2.16'
  build: hb7c19ff_0
  subdir: linux-64
  url: https://conda.anaconda.org/conda-forge/linux-64/lcms2-2.16-hb7c19ff_0.conda
  sha256: 5c878d104b461b7ef922abe6320711c0d01772f4cd55de18b674f88547870041
  md5: 51bb7010fc86f70eee639b4bb7a894f5
  depends:
  - libgcc-ng >=12
  - libjpeg-turbo >=3.0.0,<4.0a0
  - libtiff >=4.6.0,<4.7.0a0
  license: MIT
  license_family: MIT
  size: 245247
  timestamp: 1701647787198
- kind: conda
  name: ld_impl_linux-64
  version: '2.40'
  build: h55db66e_0
  subdir: linux-64
  url: https://conda.anaconda.org/conda-forge/linux-64/ld_impl_linux-64-2.40-h55db66e_0.conda
  sha256: ef969eee228cfb71e55146eaecc6af065f468cb0bc0a5239bc053b39db0b5f09
  md5: 10569984e7db886e4f1abc2b47ad79a1
  constrains:
  - binutils_impl_linux-64 2.40
  license: GPL-3.0-only
  license_family: GPL
  size: 713322
  timestamp: 1713651222435
- kind: conda
  name: lerc
  version: 4.0.0
  build: h27087fc_0
  subdir: linux-64
  url: https://conda.anaconda.org/conda-forge/linux-64/lerc-4.0.0-h27087fc_0.tar.bz2
  sha256: cb55f36dcd898203927133280ae1dc643368af041a48bcf7c026acb7c47b0c12
  md5: 76bbff344f0134279f225174e9064c8f
  depends:
  - libgcc-ng >=12
  - libstdcxx-ng >=12
  license: Apache-2.0
  license_family: Apache
  size: 281798
  timestamp: 1657977462600
- kind: conda
  name: lerc
  version: 4.0.0
  build: h63175ca_0
  subdir: win-64
  url: https://conda.anaconda.org/conda-forge/win-64/lerc-4.0.0-h63175ca_0.tar.bz2
  sha256: f4f39d7f6a2f9b407f8fb567a6c25755270421731d70f0ff331f5de4fa367488
  md5: 1900cb3cab5055833cfddb0ba233b074
  depends:
  - vc >=14.2,<15
  - vs2015_runtime >=14.29.30037
  license: Apache-2.0
  license_family: Apache
  size: 194365
  timestamp: 1657977692274
- kind: conda
  name: lerc
  version: 4.0.0
  build: h9a09cb3_0
  subdir: osx-arm64
  url: https://conda.anaconda.org/conda-forge/osx-arm64/lerc-4.0.0-h9a09cb3_0.tar.bz2
  sha256: 6f068bb53dfb6147d3147d981bb851bb5477e769407ad4e6a68edf482fdcb958
  md5: de462d5aacda3b30721b512c5da4e742
  depends:
  - libcxx >=13.0.1
  license: Apache-2.0
  license_family: Apache
  size: 215721
  timestamp: 1657977558796
- kind: conda
  name: lerc
  version: 4.0.0
  build: hb486fe8_0
  subdir: osx-64
  url: https://conda.anaconda.org/conda-forge/osx-64/lerc-4.0.0-hb486fe8_0.tar.bz2
  sha256: e41790fc0f4089726369b3c7f813117bbc14b533e0ed8b94cf75aba252e82497
  md5: f9d6a4c82889d5ecedec1d90eb673c55
  depends:
  - libcxx >=13.0.1
  license: Apache-2.0
  license_family: Apache
  size: 290319
  timestamp: 1657977526749
- kind: conda
  name: libasprintf
  version: 0.22.5
  build: h5ff76d1_2
  build_number: 2
  subdir: osx-64
  url: https://conda.anaconda.org/conda-forge/osx-64/libasprintf-0.22.5-h5ff76d1_2.conda
  sha256: 4babb29b8d39ae8b341c094c134a1917c595846e5f974c9d0cb64d3f734b46b1
  md5: ad803793d7168331f1395685cbdae212
  license: LGPL-2.1-or-later
  size: 40438
  timestamp: 1712512749697
- kind: conda
  name: libasprintf
  version: 0.22.5
  build: h661eb56_2
  build_number: 2
  subdir: linux-64
  url: https://conda.anaconda.org/conda-forge/linux-64/libasprintf-0.22.5-h661eb56_2.conda
  sha256: 31d58af7eb54e2938123200239277f14893c5fa4b5d0280c8cf55ae10000638b
  md5: dd197c968bf9760bba0031888d431ede
  depends:
  - libgcc-ng >=12
  - libstdcxx-ng >=12
  license: LGPL-2.1-or-later
  size: 43226
  timestamp: 1712512265295
- kind: conda
  name: libasprintf
  version: 0.22.5
  build: h8fbad5d_2
  build_number: 2
  subdir: osx-arm64
  url: https://conda.anaconda.org/conda-forge/osx-arm64/libasprintf-0.22.5-h8fbad5d_2.conda
  sha256: 04bbe4374719906cd08b639a3f34828030f405c33b47c757b47fd55aa7310179
  md5: 1b27402397a76115679c4855ab2ece41
  license: LGPL-2.1-or-later
  size: 40630
  timestamp: 1712512727388
- kind: conda
  name: libasprintf-devel
  version: 0.22.5
  build: h5ff76d1_2
  build_number: 2
  subdir: osx-64
  url: https://conda.anaconda.org/conda-forge/osx-64/libasprintf-devel-0.22.5-h5ff76d1_2.conda
  sha256: 39fa757378b49993142013c1f69dd56248cc3703c2f04c5bcf4cc4acdc644ae3
  md5: c7182eda3bc727384e2f98f4d680fa7d
  depends:
  - libasprintf 0.22.5 h5ff76d1_2
  license: LGPL-2.1-or-later
  size: 34702
  timestamp: 1712512806211
- kind: conda
  name: libasprintf-devel
  version: 0.22.5
  build: h661eb56_2
  build_number: 2
  subdir: linux-64
  url: https://conda.anaconda.org/conda-forge/linux-64/libasprintf-devel-0.22.5-h661eb56_2.conda
  sha256: 99d26d272a8203d30b3efbe734a99c823499884d7759b4291674438137c4b5ca
  md5: 02e41ab5834dcdcc8590cf29d9526f50
  depends:
  - libasprintf 0.22.5 h661eb56_2
  - libgcc-ng >=12
  license: LGPL-2.1-or-later
  size: 34225
  timestamp: 1712512295117
- kind: conda
  name: libasprintf-devel
  version: 0.22.5
  build: h8fbad5d_2
  build_number: 2
  subdir: osx-arm64
  url: https://conda.anaconda.org/conda-forge/osx-arm64/libasprintf-devel-0.22.5-h8fbad5d_2.conda
  sha256: f5331486854a5fe80bb837891efb28a28623f762327372cb4cbc264c9c4bf9e2
  md5: 480c106e87d4c4791e6b55a6d1678866
  depends:
  - libasprintf 0.22.5 h8fbad5d_2
  license: LGPL-2.1-or-later
  size: 34625
  timestamp: 1712512769736
- kind: conda
  name: libcurl
  version: 8.7.1
  build: h2d989ff_0
  subdir: osx-arm64
  url: https://conda.anaconda.org/conda-forge/osx-arm64/libcurl-8.7.1-h2d989ff_0.conda
  sha256: 973ac9368efca712a8fd19fe68524d7d9a3087fd88ad6b7fcdf60c3d2e19a498
  md5: 34b9171710f0d9bf093d55bdc36ff355
  depends:
  - krb5 >=1.21.2,<1.22.0a0
  - libnghttp2 >=1.58.0,<2.0a0
  - libssh2 >=1.11.0,<2.0a0
  - libzlib >=1.2.13,<1.3.0a0
  - openssl >=3.2.1,<4.0a0
  - zstd >=1.5.5,<1.6.0a0
  license: curl
  license_family: MIT
  size: 358080
  timestamp: 1711548548174
- kind: conda
  name: libcurl
  version: 8.7.1
  build: h726d00d_0
  subdir: osx-64
  url: https://conda.anaconda.org/conda-forge/osx-64/libcurl-8.7.1-h726d00d_0.conda
  sha256: 06cb1bd3bbaf905213777d6ade190ac4c7fb7a20dfe0cf901c977dbbc6cec265
  md5: fa58e5eaa12006bc3289a71357bef167
  depends:
  - krb5 >=1.21.2,<1.22.0a0
  - libnghttp2 >=1.58.0,<2.0a0
  - libssh2 >=1.11.0,<2.0a0
  - libzlib >=1.2.13,<1.3.0a0
  - openssl >=3.2.1,<4.0a0
  - zstd >=1.5.5,<1.6.0a0
  license: curl
  license_family: MIT
  size: 378176
  timestamp: 1711548390530
- kind: conda
  name: libcurl
  version: 8.7.1
  build: hca28451_0
  subdir: linux-64
  url: https://conda.anaconda.org/conda-forge/linux-64/libcurl-8.7.1-hca28451_0.conda
  sha256: 82a75e9a5d9ee5b2f487d850ec5d4edc18a56eb9527608a95a916c40baae3843
  md5: 755c7f876815003337d2c61ff5d047e5
  depends:
  - krb5 >=1.21.2,<1.22.0a0
  - libgcc-ng >=12
  - libnghttp2 >=1.58.0,<2.0a0
  - libssh2 >=1.11.0,<2.0a0
  - libzlib >=1.2.13,<1.3.0a0
  - openssl >=3.2.1,<4.0a0
  - zstd >=1.5.5,<1.6.0a0
  license: curl
  license_family: MIT
  size: 398293
  timestamp: 1711548114077
- kind: conda
  name: libcxx
  version: 16.0.6
  build: h4653b0c_0
  subdir: osx-arm64
  url: https://conda.anaconda.org/conda-forge/osx-arm64/libcxx-16.0.6-h4653b0c_0.conda
  sha256: 11d3fb51c14832d9e4f6d84080a375dec21ea8a3a381a1910e67ff9cedc20355
  md5: 9d7d724faf0413bf1dbc5a85935700c8
  license: Apache-2.0 WITH LLVM-exception
  license_family: Apache
  size: 1160232
  timestamp: 1686896993785
- kind: conda
  name: libcxx
  version: 16.0.6
  build: hd57cbcb_0
  subdir: osx-64
  url: https://conda.anaconda.org/conda-forge/osx-64/libcxx-16.0.6-hd57cbcb_0.conda
  sha256: 9063271847cf05f3a6cc6cae3e7f0ced032ab5f3a3c9d3f943f876f39c5c2549
  md5: 7d6972792161077908b62971802f289a
  license: Apache-2.0 WITH LLVM-exception
  license_family: Apache
  size: 1142172
  timestamp: 1686896907750
- kind: conda
  name: libdeflate
  version: '1.20'
  build: h49d49c5_0
  subdir: osx-64
  url: https://conda.anaconda.org/conda-forge/osx-64/libdeflate-1.20-h49d49c5_0.conda
  sha256: 8c2087952db55c4118dd2e29381176a54606da47033fd61ebb1b0f4391fcd28d
  md5: d46104f6a896a0bc6a1d37b88b2edf5c
  license: MIT
  license_family: MIT
  size: 70364
  timestamp: 1711196727346
- kind: conda
  name: libdeflate
  version: '1.20'
  build: h93a5062_0
  subdir: osx-arm64
  url: https://conda.anaconda.org/conda-forge/osx-arm64/libdeflate-1.20-h93a5062_0.conda
  sha256: 6d16cccb141b6bb05c38107b335089046664ea1d6611601d3f6e7e4227a99925
  md5: 97efeaeba2a9a82bdf46fc6d025e3a57
  license: MIT
  license_family: MIT
  size: 54481
  timestamp: 1711196723486
- kind: conda
  name: libdeflate
  version: '1.20'
  build: hcfcfb64_0
  subdir: win-64
  url: https://conda.anaconda.org/conda-forge/win-64/libdeflate-1.20-hcfcfb64_0.conda
  sha256: 6628a5b76ad70c1a0909563c637ddc446ee824739ba7c348d4da2f0aa6ac9527
  md5: b12b5bde5eb201a1df75e49320cc938a
  depends:
  - ucrt >=10.0.20348.0
  - vc >=14.2,<15
  - vc14_runtime >=14.29.30139
  license: MIT
  license_family: MIT
  size: 155358
  timestamp: 1711197066985
- kind: conda
  name: libdeflate
  version: '1.20'
  build: hd590300_0
  subdir: linux-64
  url: https://conda.anaconda.org/conda-forge/linux-64/libdeflate-1.20-hd590300_0.conda
  sha256: f8e0f25c382b1d0b87a9b03887a34dbd91485453f1ea991fef726dba57373612
  md5: 8e88f9389f1165d7c0936fe40d9a9a79
  depends:
  - libgcc-ng >=12
  license: MIT
  license_family: MIT
  size: 71500
  timestamp: 1711196523408
- kind: conda
  name: libedit
  version: 3.1.20191231
  build: h0678c8f_2
  build_number: 2
  subdir: osx-64
  url: https://conda.anaconda.org/conda-forge/osx-64/libedit-3.1.20191231-h0678c8f_2.tar.bz2
  sha256: dbd3c3f2eca1d21c52e4c03b21930bbce414c4592f8ce805801575b9e9256095
  md5: 6016a8a1d0e63cac3de2c352cd40208b
  depends:
  - ncurses >=6.2,<7.0.0a0
  license: BSD-2-Clause
  license_family: BSD
  size: 105382
  timestamp: 1597616576726
- kind: conda
  name: libedit
  version: 3.1.20191231
  build: hc8eb9b7_2
  build_number: 2
  subdir: osx-arm64
  url: https://conda.anaconda.org/conda-forge/osx-arm64/libedit-3.1.20191231-hc8eb9b7_2.tar.bz2
  sha256: 3912636197933ecfe4692634119e8644904b41a58f30cad9d1fc02f6ba4d9fca
  md5: 30e4362988a2623e9eb34337b83e01f9
  depends:
  - ncurses >=6.2,<7.0.0a0
  license: BSD-2-Clause
  license_family: BSD
  size: 96607
  timestamp: 1597616630749
- kind: conda
  name: libedit
  version: 3.1.20191231
  build: he28a2e2_2
  build_number: 2
  subdir: linux-64
  url: https://conda.anaconda.org/conda-forge/linux-64/libedit-3.1.20191231-he28a2e2_2.tar.bz2
  sha256: a57d37c236d8f7c886e01656f4949d9dcca131d2a0728609c6f7fa338b65f1cf
  md5: 4d331e44109e3f0e19b4cb8f9b82f3e1
  depends:
  - libgcc-ng >=7.5.0
  - ncurses >=6.2,<7.0.0a0
  license: BSD-2-Clause
  license_family: BSD
  size: 123878
  timestamp: 1597616541093
- kind: conda
  name: libev
  version: '4.33'
  build: h10d778d_2
  build_number: 2
  subdir: osx-64
  url: https://conda.anaconda.org/conda-forge/osx-64/libev-4.33-h10d778d_2.conda
  sha256: 0d238488564a7992942aa165ff994eca540f687753b4f0998b29b4e4d030ff43
  md5: 899db79329439820b7e8f8de41bca902
  license: BSD-2-Clause
  license_family: BSD
  size: 106663
  timestamp: 1702146352558
- kind: conda
  name: libev
  version: '4.33'
  build: h93a5062_2
  build_number: 2
  subdir: osx-arm64
  url: https://conda.anaconda.org/conda-forge/osx-arm64/libev-4.33-h93a5062_2.conda
  sha256: 95cecb3902fbe0399c3a7e67a5bed1db813e5ab0e22f4023a5e0f722f2cc214f
  md5: 36d33e440c31857372a72137f78bacf5
  license: BSD-2-Clause
  license_family: BSD
  size: 107458
  timestamp: 1702146414478
- kind: conda
  name: libev
  version: '4.33'
  build: hd590300_2
  build_number: 2
  subdir: linux-64
  url: https://conda.anaconda.org/conda-forge/linux-64/libev-4.33-hd590300_2.conda
  sha256: 1cd6048169fa0395af74ed5d8f1716e22c19a81a8a36f934c110ca3ad4dd27b4
  md5: 172bf1cd1ff8629f2b1179945ed45055
  depends:
  - libgcc-ng >=12
  license: BSD-2-Clause
  license_family: BSD
  size: 112766
  timestamp: 1702146165126
- kind: conda
  name: libexpat
  version: 2.6.2
  build: h59595ed_0
  subdir: linux-64
  url: https://conda.anaconda.org/conda-forge/linux-64/libexpat-2.6.2-h59595ed_0.conda
  sha256: 331bb7c7c05025343ebd79f86ae612b9e1e74d2687b8f3179faec234f986ce19
  md5: e7ba12deb7020dd080c6c70e7b6f6a3d
  depends:
  - libgcc-ng >=12
  constrains:
  - expat 2.6.2.*
  license: MIT
  license_family: MIT
  size: 73730
  timestamp: 1710362120304
- kind: conda
  name: libexpat
  version: 2.6.2
  build: h63175ca_0
  subdir: win-64
  url: https://conda.anaconda.org/conda-forge/win-64/libexpat-2.6.2-h63175ca_0.conda
  sha256: 79f612f75108f3e16bbdc127d4885bb74729cf66a8702fca0373dad89d40c4b7
  md5: bc592d03f62779511d392c175dcece64
  constrains:
  - expat 2.6.2.*
  license: MIT
  license_family: MIT
  size: 139224
  timestamp: 1710362609641
- kind: conda
  name: libexpat
  version: 2.6.2
  build: h73e2aa4_0
  subdir: osx-64
  url: https://conda.anaconda.org/conda-forge/osx-64/libexpat-2.6.2-h73e2aa4_0.conda
  sha256: a188a77b275d61159a32ab547f7d17892226e7dac4518d2c6ac3ac8fc8dfde92
  md5: 3d1d51c8f716d97c864d12f7af329526
  constrains:
  - expat 2.6.2.*
  license: MIT
  license_family: MIT
  size: 69246
  timestamp: 1710362566073
- kind: conda
  name: libexpat
  version: 2.6.2
  build: hebf3989_0
  subdir: osx-arm64
  url: https://conda.anaconda.org/conda-forge/osx-arm64/libexpat-2.6.2-hebf3989_0.conda
  sha256: ba7173ac30064ea901a4c9fb5a51846dcc25512ceb565759be7d18cbf3e5415e
  md5: e3cde7cfa87f82f7cb13d482d5e0ad09
  constrains:
  - expat 2.6.2.*
  license: MIT
  license_family: MIT
  size: 63655
  timestamp: 1710362424980
- kind: conda
  name: libffi
  version: 3.4.2
  build: h0d85af4_5
  build_number: 5
  subdir: osx-64
  url: https://conda.anaconda.org/conda-forge/osx-64/libffi-3.4.2-h0d85af4_5.tar.bz2
  sha256: 7a2d27a936ceee6942ea4d397f9c7d136f12549d86f7617e8b6bad51e01a941f
  md5: ccb34fb14960ad8b125962d3d79b31a9
  license: MIT
  license_family: MIT
  size: 51348
  timestamp: 1636488394370
- kind: conda
  name: libffi
  version: 3.4.2
  build: h3422bc3_5
  build_number: 5
  subdir: osx-arm64
  url: https://conda.anaconda.org/conda-forge/osx-arm64/libffi-3.4.2-h3422bc3_5.tar.bz2
  sha256: 41b3d13efb775e340e4dba549ab5c029611ea6918703096b2eaa9c015c0750ca
  md5: 086914b672be056eb70fd4285b6783b6
  license: MIT
  license_family: MIT
  size: 39020
  timestamp: 1636488587153
- kind: conda
  name: libffi
  version: 3.4.2
  build: h7f98852_5
  build_number: 5
  subdir: linux-64
  url: https://conda.anaconda.org/conda-forge/linux-64/libffi-3.4.2-h7f98852_5.tar.bz2
  sha256: ab6e9856c21709b7b517e940ae7028ae0737546122f83c2aa5d692860c3b149e
  md5: d645c6d2ac96843a2bfaccd2d62b3ac3
  depends:
  - libgcc-ng >=9.4.0
  license: MIT
  license_family: MIT
  size: 58292
  timestamp: 1636488182923
- kind: conda
  name: libffi
  version: 3.4.2
  build: h8ffe710_5
  build_number: 5
  subdir: win-64
  url: https://conda.anaconda.org/conda-forge/win-64/libffi-3.4.2-h8ffe710_5.tar.bz2
  sha256: 1951ab740f80660e9bc07d2ed3aefb874d78c107264fd810f24a1a6211d4b1a5
  md5: 2c96d1b6915b408893f9472569dee135
  depends:
  - vc >=14.1,<15.0a0
  - vs2015_runtime >=14.16.27012
  license: MIT
  license_family: MIT
  size: 42063
  timestamp: 1636489106777
- kind: conda
  name: libgcc-devel_linux-64
  version: 12.3.0
  build: h0223996_106
  build_number: 106
  subdir: noarch
  noarch: generic
  url: https://conda.anaconda.org/conda-forge/noarch/libgcc-devel_linux-64-12.3.0-h0223996_106.conda
  sha256: 01b95d2fd0b23dfbeb2d0cc5c1cf3f60bb0f23d6bb312713711c42e57f47945a
  md5: 304f58c690e7ba23b67a4b5c8e99a062
  license: GPL-3.0-only WITH GCC-exception-3.1
  size: 2538737
  timestamp: 1714582531224
- kind: conda
  name: libgcc-ng
  version: 13.2.0
  build: h77fa898_6
  build_number: 6
  subdir: linux-64
  url: https://conda.anaconda.org/conda-forge/linux-64/libgcc-ng-13.2.0-h77fa898_6.conda
  sha256: 8bd6311a05f02459eb3efafe948f21e58170ccfcce4350a86de35d7573256bb2
  md5: 4398809ac84d0b8c28beebaaa83277f5
  depends:
  - _libgcc_mutex 0.1 conda_forge
  - _openmp_mutex >=4.5
  constrains:
  - libgomp 13.2.0 h77fa898_6
  license: GPL-3.0-only WITH GCC-exception-3.1
  size: 777610
  timestamp: 1714581763008
- kind: conda
  name: libgettextpo
  version: 0.22.5
  build: h59595ed_2
  build_number: 2
  subdir: linux-64
  url: https://conda.anaconda.org/conda-forge/linux-64/libgettextpo-0.22.5-h59595ed_2.conda
  sha256: e2f784564a2bdc6f753f00f63cc77c97601eb03bc89dccc4413336ec6d95490b
  md5: 172bcc51059416e7ce99e7b528cede83
  depends:
  - libgcc-ng >=12
  license: GPL-3.0-or-later
  license_family: GPL
  size: 170582
  timestamp: 1712512286907
- kind: conda
  name: libgettextpo
  version: 0.22.5
  build: h5ff76d1_2
  build_number: 2
  subdir: osx-64
  url: https://conda.anaconda.org/conda-forge/osx-64/libgettextpo-0.22.5-h5ff76d1_2.conda
  sha256: 139d1861e21c41b950ebf9e395db2492839337a3b481ad2901a4a6800c555e37
  md5: 54cc9d12c29c2f0516f2ef4987de53ae
  depends:
  - libiconv >=1.17,<2.0a0
  - libintl 0.22.5 h5ff76d1_2
  license: GPL-3.0-or-later
  license_family: GPL
  size: 172506
  timestamp: 1712512827340
- kind: conda
  name: libgettextpo
  version: 0.22.5
  build: h8fbad5d_2
  build_number: 2
  subdir: osx-arm64
  url: https://conda.anaconda.org/conda-forge/osx-arm64/libgettextpo-0.22.5-h8fbad5d_2.conda
  sha256: c3f5580e172c3fc03d33e8994024f08b709a239bd599792e51435fa7a06beb64
  md5: a66fad933e22d22599a6dd149d359d25
  depends:
  - libiconv >=1.17,<2.0a0
  - libintl 0.22.5 h8fbad5d_2
  license: GPL-3.0-or-later
  license_family: GPL
  size: 159856
  timestamp: 1712512788407
- kind: conda
  name: libgettextpo-devel
  version: 0.22.5
  build: h59595ed_2
  build_number: 2
  subdir: linux-64
  url: https://conda.anaconda.org/conda-forge/linux-64/libgettextpo-devel-0.22.5-h59595ed_2.conda
  sha256: 695eb2439ad4a89e4205dd675cc52fba5cef6b5d41b83f07cdbf4770a336cc15
  md5: b63d9b6da3653179a278077f0de20014
  depends:
  - libgcc-ng >=12
  - libgettextpo 0.22.5 h59595ed_2
  license: GPL-3.0-or-later
  license_family: GPL
  size: 36758
  timestamp: 1712512303244
- kind: conda
  name: libgettextpo-devel
  version: 0.22.5
  build: h5ff76d1_2
  build_number: 2
  subdir: osx-64
  url: https://conda.anaconda.org/conda-forge/osx-64/libgettextpo-devel-0.22.5-h5ff76d1_2.conda
  sha256: 57940f6a872ffcf5a3406e96bdbd9d25854943e4dd84acee56178ffb728a9671
  md5: 1e0384c52cd8b54812912e7234e66056
  depends:
  - libgettextpo 0.22.5 h5ff76d1_2
  - libiconv >=1.17,<2.0a0
  - libintl 0.22.5 h5ff76d1_2
  license: GPL-3.0-or-later
  license_family: GPL
  size: 37189
  timestamp: 1712512859854
- kind: conda
  name: libgettextpo-devel
  version: 0.22.5
  build: h8fbad5d_2
  build_number: 2
  subdir: osx-arm64
  url: https://conda.anaconda.org/conda-forge/osx-arm64/libgettextpo-devel-0.22.5-h8fbad5d_2.conda
  sha256: b1be0bb8a726e2c47a025ff348e6ba8b51ef668f6ace06694657025d84ae66e2
  md5: 1113aa220b042b7ce8d077ea8f696f98
  depends:
  - libgettextpo 0.22.5 h8fbad5d_2
  - libiconv >=1.17,<2.0a0
  - libintl 0.22.5 h8fbad5d_2
  license: GPL-3.0-or-later
  license_family: GPL
  size: 37221
  timestamp: 1712512820461
- kind: conda
  name: libgfortran5
  version: 13.2.0
  build: hca663fb_6
  build_number: 6
  subdir: linux-64
  url: https://conda.anaconda.org/conda-forge/linux-64/libgfortran5-13.2.0-hca663fb_6.conda
  sha256: b5014d06a2ab1b3a083d7ad862b6d1ca53cf0219c7503e8e6af497373ed3329a
  md5: bdcf240ad8776ecc0d9dd607d3446105
  depends:
  - libgcc-ng >=13.2.0
  constrains:
  - libgfortran-ng 13.2.0
  license: GPL-3.0-only WITH GCC-exception-3.1
  size: 1439194
  timestamp: 1714581774681
- kind: conda
  name: libglib
  version: 2.78.4
  build: h1635a5e_0
  subdir: osx-arm64
  url: https://conda.anaconda.org/conda-forge/osx-arm64/libglib-2.78.4-h1635a5e_0.conda
  sha256: 8229251ab78074d16c372b5995f19f967321328fdf8723feab7efec66fe6cc03
  md5: 537ff7a85b63d478e563530dfe66a71e
  depends:
  - gettext >=0.21.1,<1.0a0
  - libcxx >=16
  - libffi >=3.4,<4.0a0
  - libiconv >=1.17,<2.0a0
  - libzlib >=1.2.13,<1.3.0a0
  - pcre2 >=10.42,<10.43.0a0
  constrains:
  - glib 2.78.4 *_0
  license: LGPL-2.1-or-later
  size: 2437234
  timestamp: 1708285905755
- kind: conda
  name: libglib
  version: 2.78.4
  build: h783c2da_0
  subdir: linux-64
  url: https://conda.anaconda.org/conda-forge/linux-64/libglib-2.78.4-h783c2da_0.conda
  sha256: 3a03a5254d2fd29c1e0ffda7250e22991dfbf2c854301fd56c408d97a647cfbd
  md5: d86baf8740d1a906b9716f2a0bac2f2d
  depends:
  - gettext >=0.21.1,<1.0a0
  - libffi >=3.4,<4.0a0
  - libgcc-ng >=12
  - libiconv >=1.17,<2.0a0
  - libstdcxx-ng >=12
  - libzlib >=1.2.13,<1.3.0a0
  - pcre2 >=10.42,<10.43.0a0
  constrains:
  - glib 2.78.4 *_0
  license: LGPL-2.1-or-later
  size: 2692079
  timestamp: 1708284870228
- kind: conda
  name: libglib
  version: 2.78.4
  build: hab64008_0
  subdir: osx-64
  url: https://conda.anaconda.org/conda-forge/osx-64/libglib-2.78.4-hab64008_0.conda
  sha256: 122060ba63fd27e53672dbac7dc0b4f55a6432993446f4ed3c30a69a9457c615
  md5: ff7e302784375cfc3157b8120a18124d
  depends:
  - gettext >=0.21.1,<1.0a0
  - libcxx >=16
  - libffi >=3.4,<4.0a0
  - libiconv >=1.17,<2.0a0
  - libzlib >=1.2.13,<1.3.0a0
  - pcre2 >=10.42,<10.43.0a0
  constrains:
  - glib 2.78.4 *_0
  license: LGPL-2.1-or-later
  size: 2474668
  timestamp: 1708285048757
- kind: conda
  name: libglib
  version: 2.80.0
  build: h39d0aa6_6
  build_number: 6
  subdir: win-64
  url: https://conda.anaconda.org/conda-forge/win-64/libglib-2.80.0-h39d0aa6_6.conda
  sha256: 87772cdcfb292a64ddd9e737c5deaaf671c7cd82b22ad70c8a8a9f1f34074fb5
  md5: cd5c6efbe213c089f78575c98ab9a0ed
  depends:
  - libffi >=3.4,<4.0a0
  - libiconv >=1.17,<2.0a0
  - libintl >=0.22.5,<1.0a0
  - libzlib >=1.2.13,<1.3.0a0
  - pcre2 >=10.43,<10.44.0a0
  - ucrt >=10.0.20348.0
  - vc >=14.2,<15
  - vc14_runtime >=14.29.30139
  constrains:
  - glib 2.80.0 *_6
  license: LGPL-2.1-or-later
  size: 3740691
  timestamp: 1713639713931
- kind: conda
  name: libgomp
  version: 13.2.0
  build: h77fa898_6
  build_number: 6
  subdir: linux-64
  url: https://conda.anaconda.org/conda-forge/linux-64/libgomp-13.2.0-h77fa898_6.conda
  sha256: b059ec2403a421c71c33633ece6be2ccd303e376aae6079f8cfda96d42616527
  md5: e733e0573651a1f0639fa8ce066a286e
  depends:
  - _libgcc_mutex 0.1 conda_forge
  license: GPL-3.0-only WITH GCC-exception-3.1
  size: 420177
  timestamp: 1714581699319
- kind: conda
  name: libiconv
  version: '1.17'
  build: h0d3ecfb_2
  build_number: 2
  subdir: osx-arm64
  url: https://conda.anaconda.org/conda-forge/osx-arm64/libiconv-1.17-h0d3ecfb_2.conda
  sha256: bc7de5097b97bcafcf7deaaed505f7ce02f648aac8eccc0d5a47cc599a1d0304
  md5: 69bda57310071cf6d2b86caf11573d2d
  license: LGPL-2.1-only
  size: 676469
  timestamp: 1702682458114
- kind: conda
  name: libiconv
  version: '1.17'
  build: hcfcfb64_2
  build_number: 2
  subdir: win-64
  url: https://conda.anaconda.org/conda-forge/win-64/libiconv-1.17-hcfcfb64_2.conda
  sha256: 5f844dd19b046d43174ad80c6ea75b5d504020e3b63cfbc4ace97b8730d35c7b
  md5: e1eb10b1cca179f2baa3601e4efc8712
  depends:
  - ucrt >=10.0.20348.0
  - vc >=14.2,<15
  - vc14_runtime >=14.29.30139
  license: LGPL-2.1-only
  size: 636146
  timestamp: 1702682547199
- kind: conda
  name: libiconv
  version: '1.17'
  build: hd590300_2
  build_number: 2
  subdir: linux-64
  url: https://conda.anaconda.org/conda-forge/linux-64/libiconv-1.17-hd590300_2.conda
  sha256: 8ac2f6a9f186e76539439e50505d98581472fedb347a20e7d1f36429849f05c9
  md5: d66573916ffcf376178462f1b61c941e
  depends:
  - libgcc-ng >=12
  license: LGPL-2.1-only
  size: 705775
  timestamp: 1702682170569
- kind: conda
  name: libiconv
  version: '1.17'
  build: hd75f5a5_2
  build_number: 2
  subdir: osx-64
  url: https://conda.anaconda.org/conda-forge/osx-64/libiconv-1.17-hd75f5a5_2.conda
  sha256: 23d4923baeca359423a7347c2ed7aaf48c68603df0cf8b87cc94a10b0d4e9a23
  md5: 6c3628d047e151efba7cf08c5e54d1ca
  license: LGPL-2.1-only
  size: 666538
  timestamp: 1702682713201
- kind: conda
  name: libintl
  version: 0.22.5
  build: h5728263_2
  build_number: 2
  subdir: win-64
  url: https://conda.anaconda.org/conda-forge/win-64/libintl-0.22.5-h5728263_2.conda
  sha256: 1b95335af0a3e278b31e16667fa4e51d1c3f5e22d394d982539dfd5d34c5ae19
  md5: aa622c938af057adc119f8b8eecada01
  depends:
  - libiconv >=1.17,<2.0a0
  license: LGPL-2.1-or-later
  size: 95745
  timestamp: 1712516102666
- kind: conda
  name: libintl
  version: 0.22.5
  build: h5ff76d1_2
  build_number: 2
  subdir: osx-64
  url: https://conda.anaconda.org/conda-forge/osx-64/libintl-0.22.5-h5ff76d1_2.conda
  sha256: 280aaef0ed84637ee869012ad9ad9ed208e068dd9b8cf010dafeea717dad7203
  md5: 3fb6774cb8cdbb93a6013b67bcf9716d
  depends:
  - libiconv >=1.17,<2.0a0
  license: LGPL-2.1-or-later
  size: 74307
  timestamp: 1712512790983
- kind: conda
  name: libintl
  version: 0.22.5
  build: h8fbad5d_2
  build_number: 2
  subdir: osx-arm64
  url: https://conda.anaconda.org/conda-forge/osx-arm64/libintl-0.22.5-h8fbad5d_2.conda
  sha256: 21bc79bdf34ffd20cb84d2a8bd82d7d0e2a1b94b9e72773f0fb207e5b4f1ff63
  md5: 3d216d0add050129007de3342be7b8c5
  depends:
  - libiconv >=1.17,<2.0a0
  license: LGPL-2.1-or-later
  size: 81206
  timestamp: 1712512755390
- kind: conda
  name: libintl-devel
  version: 0.22.5
  build: h5ff76d1_2
  build_number: 2
  subdir: osx-64
  url: https://conda.anaconda.org/conda-forge/osx-64/libintl-devel-0.22.5-h5ff76d1_2.conda
  sha256: e3f15a85c6e63633a5ff503d56366bab31cd2e07ea21559889bc7eb19564106d
  md5: ea0a07e556d6b238db685cae6e3585d0
  depends:
  - libiconv >=1.17,<2.0a0
  - libintl 0.22.5 h5ff76d1_2
  license: LGPL-2.1-or-later
  size: 38422
  timestamp: 1712512843420
- kind: conda
  name: libintl-devel
  version: 0.22.5
  build: h8fbad5d_2
  build_number: 2
  subdir: osx-arm64
  url: https://conda.anaconda.org/conda-forge/osx-arm64/libintl-devel-0.22.5-h8fbad5d_2.conda
  sha256: e52b2d0c5711f64b523756ccd9b800ee6f10a6317432b20a417dc3792e0a794a
  md5: 962b3348c68efd25da253e94590ea9a2
  depends:
  - libiconv >=1.17,<2.0a0
  - libintl 0.22.5 h8fbad5d_2
  license: LGPL-2.1-or-later
  size: 38616
  timestamp: 1712512805567
- kind: conda
  name: libjpeg-turbo
  version: 3.0.0
  build: h0dc2134_1
  build_number: 1
  subdir: osx-64
  url: https://conda.anaconda.org/conda-forge/osx-64/libjpeg-turbo-3.0.0-h0dc2134_1.conda
  sha256: d9572fd1024adc374aae7c247d0f29fdf4b122f1e3586fe62acc18067f40d02f
  md5: 72507f8e3961bc968af17435060b6dd6
  constrains:
  - jpeg <0.0.0a
  license: IJG AND BSD-3-Clause AND Zlib
  size: 579748
  timestamp: 1694475265912
- kind: conda
  name: libjpeg-turbo
  version: 3.0.0
  build: hb547adb_1
  build_number: 1
  subdir: osx-arm64
  url: https://conda.anaconda.org/conda-forge/osx-arm64/libjpeg-turbo-3.0.0-hb547adb_1.conda
  sha256: a42054eaa38e84fc1e5ab443facac4bbc9d1b6b6f23f54b7bf4f1eb687e1d993
  md5: 3ff1e053dc3a2b8e36b9bfa4256a58d1
  constrains:
  - jpeg <0.0.0a
  license: IJG AND BSD-3-Clause AND Zlib
  size: 547541
  timestamp: 1694475104253
- kind: conda
  name: libjpeg-turbo
  version: 3.0.0
  build: hcfcfb64_1
  build_number: 1
  subdir: win-64
  url: https://conda.anaconda.org/conda-forge/win-64/libjpeg-turbo-3.0.0-hcfcfb64_1.conda
  sha256: 4e7808e3098b4b4ed7e287f63bb24f9045cc4d95bfd39f0db870fc2837d74dff
  md5: 3f1b948619c45b1ca714d60c7389092c
  depends:
  - ucrt >=10.0.20348.0
  - vc >=14.2,<15
  - vc14_runtime >=14.29.30139
  constrains:
  - jpeg <0.0.0a
  license: IJG AND BSD-3-Clause AND Zlib
  size: 822966
  timestamp: 1694475223854
- kind: conda
  name: libjpeg-turbo
  version: 3.0.0
  build: hd590300_1
  build_number: 1
  subdir: linux-64
  url: https://conda.anaconda.org/conda-forge/linux-64/libjpeg-turbo-3.0.0-hd590300_1.conda
  sha256: b954e09b7e49c2f2433d6f3bb73868eda5e378278b0f8c1dd10a7ef090e14f2f
  md5: ea25936bb4080d843790b586850f82b8
  depends:
  - libgcc-ng >=12
  constrains:
  - jpeg <0.0.0a
  license: IJG AND BSD-3-Clause AND Zlib
  size: 618575
  timestamp: 1694474974816
- kind: conda
  name: libnghttp2
  version: 1.58.0
  build: h47da74e_1
  build_number: 1
  subdir: linux-64
  url: https://conda.anaconda.org/conda-forge/linux-64/libnghttp2-1.58.0-h47da74e_1.conda
  sha256: 1910c5306c6aa5bcbd623c3c930c440e9c77a5a019008e1487810e3c1d3716cb
  md5: 700ac6ea6d53d5510591c4344d5c989a
  depends:
  - c-ares >=1.23.0,<2.0a0
  - libev >=4.33,<4.34.0a0
  - libev >=4.33,<5.0a0
  - libgcc-ng >=12
  - libstdcxx-ng >=12
  - libzlib >=1.2.13,<1.3.0a0
  - openssl >=3.2.0,<4.0a0
  license: MIT
  license_family: MIT
  size: 631936
  timestamp: 1702130036271
- kind: conda
  name: libnghttp2
  version: 1.58.0
  build: h64cf6d3_1
  build_number: 1
  subdir: osx-64
  url: https://conda.anaconda.org/conda-forge/osx-64/libnghttp2-1.58.0-h64cf6d3_1.conda
  sha256: 412fd768e787e586602f8e9ea52bf089f3460fc630f6987f0cbd89b70e9a4380
  md5: faecc55c2a8155d9ff1c0ff9a0fef64f
  depends:
  - __osx >=10.9
  - c-ares >=1.23.0,<2.0a0
  - libcxx >=16.0.6
  - libev >=4.33,<4.34.0a0
  - libev >=4.33,<5.0a0
  - libzlib >=1.2.13,<1.3.0a0
  - openssl >=3.2.0,<4.0a0
  license: MIT
  license_family: MIT
  size: 599736
  timestamp: 1702130398536
- kind: conda
  name: libnghttp2
  version: 1.58.0
  build: ha4dd798_1
  build_number: 1
  subdir: osx-arm64
  url: https://conda.anaconda.org/conda-forge/osx-arm64/libnghttp2-1.58.0-ha4dd798_1.conda
  sha256: fc97aaaf0c6d0f508be313d86c2705b490998d382560df24be918b8e977802cd
  md5: 1813e066bfcef82de579a0be8a766df4
  depends:
  - __osx >=10.9
  - c-ares >=1.23.0,<2.0a0
  - libcxx >=16.0.6
  - libev >=4.33,<4.34.0a0
  - libev >=4.33,<5.0a0
  - libzlib >=1.2.13,<1.3.0a0
  - openssl >=3.2.0,<4.0a0
  license: MIT
  license_family: MIT
  size: 565451
  timestamp: 1702130473930
- kind: conda
  name: libnsl
  version: 2.0.1
  build: hd590300_0
  subdir: linux-64
  url: https://conda.anaconda.org/conda-forge/linux-64/libnsl-2.0.1-hd590300_0.conda
  sha256: 26d77a3bb4dceeedc2a41bd688564fe71bf2d149fdcf117049970bc02ff1add6
  md5: 30fd6e37fe21f86f4bd26d6ee73eeec7
  depends:
  - libgcc-ng >=12
  license: LGPL-2.1-only
  license_family: GPL
  size: 33408
  timestamp: 1697359010159
- kind: conda
  name: libpng
  version: 1.6.43
  build: h091b4b1_0
  subdir: osx-arm64
  url: https://conda.anaconda.org/conda-forge/osx-arm64/libpng-1.6.43-h091b4b1_0.conda
  sha256: 66c4713b07408398f2221229a1c1d5df57d65dc0902258113f2d9ecac4772495
  md5: 77e684ca58d82cae9deebafb95b1a2b8
  depends:
  - libzlib >=1.2.13,<1.3.0a0
  license: zlib-acknowledgement
  size: 264177
  timestamp: 1708780447187
- kind: conda
  name: libpng
  version: 1.6.43
  build: h19919ed_0
  subdir: win-64
  url: https://conda.anaconda.org/conda-forge/win-64/libpng-1.6.43-h19919ed_0.conda
  sha256: 6ad31bf262a114de5bbe0c6ba73b29ed25239d0f46f9d59700310d2ea0b3c142
  md5: 77e398acc32617a0384553aea29e866b
  depends:
  - libzlib >=1.2.13,<1.3.0a0
  - ucrt >=10.0.20348.0
  - vc >=14.2,<15
  - vc14_runtime >=14.29.30139
  license: zlib-acknowledgement
  size: 347514
  timestamp: 1708780763195
- kind: conda
  name: libpng
  version: 1.6.43
  build: h2797004_0
  subdir: linux-64
  url: https://conda.anaconda.org/conda-forge/linux-64/libpng-1.6.43-h2797004_0.conda
  sha256: 502f6ff148ac2777cc55ae4ade01a8fc3543b4ffab25c4e0eaa15f94e90dd997
  md5: 009981dd9cfcaa4dbfa25ffaed86bcae
  depends:
  - libgcc-ng >=12
  - libzlib >=1.2.13,<1.3.0a0
  license: zlib-acknowledgement
  size: 288221
  timestamp: 1708780443939
- kind: conda
  name: libpng
  version: 1.6.43
  build: h92b6c6a_0
  subdir: osx-64
  url: https://conda.anaconda.org/conda-forge/osx-64/libpng-1.6.43-h92b6c6a_0.conda
  sha256: 13e646d24b5179e6b0a5ece4451a587d759f55d9a360b7015f8f96eff4524b8f
  md5: 65dcddb15965c9de2c0365cb14910532
  depends:
  - libzlib >=1.2.13,<1.3.0a0
  license: zlib-acknowledgement
  size: 268524
  timestamp: 1708780496420
- kind: conda
  name: libsanitizer
  version: 12.3.0
  build: hb8811af_6
  build_number: 6
  subdir: linux-64
  url: https://conda.anaconda.org/conda-forge/linux-64/libsanitizer-12.3.0-hb8811af_6.conda
  sha256: 21469604cc0ceb69407fee8255e0b133f8aa2a5686eb9806fab4e6feb4011f89
  md5: a9a764e2e753ed038da59343560d8a66
  depends:
  - libgcc-ng >=12.3.0
  license: GPL-3.0-only WITH GCC-exception-3.1
  size: 3956122
  timestamp: 1714582698210
- kind: conda
  name: libsqlite
  version: 3.45.3
  build: h091b4b1_0
  subdir: osx-arm64
  url: https://conda.anaconda.org/conda-forge/osx-arm64/libsqlite-3.45.3-h091b4b1_0.conda
  sha256: 4337f466eb55bbdc74e168b52ec8c38f598e3664244ec7a2536009036e2066cc
  md5: c8c1186c7f3351f6ffddb97b1f54fc58
  depends:
  - libzlib >=1.2.13,<1.3.0a0
  license: Unlicense
  size: 824794
  timestamp: 1713367748819
- kind: conda
  name: libsqlite
  version: 3.45.3
  build: h2797004_0
  subdir: linux-64
  url: https://conda.anaconda.org/conda-forge/linux-64/libsqlite-3.45.3-h2797004_0.conda
  sha256: e2273d6860eadcf714a759ffb6dc24a69cfd01f2a0ea9d6c20f86049b9334e0c
  md5: b3316cbe90249da4f8e84cd66e1cc55b
  depends:
  - libgcc-ng >=12
  - libzlib >=1.2.13,<1.3.0a0
  license: Unlicense
  size: 859858
  timestamp: 1713367435849
- kind: conda
  name: libsqlite
  version: 3.45.3
  build: h92b6c6a_0
  subdir: osx-64
  url: https://conda.anaconda.org/conda-forge/osx-64/libsqlite-3.45.3-h92b6c6a_0.conda
  sha256: 4d44b68fb29dcbc2216a8cae0b274b02ef9b4ae05d1d0f785362ed30b91c9b52
  md5: 68e462226209f35182ef66eda0f794ff
  depends:
  - libzlib >=1.2.13,<1.3.0a0
  license: Unlicense
  size: 902546
  timestamp: 1713367776445
- kind: conda
  name: libsqlite
  version: 3.45.3
  build: hcfcfb64_0
  subdir: win-64
  url: https://conda.anaconda.org/conda-forge/win-64/libsqlite-3.45.3-hcfcfb64_0.conda
  sha256: 06ec75faa51d7ec6d5db98889e869b579a9df19d7d3d9baff8359627da4a3b7e
  md5: 73f5dc8e2d55d9a1e14b11f49c3b4a28
  depends:
  - ucrt >=10.0.20348.0
  - vc >=14.2,<15
  - vc14_runtime >=14.29.30139
  license: Unlicense
  size: 870518
  timestamp: 1713367888406
- kind: conda
  name: libssh2
  version: 1.11.0
  build: h0841786_0
  subdir: linux-64
  url: https://conda.anaconda.org/conda-forge/linux-64/libssh2-1.11.0-h0841786_0.conda
  sha256: 50e47fd9c4f7bf841a11647ae7486f65220cfc988ec422a4475fe8d5a823824d
  md5: 1f5a58e686b13bcfde88b93f547d23fe
  depends:
  - libgcc-ng >=12
  - libzlib >=1.2.13,<1.3.0a0
  - openssl >=3.1.1,<4.0a0
  license: BSD-3-Clause
  license_family: BSD
  size: 271133
  timestamp: 1685837707056
- kind: conda
  name: libssh2
  version: 1.11.0
  build: h7a5bd25_0
  subdir: osx-arm64
  url: https://conda.anaconda.org/conda-forge/osx-arm64/libssh2-1.11.0-h7a5bd25_0.conda
  sha256: bb57d0c53289721fff1eeb3103a1c6a988178e88d8a8f4345b0b91a35f0e0015
  md5: 029f7dc931a3b626b94823bc77830b01
  depends:
  - libzlib >=1.2.13,<1.3.0a0
  - openssl >=3.1.1,<4.0a0
  license: BSD-3-Clause
  license_family: BSD
  size: 255610
  timestamp: 1685837894256
- kind: conda
  name: libssh2
  version: 1.11.0
  build: hd019ec5_0
  subdir: osx-64
  url: https://conda.anaconda.org/conda-forge/osx-64/libssh2-1.11.0-hd019ec5_0.conda
  sha256: f3886763b88f4b24265db6036535ef77b7b77ce91b1cbe588c0fbdd861eec515
  md5: ca3a72efba692c59a90d4b9fc0dfe774
  depends:
  - libzlib >=1.2.13,<1.3.0a0
  - openssl >=3.1.1,<4.0a0
  license: BSD-3-Clause
  license_family: BSD
  size: 259556
  timestamp: 1685837820566
- kind: conda
  name: libstdcxx-devel_linux-64
  version: 12.3.0
  build: h0223996_106
  build_number: 106
  subdir: noarch
  noarch: generic
  url: https://conda.anaconda.org/conda-forge/noarch/libstdcxx-devel_linux-64-12.3.0-h0223996_106.conda
  sha256: 28763fb55c96363767ac95ac01d40c9a0cc6aa0560197cdbbfeeea26fa03ad4e
  md5: dfb9aac785d6b25b46be7850d974a72e
  license: GPL-3.0-only WITH GCC-exception-3.1
  size: 11907338
  timestamp: 1714582586636
- kind: conda
  name: libstdcxx-ng
  version: 13.2.0
  build: hc0a3c3a_6
  build_number: 6
  subdir: linux-64
  url: https://conda.anaconda.org/conda-forge/linux-64/libstdcxx-ng-13.2.0-hc0a3c3a_6.conda
  sha256: 547903d5ffecf49543c6ca9f6e504f0a8a47920b0517395cf529b4a955f1c3d4
  md5: 2f18345bbc433c8a1ed887d7161e86a6
  license: GPL-3.0-only WITH GCC-exception-3.1
  size: 3844194
  timestamp: 1714581807420
- kind: conda
  name: libtiff
  version: 4.6.0
  build: h07db509_3
  build_number: 3
  subdir: osx-arm64
  url: https://conda.anaconda.org/conda-forge/osx-arm64/libtiff-4.6.0-h07db509_3.conda
  sha256: 6df3e129682f6dc43826e5028e1807624b2a7634c4becbb50e56be9f77167f25
  md5: 28c9f8c6dd75666dfb296aea06c49cb8
  depends:
  - lerc >=4.0.0,<5.0a0
  - libcxx >=16
  - libdeflate >=1.20,<1.21.0a0
  - libjpeg-turbo >=3.0.0,<4.0a0
  - libwebp-base >=1.3.2,<2.0a0
  - libzlib >=1.2.13,<1.3.0a0
  - xz >=5.2.6,<6.0a0
  - zstd >=1.5.5,<1.6.0a0
  license: HPND
  size: 238349
  timestamp: 1711218119201
- kind: conda
  name: libtiff
  version: 4.6.0
  build: h129831d_3
  build_number: 3
  subdir: osx-64
  url: https://conda.anaconda.org/conda-forge/osx-64/libtiff-4.6.0-h129831d_3.conda
  sha256: f9b35c5ec1aea9a2cc20e9275a0bb8f056482faa8c5a62feb243ed780755ea30
  md5: 568593071d2e6cea7b5fc1f75bfa10ca
  depends:
  - lerc >=4.0.0,<5.0a0
  - libcxx >=16
  - libdeflate >=1.20,<1.21.0a0
  - libjpeg-turbo >=3.0.0,<4.0a0
  - libwebp-base >=1.3.2,<2.0a0
  - libzlib >=1.2.13,<1.3.0a0
  - xz >=5.2.6,<6.0a0
  - zstd >=1.5.5,<1.6.0a0
  license: HPND
  size: 257489
  timestamp: 1711218113053
- kind: conda
  name: libtiff
  version: 4.6.0
  build: h1dd3fc0_3
  build_number: 3
  subdir: linux-64
  url: https://conda.anaconda.org/conda-forge/linux-64/libtiff-4.6.0-h1dd3fc0_3.conda
  sha256: fc3b210f9584a92793c07396cb93e72265ff3f1fa7ca629128bf0a50d5cb15e4
  md5: 66f03896ffbe1a110ffda05c7a856504
  depends:
  - lerc >=4.0.0,<5.0a0
  - libdeflate >=1.20,<1.21.0a0
  - libgcc-ng >=12
  - libjpeg-turbo >=3.0.0,<4.0a0
  - libstdcxx-ng >=12
  - libwebp-base >=1.3.2,<2.0a0
  - libzlib >=1.2.13,<1.3.0a0
  - xz >=5.2.6,<6.0a0
  - zstd >=1.5.5,<1.6.0a0
  license: HPND
  size: 282688
  timestamp: 1711217970425
- kind: conda
  name: libtiff
  version: 4.6.0
  build: hddb2be6_3
  build_number: 3
  subdir: win-64
  url: https://conda.anaconda.org/conda-forge/win-64/libtiff-4.6.0-hddb2be6_3.conda
  sha256: 2e04844865cfe0286d70482c129f159542b325f4e45774aaff5fbe5027b30b0a
  md5: 6d1828c9039929e2f185c5fa9d133018
  depends:
  - lerc >=4.0.0,<5.0a0
  - libdeflate >=1.20,<1.21.0a0
  - libjpeg-turbo >=3.0.0,<4.0a0
  - libzlib >=1.2.13,<1.3.0a0
  - ucrt >=10.0.20348.0
  - vc >=14.2,<15
  - vc14_runtime >=14.29.30139
  - xz >=5.2.6,<6.0a0
  - zstd >=1.5.5,<1.6.0a0
  license: HPND
  size: 787198
  timestamp: 1711218639912
- kind: conda
  name: libuuid
  version: 2.38.1
  build: h0b41bf4_0
  subdir: linux-64
  url: https://conda.anaconda.org/conda-forge/linux-64/libuuid-2.38.1-h0b41bf4_0.conda
  sha256: 787eb542f055a2b3de553614b25f09eefb0a0931b0c87dbcce6efdfd92f04f18
  md5: 40b61aab5c7ba9ff276c41cfffe6b80b
  depends:
  - libgcc-ng >=12
  license: BSD-3-Clause
  license_family: BSD
  size: 33601
  timestamp: 1680112270483
- kind: conda
  name: libwebp-base
  version: 1.4.0
  build: h10d778d_0
  subdir: osx-64
  url: https://conda.anaconda.org/conda-forge/osx-64/libwebp-base-1.4.0-h10d778d_0.conda
  sha256: 7bafd8f4c637778cd0aa390bf3a894feef0e1fcf6ea6000c7ffc25c4c5a65538
  md5: b2c0047ea73819d992484faacbbe1c24
  constrains:
  - libwebp 1.4.0
  license: BSD-3-Clause
  license_family: BSD
  size: 355099
  timestamp: 1713200298965
- kind: conda
  name: libwebp-base
  version: 1.4.0
  build: h93a5062_0
  subdir: osx-arm64
  url: https://conda.anaconda.org/conda-forge/osx-arm64/libwebp-base-1.4.0-h93a5062_0.conda
  sha256: 0d4bad713a512d79bfeb4d61821f447afab8b0792aca823f505ce6b195e9fde5
  md5: c0af0edfebe780b19940e94871f1a765
  constrains:
  - libwebp 1.4.0
  license: BSD-3-Clause
  license_family: BSD
  size: 287750
  timestamp: 1713200194013
- kind: conda
  name: libwebp-base
  version: 1.4.0
  build: hcfcfb64_0
  subdir: win-64
  url: https://conda.anaconda.org/conda-forge/win-64/libwebp-base-1.4.0-hcfcfb64_0.conda
  sha256: d0ca51cb1de9192be9a3238e71fbcca5a535619c499c4f4c9b2ed41c14d36770
  md5: abd61d0ab127ec5cd68f62c2969e6f34
  depends:
  - ucrt >=10.0.20348.0
  - vc >=14.2,<15
  - vc14_runtime >=14.29.30139
  constrains:
  - libwebp 1.4.0
  license: BSD-3-Clause
  license_family: BSD
  size: 274359
  timestamp: 1713200524021
- kind: conda
  name: libwebp-base
  version: 1.4.0
  build: hd590300_0
  subdir: linux-64
  url: https://conda.anaconda.org/conda-forge/linux-64/libwebp-base-1.4.0-hd590300_0.conda
  sha256: 49bc5f6b1e11cb2babf2a2a731d1a680a5e08a858280876a779dbda06c78c35f
  md5: b26e8aa824079e1be0294e7152ca4559
  depends:
  - libgcc-ng >=12
  constrains:
  - libwebp 1.4.0
  license: BSD-3-Clause
  license_family: BSD
  size: 438953
  timestamp: 1713199854503
- kind: conda
  name: libxcb
  version: '1.15'
  build: h0b41bf4_0
  subdir: linux-64
  url: https://conda.anaconda.org/conda-forge/linux-64/libxcb-1.15-h0b41bf4_0.conda
  sha256: a670902f0a3173a466c058d2ac22ca1dd0df0453d3a80e0212815c20a16b0485
  md5: 33277193f5b92bad9fdd230eb700929c
  depends:
  - libgcc-ng >=12
  - pthread-stubs
  - xorg-libxau
  - xorg-libxdmcp
  license: MIT
  license_family: MIT
  size: 384238
  timestamp: 1682082368177
- kind: conda
  name: libxcb
  version: '1.15'
  build: hb7f2c08_0
  subdir: osx-64
  url: https://conda.anaconda.org/conda-forge/osx-64/libxcb-1.15-hb7f2c08_0.conda
  sha256: f41904f466acc8b3197f37f2dd3a08da75720c7f7464d9267635debc4ac1902b
  md5: 5513f57e0238c87c12dffedbcc9c1a4a
  depends:
  - pthread-stubs
  - xorg-libxau
  - xorg-libxdmcp
  license: MIT
  license_family: MIT
  size: 313793
  timestamp: 1682083036825
- kind: conda
  name: libxcb
  version: '1.15'
  build: hcd874cb_0
  subdir: win-64
  url: https://conda.anaconda.org/conda-forge/win-64/libxcb-1.15-hcd874cb_0.conda
  sha256: d01322c693580f53f8d07a7420cd6879289f5ddad5531b372c3efd1c37cac3bf
  md5: 090d91b69396f14afef450c285f9758c
  depends:
  - m2w64-gcc-libs
  - m2w64-gcc-libs-core
  - pthread-stubs
  - xorg-libxau
  - xorg-libxdmcp
  license: MIT
  license_family: MIT
  size: 969788
  timestamp: 1682083087243
- kind: conda
  name: libxcb
  version: '1.15'
  build: hf346824_0
  subdir: osx-arm64
  url: https://conda.anaconda.org/conda-forge/osx-arm64/libxcb-1.15-hf346824_0.conda
  sha256: 6eaa87760ff3e91bb5524189700139db46f8946ff6331f4e571e4a9356edbb0d
  md5: 988d5f86ab60fa6de91b3ee3a88a3af9
  depends:
  - pthread-stubs
  - xorg-libxau
  - xorg-libxdmcp
  license: MIT
  license_family: MIT
  size: 334770
  timestamp: 1682082734262
- kind: conda
  name: libxcrypt
  version: 4.4.36
  build: hd590300_1
  build_number: 1
  subdir: linux-64
  url: https://conda.anaconda.org/conda-forge/linux-64/libxcrypt-4.4.36-hd590300_1.conda
  sha256: 6ae68e0b86423ef188196fff6207ed0c8195dd84273cb5623b85aa08033a410c
  md5: 5aa797f8787fe7a17d1b0821485b5adc
  depends:
  - libgcc-ng >=12
  license: LGPL-2.1-or-later
  size: 100393
  timestamp: 1702724383534
- kind: conda
  name: libzlib
  version: 1.2.13
  build: h53f4e23_5
  build_number: 5
  subdir: osx-arm64
  url: https://conda.anaconda.org/conda-forge/osx-arm64/libzlib-1.2.13-h53f4e23_5.conda
  sha256: ab1c8aefa2d54322a63aaeeefe9cf877411851738616c4068e0dccc66b9c758a
  md5: 1a47f5236db2e06a320ffa0392f81bd8
  constrains:
  - zlib 1.2.13 *_5
  license: Zlib
  license_family: Other
  size: 48102
  timestamp: 1686575426584
- kind: conda
  name: libzlib
  version: 1.2.13
  build: h8a1eda9_5
  build_number: 5
  subdir: osx-64
  url: https://conda.anaconda.org/conda-forge/osx-64/libzlib-1.2.13-h8a1eda9_5.conda
  sha256: fc58ad7f47ffea10df1f2165369978fba0a1cc32594aad778f5eec725f334867
  md5: 4a3ad23f6e16f99c04e166767193d700
  constrains:
  - zlib 1.2.13 *_5
  license: Zlib
  license_family: Other
  size: 59404
  timestamp: 1686575566695
- kind: conda
  name: libzlib
  version: 1.2.13
  build: hcfcfb64_5
  build_number: 5
  subdir: win-64
  url: https://conda.anaconda.org/conda-forge/win-64/libzlib-1.2.13-hcfcfb64_5.conda
  sha256: c161822ee8130b71e08b6d282b9919c1de2c5274b29921a867bca0f7d30cad26
  md5: 5fdb9c6a113b6b6cb5e517fd972d5f41
  depends:
  - ucrt >=10.0.20348.0
  - vc >=14.2,<15
  - vc14_runtime >=14.29.30139
  constrains:
  - zlib 1.2.13 *_5
  license: Zlib
  license_family: Other
  size: 55800
  timestamp: 1686575452215
- kind: conda
  name: libzlib
  version: 1.2.13
  build: hd590300_5
  build_number: 5
  subdir: linux-64
  url: https://conda.anaconda.org/conda-forge/linux-64/libzlib-1.2.13-hd590300_5.conda
  sha256: 370c7c5893b737596fd6ca0d9190c9715d89d888b8c88537ae1ef168c25e82e4
  md5: f36c115f1ee199da648e0597ec2047ad
  depends:
  - libgcc-ng >=12
  constrains:
  - zlib 1.2.13 *_5
  license: Zlib
  license_family: Other
  size: 61588
  timestamp: 1686575217516
- kind: conda
  name: m2w64-gcc-libgfortran
  version: 5.3.0
  build: '6'
  build_number: 6
  subdir: win-64
  url: https://conda.anaconda.org/conda-forge/win-64/m2w64-gcc-libgfortran-5.3.0-6.tar.bz2
  sha256: 9de95a7996d5366ae0808eef2acbc63f9b11b874aa42375f55379e6715845dc6
  md5: 066552ac6b907ec6d72c0ddab29050dc
  depends:
  - m2w64-gcc-libs-core
  - msys2-conda-epoch ==20160418
  license: GPL, LGPL, FDL, custom
  size: 350687
  timestamp: 1608163451316
- kind: conda
  name: m2w64-gcc-libs
  version: 5.3.0
  build: '7'
  build_number: 7
  subdir: win-64
  url: https://conda.anaconda.org/conda-forge/win-64/m2w64-gcc-libs-5.3.0-7.tar.bz2
  sha256: 3bd1ab02b7c89a5b153a17be03b36d833f1517ff2a6a77ead7c4a808b88196aa
  md5: fe759119b8b3bfa720b8762c6fdc35de
  depends:
  - m2w64-gcc-libgfortran
  - m2w64-gcc-libs-core
  - m2w64-gmp
  - m2w64-libwinpthread-git
  - msys2-conda-epoch ==20160418
  license: GPL3+, partial:GCCRLE, partial:LGPL2+
  size: 532390
  timestamp: 1608163512830
- kind: conda
  name: m2w64-gcc-libs-core
  version: 5.3.0
  build: '7'
  build_number: 7
  subdir: win-64
  url: https://conda.anaconda.org/conda-forge/win-64/m2w64-gcc-libs-core-5.3.0-7.tar.bz2
  sha256: 58afdfe859ed2e9a9b1cc06bc408720cb2c3a6a132e59d4805b090d7574f4ee0
  md5: 4289d80fb4d272f1f3b56cfe87ac90bd
  depends:
  - m2w64-gmp
  - m2w64-libwinpthread-git
  - msys2-conda-epoch ==20160418
  license: GPL3+, partial:GCCRLE, partial:LGPL2+
  size: 219240
  timestamp: 1608163481341
- kind: conda
  name: m2w64-gmp
  version: 6.1.0
  build: '2'
  build_number: 2
  subdir: win-64
  url: https://conda.anaconda.org/conda-forge/win-64/m2w64-gmp-6.1.0-2.tar.bz2
  sha256: 7e3cd95f554660de45f8323fca359e904e8d203efaf07a4d311e46d611481ed1
  md5: 53a1c73e1e3d185516d7e3af177596d9
  depends:
  - msys2-conda-epoch ==20160418
  license: LGPL3
  size: 743501
  timestamp: 1608163782057
- kind: conda
  name: m2w64-libwinpthread-git
  version: 5.0.0.4634.697f757
  build: '2'
  build_number: 2
  subdir: win-64
  url: https://conda.anaconda.org/conda-forge/win-64/m2w64-libwinpthread-git-5.0.0.4634.697f757-2.tar.bz2
  sha256: f63a09b2cae7defae0480f1740015d6235f1861afa6fe2e2d3e10bd0d1314ee0
  md5: 774130a326dee16f1ceb05cc687ee4f0
  depends:
  - msys2-conda-epoch ==20160418
  license: MIT, BSD
  size: 31928
  timestamp: 1608166099896
- kind: conda
  name: markdown
  version: '3.6'
  build: pyhd8ed1ab_0
  subdir: noarch
  noarch: python
  url: https://conda.anaconda.org/conda-forge/noarch/markdown-3.6-pyhd8ed1ab_0.conda
  sha256: fce1fde00359696983989699c00f9891194c4ebafea647a8d21b7e2e3329b56e
  md5: 06e9bebf748a0dea03ecbe1f0e27e909
  depends:
  - importlib-metadata >=4.4
  - python >=3.6
  license: BSD-3-Clause
  license_family: BSD
  size: 78331
  timestamp: 1710435316163
- kind: conda
  name: markupsafe
  version: 2.1.5
  build: py39h17cfd9d_0
  subdir: osx-arm64
  url: https://conda.anaconda.org/conda-forge/osx-arm64/markupsafe-2.1.5-py39h17cfd9d_0.conda
  sha256: e18591162cb401bc651a69bd2545a679b69c54405d778d05778f43ba76c6a4dd
  md5: 554a0bcb046e1bac7887a92f33b96acc
  depends:
  - python >=3.9,<3.10.0a0
  - python >=3.9,<3.10.0a0 *_cpython
  - python_abi 3.9.* *_cp39
  constrains:
  - jinja2 >=3.0.0
  license: BSD-3-Clause
  license_family: BSD
  size: 23827
  timestamp: 1706900341193
- kind: conda
  name: markupsafe
  version: 2.1.5
  build: py39ha09f3b3_0
  subdir: osx-64
  url: https://conda.anaconda.org/conda-forge/osx-64/markupsafe-2.1.5-py39ha09f3b3_0.conda
  sha256: 2fbc1105e680dd34e44f59c67ad30b5e5fbbed65ce4dfb09dac0df811bc24f73
  md5: db347b50af50d030b73be1d1e457cac2
  depends:
  - python >=3.9,<3.10.0a0
  - python_abi 3.9.* *_cp39
  constrains:
  - jinja2 >=3.0.0
  license: BSD-3-Clause
  license_family: BSD
  size: 23107
  timestamp: 1706900243497
- kind: conda
  name: markupsafe
  version: 2.1.5
  build: py39ha55989b_0
  subdir: win-64
  url: https://conda.anaconda.org/conda-forge/win-64/markupsafe-2.1.5-py39ha55989b_0.conda
  sha256: 6318073ed42b6186ef4ac0feba54b9da7aa1c7e59d848bb81ac2ac372730f095
  md5: f8b7e33c8bf98901925817b7f4436c7e
  depends:
  - python >=3.9,<3.10.0a0
  - python_abi 3.9.* *_cp39
  - ucrt >=10.0.20348.0
  - vc >=14.2,<15
  - vc14_runtime >=14.29.30139
  constrains:
  - jinja2 >=3.0.0
  license: BSD-3-Clause
  license_family: BSD
  size: 26856
  timestamp: 1706900665492
- kind: conda
  name: markupsafe
  version: 2.1.5
  build: py39hd1e30aa_0
  subdir: linux-64
  url: https://conda.anaconda.org/conda-forge/linux-64/markupsafe-2.1.5-py39hd1e30aa_0.conda
  sha256: 855d305ceda4751cdd495923104dd34da5a6be45e4fd50a4e80361d9f95bcb38
  md5: 9a9a22eb1f83c44953319ee3b027769f
  depends:
  - libgcc-ng >=12
  - python >=3.9,<3.10.0a0
  - python_abi 3.9.* *_cp39
  constrains:
  - jinja2 >=3.0.0
  license: BSD-3-Clause
  license_family: BSD
  size: 24314
  timestamp: 1706900151453
- kind: conda
  name: mdx_truly_sane_lists
  version: '1.3'
  build: pyhd8ed1ab_0
  subdir: noarch
  noarch: python
  url: https://conda.anaconda.org/conda-forge/noarch/mdx_truly_sane_lists-1.3-pyhd8ed1ab_0.tar.bz2
  sha256: 2a00cd521d63ae8a20b52de590ff2f1f63ea4ba569f7e66ae629330f0e69cf43
  md5: 3c4c4f9b8ae968cb20823351d81d12b5
  depends:
  - markdown >=2.6
  - python >=3.6
  license: MIT
  license_family: MIT
  size: 10480
  timestamp: 1658251565870
- kind: conda
  name: mergedeep
  version: 1.3.4
  build: pyhd8ed1ab_0
  subdir: noarch
  noarch: python
  url: https://conda.anaconda.org/conda-forge/noarch/mergedeep-1.3.4-pyhd8ed1ab_0.tar.bz2
  sha256: 41ad8c16876820981adfc6e17a62935c950214bd9a9bb092e6aaefdc89a33f0b
  md5: 1a160a3cab5cb6bd46264b52cd6f69a2
  depends:
  - python >=3.6
  license: MIT
  license_family: MIT
  size: 9598
  timestamp: 1612711404414
- kind: conda
  name: mike
  version: 2.0.0
  build: pyhd8ed1ab_0
  subdir: noarch
  noarch: python
  url: https://conda.anaconda.org/conda-forge/noarch/mike-2.0.0-pyhd8ed1ab_0.conda
  sha256: b7246e31059f3d5680e5e649508421e4e1d64a7a1a400dec36afcbdbef3690e2
  md5: e1f6f7682915f4d0a32b147ac8228515
  depends:
  - importlib-metadata
  - importlib-resources
  - jinja2 >=2.7
  - mkdocs >=1.0
  - pyaml >=5.1
  - pyparsing >=3.0
  - python >=3.6
  - verspec
  license: BSD-3-Clause
  license_family: BSD
  size: 31590
  timestamp: 1700921886104
- kind: conda
  name: mkdocs
  version: 1.5.3
  build: pyhd8ed1ab_0
  subdir: noarch
  noarch: python
  url: https://conda.anaconda.org/conda-forge/noarch/mkdocs-1.5.3-pyhd8ed1ab_0.conda
  sha256: cd57f3805a38bc3b3356a37d4bd9af7e227972286f61eae3c88d356216bc7159
  md5: 1e432aebaa009b030cce33a554939d8e
  depends:
  - click >=7.0
  - colorama >=0.4
  - ghp-import >=1.0
  - importlib-metadata >=4.3
  - jinja2 >=2.11.1
  - markdown >=3.2.1
  - markupsafe >=2.0.1
  - mergedeep >=1.3.4
  - packaging >=20.5
  - pathspec >=0.11.1
  - platformdirs >=2.2.0
  - python >=3.7
  - pyyaml >=5.1
  - pyyaml-env-tag >=0.1
  - typing-extensions >=3.10
  - watchdog >=2.0
  constrains:
  - babel >=2.9.0
  license: BSD-2-Clause
  license_family: BSD
  size: 2862150
  timestamp: 1695086687269
- kind: conda
  name: mkdocs-material
  version: 9.5.20
  build: pyhd8ed1ab_0
  subdir: noarch
  noarch: python
  url: https://conda.anaconda.org/conda-forge/noarch/mkdocs-material-9.5.20-pyhd8ed1ab_0.conda
  sha256: 38f61b17fa334d20a60c5a37eefa836e05c4e4b0a3cff763591c941be90de348
  md5: 5f09758905bfaf7d5c748196f63aba35
  depends:
  - babel ~=2.10
  - colorama ~=0.4
  - jinja2 ~=3.0
  - markdown ~=3.2
  - mkdocs ~=1.5,>=1.5.3
  - mkdocs-material-extensions ~=1.3
  - paginate ~=0.5
  - pygments ~=2.16
  - pymdown-extensions ~=10.2
  - python >=3.8
  - regex >=2022.4
  - requests ~=2.26
  license: MIT
  license_family: MIT
  size: 5007228
  timestamp: 1714393800216
- kind: conda
  name: mkdocs-material-extensions
  version: 1.3.1
  build: pyhd8ed1ab_0
  subdir: noarch
  noarch: python
  url: https://conda.anaconda.org/conda-forge/noarch/mkdocs-material-extensions-1.3.1-pyhd8ed1ab_0.conda
  sha256: e01a349f4816ba7513f8b230ca2c4f703a7ccc7f7d78535076f9215ca766ec78
  md5: 6e7e399b351756b9d181c64a362bdcb5
  depends:
  - python >=3.8
  constrains:
  - mkdocs-material >=5.0.0
  license: MIT
  license_family: MIT
  size: 16011
  timestamp: 1700695213251
- kind: conda
  name: mkdocs-redirects
  version: 1.2.1
  build: pyhd8ed1ab_0
  subdir: noarch
  noarch: python
  url: https://conda.anaconda.org/conda-forge/noarch/mkdocs-redirects-1.2.1-pyhd8ed1ab_0.conda
  sha256: d7071cb4a77f9cf1f251612aa78b3feb0192a5a02cb7b1663262a91ff0701770
  md5: d00895c50ad895d2dda830a45cdeabda
  depends:
  - mkdocs >=1.1.1
  - python >=3.6
  license: MIT
  license_family: MIT
  size: 11691
  timestamp: 1712666138551
- kind: conda
  name: msys2-conda-epoch
  version: '20160418'
  build: '1'
  build_number: 1
  subdir: win-64
  url: https://conda.anaconda.org/conda-forge/win-64/msys2-conda-epoch-20160418-1.tar.bz2
  sha256: 99358d58d778abee4dca82ad29fb58058571f19b0f86138363c260049d4ac7f1
  md5: b0309b72560df66f71a9d5e34a5efdfa
  size: 3227
  timestamp: 1608166968312
- kind: conda
  name: ncurses
  version: 6.4.20240210
  build: h078ce10_0
  subdir: osx-arm64
  url: https://conda.anaconda.org/conda-forge/osx-arm64/ncurses-6.4.20240210-h078ce10_0.conda
  sha256: 06f0905791575e2cd3aa961493c56e490b3d82ad9eb49f1c332bd338b0216911
  md5: 616ae8691e6608527d0071e6766dcb81
  license: X11 AND BSD-3-Clause
  size: 820249
  timestamp: 1710866874348
- kind: conda
  name: ncurses
  version: 6.4.20240210
  build: h59595ed_0
  subdir: linux-64
  url: https://conda.anaconda.org/conda-forge/linux-64/ncurses-6.4.20240210-h59595ed_0.conda
  sha256: aa0f005b6727aac6507317ed490f0904430584fa8ca722657e7f0fb94741de81
  md5: 97da8860a0da5413c7c98a3b3838a645
  depends:
  - libgcc-ng >=12
  license: X11 AND BSD-3-Clause
  size: 895669
  timestamp: 1710866638986
- kind: conda
  name: ncurses
  version: 6.4.20240210
  build: h73e2aa4_0
  subdir: osx-64
  url: https://conda.anaconda.org/conda-forge/osx-64/ncurses-6.4.20240210-h73e2aa4_0.conda
  sha256: 50b72acf08acbc4e5332807653e2ca6b26d4326e8af16fad1fd3f2ce9ea55503
  md5: 50f28c512e9ad78589e3eab34833f762
  license: X11 AND BSD-3-Clause
  size: 823010
  timestamp: 1710866856626
- kind: conda
  name: nodeenv
  version: 1.8.0
  build: pyhd8ed1ab_0
  subdir: noarch
  noarch: python
  url: https://conda.anaconda.org/conda-forge/noarch/nodeenv-1.8.0-pyhd8ed1ab_0.conda
  sha256: 1320306234552717149f36f825ddc7e27ea295f24829e9db4cc6ceaff0b032bd
  md5: 2a75b296096adabbabadd5e9782e5fcc
  depends:
  - python 2.7|>=3.7
  - setuptools
  license: BSD-3-Clause
  license_family: BSD
  size: 34358
  timestamp: 1683893151613
- kind: conda
  name: openjpeg
  version: 2.5.2
  build: h3d672ee_0
  subdir: win-64
  url: https://conda.anaconda.org/conda-forge/win-64/openjpeg-2.5.2-h3d672ee_0.conda
  sha256: dda71cbe094234ab208f3552dec1f4ca6f2e614175d010808d6cb66ecf0bc753
  md5: 7e7099ad94ac3b599808950cec30ad4e
  depends:
  - libpng >=1.6.43,<1.7.0a0
  - libtiff >=4.6.0,<4.7.0a0
  - libzlib >=1.2.13,<1.3.0a0
  - ucrt >=10.0.20348.0
  - vc >=14.2,<15
  - vc14_runtime >=14.29.30139
  license: BSD-2-Clause
  license_family: BSD
  size: 237974
  timestamp: 1709159764160
- kind: conda
  name: openjpeg
  version: 2.5.2
  build: h488ebb8_0
  subdir: linux-64
  url: https://conda.anaconda.org/conda-forge/linux-64/openjpeg-2.5.2-h488ebb8_0.conda
  sha256: 5600a0b82df042bd27d01e4e687187411561dfc11cc05143a08ce29b64bf2af2
  md5: 7f2e286780f072ed750df46dc2631138
  depends:
  - libgcc-ng >=12
  - libpng >=1.6.43,<1.7.0a0
  - libstdcxx-ng >=12
  - libtiff >=4.6.0,<4.7.0a0
  - libzlib >=1.2.13,<1.3.0a0
  license: BSD-2-Clause
  license_family: BSD
  size: 341592
  timestamp: 1709159244431
- kind: conda
  name: openjpeg
  version: 2.5.2
  build: h7310d3a_0
  subdir: osx-64
  url: https://conda.anaconda.org/conda-forge/osx-64/openjpeg-2.5.2-h7310d3a_0.conda
  sha256: dc9c405119b9b54f8ca5984da27ba498bd848ab4f0f580da6f293009ca5adc13
  md5: 05a14cc9d725dd74995927968d6547e3
  depends:
  - libcxx >=16
  - libpng >=1.6.43,<1.7.0a0
  - libtiff >=4.6.0,<4.7.0a0
  - libzlib >=1.2.13,<1.3.0a0
  license: BSD-2-Clause
  license_family: BSD
  size: 331273
  timestamp: 1709159538792
- kind: conda
  name: openjpeg
  version: 2.5.2
  build: h9f1df11_0
  subdir: osx-arm64
  url: https://conda.anaconda.org/conda-forge/osx-arm64/openjpeg-2.5.2-h9f1df11_0.conda
  sha256: 472d6eaffc1996e6af35ec8e91c967f472a536a470079bfa56383cc0dbf4d463
  md5: 5029846003f0bc14414b9128a1f7c84b
  depends:
  - libcxx >=16
  - libpng >=1.6.43,<1.7.0a0
  - libtiff >=4.6.0,<4.7.0a0
  - libzlib >=1.2.13,<1.3.0a0
  license: BSD-2-Clause
  license_family: BSD
  size: 316603
  timestamp: 1709159627299
- kind: conda
  name: openssl
  version: 3.3.0
  build: h0d3ecfb_0
  subdir: osx-arm64
  url: https://conda.anaconda.org/conda-forge/osx-arm64/openssl-3.3.0-h0d3ecfb_0.conda
  sha256: 51f9be8fe929c2bb3243cd0707b6dfcec27541f8284b4bd9b063c288fc46f482
  md5: 25b0e522c3131886a637e347b2ca0c0f
  depends:
  - ca-certificates
  constrains:
  - pyopenssl >=22.1
  license: Apache-2.0
  license_family: Apache
  size: 2888226
  timestamp: 1714466346030
- kind: conda
  name: openssl
  version: 3.3.0
  build: hcfcfb64_0
  subdir: win-64
  url: https://conda.anaconda.org/conda-forge/win-64/openssl-3.3.0-hcfcfb64_0.conda
  sha256: ca7573b7503711b53b2464fa35e4efa6f89dcd3d436fb5f128722b853e356dfd
  md5: a6c544c9f060740c625dbf6d92cf3495
  depends:
  - ca-certificates
  - ucrt >=10.0.20348.0
  - vc >=14.2,<15
  - vc14_runtime >=14.29.30139
  constrains:
  - pyopenssl >=22.1
  license: Apache-2.0
  license_family: Apache
  size: 8358240
  timestamp: 1714468180752
- kind: conda
  name: openssl
  version: 3.3.0
  build: hd590300_0
  subdir: linux-64
  url: https://conda.anaconda.org/conda-forge/linux-64/openssl-3.3.0-hd590300_0.conda
  sha256: fdbf05e4db88c592366c90bb82e446edbe33c6e49e5130d51c580b2629c0b5d5
  md5: c0f3abb4a16477208bbd43a39bd56f18
  depends:
  - ca-certificates
  - libgcc-ng >=12
  constrains:
  - pyopenssl >=22.1
  license: Apache-2.0
  license_family: Apache
  size: 2895187
  timestamp: 1714466138265
- kind: conda
  name: openssl
  version: 3.3.0
  build: hd75f5a5_0
  subdir: osx-64
  url: https://conda.anaconda.org/conda-forge/osx-64/openssl-3.3.0-hd75f5a5_0.conda
  sha256: d3889b0c89c2742e92e20f01e8f298b64c221df5d577c639b823a0bfe314e2e3
  md5: eb8c33aa7929a7714eab8b90c1d88afe
  depends:
  - ca-certificates
  constrains:
  - pyopenssl >=22.1
  license: Apache-2.0
  license_family: Apache
  size: 2541802
  timestamp: 1714467068742
- kind: conda
  name: packaging
  version: '24.0'
  build: pyhd8ed1ab_0
  subdir: noarch
  noarch: python
  url: https://conda.anaconda.org/conda-forge/noarch/packaging-24.0-pyhd8ed1ab_0.conda
  sha256: a390182d74c31dfd713c16db888c92c277feeb6d1fe96ff9d9c105f9564be48a
  md5: 248f521b64ce055e7feae3105e7abeb8
  depends:
  - python >=3.8
  license: Apache-2.0
  license_family: APACHE
  size: 49832
  timestamp: 1710076089469
- kind: conda
  name: paginate
  version: 0.5.6
  build: pyhd8ed1ab_0
  subdir: noarch
  noarch: python
  url: https://conda.anaconda.org/conda-forge/noarch/paginate-0.5.6-pyhd8ed1ab_0.conda
  sha256: 8d9d18c2892d49c33fab3e215cdbc55a2ba30a28c1f52e5e5d61cb435803726b
  md5: 5d454974a1b5c6f4d468f91812331d53
  depends:
  - python >=3.4
  license: MIT
  license_family: MIT
  size: 18537
  timestamp: 1693246970487
- kind: conda
  name: pathspec
  version: 0.12.1
  build: pyhd8ed1ab_0
  subdir: noarch
  noarch: python
  url: https://conda.anaconda.org/conda-forge/noarch/pathspec-0.12.1-pyhd8ed1ab_0.conda
  sha256: 4e534e66bfe8b1e035d2169d0e5b185450546b17e36764272863e22e0370be4d
  md5: 17064acba08d3686f1135b5ec1b32b12
  depends:
  - python >=3.7
  license: MPL-2.0
  license_family: MOZILLA
  size: 41173
  timestamp: 1702250135032
- kind: conda
  name: pcre2
  version: '10.42'
  build: h0ad2156_0
  subdir: osx-64
  url: https://conda.anaconda.org/conda-forge/osx-64/pcre2-10.42-h0ad2156_0.conda
  sha256: 689559d94b64914e503d2ced53b78afc19562ed1ccfb284040797a6d41bb564c
  md5: 41de8bab2d5e5cd6daaba1896e81d366
  depends:
  - bzip2 >=1.0.8,<2.0a0
  - libzlib >=1.2.13,<1.3.0a0
  license: BSD-3-Clause
  license_family: BSD
  size: 899794
  timestamp: 1698610978148
- kind: conda
  name: pcre2
  version: '10.42'
  build: h26f9a81_0
  subdir: osx-arm64
  url: https://conda.anaconda.org/conda-forge/osx-arm64/pcre2-10.42-h26f9a81_0.conda
  sha256: 0335a08349ecd8dce0b81699fcd61b58415e658fe953feb27316fbb994df0685
  md5: 3e12888ecc8ee1ebee2eef9b7856357a
  depends:
  - bzip2 >=1.0.8,<2.0a0
  - libzlib >=1.2.13,<1.3.0a0
  license: BSD-3-Clause
  license_family: BSD
  size: 619848
  timestamp: 1698610997157
- kind: conda
  name: pcre2
  version: '10.42'
  build: hcad00b1_0
  subdir: linux-64
  url: https://conda.anaconda.org/conda-forge/linux-64/pcre2-10.42-hcad00b1_0.conda
  sha256: 3ca54ff0abcda964af7d4724d389ae20d931159ae1881cfe57ad4b0ab9e6a380
  md5: 679c8961826aa4b50653bce17ee52abe
  depends:
  - bzip2 >=1.0.8,<2.0a0
  - libgcc-ng >=12
  - libzlib >=1.2.13,<1.3.0a0
  license: BSD-3-Clause
  license_family: BSD
  size: 1017235
  timestamp: 1698610864983
- kind: conda
  name: pcre2
  version: '10.43'
  build: h17e33f8_0
  subdir: win-64
  url: https://conda.anaconda.org/conda-forge/win-64/pcre2-10.43-h17e33f8_0.conda
  sha256: 9a82c7d49c4771342b398661862975efb9c30e7af600b5d2e08a0bf416fda492
  md5: d0485b8aa2cedb141a7bd27b4efa4c9c
  depends:
  - bzip2 >=1.0.8,<2.0a0
  - libzlib >=1.2.13,<1.3.0a0
  - ucrt >=10.0.20348.0
  - vc >=14.2,<15
  - vc14_runtime >=14.29.30139
  license: BSD-3-Clause
  license_family: BSD
  size: 818317
  timestamp: 1708118868321
- kind: conda
  name: perl
  version: 5.32.1
  build: 7_h10d778d_perl5
  build_number: 7
  subdir: osx-64
  url: https://conda.anaconda.org/conda-forge/osx-64/perl-5.32.1-7_h10d778d_perl5.conda
  sha256: 8ebd35e2940055a93135b9fd11bef3662cecef72d6ee651f68d64a2f349863c7
  md5: dc442e0885c3a6b65e61c61558161a9e
  license: GPL-1.0-or-later OR Artistic-1.0-Perl
  size: 12334471
  timestamp: 1703311001432
- kind: conda
  name: perl
  version: 5.32.1
  build: 7_h4614cfb_perl5
  build_number: 7
  subdir: osx-arm64
  url: https://conda.anaconda.org/conda-forge/osx-arm64/perl-5.32.1-7_h4614cfb_perl5.conda
  sha256: b0c55040d2994fd6bf2f83786561d92f72306d982d6ea12889acad24a9bf43b8
  md5: ba3cbe93f99e896765422cc5f7c3a79e
  license: GPL-1.0-or-later OR Artistic-1.0-Perl
  size: 14439531
  timestamp: 1703311335652
- kind: conda
  name: perl
  version: 5.32.1
  build: 7_hd590300_perl5
  build_number: 7
  subdir: linux-64
  url: https://conda.anaconda.org/conda-forge/linux-64/perl-5.32.1-7_hd590300_perl5.conda
  sha256: 9ec32b6936b0e37bcb0ed34f22ec3116e75b3c0964f9f50ecea5f58734ed6ce9
  md5: f2cfec9406850991f4e3d960cc9e3321
  depends:
  - libgcc-ng >=12
  - libxcrypt >=4.4.36
  license: GPL-1.0-or-later OR Artistic-1.0-Perl
  size: 13344463
  timestamp: 1703310653947
- kind: conda
  name: pillow
  version: 10.3.0
  build: py39h3352c98_0
  subdir: osx-arm64
  url: https://conda.anaconda.org/conda-forge/osx-arm64/pillow-10.3.0-py39h3352c98_0.conda
  sha256: ec1a6fed0b5e114c79ecdbe195f1a1c9ace94ccb61379e59781afb68cba0f463
  md5: ae81c249c46d2c8e37770a72f7568aaa
  depends:
  - freetype >=2.12.1,<3.0a0
  - lcms2 >=2.16,<3.0a0
  - libjpeg-turbo >=3.0.0,<4.0a0
  - libtiff >=4.6.0,<4.7.0a0
  - libwebp-base >=1.3.2,<2.0a0
  - libxcb >=1.15,<1.16.0a0
  - libzlib >=1.2.13,<1.3.0a0
  - openjpeg >=2.5.2,<3.0a0
  - python >=3.9,<3.10.0a0
  - python >=3.9,<3.10.0a0 *_cpython
  - python_abi 3.9.* *_cp39
  - tk >=8.6.13,<8.7.0a0
  license: HPND
  size: 40576213
  timestamp: 1712155121473
- kind: conda
  name: pillow
  version: 10.3.0
  build: py39h90c7501_0
  subdir: linux-64
  url: https://conda.anaconda.org/conda-forge/linux-64/pillow-10.3.0-py39h90c7501_0.conda
  sha256: 1fa684d3f431f98a3e10f972025fc63fc81882e775059b358f5ff58cc46a951d
  md5: 1e3b6af9592be71ce19f0a6aae05d97b
  depends:
  - freetype >=2.12.1,<3.0a0
  - lcms2 >=2.16,<3.0a0
  - libgcc-ng >=12
  - libjpeg-turbo >=3.0.0,<4.0a0
  - libtiff >=4.6.0,<4.7.0a0
  - libwebp-base >=1.3.2,<2.0a0
  - libxcb >=1.15,<1.16.0a0
  - libzlib >=1.2.13,<1.3.0a0
  - openjpeg >=2.5.2,<3.0a0
  - python >=3.9,<3.10.0a0
  - python_abi 3.9.* *_cp39
  - tk >=8.6.13,<8.7.0a0
  license: HPND
  size: 42433427
  timestamp: 1712154625243
- kind: conda
  name: pillow
  version: 10.3.0
  build: py39h9dabb2a_0
  subdir: osx-64
  url: https://conda.anaconda.org/conda-forge/osx-64/pillow-10.3.0-py39h9dabb2a_0.conda
  sha256: b2478cf4fc318a1be5b3287bf426b34d0b2cc2b0cb7a435e6ad7f9637c8e5f53
  md5: e385068c9511542eff20422f7e799064
  depends:
  - freetype >=2.12.1,<3.0a0
  - lcms2 >=2.16,<3.0a0
  - libjpeg-turbo >=3.0.0,<4.0a0
  - libtiff >=4.6.0,<4.7.0a0
  - libwebp-base >=1.3.2,<2.0a0
  - libxcb >=1.15,<1.16.0a0
  - libzlib >=1.2.13,<1.3.0a0
  - openjpeg >=2.5.2,<3.0a0
  - python >=3.9,<3.10.0a0
  - python_abi 3.9.* *_cp39
  - tk >=8.6.13,<8.7.0a0
  license: HPND
  size: 42224219
  timestamp: 1712154790265
- kind: conda
  name: pillow
  version: 10.3.0
  build: py39h9ee4981_0
  subdir: win-64
  url: https://conda.anaconda.org/conda-forge/win-64/pillow-10.3.0-py39h9ee4981_0.conda
  sha256: 06e75a5a56d104dee181ef9e0dd78fd0998ee7f9cf6a1ee56308ecf035236404
  md5: 6d69d57c41867acc162ef0205a8efaef
  depends:
  - freetype >=2.12.1,<3.0a0
  - lcms2 >=2.16,<3.0a0
  - libjpeg-turbo >=3.0.0,<4.0a0
  - libtiff >=4.6.0,<4.7.0a0
  - libwebp-base >=1.3.2,<2.0a0
  - libxcb >=1.15,<1.16.0a0
  - libzlib >=1.2.13,<1.3.0a0
  - openjpeg >=2.5.2,<3.0a0
  - python >=3.9,<3.10.0a0
  - python_abi 3.9.* *_cp39
  - tk >=8.6.13,<8.7.0a0
  - ucrt >=10.0.20348.0
  - vc >=14.2,<15
  - vc14_runtime >=14.29.30139
  license: HPND
  size: 42541715
  timestamp: 1712155039095
- kind: conda
  name: pixman
  version: 0.43.2
  build: h59595ed_0
  subdir: linux-64
  url: https://conda.anaconda.org/conda-forge/linux-64/pixman-0.43.2-h59595ed_0.conda
  sha256: 366d28e2a0a191d6c535e234741e0cd1d94d713f76073d8af4a5ccb2a266121e
  md5: 71004cbf7924e19c02746ccde9fd7123
  depends:
  - libgcc-ng >=12
  - libstdcxx-ng >=12
  license: MIT
  license_family: MIT
  size: 386826
  timestamp: 1706549500138
- kind: conda
  name: pixman
  version: 0.43.4
  build: h63175ca_0
  subdir: win-64
  url: https://conda.anaconda.org/conda-forge/win-64/pixman-0.43.4-h63175ca_0.conda
  sha256: 51de4d7fb41597b06d60f1b82e269dafcb55e994e08fdcca8e4d6f7d42bedd07
  md5: b98135614135d5f458b75ab9ebb9558c
  depends:
  - ucrt >=10.0.20348.0
  - vc >=14.2,<15
  - vc14_runtime >=14.29.30139
  license: MIT
  license_family: MIT
  size: 461854
  timestamp: 1709239971654
- kind: conda
  name: pixman
  version: 0.43.4
  build: h73e2aa4_0
  subdir: osx-64
  url: https://conda.anaconda.org/conda-forge/osx-64/pixman-0.43.4-h73e2aa4_0.conda
  sha256: 3ab44e12e566c67a6e9fd831f557ab195456aa996b8dd9af19787ca80caa5cd1
  md5: cb134c1e03fd32f4e6bea3f6de2614fd
  depends:
  - libcxx >=16
  license: MIT
  license_family: MIT
  size: 323904
  timestamp: 1709239931160
- kind: conda
  name: pixman
  version: 0.43.4
  build: hebf3989_0
  subdir: osx-arm64
  url: https://conda.anaconda.org/conda-forge/osx-arm64/pixman-0.43.4-hebf3989_0.conda
  sha256: df0ba2710ccdea5c909b63635529797f6eb3635b6fb77ae9cb2f183d08818409
  md5: 0308c68e711cd295aaa026a4f8c4b1e5
  depends:
  - libcxx >=16
  license: MIT
  license_family: MIT
  size: 198755
  timestamp: 1709239846651
- kind: conda
  name: pkg-config
  version: 0.29.2
  build: h2bf4dc2_1008
  build_number: 1008
  subdir: win-64
  url: https://conda.anaconda.org/conda-forge/win-64/pkg-config-0.29.2-h2bf4dc2_1008.tar.bz2
  sha256: f2f64c4774eea3b789c9568452d8cd776bdcf7e2cda0f24bfa9dbcbd7fbb9f6f
  md5: 8ff5bccb4dc5d153e79b068e0bb301c5
  depends:
  - libglib >=2.64.6,<3.0a0
  - vc >=14.1,<15.0a0
  - vs2015_runtime >=14.16.27012
  license: GPL-2.0-or-later
  license_family: GPL
  size: 33990
  timestamp: 1604184834061
- kind: conda
  name: pkg-config
  version: 0.29.2
  build: h36c2ea0_1008
  build_number: 1008
  subdir: linux-64
  url: https://conda.anaconda.org/conda-forge/linux-64/pkg-config-0.29.2-h36c2ea0_1008.tar.bz2
  sha256: 8b35a077ceccdf6888f1e82bd3ea281175014aefdc2d4cf63d7a4c7e169c125c
  md5: fbef41ff6a4c8140c30057466a1cdd47
  depends:
  - libgcc-ng >=7.5.0
  license: GPL-2.0-or-later
  license_family: GPL
  size: 123341
  timestamp: 1604184579935
- kind: conda
  name: pkg-config
  version: 0.29.2
  build: ha3d46e9_1008
  build_number: 1008
  subdir: osx-64
  url: https://conda.anaconda.org/conda-forge/osx-64/pkg-config-0.29.2-ha3d46e9_1008.tar.bz2
  sha256: f60d1c03c7d10e8926e767981872fdd6002d2094925df598a53c58261524c151
  md5: 352bc6fb446a7ca608c61b33c1d5eb98
  depends:
  - libiconv >=1.16,<2.0.0a0
  license: GPL-2.0-or-later
  license_family: GPL
  size: 269087
  timestamp: 1650238856925
- kind: conda
  name: pkg-config
  version: 0.29.2
  build: hab62308_1008
  build_number: 1008
  subdir: osx-arm64
  url: https://conda.anaconda.org/conda-forge/osx-arm64/pkg-config-0.29.2-hab62308_1008.tar.bz2
  sha256: e59e69111709d097f9938e72ba19811ec1ef36aababdbed77bd7c767f15639e0
  md5: 8d173d52214679033079d1b0582075aa
  depends:
  - libglib >=2.70.2,<3.0a0
  - libiconv >=1.16,<2.0.0a0
  license: GPL-2.0-or-later
  license_family: GPL
  size: 46049
  timestamp: 1650239029040
- kind: conda
  name: platformdirs
  version: 4.2.1
  build: pyhd8ed1ab_0
  subdir: noarch
  noarch: python
  url: https://conda.anaconda.org/conda-forge/noarch/platformdirs-4.2.1-pyhd8ed1ab_0.conda
  sha256: 5718fef2954f016834058ae1d359e407ff8e2e847b35ab43d5d91bcf22d5578d
  md5: d478a8a3044cdff1aa6e62f9269cefe0
  depends:
  - python >=3.8
  license: MIT
  license_family: MIT
  size: 20248
  timestamp: 1713912912262
- kind: conda
  name: pluggy
  version: 1.5.0
  build: pyhd8ed1ab_0
  subdir: noarch
  noarch: python
  url: https://conda.anaconda.org/conda-forge/noarch/pluggy-1.5.0-pyhd8ed1ab_0.conda
  sha256: 33eaa3359948a260ebccf9cdc2fd862cea5a6029783289e13602d8e634cd9a26
  md5: d3483c8fc2dc2cc3f5cf43e26d60cabf
  depends:
  - python >=3.8
  license: MIT
  license_family: MIT
  size: 23815
  timestamp: 1713667175451
- kind: conda
  name: pre-commit
  version: 3.3.3
  build: pyha770c72_0
  subdir: noarch
  noarch: python
  url: https://conda.anaconda.org/conda-forge/noarch/pre-commit-3.3.3-pyha770c72_0.conda
  sha256: 3df1434057ce827d88cdd84578732030b3d4b5a0bc6c58bff12b7f8001c1be5b
  md5: dd64a0e440754ed97610b3e6b502b6b1
  depends:
  - cfgv >=2.0.0
  - identify >=1.0.0
  - nodeenv >=0.11.1
  - python >=3.8
  - pyyaml >=5.1
  - virtualenv >=20.10.0
  license: MIT
  license_family: MIT
  size: 179852
  timestamp: 1686749032780
- kind: conda
  name: pthread-stubs
  version: '0.4'
  build: h27ca646_1001
  build_number: 1001
  subdir: osx-arm64
  url: https://conda.anaconda.org/conda-forge/osx-arm64/pthread-stubs-0.4-h27ca646_1001.tar.bz2
  sha256: 9da9e6f5d51dff6ad2e4ee0874791437ba952e0a6249942273f0fedfd07ea826
  md5: d3f26c6494d4105d4ecb85203d687102
  license: MIT
  license_family: MIT
  size: 5696
  timestamp: 1606147608402
- kind: conda
  name: pthread-stubs
  version: '0.4'
  build: h36c2ea0_1001
  build_number: 1001
  subdir: linux-64
  url: https://conda.anaconda.org/conda-forge/linux-64/pthread-stubs-0.4-h36c2ea0_1001.tar.bz2
  sha256: 67c84822f87b641d89df09758da498b2d4558d47b920fd1d3fe6d3a871e000ff
  md5: 22dad4df6e8630e8dff2428f6f6a7036
  depends:
  - libgcc-ng >=7.5.0
  license: MIT
  license_family: MIT
  size: 5625
  timestamp: 1606147468727
- kind: conda
  name: pthread-stubs
  version: '0.4'
  build: hc929b4f_1001
  build_number: 1001
  subdir: osx-64
  url: https://conda.anaconda.org/conda-forge/osx-64/pthread-stubs-0.4-hc929b4f_1001.tar.bz2
  sha256: 6e3900bb241bcdec513d4e7180fe9a19186c1a38f0b4080ed619d26014222c53
  md5: addd19059de62181cd11ae8f4ef26084
  license: MIT
  license_family: MIT
  size: 5653
  timestamp: 1606147699844
- kind: conda
  name: pthread-stubs
  version: '0.4'
  build: hcd874cb_1001
  build_number: 1001
  subdir: win-64
  url: https://conda.anaconda.org/conda-forge/win-64/pthread-stubs-0.4-hcd874cb_1001.tar.bz2
  sha256: bb5a6ddf1a609a63addd6d7b488b0f58d05092ea84e9203283409bff539e202a
  md5: a1f820480193ea83582b13249a7e7bd9
  depends:
  - m2w64-gcc-libs
  license: MIT
  license_family: MIT
  size: 6417
  timestamp: 1606147814351
- kind: conda
  name: pyaml
  version: 24.4.0
  build: pyhd8ed1ab_0
  subdir: noarch
  noarch: python
  url: https://conda.anaconda.org/conda-forge/noarch/pyaml-24.4.0-pyhd8ed1ab_0.conda
  sha256: f731a114437dcd084f3bed94c8b3c641f328ed14cef9b073e8d4752098032ea3
  md5: 7214994a78bfdabf4973009f38da6343
  depends:
  - python >=3.8
  - pyyaml
  license: WTFPL
  size: 27429
  timestamp: 1713456374154
- kind: conda
  name: pycparser
  version: '2.22'
  build: pyhd8ed1ab_0
  subdir: noarch
  noarch: python
  url: https://conda.anaconda.org/conda-forge/noarch/pycparser-2.22-pyhd8ed1ab_0.conda
  sha256: 406001ebf017688b1a1554b49127ca3a4ac4626ec0fd51dc75ffa4415b720b64
  md5: 844d9eb3b43095b031874477f7d70088
  depends:
  - python >=3.8
  license: BSD-3-Clause
  license_family: BSD
  size: 105098
  timestamp: 1711811634025
- kind: conda
  name: pydantic
  version: 2.6.4
  build: pyhd8ed1ab_0
  subdir: noarch
  noarch: python
  url: https://conda.anaconda.org/conda-forge/noarch/pydantic-2.6.4-pyhd8ed1ab_0.conda
  sha256: 9747044e91a607c175bbce67fdb5865de5373151098bbb4a2cd79bc05666a299
  md5: 2e8e9f16431085f4b5a218b31fe557a3
  depends:
  - annotated-types >=0.4.0
  - pydantic-core 2.16.3
  - python >=3.7
  - typing-extensions >=4.6.1
  license: MIT
  license_family: MIT
  size: 271508
  timestamp: 1710622392396
- kind: conda
  name: pydantic-core
  version: 2.16.3
  build: py312h1b0e595_0
  subdir: osx-64
  url: https://conda.anaconda.org/conda-forge/osx-64/pydantic-core-2.16.3-py312h1b0e595_0.conda
  sha256: 5445c03a37c01c36c4f1afa1947d573a58fb4b75d98619b198f51a410133a1fd
  md5: de58d43f5fa908c07e2462c8401b9a7c
  depends:
  - python >=3.12,<3.13.0a0
  - python_abi 3.12.* *_cp312
  - typing-extensions >=4.6.0,!=4.7.0
  constrains:
  - __osx >=10.12
  license: MIT
  license_family: MIT
  size: 1571983
  timestamp: 1708701626319
- kind: conda
  name: pydantic-core
  version: 2.16.3
  build: py312h4b3b743_0
  subdir: linux-64
  url: https://conda.anaconda.org/conda-forge/linux-64/pydantic-core-2.16.3-py312h4b3b743_0.conda
  sha256: 1a20fada51e2edd5019900b566a7140ab07e1fc687fbd12f6a5f344295846d93
  md5: 891952a48cded31e909dac06a1e0311f
  depends:
  - libgcc-ng >=12
  - python >=3.12,<3.13.0a0
  - python_abi 3.12.* *_cp312
  - typing-extensions >=4.6.0,!=4.7.0
  license: MIT
  license_family: MIT
  size: 1638828
  timestamp: 1708701163582
- kind: conda
  name: pydantic-core
  version: 2.16.3
  build: py312h5280bc4_0
  subdir: osx-arm64
  url: https://conda.anaconda.org/conda-forge/osx-arm64/pydantic-core-2.16.3-py312h5280bc4_0.conda
  sha256: 6940bc4925e7f65addffafc5820a933737cb7a4003b5bc71dccb1646d20379bf
  md5: 7645b63e934b8494a46263d8dd41255c
  depends:
  - python >=3.12,<3.13.0a0
  - python >=3.12,<3.13.0a0 *_cpython
  - python_abi 3.12.* *_cp312
  - typing-extensions >=4.6.0,!=4.7.0
  constrains:
  - __osx >=11.0
  license: MIT
  license_family: MIT
  size: 1468564
  timestamp: 1708701579683
- kind: conda
  name: pydantic-core
  version: 2.16.3
  build: py312hfccd98a_0
  subdir: win-64
  url: https://conda.anaconda.org/conda-forge/win-64/pydantic-core-2.16.3-py312hfccd98a_0.conda
  sha256: bdc8a0e2c280caaa6fa347d1ccc3427a9000d6351f3e95a0881fc577479ca97e
  md5: de81a2ee8910c861b461edc12d7d7a41
  depends:
  - python >=3.12,<3.13.0a0
  - python_abi 3.12.* *_cp312
  - typing-extensions >=4.6.0,!=4.7.0
  - ucrt >=10.0.20348.0
  - vc >=14.2,<15
  - vc14_runtime >=14.29.30139
  license: MIT
  license_family: MIT
  size: 1617588
  timestamp: 1708701919369
- kind: conda
  name: pygments
  version: 2.17.2
  build: pyhd8ed1ab_0
  subdir: noarch
  noarch: python
  url: https://conda.anaconda.org/conda-forge/noarch/pygments-2.17.2-pyhd8ed1ab_0.conda
  sha256: af5f8867450dc292f98ea387d4d8945fc574284677c8f60eaa9846ede7387257
  md5: 140a7f159396547e9799aa98f9f0742e
  depends:
  - python >=3.7
  license: BSD-2-Clause
  license_family: BSD
  size: 860425
  timestamp: 1700608076927
- kind: conda
  name: pykwalify
  version: 1.8.0
  build: pyhd8ed1ab_0
  subdir: noarch
  noarch: python
  url: https://conda.anaconda.org/conda-forge/noarch/pykwalify-1.8.0-pyhd8ed1ab_0.conda
  sha256: 12c92f09dcdf0ed9755b52affe97147ca9ebe32835c5ae0225769090512a6c8c
  md5: 99a239290e383d1fb11099fb4a183398
  depends:
  - docopt >=0.6.2
  - python >=3.6
  - python-dateutil >=2.8.0
  - ruamel.yaml >=0.16.0
  license: MIT
  license_family: MIT
  size: 27988
  timestamp: 1701903137868
- kind: conda
  name: pymdown-extensions
  version: 10.8.1
  build: pyhd8ed1ab_0
  subdir: noarch
  noarch: python
  url: https://conda.anaconda.org/conda-forge/noarch/pymdown-extensions-10.8.1-pyhd8ed1ab_0.conda
  sha256: 72aaeb14c9a0af5a515786dc4b8951a0b75da8ae22a048a86022919f33d46b42
  md5: 027d741bee97d67b689a39df3ef812fb
  depends:
  - markdown >=3.6
  - python >=3.7
  - pyyaml
  license: MIT
  license_family: MIT
  size: 158717
  timestamp: 1714261991332
- kind: conda
  name: pyparsing
  version: 3.1.2
  build: pyhd8ed1ab_0
  subdir: noarch
  noarch: python
  url: https://conda.anaconda.org/conda-forge/noarch/pyparsing-3.1.2-pyhd8ed1ab_0.conda
  sha256: 06c77cb03e5dde2d939b216c99dd2db52ea93a4c7c599f3882f136005c359c7b
  md5: b9a4dacf97241704529131a0dfc0494f
  depends:
  - python >=3.6
  license: MIT
  license_family: MIT
  size: 89455
  timestamp: 1709721146886
- kind: conda
  name: pyrsistent
  version: 0.20.0
  build: py312h41838bb_0
  subdir: osx-64
  url: https://conda.anaconda.org/conda-forge/osx-64/pyrsistent-0.20.0-py312h41838bb_0.conda
  sha256: 66756dd416d8e7b3dd97ca94d4e9a91abdfa48a964ca422457c56028b852e53b
  md5: 59941193db795a09283db7be3b3b3404
  depends:
  - python >=3.12,<3.13.0a0
  - python_abi 3.12.* *_cp312
  license: MIT
  license_family: MIT
  size: 119154
  timestamp: 1698753368561
- kind: conda
  name: pyrsistent
  version: 0.20.0
  build: py312h98912ed_0
  subdir: linux-64
  url: https://conda.anaconda.org/conda-forge/linux-64/pyrsistent-0.20.0-py312h98912ed_0.conda
  sha256: 117fe1b5d36936931fae412536de3252b5068bd21ea48115ac52fe3adebf7a43
  md5: e69fbe5174c917efb19b381471828f45
  depends:
  - libgcc-ng >=12
  - python >=3.12,<3.13.0a0
  - python_abi 3.12.* *_cp312
  license: MIT
  license_family: MIT
  size: 122192
  timestamp: 1698754175533
- kind: conda
  name: pyrsistent
  version: 0.20.0
  build: py312he37b823_0
  subdir: osx-arm64
  url: https://conda.anaconda.org/conda-forge/osx-arm64/pyrsistent-0.20.0-py312he37b823_0.conda
  sha256: 2d7ec60072a9348540c0de552f5b23310326c4708d685a594e74bc4aac6cce34
  md5: 453b7bdd7de542954a220dbc97feb7f7
  depends:
  - python >=3.12,<3.13.0a0
  - python >=3.12,<3.13.0a0 *_cpython
  - python_abi 3.12.* *_cp312
  license: MIT
  license_family: MIT
  size: 119500
  timestamp: 1698754330559
- kind: conda
  name: pyrsistent
  version: 0.20.0
  build: py312he70551f_0
  subdir: win-64
  url: https://conda.anaconda.org/conda-forge/win-64/pyrsistent-0.20.0-py312he70551f_0.conda
  sha256: 02f41fadf10e4d725991e56375ae92172ae915f7d6329f865cf4edac6f6618de
  md5: 9ee63772f931f505d4d54a6656a96db8
  depends:
  - python >=3.12,<3.13.0a0
  - python_abi 3.12.* *_cp312
  - ucrt >=10.0.20348.0
  - vc >=14.2,<15
  - vc14_runtime >=14.29.30139
  license: MIT
  license_family: MIT
  size: 114503
  timestamp: 1698754544996
- kind: conda
  name: pyrsistent
  version: 0.20.0
  build: py39h17cfd9d_0
  subdir: osx-arm64
  url: https://conda.anaconda.org/conda-forge/osx-arm64/pyrsistent-0.20.0-py39h17cfd9d_0.conda
  sha256: b5c9b4de066b3f151dd863c8296360c84571c4c1a23b2f0eb1e45adbfd692437
  md5: fcf2b0decf8481f9a9e4c3e84a508331
<<<<<<< HEAD
  depends:
  - python >=3.9,<3.10.0a0
  - python >=3.9,<3.10.0a0 *_cpython
  - python_abi 3.9.* *_cp39
  license: MIT
  license_family: MIT
  size: 97817
  timestamp: 1698754269005
- kind: conda
  name: pyrsistent
  version: 0.20.0
  build: py39ha09f3b3_0
  subdir: osx-64
  url: https://conda.anaconda.org/conda-forge/osx-64/pyrsistent-0.20.0-py39ha09f3b3_0.conda
  sha256: 3bd66b4cad4caa945ad8ac3d80080f56532d02f43b00fb1f50cc5ee6e2267894
  md5: 44e72e056f76f53ee4ff13425b446482
  depends:
  - python >=3.9,<3.10.0a0
  - python_abi 3.9.* *_cp39
  license: MIT
  license_family: MIT
  size: 97041
  timestamp: 1698754065653
- kind: conda
  name: pyrsistent
  version: 0.20.0
  build: py39ha55989b_0
  subdir: win-64
  url: https://conda.anaconda.org/conda-forge/win-64/pyrsistent-0.20.0-py39ha55989b_0.conda
  sha256: ea5ddb76c9e79b973694786ac55f1bc090edd97e8c3bb1e3e19238da23833d23
  md5: a9af11690bcd2b0cf397c407a4f65ee5
  depends:
  - python >=3.9,<3.10.0a0
  - python_abi 3.9.* *_cp39
  - ucrt >=10.0.20348.0
  - vc >=14.2,<15
  - vc14_runtime >=14.29.30139
  license: MIT
  license_family: MIT
  size: 91899
  timestamp: 1698754437133
- kind: conda
  name: pyrsistent
  version: 0.20.0
  build: py39hd1e30aa_0
  subdir: linux-64
  url: https://conda.anaconda.org/conda-forge/linux-64/pyrsistent-0.20.0-py39hd1e30aa_0.conda
  sha256: 293a080adfb3c0ea0fedf127cb704e3925f3ec78f2ac4033ee45966a5fa246b5
  md5: 96ea8a6b4c8af6e9bafedb2f97080514
  depends:
  - libgcc-ng >=12
  - python >=3.9,<3.10.0a0
  - python_abi 3.9.* *_cp39
  license: MIT
  license_family: MIT
  size: 100336
  timestamp: 1698754196864
- kind: conda
  name: pysocks
  version: 1.7.1
  build: pyh0701188_6
  build_number: 6
  subdir: noarch
  noarch: python
  url: https://conda.anaconda.org/conda-forge/noarch/pysocks-1.7.1-pyh0701188_6.tar.bz2
  sha256: b3a612bc887f3dd0fb7c4199ad8e342bd148cf69a9b74fd9468a18cf2bef07b7
  md5: 56cd9fe388baac0e90c7149cfac95b60
=======
>>>>>>> 9a21ce66
  depends:
  - python >=3.9,<3.10.0a0
  - python >=3.9,<3.10.0a0 *_cpython
  - python_abi 3.9.* *_cp39
  license: MIT
  license_family: MIT
  size: 97817
  timestamp: 1698754269005
- kind: conda
  name: pyrsistent
  version: 0.20.0
  build: py39ha09f3b3_0
  subdir: osx-64
  url: https://conda.anaconda.org/conda-forge/osx-64/pyrsistent-0.20.0-py39ha09f3b3_0.conda
  sha256: 3bd66b4cad4caa945ad8ac3d80080f56532d02f43b00fb1f50cc5ee6e2267894
  md5: 44e72e056f76f53ee4ff13425b446482
  depends:
  - python >=3.9,<3.10.0a0
  - python_abi 3.9.* *_cp39
  license: MIT
  license_family: MIT
  size: 97041
  timestamp: 1698754065653
- kind: conda
  name: pyrsistent
  version: 0.20.0
  build: py39ha55989b_0
  subdir: win-64
  url: https://conda.anaconda.org/conda-forge/win-64/pyrsistent-0.20.0-py39ha55989b_0.conda
  sha256: ea5ddb76c9e79b973694786ac55f1bc090edd97e8c3bb1e3e19238da23833d23
  md5: a9af11690bcd2b0cf397c407a4f65ee5
  depends:
  - python >=3.9,<3.10.0a0
  - python_abi 3.9.* *_cp39
  - ucrt >=10.0.20348.0
  - vc >=14.2,<15
  - vc14_runtime >=14.29.30139
  license: MIT
  license_family: MIT
  size: 91899
  timestamp: 1698754437133
- kind: conda
  name: pyrsistent
  version: 0.20.0
  build: py39hd1e30aa_0
  subdir: linux-64
  url: https://conda.anaconda.org/conda-forge/linux-64/pyrsistent-0.20.0-py39hd1e30aa_0.conda
  sha256: 293a080adfb3c0ea0fedf127cb704e3925f3ec78f2ac4033ee45966a5fa246b5
  md5: 96ea8a6b4c8af6e9bafedb2f97080514
  depends:
  - libgcc-ng >=12
  - python >=3.9,<3.10.0a0
  - python_abi 3.9.* *_cp39
  license: MIT
  license_family: MIT
  size: 100336
  timestamp: 1698754196864
- kind: conda
  name: pysocks
  version: 1.7.1
  build: pyh0701188_6
  build_number: 6
  subdir: noarch
  noarch: python
  url: https://conda.anaconda.org/conda-forge/noarch/pysocks-1.7.1-pyh0701188_6.tar.bz2
  sha256: b3a612bc887f3dd0fb7c4199ad8e342bd148cf69a9b74fd9468a18cf2bef07b7
  md5: 56cd9fe388baac0e90c7149cfac95b60
  depends:
  - __win
  - python >=3.8
  - win_inet_pton
  license: BSD-3-Clause
  license_family: BSD
  size: 19348
  timestamp: 1661605138291
- kind: conda
  name: pysocks
  version: 1.7.1
  build: pyha2e5f31_6
  build_number: 6
  subdir: noarch
  noarch: python
  url: https://conda.anaconda.org/conda-forge/noarch/pysocks-1.7.1-pyha2e5f31_6.tar.bz2
  sha256: a42f826e958a8d22e65b3394f437af7332610e43ee313393d1cf143f0a2d274b
  md5: 2a7de29fb590ca14b5243c4c812c8025
  depends:
  - __unix
  - python >=3.8
  license: BSD-3-Clause
  license_family: BSD
  size: 18981
  timestamp: 1661604969727
- kind: conda
  name: pytest
  version: 8.0.2
  build: pyhd8ed1ab_0
  subdir: noarch
  noarch: python
  url: https://conda.anaconda.org/conda-forge/noarch/pytest-8.0.2-pyhd8ed1ab_0.conda
  sha256: ea81e7efe66cffab5c8316d3a7e125e29dff9cfb19fc3578b72f965e8a876539
  md5: 40bd3ef942b9642a3eb20b0bbf92469b
  depends:
  - colorama
  - exceptiongroup >=1.0.0rc8
  - iniconfig
  - packaging
  - pluggy <2.0,>=1.3.0
  - python >=3.8
  - tomli >=1.0.0
  constrains:
  - pytest-faulthandler >=2
  license: MIT
  license_family: MIT
  size: 251895
  timestamp: 1708821744729
- kind: conda
  name: python
  version: 3.9.19
  build: h0755675_0_cpython
  subdir: linux-64
  url: https://conda.anaconda.org/conda-forge/linux-64/python-3.9.19-h0755675_0_cpython.conda
  sha256: b9253ca9ca5427e6da4b1d43353a110e0f2edfab9c951afb4bf01cbae2825b31
  md5: d9ee3647fbd9e8595b8df759b2bbefb8
  depends:
  - bzip2 >=1.0.8,<2.0a0
  - ld_impl_linux-64 >=2.36.1
  - libffi >=3.4,<4.0a0
  - libgcc-ng >=12
  - libnsl >=2.0.1,<2.1.0a0
  - libsqlite >=3.45.2,<4.0a0
  - libuuid >=2.38.1,<3.0a0
  - libxcrypt >=4.4.36
  - libzlib >=1.2.13,<1.3.0a0
  - ncurses >=6.4.20240210,<7.0a0
  - openssl >=3.2.1,<4.0a0
  - readline >=8.2,<9.0a0
  - tk >=8.6.13,<8.7.0a0
  - tzdata
  - xz >=5.2.6,<6.0a0
  constrains:
  - python_abi 3.9.* *_cp39
  license: Python-2.0
  size: 23800555
  timestamp: 1710940120866
- kind: conda
  name: python
  version: 3.9.19
  build: h4de0772_0_cpython
  subdir: win-64
  url: https://conda.anaconda.org/conda-forge/win-64/python-3.9.19-h4de0772_0_cpython.conda
  sha256: 92d847bc9e79a60c1d139aa4ca0385d283b90aa2d7421bb3ffcb5dc0678fd72f
  md5: b6999bc275e0e6beae7b1c8ea0be1e85
  depends:
  - bzip2 >=1.0.8,<2.0a0
  - libffi >=3.4,<4.0a0
  - libsqlite >=3.45.2,<4.0a0
  - libzlib >=1.2.13,<1.3.0a0
  - openssl >=3.2.1,<4.0a0
  - tk >=8.6.13,<8.7.0a0
  - tzdata
  - vc >=14.1,<15
  - vc14_runtime >=14.16.27033
  - xz >=5.2.6,<6.0a0
  constrains:
  - python_abi 3.9.* *_cp39
  license: Python-2.0
  size: 16906240
  timestamp: 1710938565297
- kind: conda
  name: python
  version: 3.9.19
  build: h7a9c478_0_cpython
  subdir: osx-64
  url: https://conda.anaconda.org/conda-forge/osx-64/python-3.9.19-h7a9c478_0_cpython.conda
  sha256: 58b76be84683bc03112b3ed7e377e99af24844ebf7d7568f6466a2dae7a887fe
  md5: 7d53d366acd9dbfb498c69326ccb520a
  depends:
  - bzip2 >=1.0.8,<2.0a0
  - libffi >=3.4,<4.0a0
  - libsqlite >=3.45.2,<4.0a0
  - libzlib >=1.2.13,<1.3.0a0
  - ncurses >=6.4.20240210,<7.0a0
  - openssl >=3.2.1,<4.0a0
  - readline >=8.2,<9.0a0
  - tk >=8.6.13,<8.7.0a0
  - tzdata
  - xz >=5.2.6,<6.0a0
  constrains:
  - python_abi 3.9.* *_cp39
  license: Python-2.0
  size: 12372436
  timestamp: 1710940037648
- kind: conda
  name: python
  version: 3.9.19
  build: hd7ebdb9_0_cpython
  subdir: osx-arm64
  url: https://conda.anaconda.org/conda-forge/osx-arm64/python-3.9.19-hd7ebdb9_0_cpython.conda
  sha256: 3b93f7a405f334043758dfa8aaca050429a954a37721a6462ebd20e94ef7c5a0
  md5: 45c4d173b12154f746be3b49b1190634
  depends:
  - bzip2 >=1.0.8,<2.0a0
  - libffi >=3.4,<4.0a0
  - libsqlite >=3.45.2,<4.0a0
<<<<<<< HEAD
  - libzlib >=1.2.13,<1.3.0a0
  - ncurses >=6.4.20240210,<7.0a0
  - openssl >=3.2.1,<4.0a0
  - readline >=8.2,<9.0a0
  - tk >=8.6.13,<8.7.0a0
  - tzdata
  - xz >=5.2.6,<6.0a0
  constrains:
  - python_abi 3.9.* *_cp39
  license: Python-2.0
  size: 11847835
  timestamp: 1710939779164
- kind: conda
  name: python
  version: 3.12.3
  build: h1411813_0_cpython
  subdir: osx-64
  url: https://conda.anaconda.org/conda-forge/osx-64/python-3.12.3-h1411813_0_cpython.conda
  sha256: 3b327ffc152a245011011d1d730781577a8274fde1cf6243f073749ead8f1c2a
  md5: df1448ec6cbf8eceb03d29003cf72ae6
  depends:
  - __osx >=10.9
  - bzip2 >=1.0.8,<2.0a0
  - libexpat >=2.6.2,<3.0a0
  - libffi >=3.4,<4.0a0
  - libsqlite >=3.45.2,<4.0a0
  - libzlib >=1.2.13,<1.3.0a0
  - ncurses >=6.4.20240210,<7.0a0
=======
  - libzlib >=1.2.13,<1.3.0a0
  - ncurses >=6.4.20240210,<7.0a0
  - openssl >=3.2.1,<4.0a0
  - readline >=8.2,<9.0a0
  - tk >=8.6.13,<8.7.0a0
  - tzdata
  - xz >=5.2.6,<6.0a0
  constrains:
  - python_abi 3.9.* *_cp39
  license: Python-2.0
  size: 11847835
  timestamp: 1710939779164
- kind: conda
  name: python
  version: 3.12.3
  build: h1411813_0_cpython
  subdir: osx-64
  url: https://conda.anaconda.org/conda-forge/osx-64/python-3.12.3-h1411813_0_cpython.conda
  sha256: 3b327ffc152a245011011d1d730781577a8274fde1cf6243f073749ead8f1c2a
  md5: df1448ec6cbf8eceb03d29003cf72ae6
  depends:
  - __osx >=10.9
  - bzip2 >=1.0.8,<2.0a0
  - libexpat >=2.6.2,<3.0a0
  - libffi >=3.4,<4.0a0
  - libsqlite >=3.45.2,<4.0a0
  - libzlib >=1.2.13,<1.3.0a0
  - ncurses >=6.4.20240210,<7.0a0
>>>>>>> 9a21ce66
  - openssl >=3.2.1,<4.0a0
  - readline >=8.2,<9.0a0
  - tk >=8.6.13,<8.7.0a0
  - tzdata
  - xz >=5.2.6,<6.0a0
  constrains:
  - python_abi 3.12.* *_cp312
  license: Python-2.0
  size: 14557341
  timestamp: 1713208068012
<<<<<<< HEAD
- kind: conda
  name: python
  version: 3.12.3
  build: h2628c8c_0_cpython
  subdir: win-64
  url: https://conda.anaconda.org/conda-forge/win-64/python-3.12.3-h2628c8c_0_cpython.conda
  sha256: 1a95494abe572a8819c933f978df89f00bde72ea9432d46a70632599e8029ea4
  md5: f07c8c5dd98767f9a652de5d039b284e
  depends:
  - bzip2 >=1.0.8,<2.0a0
  - libexpat >=2.6.2,<3.0a0
  - libffi >=3.4,<4.0a0
  - libsqlite >=3.45.2,<4.0a0
  - libzlib >=1.2.13,<1.3.0a0
  - openssl >=3.2.1,<4.0a0
  - tk >=8.6.13,<8.7.0a0
  - tzdata
  - ucrt >=10.0.20348.0
  - vc >=14.2,<15
  - vc14_runtime >=14.29.30139
  - xz >=5.2.6,<6.0a0
  constrains:
  - python_abi 3.12.* *_cp312
  license: Python-2.0
  size: 16179248
  timestamp: 1713205644673
- kind: conda
  name: python
  version: 3.12.3
=======
- kind: conda
  name: python
  version: 3.12.3
  build: h2628c8c_0_cpython
  subdir: win-64
  url: https://conda.anaconda.org/conda-forge/win-64/python-3.12.3-h2628c8c_0_cpython.conda
  sha256: 1a95494abe572a8819c933f978df89f00bde72ea9432d46a70632599e8029ea4
  md5: f07c8c5dd98767f9a652de5d039b284e
  depends:
  - bzip2 >=1.0.8,<2.0a0
  - libexpat >=2.6.2,<3.0a0
  - libffi >=3.4,<4.0a0
  - libsqlite >=3.45.2,<4.0a0
  - libzlib >=1.2.13,<1.3.0a0
  - openssl >=3.2.1,<4.0a0
  - tk >=8.6.13,<8.7.0a0
  - tzdata
  - ucrt >=10.0.20348.0
  - vc >=14.2,<15
  - vc14_runtime >=14.29.30139
  - xz >=5.2.6,<6.0a0
  constrains:
  - python_abi 3.12.* *_cp312
  license: Python-2.0
  size: 16179248
  timestamp: 1713205644673
- kind: conda
  name: python
  version: 3.12.3
>>>>>>> 9a21ce66
  build: h4a7b5fc_0_cpython
  subdir: osx-arm64
  url: https://conda.anaconda.org/conda-forge/osx-arm64/python-3.12.3-h4a7b5fc_0_cpython.conda
  sha256: c761fb3713ea66bce3889b33b6f400afb2dd192d1fc2686446e9d8166cfcec6b
  md5: 8643ab37bece6ae8f112464068d9df9c
  depends:
  - __osx >=11.0
  - bzip2 >=1.0.8,<2.0a0
  - libexpat >=2.6.2,<3.0a0
<<<<<<< HEAD
  - libffi >=3.4,<4.0a0
  - libsqlite >=3.45.2,<4.0a0
=======
  - libffi >=3.4,<4.0a0
  - libsqlite >=3.45.2,<4.0a0
  - libzlib >=1.2.13,<1.3.0a0
  - ncurses >=6.4.20240210,<7.0a0
  - openssl >=3.2.1,<4.0a0
  - readline >=8.2,<9.0a0
  - tk >=8.6.13,<8.7.0a0
  - tzdata
  - xz >=5.2.6,<6.0a0
  constrains:
  - python_abi 3.12.* *_cp312
  license: Python-2.0
  size: 13207557
  timestamp: 1713206576646
- kind: conda
  name: python
  version: 3.12.3
  build: hab00c5b_0_cpython
  subdir: linux-64
  url: https://conda.anaconda.org/conda-forge/linux-64/python-3.12.3-hab00c5b_0_cpython.conda
  sha256: f9865bcbff69f15fd89a33a2da12ad616e98d65ce7c83c644b92e66e5016b227
  md5: 2540b74d304f71d3e89c81209db4db84
  depends:
  - bzip2 >=1.0.8,<2.0a0
  - ld_impl_linux-64 >=2.36.1
  - libexpat >=2.6.2,<3.0a0
  - libffi >=3.4,<4.0a0
  - libgcc-ng >=12
  - libnsl >=2.0.1,<2.1.0a0
  - libsqlite >=3.45.2,<4.0a0
  - libuuid >=2.38.1,<3.0a0
  - libxcrypt >=4.4.36
>>>>>>> 9a21ce66
  - libzlib >=1.2.13,<1.3.0a0
  - ncurses >=6.4.20240210,<7.0a0
  - openssl >=3.2.1,<4.0a0
  - readline >=8.2,<9.0a0
  - tk >=8.6.13,<8.7.0a0
  - tzdata
  - xz >=5.2.6,<6.0a0
  constrains:
  - python_abi 3.12.* *_cp312
  license: Python-2.0
<<<<<<< HEAD
  size: 13207557
  timestamp: 1713206576646
- kind: conda
  name: python
  version: 3.12.3
  build: hab00c5b_0_cpython
  subdir: linux-64
  url: https://conda.anaconda.org/conda-forge/linux-64/python-3.12.3-hab00c5b_0_cpython.conda
  sha256: f9865bcbff69f15fd89a33a2da12ad616e98d65ce7c83c644b92e66e5016b227
  md5: 2540b74d304f71d3e89c81209db4db84
  depends:
  - bzip2 >=1.0.8,<2.0a0
  - ld_impl_linux-64 >=2.36.1
  - libexpat >=2.6.2,<3.0a0
  - libffi >=3.4,<4.0a0
  - libgcc-ng >=12
  - libnsl >=2.0.1,<2.1.0a0
  - libsqlite >=3.45.2,<4.0a0
  - libuuid >=2.38.1,<3.0a0
  - libxcrypt >=4.4.36
  - libzlib >=1.2.13,<1.3.0a0
  - ncurses >=6.4.20240210,<7.0a0
  - openssl >=3.2.1,<4.0a0
  - readline >=8.2,<9.0a0
  - tk >=8.6.13,<8.7.0a0
  - tzdata
  - xz >=5.2.6,<6.0a0
  constrains:
  - python_abi 3.12.* *_cp312
  license: Python-2.0
=======
>>>>>>> 9a21ce66
  size: 31991381
  timestamp: 1713208036041
- kind: conda
  name: python-dateutil
  version: 2.9.0
  build: pyhd8ed1ab_0
  subdir: noarch
  noarch: python
  url: https://conda.anaconda.org/conda-forge/noarch/python-dateutil-2.9.0-pyhd8ed1ab_0.conda
  sha256: f3ceef02ac164a8d3a080d0d32f8e2ebe10dd29e3a685d240e38b3599e146320
  md5: 2cf4264fffb9e6eff6031c5b6884d61c
  depends:
  - python >=3.7
  - six >=1.5
  license: Apache-2.0
  license_family: APACHE
  size: 222742
  timestamp: 1709299922152
- kind: conda
  name: python_abi
  version: '3.9'
  build: 4_cp39
  build_number: 4
  subdir: linux-64
  url: https://conda.anaconda.org/conda-forge/linux-64/python_abi-3.9-4_cp39.conda
  sha256: 7e0157e35929711e1a986c18a8bfb7a38a2209cfada16b541ebb0481f74376d6
  md5: bfe4b3259a8ac6cdf0037752904da6a7
  constrains:
  - python 3.9.* *_cpython
  license: BSD-3-Clause
  license_family: BSD
  size: 6378
  timestamp: 1695147399237
- kind: conda
  name: python_abi
  version: '3.9'
  build: 4_cp39
  build_number: 4
  subdir: osx-64
  url: https://conda.anaconda.org/conda-forge/osx-64/python_abi-3.9-4_cp39.conda
  sha256: a2b38ce566d9f48a49369f46c50912300a6ac09bf1c58a0d6c2caab074ee551e
  md5: 2d9f6c00555127a9058cfa955adf1090
  constrains:
  - python 3.9.* *_cpython
  license: BSD-3-Clause
  license_family: BSD
  size: 6486
  timestamp: 1695147714523
- kind: conda
  name: python_abi
  version: '3.9'
  build: 4_cp39
  build_number: 4
  subdir: osx-arm64
  url: https://conda.anaconda.org/conda-forge/osx-arm64/python_abi-3.9-4_cp39.conda
  sha256: 2ae06dcd1a03f023b6accf5bd989f42b689f708d3495affa22c2ed9f1d127726
  md5: be9e11a37bbab9cfdbcb36e52d8d73cb
  constrains:
  - python 3.9.* *_cpython
  license: BSD-3-Clause
  license_family: BSD
  size: 6484
  timestamp: 1695147719187
- kind: conda
  name: python_abi
  version: '3.9'
  build: 4_cp39
  build_number: 4
  subdir: win-64
  url: https://conda.anaconda.org/conda-forge/win-64/python_abi-3.9-4_cp39.conda
  sha256: 3bf150eb6fc99f459210065973fc79b5974a9142672f6dd92eba6ed97697e0ed
  md5: 948b0d93d4ab1372d8fd45e1560afd47
  constrains:
  - python 3.9.* *_cpython
  license: BSD-3-Clause
  license_family: BSD
  size: 6776
  timestamp: 1695147727582
- kind: conda
  name: python_abi
  version: '3.12'
  build: 4_cp312
  build_number: 4
  subdir: linux-64
  url: https://conda.anaconda.org/conda-forge/linux-64/python_abi-3.12-4_cp312.conda
  sha256: 182a329de10a4165f6e8a3804caf751f918f6ea6176dd4e5abcdae1ed3095bf6
  md5: dccc2d142812964fcc6abdc97b672dff
  constrains:
  - python 3.12.* *_cpython
  license: BSD-3-Clause
  license_family: BSD
  size: 6385
  timestamp: 1695147396604
- kind: conda
  name: python_abi
  version: '3.12'
  build: 4_cp312
  build_number: 4
  subdir: osx-64
  url: https://conda.anaconda.org/conda-forge/osx-64/python_abi-3.12-4_cp312.conda
  sha256: 82c154d95c1637604671a02a89e72f1382e89a4269265a03506496bd928f6f14
  md5: 87201ac4314b911b74197e588cca3639
  constrains:
  - python 3.12.* *_cpython
  license: BSD-3-Clause
  license_family: BSD
  size: 6496
  timestamp: 1695147498447
- kind: conda
  name: python_abi
  version: '3.12'
  build: 4_cp312
  build_number: 4
  subdir: osx-arm64
  url: https://conda.anaconda.org/conda-forge/osx-arm64/python_abi-3.12-4_cp312.conda
  sha256: db25428e4f24f8693ffa39f3ff6dfbb8fd53bc298764b775b57edab1c697560f
  md5: bbb3a02c78b2d8219d7213f76d644a2a
  constrains:
  - python 3.12.* *_cpython
  license: BSD-3-Clause
  license_family: BSD
  size: 6508
  timestamp: 1695147497048
- kind: conda
  name: python_abi
  version: '3.12'
  build: 4_cp312
  build_number: 4
  subdir: win-64
  url: https://conda.anaconda.org/conda-forge/win-64/python_abi-3.12-4_cp312.conda
  sha256: 488f8519d04b48f59bd6fde21ebe2d7a527718ff28aac86a8b53aa63658bdef6
  md5: 17f4ccf6be9ded08bd0a376f489ac1a6
  constrains:
  - python 3.12.* *_cpython
  license: BSD-3-Clause
  license_family: BSD
  size: 6785
  timestamp: 1695147430513
- kind: conda
  name: pytz
  version: '2024.1'
  build: pyhd8ed1ab_0
  subdir: noarch
  noarch: python
  url: https://conda.anaconda.org/conda-forge/noarch/pytz-2024.1-pyhd8ed1ab_0.conda
  sha256: 1a7d6b233f7e6e3bbcbad054c8fd51e690a67b129a899a056a5e45dd9f00cb41
  md5: 3eeeeb9e4827ace8c0c1419c85d590ad
  depends:
  - python >=3.7
  license: MIT
  license_family: MIT
  size: 188538
  timestamp: 1706886944988
- kind: conda
  name: pyyaml
  version: 6.0.1
  build: py312h02f2b3b_1
  build_number: 1
  subdir: osx-arm64
  url: https://conda.anaconda.org/conda-forge/osx-arm64/pyyaml-6.0.1-py312h02f2b3b_1.conda
  sha256: b6b4027b89c17b9bbd8089aec3e44bc29f802a7d5668d5a75b5358d7ed9705ca
  md5: a0c843e52a1c4422d8657dd76e9eb994
  depends:
  - python >=3.12.0rc3,<3.13.0a0
  - python >=3.12.0rc3,<3.13.0a0 *_cpython
  - python_abi 3.12.* *_cp312
  - yaml >=0.2.5,<0.3.0a0
  license: MIT
  license_family: MIT
  size: 182705
  timestamp: 1695373895409
- kind: conda
  name: pyyaml
  version: 6.0.1
  build: py312h104f124_1
  build_number: 1
  subdir: osx-64
  url: https://conda.anaconda.org/conda-forge/osx-64/pyyaml-6.0.1-py312h104f124_1.conda
  sha256: 04aa180782cb675b960c0bf4aad439b4a7a08553c6af74d0b8e5df9a0c7cc4f4
  md5: 260ed90aaf06061edabd7209638cf03b
  depends:
  - python >=3.12.0rc3,<3.13.0a0
  - python_abi 3.12.* *_cp312
  - yaml >=0.2.5,<0.3.0a0
  license: MIT
  license_family: MIT
  size: 185636
  timestamp: 1695373742454
- kind: conda
  name: pyyaml
  version: 6.0.1
  build: py312h98912ed_1
  build_number: 1
  subdir: linux-64
  url: https://conda.anaconda.org/conda-forge/linux-64/pyyaml-6.0.1-py312h98912ed_1.conda
  sha256: 7f347a10a7121b08d79d21cd4f438c07c23479ea0c74dfb89d6dc416f791bb7f
  md5: e3fd78d8d490af1d84763b9fe3f2e552
  depends:
  - libgcc-ng >=12
  - python >=3.12.0rc3,<3.13.0a0
  - python_abi 3.12.* *_cp312
  - yaml >=0.2.5,<0.3.0a0
  license: MIT
  license_family: MIT
  size: 196583
  timestamp: 1695373632212
- kind: conda
  name: pyyaml
  version: 6.0.1
  build: py312he70551f_1
  build_number: 1
  subdir: win-64
  url: https://conda.anaconda.org/conda-forge/win-64/pyyaml-6.0.1-py312he70551f_1.conda
  sha256: a72fa8152791b4738432f270e70b3a9a4d583ef059a78aa1c62f4b4ab7b15494
  md5: f91e0baa89ba21166916624ba7bfb422
  depends:
  - python >=3.12.0rc3,<3.13.0a0
  - python_abi 3.12.* *_cp312
  - ucrt >=10.0.20348.0
  - vc >=14.2,<15
  - vc14_runtime >=14.29.30139
  - yaml >=0.2.5,<0.3.0a0
  license: MIT
  license_family: MIT
  size: 167932
  timestamp: 1695374097139
- kind: conda
  name: pyyaml
  version: 6.0.1
  build: py39h0f82c59_1
  build_number: 1
  subdir: osx-arm64
  url: https://conda.anaconda.org/conda-forge/osx-arm64/pyyaml-6.0.1-py39h0f82c59_1.conda
  sha256: 96ef332c1199bed9779f6b5bf7671dd00654208a6fadb7b89d744e66286326dc
  md5: b4f3bbf710410751f687ac04544c12b1
  depends:
  - python >=3.9,<3.10.0a0
  - python >=3.9,<3.10.0a0 *_cpython
  - python_abi 3.9.* *_cp39
  - yaml >=0.2.5,<0.3.0a0
  license: MIT
  license_family: MIT
  size: 159929
  timestamp: 1695373838385
- kind: conda
  name: pyyaml
  version: 6.0.1
  build: py39ha55989b_1
  build_number: 1
  subdir: win-64
  url: https://conda.anaconda.org/conda-forge/win-64/pyyaml-6.0.1-py39ha55989b_1.conda
  sha256: 8e18f428c944dc08e34b78dad56af00852bc416b4be9ba528144389ac61bf123
  md5: 5c3a9da77fc79c21c5c1fd7ea06306a2
  depends:
  - python >=3.9,<3.10.0a0
  - python_abi 3.9.* *_cp39
  - ucrt >=10.0.20348.0
  - vc >=14.2,<15
  - vc14_runtime >=14.29.30139
  - yaml >=0.2.5,<0.3.0a0
  license: MIT
  license_family: MIT
  size: 151118
  timestamp: 1695373930963
- kind: conda
  name: pyyaml
  version: 6.0.1
  build: py39hd1e30aa_1
  build_number: 1
  subdir: linux-64
  url: https://conda.anaconda.org/conda-forge/linux-64/pyyaml-6.0.1-py39hd1e30aa_1.conda
  sha256: 28b147c50ad48215f9427a52811848223ac0371be7caae88522e661a3bfb1448
  md5: 37218233bcdc310e4fde6453bc1b40d8
  depends:
  - libgcc-ng >=12
  - python >=3.9,<3.10.0a0
  - python_abi 3.9.* *_cp39
  - yaml >=0.2.5,<0.3.0a0
  license: MIT
  license_family: MIT
  size: 178391
  timestamp: 1695373606953
- kind: conda
  name: pyyaml
  version: 6.0.1
  build: py39hdc70f33_1
  build_number: 1
  subdir: osx-64
  url: https://conda.anaconda.org/conda-forge/osx-64/pyyaml-6.0.1-py39hdc70f33_1.conda
  sha256: 4a8d084617571ecb8d816fe4c46b672d8b9b4bd354cbfdbb6c843143abe3896f
  md5: 542378f49240a94056b50ab1385b3bfb
  depends:
  - python >=3.9,<3.10.0a0
  - python_abi 3.9.* *_cp39
  - yaml >=0.2.5,<0.3.0a0
  license: MIT
  license_family: MIT
  size: 162428
  timestamp: 1695373824922
- kind: conda
  name: pyyaml-env-tag
  version: '0.1'
  build: pyhd8ed1ab_0
  subdir: noarch
  noarch: python
  url: https://conda.anaconda.org/conda-forge/noarch/pyyaml-env-tag-0.1-pyhd8ed1ab_0.tar.bz2
  sha256: 900319483135730d9836855a807822f0500b1a239520749103e9ef9b7ba9f246
  md5: 626ed9060ddeb681ddc42bcad89156ab
  depends:
  - python >=3.6
  - pyyaml
  license: MIT
  license_family: MIT
  size: 7473
  timestamp: 1624389117412
- kind: conda
  name: readline
  version: '8.2'
  build: h8228510_1
  build_number: 1
  subdir: linux-64
  url: https://conda.anaconda.org/conda-forge/linux-64/readline-8.2-h8228510_1.conda
  sha256: 5435cf39d039387fbdc977b0a762357ea909a7694d9528ab40f005e9208744d7
  md5: 47d31b792659ce70f470b5c82fdfb7a4
  depends:
  - libgcc-ng >=12
  - ncurses >=6.3,<7.0a0
  license: GPL-3.0-only
  license_family: GPL
  size: 281456
  timestamp: 1679532220005
- kind: conda
  name: readline
  version: '8.2'
  build: h92ec313_1
  build_number: 1
  subdir: osx-arm64
  url: https://conda.anaconda.org/conda-forge/osx-arm64/readline-8.2-h92ec313_1.conda
  sha256: a1dfa679ac3f6007362386576a704ad2d0d7a02e98f5d0b115f207a2da63e884
  md5: 8cbb776a2f641b943d413b3e19df71f4
  depends:
  - ncurses >=6.3,<7.0a0
  license: GPL-3.0-only
  license_family: GPL
  size: 250351
  timestamp: 1679532511311
- kind: conda
  name: readline
  version: '8.2'
  build: h9e318b2_1
  build_number: 1
  subdir: osx-64
  url: https://conda.anaconda.org/conda-forge/osx-64/readline-8.2-h9e318b2_1.conda
  sha256: 41e7d30a097d9b060037f0c6a2b1d4c4ae7e942c06c943d23f9d481548478568
  md5: f17f77f2acf4d344734bda76829ce14e
  depends:
  - ncurses >=6.3,<7.0a0
  license: GPL-3.0-only
  license_family: GPL
  size: 255870
  timestamp: 1679532707590
- kind: conda
  name: regex
  version: 2024.4.28
  build: py39h7e7fbb8_0
  subdir: osx-arm64
  url: https://conda.anaconda.org/conda-forge/osx-arm64/regex-2024.4.28-py39h7e7fbb8_0.conda
  sha256: 9812881146b7a7c0abaf960dd3e8bb17aae2de672ddac7ce7a62ddb0a64047c3
  md5: c604043ca9f9546618e167ad162ace9b
  depends:
  - __osx >=11.0
  - python >=3.9,<3.10.0a0
  - python >=3.9,<3.10.0a0 *_cpython
  - python_abi 3.9.* *_cp39
  license: Python-2.0
  license_family: PSF
  size: 306987
  timestamp: 1714348034106
- kind: conda
  name: regex
  version: 2024.4.28
  build: py39ha55e580_0
  subdir: win-64
  url: https://conda.anaconda.org/conda-forge/win-64/regex-2024.4.28-py39ha55e580_0.conda
  sha256: f57275454d58faef880a2b70d487e63b42ec74777f79e111b5ed589de92c0f29
  md5: fd8397f52cd77a96b5fa01a095befe34
  depends:
  - python >=3.9,<3.10.0a0
  - python_abi 3.9.* *_cp39
  - ucrt >=10.0.20348.0
  - vc >=14.2,<15
  - vc14_runtime >=14.29.30139
  license: Python-2.0
  license_family: PSF
  size: 306324
  timestamp: 1714348331296
- kind: conda
  name: regex
  version: 2024.4.28
  build: py39ha624472_0
  subdir: osx-64
  url: https://conda.anaconda.org/conda-forge/osx-64/regex-2024.4.28-py39ha624472_0.conda
  sha256: add4a83165192a339da24ed8c5c6f5c1ca3fb274f0e84ab762ab3b5d4f1775b6
  md5: 3065353a19207b6fd024717122752684
  depends:
  - __osx >=10.9
  - python >=3.9,<3.10.0a0
  - python_abi 3.9.* *_cp39
  license: Python-2.0
  license_family: PSF
  size: 312597
  timestamp: 1714347996624
- kind: conda
  name: regex
  version: 2024.4.28
  build: py39hd3abc70_0
  subdir: linux-64
  url: https://conda.anaconda.org/conda-forge/linux-64/regex-2024.4.28-py39hd3abc70_0.conda
  sha256: 4bc84c338670ba289716fe292ea8108381492e584409fc69686ae1e40ce8e87e
  md5: ba5fb561ee5fbc390191c974b08efa07
  depends:
  - libgcc-ng >=12
  - python >=3.9,<3.10.0a0
  - python_abi 3.9.* *_cp39
  license: Python-2.0
  license_family: PSF
  size: 344326
  timestamp: 1714347853895
- kind: conda
  name: requests
  version: 2.31.0
  build: pyhd8ed1ab_0
  subdir: noarch
  noarch: python
  url: https://conda.anaconda.org/conda-forge/noarch/requests-2.31.0-pyhd8ed1ab_0.conda
  sha256: 9f629d6fd3c8ac5f2a198639fe7af87c4db2ac9235279164bfe0fcb49d8c4bad
  md5: a30144e4156cdbb236f99ebb49828f8b
  depends:
  - certifi >=2017.4.17
  - charset-normalizer >=2,<4
  - idna >=2.5,<4
  - python >=3.7
  - urllib3 >=1.21.1,<3
  constrains:
  - chardet >=3.0.2,<6
  license: Apache-2.0
  license_family: APACHE
  size: 56690
  timestamp: 1684774408600
- kind: conda
  name: ruamel.yaml
  version: 0.18.6
  build: py312h41838bb_0
  subdir: osx-64
  url: https://conda.anaconda.org/conda-forge/osx-64/ruamel.yaml-0.18.6-py312h41838bb_0.conda
  sha256: 27ab446d39a46f7db365265a48ce74929c672e14c86b1ce8955f59e2d92dff39
  md5: 9db93e711729ec70dacdfa58bf970cfd
  depends:
  - python >=3.12,<3.13.0a0
  - python_abi 3.12.* *_cp312
  - ruamel.yaml.clib >=0.1.2
  license: MIT
  license_family: MIT
  size: 268460
  timestamp: 1707298596313
- kind: conda
  name: ruamel.yaml
  version: 0.18.6
  build: py312h98912ed_0
  subdir: linux-64
  url: https://conda.anaconda.org/conda-forge/linux-64/ruamel.yaml-0.18.6-py312h98912ed_0.conda
  sha256: 26856daba883254736b7f3767c08f445b5d010eebbf4fc7aa384ee80e24aa663
  md5: a99a06a875138829ef65f44bbe2c30ca
  depends:
  - libgcc-ng >=12
  - python >=3.12,<3.13.0a0
  - python_abi 3.12.* *_cp312
  - ruamel.yaml.clib >=0.1.2
  license: MIT
  license_family: MIT
  size: 268015
  timestamp: 1707298336196
- kind: conda
  name: ruamel.yaml
  version: 0.18.6
  build: py312he37b823_0
  subdir: osx-arm64
  url: https://conda.anaconda.org/conda-forge/osx-arm64/ruamel.yaml-0.18.6-py312he37b823_0.conda
  sha256: 4a27b50445842e97a31e3f412816d4a0d576b4f1ee327b9a892a183ba5c60f6f
  md5: cb9f9b4797001b2c52383f4007fa1f4b
  depends:
  - python >=3.12,<3.13.0a0
  - python >=3.12,<3.13.0a0 *_cpython
  - python_abi 3.12.* *_cp312
  - ruamel.yaml.clib >=0.1.2
  license: MIT
  license_family: MIT
  size: 268637
  timestamp: 1707298502612
- kind: conda
  name: ruamel.yaml
  version: 0.18.6
  build: py312he70551f_0
  subdir: win-64
  url: https://conda.anaconda.org/conda-forge/win-64/ruamel.yaml-0.18.6-py312he70551f_0.conda
  sha256: 31a9e347107a46149ae334586430bebb3a769bb5792eba9ccb89c664dbce7970
  md5: 5833ba75a49ac40876242ccb5f77ab23
  depends:
  - python >=3.12,<3.13.0a0
  - python_abi 3.12.* *_cp312
  - ruamel.yaml.clib >=0.1.2
  - ucrt >=10.0.20348.0
  - vc >=14.2,<15
  - vc14_runtime >=14.29.30139
  license: MIT
  license_family: MIT
  size: 267762
  timestamp: 1707298539404
- kind: conda
  name: ruamel.yaml
  version: 0.18.6
  build: py39h17cfd9d_0
  subdir: osx-arm64
  url: https://conda.anaconda.org/conda-forge/osx-arm64/ruamel.yaml-0.18.6-py39h17cfd9d_0.conda
  sha256: 028c6ab17f2c7cadad46ea793a73d2f321538982537bba2693edc4713ba731b5
  md5: 1939438813d874d7b01e2e982a15f286
  depends:
  - python >=3.9,<3.10.0a0
  - python >=3.9,<3.10.0a0 *_cpython
  - python_abi 3.9.* *_cp39
  - ruamel.yaml.clib >=0.1.2
  license: MIT
  license_family: MIT
  size: 199850
  timestamp: 1707298620739
- kind: conda
  name: ruamel.yaml
  version: 0.18.6
  build: py39ha09f3b3_0
  subdir: osx-64
  url: https://conda.anaconda.org/conda-forge/osx-64/ruamel.yaml-0.18.6-py39ha09f3b3_0.conda
  sha256: 34c77c7b2a8a330baf7cfa756eb75b92f7c210bae46104a56d67e8c4b7d0e5bb
  md5: 6eb863d10b7aeef1f58ba1ebf92f59bd
  depends:
  - python >=3.9,<3.10.0a0
  - python_abi 3.9.* *_cp39
  - ruamel.yaml.clib >=0.1.2
  license: MIT
  license_family: MIT
  size: 199924
  timestamp: 1707298588983
- kind: conda
  name: ruamel.yaml
  version: 0.18.6
  build: py39ha55989b_0
  subdir: win-64
  url: https://conda.anaconda.org/conda-forge/win-64/ruamel.yaml-0.18.6-py39ha55989b_0.conda
  sha256: e7fced05f6e403ae3edb9ac748da77c8c202263a9e5a9f15c858ba840e33e456
  md5: 7839645d467f5d3bc52709a3d484fa62
  depends:
  - python >=3.9,<3.10.0a0
  - python_abi 3.9.* *_cp39
  - ruamel.yaml.clib >=0.1.2
  - ucrt >=10.0.20348.0
  - vc >=14.2,<15
  - vc14_runtime >=14.29.30139
  license: MIT
  license_family: MIT
  size: 198885
  timestamp: 1707298589038
- kind: conda
  name: ruamel.yaml
  version: 0.18.6
  build: py39hd1e30aa_0
  subdir: linux-64
  url: https://conda.anaconda.org/conda-forge/linux-64/ruamel.yaml-0.18.6-py39hd1e30aa_0.conda
  sha256: 9cfb534d18a1c060d876762806752d6a3d253727f255c65e5473810dd1dd4231
  md5: 2289054e90cf07e35280bbe798811dc8
  depends:
  - libgcc-ng >=12
  - python >=3.9,<3.10.0a0
  - python_abi 3.9.* *_cp39
  - ruamel.yaml.clib >=0.1.2
  license: MIT
  license_family: MIT
  size: 200037
  timestamp: 1707298328470
- kind: conda
  name: ruamel.yaml.clib
  version: 0.2.8
  build: py312h41838bb_0
  subdir: osx-64
  url: https://conda.anaconda.org/conda-forge/osx-64/ruamel.yaml.clib-0.2.8-py312h41838bb_0.conda
  sha256: c0a321d14505b3621d6301e1ed9bc0129b4c8b2812e7520040d2609aaeb07845
  md5: a134bf1778eb7add92ea760e801dc245
  depends:
  - python >=3.12,<3.13.0a0
  - python_abi 3.12.* *_cp312
  license: MIT
  license_family: MIT
  size: 118650
  timestamp: 1707314908121
- kind: conda
  name: ruamel.yaml.clib
  version: 0.2.8
  build: py312h98912ed_0
  subdir: linux-64
  url: https://conda.anaconda.org/conda-forge/linux-64/ruamel.yaml.clib-0.2.8-py312h98912ed_0.conda
  sha256: 5965302881d8b1049291e3ba3912286cdc72cb82303230cbbf0a048c6f6dd7c1
  md5: 05f31c2a79ba61df8d6d903ce4a4ce7b
  depends:
  - libgcc-ng >=12
  - python >=3.12,<3.13.0a0
  - python_abi 3.12.* *_cp312
  license: MIT
  license_family: MIT
  size: 135640
  timestamp: 1707314642857
- kind: conda
  name: ruamel.yaml.clib
  version: 0.2.8
  build: py312he37b823_0
  subdir: osx-arm64
  url: https://conda.anaconda.org/conda-forge/osx-arm64/ruamel.yaml.clib-0.2.8-py312he37b823_0.conda
  sha256: c3138824f484cca2804d22758c75965b578cd35b35243ff02e64da06bda03477
  md5: 2fa02324046cfcb7a67fae30fd06a945
  depends:
  - python >=3.12,<3.13.0a0
  - python >=3.12,<3.13.0a0 *_cpython
  - python_abi 3.12.* *_cp312
  license: MIT
  license_family: MIT
  size: 111221
  timestamp: 1707315016121
- kind: conda
  name: ruamel.yaml.clib
  version: 0.2.8
  build: py312he70551f_0
  subdir: win-64
  url: https://conda.anaconda.org/conda-forge/win-64/ruamel.yaml.clib-0.2.8-py312he70551f_0.conda
  sha256: 7d5705ee3190a5b1c24eee2def964cc1d70b9e856488d971f0fd6df0224ca666
  md5: f8de34a829b65a8e3ac6ddc61ed0d2e0
  depends:
  - python >=3.12,<3.13.0a0
  - python_abi 3.12.* *_cp312
  - ucrt >=10.0.20348.0
  - vc >=14.2,<15
  - vc14_runtime >=14.29.30139
  license: MIT
  license_family: MIT
  size: 96333
  timestamp: 1707315306489
- kind: conda
  name: ruamel.yaml.clib
  version: 0.2.8
  build: py39h17cfd9d_0
  subdir: osx-arm64
  url: https://conda.anaconda.org/conda-forge/osx-arm64/ruamel.yaml.clib-0.2.8-py39h17cfd9d_0.conda
  sha256: d128e55fb573217a9ef6189e62172b2b497d7163d7b3097cf6ff0c6bf29a6a1a
  md5: b4b13ca14d2848049adc82fed7c89e64
  depends:
  - python >=3.9,<3.10.0a0
  - python >=3.9,<3.10.0a0 *_cpython
  - python_abi 3.9.* *_cp39
  license: MIT
  license_family: MIT
  size: 114689
  timestamp: 1707314963167
- kind: conda
  name: ruamel.yaml.clib
  version: 0.2.8
  build: py39ha09f3b3_0
  subdir: osx-64
  url: https://conda.anaconda.org/conda-forge/osx-64/ruamel.yaml.clib-0.2.8-py39ha09f3b3_0.conda
  sha256: cd879e616da91e627297a6816955d59ea544c1111a0ce128e7fa2e86ab61680f
  md5: 835c656934865805c0b02dbff74fe5b7
  depends:
  - python >=3.9,<3.10.0a0
  - python_abi 3.9.* *_cp39
  license: MIT
  license_family: MIT
  size: 120753
  timestamp: 1707314925965
- kind: conda
  name: ruamel.yaml.clib
  version: 0.2.8
  build: py39ha55989b_0
  subdir: win-64
  url: https://conda.anaconda.org/conda-forge/win-64/ruamel.yaml.clib-0.2.8-py39ha55989b_0.conda
  sha256: f3f45db22b575a75ec63d018bc1439bb3e7a0cb0f79ff6b452aae8bb27ebdfd8
  md5: 07aae1fdd812b411cec84c0d47339d22
  depends:
  - python >=3.9,<3.10.0a0
  - python_abi 3.9.* *_cp39
  - ucrt >=10.0.20348.0
  - vc >=14.2,<15
  - vc14_runtime >=14.29.30139
  license: MIT
  license_family: MIT
  size: 105199
  timestamp: 1707315255409
- kind: conda
  name: ruamel.yaml.clib
  version: 0.2.8
  build: py39hd1e30aa_0
  subdir: linux-64
  url: https://conda.anaconda.org/conda-forge/linux-64/ruamel.yaml.clib-0.2.8-py39hd1e30aa_0.conda
  sha256: 32b7b4f13493eeff0d18de85d58d7b8c2b04234ea737b8769871067189c70d69
  md5: b1961e70cfe8e1eac243faf933d1813f
  depends:
  - libgcc-ng >=12
  - python >=3.9,<3.10.0a0
  - python_abi 3.9.* *_cp39
  license: MIT
  license_family: MIT
  size: 145034
  timestamp: 1707314715975
- kind: conda
  name: rust
  version: 1.77.2
  build: h4ff7c5d_0
  subdir: osx-arm64
  url: https://conda.anaconda.org/conda-forge/osx-arm64/rust-1.77.2-h4ff7c5d_0.conda
  sha256: 048ffabbbbd1b5109d59ec15610cf0e489c39b4f6f380953816bcb26dad8da17
  md5: 4083c1a9d7f5c9591273f578530d6388
  depends:
  - rust-std-aarch64-apple-darwin 1.77.2 hf6ec828_0
  license: MIT
  license_family: MIT
  size: 145759919
  timestamp: 1712743398771
- kind: conda
  name: rust
  version: 1.77.2
  build: h70c747d_0
  subdir: linux-64
  url: https://conda.anaconda.org/conda-forge/linux-64/rust-1.77.2-h70c747d_0.conda
  sha256: 3b8cf09335d23c52d6e7150e4cc6d999ed4e2b3dc2307652f20e1a4669ff0846
  md5: ba764892e80fe0380bb7fa99751b186d
  depends:
  - gcc_impl_linux-64
  - libgcc-ng >=12
  - libzlib >=1.2.13,<1.3.0a0
  - rust-std-x86_64-unknown-linux-gnu 1.77.2 h2c6d0dc_0
  license: MIT
  license_family: MIT
  size: 186765686
  timestamp: 1712741423714
- kind: conda
  name: rust
  version: 1.77.2
  build: h7e1429e_0
  subdir: osx-64
  url: https://conda.anaconda.org/conda-forge/osx-64/rust-1.77.2-h7e1429e_0.conda
  sha256: d12cde3691eb50148b49460ac2bff0c0716204099a38d36132762ffb0c6c79fd
  md5: 13c8a97dd157999cdd23adaac7919047
  depends:
  - rust-std-x86_64-apple-darwin 1.77.2 h38e4360_0
  license: MIT
  license_family: MIT
  size: 192493395
  timestamp: 1712743664947
- kind: conda
  name: rust
  version: 1.77.2
  build: hf8d6059_0
  subdir: win-64
  url: https://conda.anaconda.org/conda-forge/win-64/rust-1.77.2-hf8d6059_0.conda
  sha256: 978228c14a3d2af2d9d52230443f232d7a22cbbe98d359a306b1a761773d4589
  md5: ba05fee8761e5bd25ae642a4b77d2ed7
  depends:
  - rust-std-x86_64-pc-windows-msvc 1.77.2 h17fc481_0
  license: MIT
  license_family: MIT
  size: 187565499
  timestamp: 1712743189902
- kind: conda
  name: rust-std-aarch64-apple-darwin
  version: 1.77.2
  build: hf6ec828_0
  subdir: noarch
  noarch: generic
  url: https://conda.anaconda.org/conda-forge/noarch/rust-std-aarch64-apple-darwin-1.77.2-hf6ec828_0.conda
  sha256: 19b17ddca3896f12a640858b45a7ba5e8495ca07286b622535ca5a4bf8217906
  md5: 729f181cdeb249ff2da37f434b548633
  depends:
  - __unix
  constrains:
  - rust >=1.77.2,<1.77.3.0a0
  license: MIT
  license_family: MIT
  size: 30933811
  timestamp: 1712740743456
- kind: conda
  name: rust-std-x86_64-apple-darwin
  version: 1.77.2
  build: h38e4360_0
  subdir: noarch
  noarch: generic
  url: https://conda.anaconda.org/conda-forge/noarch/rust-std-x86_64-apple-darwin-1.77.2-h38e4360_0.conda
  sha256: 1d0a99136ab0a2b05d9df4d5a7a8d665595c2e72ee1d19fcad0c6f1b402f37d1
  md5: 67db6d59468a8145fb076d75d156b69c
  depends:
  - __unix
  constrains:
  - rust >=1.77.2,<1.77.3.0a0
  license: MIT
  license_family: MIT
  size: 31857486
  timestamp: 1712740749097
- kind: conda
  name: rust-std-x86_64-pc-windows-msvc
  version: 1.77.2
  build: h17fc481_0
  subdir: noarch
  noarch: generic
  url: https://conda.anaconda.org/conda-forge/noarch/rust-std-x86_64-pc-windows-msvc-1.77.2-h17fc481_0.conda
  sha256: 0c290c52a3cf1ac43a316d6caf0e073614351ccae31c681d6953dec7a2ff21e3
  md5: 2149767f1c882154246a9a569991e3c3
  depends:
  - __win
  constrains:
  - rust >=1.77.2,<1.77.3.0a0
  license: MIT
  license_family: MIT
  size: 25276039
  timestamp: 1712742986757
- kind: conda
  name: rust-std-x86_64-unknown-linux-gnu
  version: 1.77.2
  build: h2c6d0dc_0
  subdir: noarch
  noarch: generic
  url: https://conda.anaconda.org/conda-forge/noarch/rust-std-x86_64-unknown-linux-gnu-1.77.2-h2c6d0dc_0.conda
  sha256: 73f7537db6bc0471135a85a261798abe77e7e83794f945a0355c4068973f31f6
  md5: db8b81b3806faafe2f6f7bd431f72e37
  depends:
  - __unix
  constrains:
  - rust >=1.77.2,<1.77.3.0a0
  license: MIT
  license_family: MIT
  size: 33827015
  timestamp: 1712741238767
- kind: conda
  name: schema
  version: 0.7.5
  build: pyhd8ed1ab_1
  build_number: 1
  subdir: noarch
  noarch: python
  url: https://conda.anaconda.org/conda-forge/noarch/schema-0.7.5-pyhd8ed1ab_1.conda
  sha256: 43693e48e84cda661773d80168968021a0d3ab45a50924369331eee8fe45ec58
  md5: 750d2ce4311d1502b51ad814407f043d
  depends:
  - contextlib2 >=0.5.5
  - python >=3.6
  license: MIT
  license_family: MIT
  size: 22493
  timestamp: 1684241157250
- kind: conda
  name: setuptools
  version: 69.5.1
  build: pyhd8ed1ab_0
  subdir: noarch
  noarch: python
  url: https://conda.anaconda.org/conda-forge/noarch/setuptools-69.5.1-pyhd8ed1ab_0.conda
  sha256: 72d143408507043628b32bed089730b6d5f5445eccc44b59911ec9f262e365e7
  md5: 7462280d81f639363e6e63c81276bd9e
  depends:
  - python >=3.8
  license: MIT
  license_family: MIT
  size: 501790
  timestamp: 1713094963112
- kind: conda
  name: six
  version: 1.16.0
  build: pyh6c4a22f_0
  subdir: noarch
  noarch: python
  url: https://conda.anaconda.org/conda-forge/noarch/six-1.16.0-pyh6c4a22f_0.tar.bz2
  sha256: a85c38227b446f42c5b90d9b642f2c0567880c15d72492d8da074a59c8f91dd6
  md5: e5f25f8dbc060e9a8d912e432202afc2
  depends:
  - python
  license: MIT
  license_family: MIT
  size: 14259
  timestamp: 1620240338595
- kind: conda
  name: sysroot_linux-64
  version: '2.12'
  build: he073ed8_17
  build_number: 17
  subdir: noarch
  noarch: generic
  url: https://conda.anaconda.org/conda-forge/noarch/sysroot_linux-64-2.12-he073ed8_17.conda
  sha256: b4e4d685e41cb36cfb16f0cb15d2c61f8f94f56fab38987a44eff95d8a673fb5
  md5: 595db67e32b276298ff3d94d07d47fbf
  depends:
  - kernel-headers_linux-64 2.6.32 he073ed8_17
  license: LGPL-2.0-or-later AND LGPL-2.0-or-later WITH exceptions AND GPL-2.0-or-later AND MPL-2.0
  license_family: GPL
  size: 15127123
  timestamp: 1708000843849
- kind: conda
  name: tabulate
  version: 0.9.0
  build: pyhd8ed1ab_1
  build_number: 1
  subdir: noarch
  noarch: python
  url: https://conda.anaconda.org/conda-forge/noarch/tabulate-0.9.0-pyhd8ed1ab_1.tar.bz2
  sha256: f6e4a0dd24ba060a4af69ca79d32361a6678e61d78c73eb5e357909b025b4620
  md5: 4759805cce2d914c38472f70bf4d8bcb
  depends:
  - python >=3.7
  license: MIT
  license_family: MIT
  size: 35912
  timestamp: 1665138565317
- kind: conda
  name: taplo
  version: 0.9.1
  build: h16c8c8b_0
  subdir: osx-arm64
  url: https://conda.anaconda.org/conda-forge/osx-arm64/taplo-0.9.1-h16c8c8b_0.conda
  sha256: 3a387ea7779d061d28af0426d1249fe81f798f35a2d0cb979a6ff84525187667
  md5: 8171587b7a366dbbaab309ae1c45bd93
  depends:
  - openssl >=3.2.1,<4.0a0
  constrains:
  - __osx >=11.0
  license: MIT
  license_family: MIT
  size: 3560280
  timestamp: 1710793219601
- kind: conda
  name: taplo
  version: 0.9.1
  build: h1ff36dd_0
  subdir: linux-64
  url: https://conda.anaconda.org/conda-forge/linux-64/taplo-0.9.1-h1ff36dd_0.conda
  sha256: 82b3528f63ae71e0158fdbf8b66e66f619cb70584c471f3d89a2ee6fd44ef20b
  md5: 29207c9b716932300221e5acd0b310f7
  depends:
  - libgcc-ng >=12
  - openssl >=3.2.1,<4.0a0
  license: MIT
  license_family: MIT
  size: 3877123
  timestamp: 1710792099600
- kind: conda
  name: taplo
  version: 0.9.1
  build: h236d3af_0
  subdir: osx-64
  url: https://conda.anaconda.org/conda-forge/osx-64/taplo-0.9.1-h236d3af_0.conda
  sha256: 3e9032084b3f8d686b15f67500323ae2cae5637dc427b309b661a30026d8f00c
  md5: 02c8d9c54b2887c5456fb7a0ecec62f3
  depends:
  - openssl >=3.2.1,<4.0a0
  constrains:
  - __osx >=10.12
  license: MIT
  license_family: MIT
  size: 3773670
  timestamp: 1710793055293
- kind: conda
  name: taplo
  version: 0.9.1
  build: h7f3b576_0
  subdir: win-64
  url: https://conda.anaconda.org/conda-forge/win-64/taplo-0.9.1-h7f3b576_0.conda
  sha256: 7ef6b5f23fd749fde17628793e4e76e36395b9645a3d3b8b0fa5a4d9b2b9ccfb
  md5: 0a798b7bf999885c00e40fcb0cfe7136
  depends:
  - m2w64-gcc-libs
  - m2w64-gcc-libs-core
  license: MIT
  license_family: MIT
  size: 3924159
  timestamp: 1710794002174
- kind: conda
  name: tbump
  version: 6.9.0
  build: pyhd8ed1ab_0
  subdir: noarch
  noarch: python
  url: https://conda.anaconda.org/conda-forge/noarch/tbump-6.9.0-pyhd8ed1ab_0.tar.bz2
  sha256: 831d28b05f5a28a8c1e50c2a1ff574d3d49b4d8b34c30a6fd0528514e6028985
  md5: 7dc2c1dae131bf141ceac251848bd6b4
  depends:
  - cli-ui >=0.10.3
  - docopt >=0.6.2
  - python >=3.6,<4.0
  - schema >=0.7.1
  - tomlkit >=0.5.8
  license: BSD-3-Clause
  license_family: BSD
  size: 28785
  timestamp: 1652622787739
- kind: conda
  name: tinycss2
  version: 1.3.0
  build: pyhd8ed1ab_0
  subdir: noarch
  noarch: python
  url: https://conda.anaconda.org/conda-forge/noarch/tinycss2-1.3.0-pyhd8ed1ab_0.conda
  sha256: bc55e5899e66805589c02061e315bfc23ae6cc2f2811f5cc13fb189a5ed9d90f
  md5: 8662629d9a05f9cff364e31ca106c1ac
  depends:
  - python >=3.5
  - webencodings >=0.4
  license: BSD-3-Clause
  license_family: BSD
  size: 25405
  timestamp: 1713975078735
- kind: conda
  name: tk
  version: 8.6.13
  build: h1abcd95_1
  build_number: 1
  subdir: osx-64
  url: https://conda.anaconda.org/conda-forge/osx-64/tk-8.6.13-h1abcd95_1.conda
  sha256: 30412b2e9de4ff82d8c2a7e5d06a15f4f4fef1809a72138b6ccb53a33b26faf5
  md5: bf830ba5afc507c6232d4ef0fb1a882d
  depends:
  - libzlib >=1.2.13,<1.3.0a0
  license: TCL
  license_family: BSD
  size: 3270220
  timestamp: 1699202389792
- kind: conda
  name: tk
  version: 8.6.13
  build: h5083fa2_1
  build_number: 1
  subdir: osx-arm64
  url: https://conda.anaconda.org/conda-forge/osx-arm64/tk-8.6.13-h5083fa2_1.conda
  sha256: 72457ad031b4c048e5891f3f6cb27a53cb479db68a52d965f796910e71a403a8
  md5: b50a57ba89c32b62428b71a875291c9b
  depends:
  - libzlib >=1.2.13,<1.3.0a0
  license: TCL
  license_family: BSD
  size: 3145523
  timestamp: 1699202432999
- kind: conda
  name: tk
  version: 8.6.13
  build: h5226925_1
  build_number: 1
  subdir: win-64
  url: https://conda.anaconda.org/conda-forge/win-64/tk-8.6.13-h5226925_1.conda
  sha256: 2c4e914f521ccb2718946645108c9bd3fc3216ba69aea20c2c3cedbd8db32bb1
  md5: fc048363eb8f03cd1737600a5d08aafe
  depends:
  - ucrt >=10.0.20348.0
  - vc >=14.2,<15
  - vc14_runtime >=14.29.30139
  license: TCL
  license_family: BSD
  size: 3503410
  timestamp: 1699202577803
- kind: conda
  name: tk
  version: 8.6.13
  build: noxft_h4845f30_101
  build_number: 101
  subdir: linux-64
  url: https://conda.anaconda.org/conda-forge/linux-64/tk-8.6.13-noxft_h4845f30_101.conda
  sha256: e0569c9caa68bf476bead1bed3d79650bb080b532c64a4af7d8ca286c08dea4e
  md5: d453b98d9c83e71da0741bb0ff4d76bc
  depends:
  - libgcc-ng >=12
  - libzlib >=1.2.13,<1.3.0a0
  license: TCL
  license_family: BSD
  size: 3318875
  timestamp: 1699202167581
- kind: conda
  name: tomli
  version: 2.0.1
  build: pyhd8ed1ab_0
  subdir: noarch
  noarch: python
  url: https://conda.anaconda.org/conda-forge/noarch/tomli-2.0.1-pyhd8ed1ab_0.tar.bz2
  sha256: 4cd48aba7cd026d17e86886af48d0d2ebc67ed36f87f6534f4b67138f5a5a58f
  md5: 5844808ffab9ebdb694585b50ba02a96
  depends:
  - python >=3.7
  license: MIT
  license_family: MIT
  size: 15940
  timestamp: 1644342331069
- kind: conda
  name: tomlkit
  version: 0.12.4
  build: pyha770c72_0
  subdir: noarch
  noarch: python
  url: https://conda.anaconda.org/conda-forge/noarch/tomlkit-0.12.4-pyha770c72_0.conda
  sha256: 8d45c266bf919788abacd9828f4a2101d7216f6d4fc7c8d3417034fe0d795a18
  md5: 37c47ea93ef00dd80d880fc4ba21256a
  depends:
  - python >=3.7
  license: MIT
  license_family: MIT
  size: 37173
  timestamp: 1709043886347
- kind: conda
  name: typing-extensions
  version: 4.11.0
  build: hd8ed1ab_0
  subdir: noarch
  noarch: python
  url: https://conda.anaconda.org/conda-forge/noarch/typing-extensions-4.11.0-hd8ed1ab_0.conda
  sha256: aecbd9c601ba5a6c128da8975276fd817b968a9edc969b7ae97aee76e80a14a6
  md5: 471e3988f8ca5e9eb3ce6be7eac3bcee
  depends:
  - typing_extensions 4.11.0 pyha770c72_0
  license: PSF-2.0
  license_family: PSF
  size: 10093
  timestamp: 1712330094282
- kind: conda
  name: typing_extensions
  version: 4.11.0
  build: pyha770c72_0
  subdir: noarch
  noarch: python
  url: https://conda.anaconda.org/conda-forge/noarch/typing_extensions-4.11.0-pyha770c72_0.conda
  sha256: a7e8714d14f854058e971a6ed44f18cc37cc685f98ddefb2e6b7899a0cc4d1a2
  md5: 6ef2fc37559256cf682d8b3375e89b80
  depends:
  - python >=3.8
  license: PSF-2.0
  license_family: PSF
  size: 37583
  timestamp: 1712330089194
- kind: conda
  name: tzdata
  version: 2024a
  build: h0c530f3_0
  subdir: noarch
  noarch: generic
  url: https://conda.anaconda.org/conda-forge/noarch/tzdata-2024a-h0c530f3_0.conda
  sha256: 7b2b69c54ec62a243eb6fba2391b5e443421608c3ae5dbff938ad33ca8db5122
  md5: 161081fc7cec0bfda0d86d7cb595f8d8
  license: LicenseRef-Public-Domain
  size: 119815
  timestamp: 1706886945727
- kind: conda
  name: ucrt
  version: 10.0.22621.0
  build: h57928b3_0
  subdir: win-64
  url: https://conda.anaconda.org/conda-forge/win-64/ucrt-10.0.22621.0-h57928b3_0.tar.bz2
  sha256: f29cdaf8712008f6b419b8b1a403923b00ab2504bfe0fb2ba8eb60e72d4f14c6
  md5: 72608f6cd3e5898229c3ea16deb1ac43
  constrains:
  - vs2015_runtime >=14.29.30037
  license: LicenseRef-Proprietary
  license_family: PROPRIETARY
  size: 1283972
  timestamp: 1666630199266
- kind: conda
  name: ukkonen
  version: 1.0.1
  build: py312h0d7def4_4
  build_number: 4
  subdir: win-64
  url: https://conda.anaconda.org/conda-forge/win-64/ukkonen-1.0.1-py312h0d7def4_4.conda
  sha256: f5f7550991ca647f69b67b9188c7104a3456122611dd6a6e753cff555e45dfd9
  md5: 57cfbb8ce3a1800bd343bf6afba6f878
  depends:
  - cffi
  - python >=3.12.0rc3,<3.13.0a0
  - python_abi 3.12.* *_cp312
  - ucrt >=10.0.20348.0
  - vc >=14.2,<15
  - vc14_runtime >=14.29.30139
  license: MIT
  license_family: MIT
  size: 17235
  timestamp: 1695549871621
- kind: conda
  name: ukkonen
  version: 1.0.1
  build: py312h389731b_4
  build_number: 4
  subdir: osx-arm64
  url: https://conda.anaconda.org/conda-forge/osx-arm64/ukkonen-1.0.1-py312h389731b_4.conda
  sha256: 7336cf66feba973207f4903c20b05c3c82e351246df4b6113f72d92b9ee55b81
  md5: 6407429e0969b58b8717dbb4c6c15513
  depends:
  - cffi
  - libcxx >=15.0.7
  - python >=3.12.0rc3,<3.13.0a0
  - python >=3.12.0rc3,<3.13.0a0 *_cpython
  - python_abi 3.12.* *_cp312
  license: MIT
  license_family: MIT
  size: 13948
  timestamp: 1695549890285
- kind: conda
  name: ukkonen
  version: 1.0.1
  build: py312h49ebfd2_4
  build_number: 4
  subdir: osx-64
  url: https://conda.anaconda.org/conda-forge/osx-64/ukkonen-1.0.1-py312h49ebfd2_4.conda
  sha256: efca19a5e73e4aacfc5e90a5389272b2508e41dc4adab9eb5353c5200ba37041
  md5: 4e6b5a8025cd8fd97b3cfe103ffce6b1
  depends:
  - cffi
  - libcxx >=15.0.7
  - python >=3.12.0rc3,<3.13.0a0
  - python_abi 3.12.* *_cp312
  license: MIT
  license_family: MIT
  size: 13246
  timestamp: 1695549689363
- kind: conda
  name: ukkonen
  version: 1.0.1
  build: py312h8572e83_4
  build_number: 4
  subdir: linux-64
  url: https://conda.anaconda.org/conda-forge/linux-64/ukkonen-1.0.1-py312h8572e83_4.conda
  sha256: f9a4384d466f4d8b5b497d951329dd4407ebe02f8f93456434e9ab789d6e23ce
  md5: 52c9e25ee0a32485a102eeecdb7eef52
  depends:
  - cffi
  - libgcc-ng >=12
  - libstdcxx-ng >=12
  - python >=3.12.0rc3,<3.13.0a0
  - python_abi 3.12.* *_cp312
  license: MIT
  license_family: MIT
  size: 14050
  timestamp: 1695549556745
- kind: conda
  name: ukkonen
  version: 1.0.1
  build: py39h1f6ef14_4
  build_number: 4
  subdir: win-64
  url: https://conda.anaconda.org/conda-forge/win-64/ukkonen-1.0.1-py39h1f6ef14_4.conda
  sha256: 3358d70dacdace2e634a7d166cd4cb3df46d71715d2e245e6495cf7e50250ac6
  md5: 9c2b113471940e17cd83a437a862cf5e
  depends:
  - cffi
  - python >=3.9,<3.10.0a0
  - python_abi 3.9.* *_cp39
  - ucrt >=10.0.20348.0
  - vc >=14.2,<15
  - vc14_runtime >=14.29.30139
  license: MIT
  license_family: MIT
  size: 17124
  timestamp: 1695549938973
- kind: conda
  name: ukkonen
  version: 1.0.1
  build: py39h7633fee_4
  build_number: 4
  subdir: linux-64
  url: https://conda.anaconda.org/conda-forge/linux-64/ukkonen-1.0.1-py39h7633fee_4.conda
  sha256: 6ca31e79eeee63ea33e5b18dd81c1bc202c43741b5f0de3bcd4409f9ffd93a95
  md5: b66595fbda99771266f042f42c7457be
  depends:
  - cffi
  - libgcc-ng >=12
  - libstdcxx-ng >=12
  - python >=3.9,<3.10.0a0
  - python_abi 3.9.* *_cp39
  license: MIT
  license_family: MIT
  size: 13827
  timestamp: 1695549555453
- kind: conda
  name: ukkonen
  version: 1.0.1
  build: py39h8ee36c8_4
  build_number: 4
  subdir: osx-64
  url: https://conda.anaconda.org/conda-forge/osx-64/ukkonen-1.0.1-py39h8ee36c8_4.conda
  sha256: 87b17e86e8540aa4a598fd024fd884427557138dceae2ba48d3e99a51dad623a
  md5: 234e1d8799d93d5d51b3d778019a6db9
  depends:
  - cffi
  - libcxx >=15.0.7
  - python >=3.9,<3.10.0a0
  - python_abi 3.9.* *_cp39
  license: MIT
  license_family: MIT
  size: 13089
  timestamp: 1695549678243
- kind: conda
  name: ukkonen
  version: 1.0.1
  build: py39hbd775c9_4
  build_number: 4
  subdir: osx-arm64
  url: https://conda.anaconda.org/conda-forge/osx-arm64/ukkonen-1.0.1-py39hbd775c9_4.conda
  sha256: 2e497466d784c9d2ae94a9e72da05f5b125654ca95d0c0e6c4c697fc5f8be640
  md5: 1c2db28b464d0331fc4e79796b25c389
  depends:
  - cffi
  - libcxx >=15.0.7
  - python >=3.9,<3.10.0a0
  - python >=3.9,<3.10.0a0 *_cpython
  - python_abi 3.9.* *_cp39
  license: MIT
  license_family: MIT
  size: 13864
  timestamp: 1695550024662
- kind: conda
  name: unidecode
  version: 1.3.8
  build: pyhd8ed1ab_0
  subdir: noarch
  noarch: python
  url: https://conda.anaconda.org/conda-forge/noarch/unidecode-1.3.8-pyhd8ed1ab_0.conda
  sha256: 3f29636a555736983ac2bdeb6e41a5cd85b572fa4f6cc2270d6c6543d8eb8c0b
  md5: 913724e0dfe2708b7b7d4e35b8cc2e0f
  depends:
  - python >=3.5
  license: GPL-2.0-or-later
  license_family: GPL
  size: 173788
  timestamp: 1704986523363
- kind: conda
  name: urllib3
  version: 2.2.1
  build: pyhd8ed1ab_0
  subdir: noarch
  noarch: python
  url: https://conda.anaconda.org/conda-forge/noarch/urllib3-2.2.1-pyhd8ed1ab_0.conda
  sha256: d4009dcc9327684d6409706ce17656afbeae690d8522d3c9bc4df57649a352cd
  md5: 08807a87fa7af10754d46f63b368e016
  depends:
  - brotli-python >=1.0.9
  - pysocks >=1.5.6,<2.0,!=1.5.7
  - python >=3.7
  license: MIT
  license_family: MIT
  size: 94669
  timestamp: 1708239595549
- kind: conda
  name: vc
  version: '14.3'
  build: hcf57466_18
  build_number: 18
  subdir: win-64
  url: https://conda.anaconda.org/conda-forge/win-64/vc-14.3-hcf57466_18.conda
  sha256: 447a8d8292a7b2107dcc18afb67f046824711a652725fc0f522c368e7a7b8318
  md5: 20e1e652a4c740fa719002a8449994a2
  depends:
  - vc14_runtime >=14.38.33130
  track_features:
  - vc14
  license: BSD-3-Clause
  license_family: BSD
  size: 16977
  timestamp: 1702511255313
- kind: conda
  name: vc14_runtime
  version: 14.38.33130
  build: h82b7239_18
  build_number: 18
  subdir: win-64
  url: https://conda.anaconda.org/conda-forge/win-64/vc14_runtime-14.38.33130-h82b7239_18.conda
  sha256: bf94c9af4b2e9cba88207001197e695934eadc96a5c5e4cd7597e950aae3d8ff
  md5: 8be79fdd2725ddf7bbf8a27a4c1f79ba
  depends:
  - ucrt >=10.0.20348.0
  constrains:
  - vs2015_runtime 14.38.33130.* *_18
  license: LicenseRef-ProprietaryMicrosoft
  license_family: Proprietary
  size: 749868
  timestamp: 1702511239004
- kind: conda
  name: verspec
  version: 0.1.0
  build: pyhd8ed1ab_0
  subdir: noarch
  noarch: python
  url: https://conda.anaconda.org/conda-forge/noarch/verspec-0.1.0-pyhd8ed1ab_0.tar.bz2
  sha256: 64f01eaf34f0bc86a06a1d5f4ff4db9ba4eebbee37eea02de2a3be89dae0f1f2
  md5: 64ebfc29e8399f3eeaf17cb2bd04e770
  depends:
  - python >=3.6
  license: BSD-2-Clause
  license_family: BSD
  size: 19929
  timestamp: 1618150464786
- kind: conda
  name: virtualenv
  version: 20.26.1
  build: pyhd8ed1ab_0
  subdir: noarch
  noarch: python
  url: https://conda.anaconda.org/conda-forge/noarch/virtualenv-20.26.1-pyhd8ed1ab_0.conda
  sha256: d603f8608f353a7aaa794c00bd3df71aafd5b56bf53af3e9c3dfe135203a4f33
  md5: 4e1cd2faf006a6e62c148f95cef0cac2
  depends:
  - distlib <1,>=0.3.7
  - filelock <4,>=3.12.2
  - platformdirs <5,>=3.9.1
  - python >=3.8
  license: MIT
  license_family: MIT
  size: 3459994
  timestamp: 1714439521015
- kind: conda
  name: vs2015_runtime
  version: 14.38.33130
  build: hcb4865c_18
  build_number: 18
  subdir: win-64
  url: https://conda.anaconda.org/conda-forge/win-64/vs2015_runtime-14.38.33130-hcb4865c_18.conda
  sha256: a2fec221f361d6263c117f4ea6d772b21c90a2f8edc6f3eb0eadec6bfe8843db
  md5: 10d42885e3ed84e575b454db30f1aa93
  depends:
  - vc14_runtime >=14.38.33130
  license: BSD-3-Clause
  license_family: BSD
  size: 16988
  timestamp: 1702511261442
- kind: conda
  name: watchdog
  version: 4.0.0
  build: py39h17cfd9d_0
  subdir: osx-arm64
  url: https://conda.anaconda.org/conda-forge/osx-arm64/watchdog-4.0.0-py39h17cfd9d_0.conda
  sha256: 2ccf3a0b238480c4278312370008ddc35008d902d5c4e94d48621be88867cfbd
  md5: 05693d0e0e3d129f3f5013afeae44a03
  depends:
  - python >=3.9,<3.10.0a0
  - python >=3.9,<3.10.0a0 *_cpython
  - python_abi 3.9.* *_cp39
  - pyyaml >=3.10
  license: Apache-2.0
  license_family: APACHE
  size: 118884
  timestamp: 1707295624702
- kind: conda
  name: watchdog
  version: 4.0.0
  build: py39hcbf5309_0
  subdir: win-64
  url: https://conda.anaconda.org/conda-forge/win-64/watchdog-4.0.0-py39hcbf5309_0.conda
  sha256: 417acc8da5aca730796e5287bc6e259c395ee10bc9b4b600ac6f9344f45a50bc
  md5: c1ddc85f586c4f773ae8af68c6d15201
  depends:
  - python >=3.9,<3.10.0a0
  - python_abi 3.9.* *_cp39
  - pyyaml >=3.10
  license: Apache-2.0
  license_family: APACHE
  size: 126662
  timestamp: 1707295604816
- kind: conda
  name: watchdog
  version: 4.0.0
  build: py39hf3d152e_0
  subdir: linux-64
  url: https://conda.anaconda.org/conda-forge/linux-64/watchdog-4.0.0-py39hf3d152e_0.conda
  sha256: da9e0e5d83ff0f3327b0a965103511a80dc51afac22ff53dd2a7cf89f87bf848
  md5: f0e98f70404069acd7db4f514eede7ee
  depends:
  - python >=3.9,<3.10.0a0
  - python_abi 3.9.* *_cp39
  - pyyaml >=3.10
  license: Apache-2.0
  license_family: APACHE
  size: 110506
  timestamp: 1707295258021
- kind: conda
  name: watchdog
  version: 4.0.0
  build: py39hfcded13_0
  subdir: osx-64
  url: https://conda.anaconda.org/conda-forge/osx-64/watchdog-4.0.0-py39hfcded13_0.conda
  sha256: 065ba9e43e5fa60400c3241a89324d19d9be4e529881bf417ac446b4dd1d231f
  md5: 3a8d8ec67eeabd9c37cb2fc5c2c54ce8
  depends:
  - python >=3.9,<3.10.0a0
  - python_abi 3.9.* *_cp39
  - pyyaml >=3.10
  license: Apache-2.0
  license_family: APACHE
  size: 118063
  timestamp: 1707295442625
- kind: conda
  name: webencodings
  version: 0.5.1
  build: pyhd8ed1ab_2
  build_number: 2
  subdir: noarch
  noarch: python
  url: https://conda.anaconda.org/conda-forge/noarch/webencodings-0.5.1-pyhd8ed1ab_2.conda
  sha256: 2adf9bd5482802837bc8814cbe28d7b2a4cbd2e2c52e381329eaa283b3ed1944
  md5: daf5160ff9cde3a468556965329085b9
  depends:
  - python >=2.6
  license: BSD-3-Clause
  license_family: BSD
  size: 15600
  timestamp: 1694681458271
- kind: conda
  name: win_inet_pton
  version: 1.1.0
  build: pyhd8ed1ab_6
  build_number: 6
  subdir: noarch
  noarch: python
  url: https://conda.anaconda.org/conda-forge/noarch/win_inet_pton-1.1.0-pyhd8ed1ab_6.tar.bz2
  sha256: a11ae693a0645bf6c7b8a47bac030be9c0967d0b1924537b9ff7458e832c0511
  md5: 30878ecc4bd36e8deeea1e3c151b2e0b
  depends:
  - __win
  - python >=3.6
  license: PUBLIC-DOMAIN
  size: 8191
  timestamp: 1667051294134
- kind: conda
  name: xorg-kbproto
  version: 1.0.7
  build: h7f98852_1002
  build_number: 1002
  subdir: linux-64
  url: https://conda.anaconda.org/conda-forge/linux-64/xorg-kbproto-1.0.7-h7f98852_1002.tar.bz2
  sha256: e90b0a6a5d41776f11add74aa030f789faf4efd3875c31964d6f9cfa63a10dd1
  md5: 4b230e8381279d76131116660f5a241a
  depends:
  - libgcc-ng >=9.3.0
  license: MIT
  license_family: MIT
  size: 27338
  timestamp: 1610027759842
- kind: conda
  name: xorg-libice
  version: 1.1.1
  build: hd590300_0
  subdir: linux-64
  url: https://conda.anaconda.org/conda-forge/linux-64/xorg-libice-1.1.1-hd590300_0.conda
  sha256: 5aa9b3682285bb2bf1a8adc064cb63aff76ef9178769740d855abb42b0d24236
  md5: b462a33c0be1421532f28bfe8f4a7514
  depends:
  - libgcc-ng >=12
  license: MIT
  license_family: MIT
  size: 58469
  timestamp: 1685307573114
- kind: conda
  name: xorg-libsm
  version: 1.2.4
  build: h7391055_0
  subdir: linux-64
  url: https://conda.anaconda.org/conda-forge/linux-64/xorg-libsm-1.2.4-h7391055_0.conda
  sha256: 089ad5f0453c604e18985480218a84b27009e9e6de9a0fa5f4a20b8778ede1f1
  md5: 93ee23f12bc2e684548181256edd2cf6
  depends:
  - libgcc-ng >=12
  - libuuid >=2.38.1,<3.0a0
  - xorg-libice >=1.1.1,<2.0a0
  license: MIT
  license_family: MIT
  size: 27433
  timestamp: 1685453649160
- kind: conda
  name: xorg-libx11
  version: 1.8.9
  build: h8ee46fc_0
  subdir: linux-64
  url: https://conda.anaconda.org/conda-forge/linux-64/xorg-libx11-1.8.9-h8ee46fc_0.conda
  sha256: 3e53ba247f1ad68353f18aceba5bf8ce87e3dea930de85d36946844a7658c9fb
  md5: 077b6e8ad6a3ddb741fce2496dd01bec
  depends:
  - libgcc-ng >=12
  - libxcb >=1.15,<1.16.0a0
  - xorg-kbproto
  - xorg-xextproto >=7.3.0,<8.0a0
  - xorg-xproto
  license: MIT
  license_family: MIT
  size: 828060
  timestamp: 1712415742569
- kind: conda
  name: xorg-libxau
  version: 1.0.11
  build: h0dc2134_0
  subdir: osx-64
  url: https://conda.anaconda.org/conda-forge/osx-64/xorg-libxau-1.0.11-h0dc2134_0.conda
  sha256: 8a2e398c4f06f10c64e69f56bcf3ddfa30b432201446a0893505e735b346619a
  md5: 9566b4c29274125b0266d0177b5eb97b
  license: MIT
  license_family: MIT
  size: 13071
  timestamp: 1684638167647
- kind: conda
  name: xorg-libxau
  version: 1.0.11
  build: hb547adb_0
  subdir: osx-arm64
  url: https://conda.anaconda.org/conda-forge/osx-arm64/xorg-libxau-1.0.11-hb547adb_0.conda
  sha256: 02c313a1cada46912e5b9bdb355cfb4534bfe22143b4ea4ecc419690e793023b
  md5: ca73dc4f01ea91e44e3ed76602c5ea61
  license: MIT
  license_family: MIT
  size: 13667
  timestamp: 1684638272445
- kind: conda
  name: xorg-libxau
  version: 1.0.11
  build: hcd874cb_0
  subdir: win-64
  url: https://conda.anaconda.org/conda-forge/win-64/xorg-libxau-1.0.11-hcd874cb_0.conda
  sha256: 8c5b976e3b36001bdefdb41fb70415f9c07eff631f1f0155f3225a7649320e77
  md5: c46ba8712093cb0114404ae8a7582e1a
  depends:
  - m2w64-gcc-libs
  - m2w64-gcc-libs-core
  license: MIT
  license_family: MIT
  size: 51297
  timestamp: 1684638355740
- kind: conda
  name: xorg-libxau
  version: 1.0.11
  build: hd590300_0
  subdir: linux-64
  url: https://conda.anaconda.org/conda-forge/linux-64/xorg-libxau-1.0.11-hd590300_0.conda
  sha256: 309751371d525ce50af7c87811b435c176915239fc9e132b99a25d5e1703f2d4
  md5: 2c80dc38fface310c9bd81b17037fee5
  depends:
  - libgcc-ng >=12
  license: MIT
  license_family: MIT
  size: 14468
  timestamp: 1684637984591
- kind: conda
  name: xorg-libxdmcp
  version: 1.1.3
  build: h27ca646_0
  subdir: osx-arm64
  url: https://conda.anaconda.org/conda-forge/osx-arm64/xorg-libxdmcp-1.1.3-h27ca646_0.tar.bz2
  sha256: d9a2fb4762779994718832f05a7d62ab2dcf6103a312235267628b5187ce88f7
  md5: 6738b13f7fadc18725965abdd4129c36
  license: MIT
  license_family: MIT
  size: 18164
  timestamp: 1610071737668
- kind: conda
  name: xorg-libxdmcp
  version: 1.1.3
  build: h35c211d_0
  subdir: osx-64
  url: https://conda.anaconda.org/conda-forge/osx-64/xorg-libxdmcp-1.1.3-h35c211d_0.tar.bz2
  sha256: 485421c16f03a01b8ed09984e0b2ababdbb3527e1abf354ff7646f8329be905f
  md5: 86ac76d6bf1cbb9621943eb3bd9ae36e
  license: MIT
  license_family: MIT
  size: 17225
  timestamp: 1610071995461
- kind: conda
  name: xorg-libxdmcp
  version: 1.1.3
  build: h7f98852_0
  subdir: linux-64
  url: https://conda.anaconda.org/conda-forge/linux-64/xorg-libxdmcp-1.1.3-h7f98852_0.tar.bz2
  sha256: 4df7c5ee11b8686d3453e7f3f4aa20ceef441262b49860733066c52cfd0e4a77
  md5: be93aabceefa2fac576e971aef407908
  depends:
  - libgcc-ng >=9.3.0
  license: MIT
  license_family: MIT
  size: 19126
  timestamp: 1610071769228
- kind: conda
  name: xorg-libxdmcp
  version: 1.1.3
  build: hcd874cb_0
  subdir: win-64
  url: https://conda.anaconda.org/conda-forge/win-64/xorg-libxdmcp-1.1.3-hcd874cb_0.tar.bz2
  sha256: f51205d33c07d744ec177243e5d9b874002910c731954f2c8da82459be462b93
  md5: 46878ebb6b9cbd8afcf8088d7ef00ece
  depends:
  - m2w64-gcc-libs
  license: MIT
  license_family: MIT
  size: 67908
  timestamp: 1610072296570
- kind: conda
  name: xorg-libxext
  version: 1.3.4
  build: h0b41bf4_2
  build_number: 2
  subdir: linux-64
  url: https://conda.anaconda.org/conda-forge/linux-64/xorg-libxext-1.3.4-h0b41bf4_2.conda
  sha256: 73e5cfbdff41ef8a844441f884412aa5a585a0f0632ec901da035a03e1fe1249
  md5: 82b6df12252e6f32402b96dacc656fec
  depends:
  - libgcc-ng >=12
  - xorg-libx11 >=1.7.2,<2.0a0
  - xorg-xextproto
  license: MIT
  license_family: MIT
  size: 50143
  timestamp: 1677036907815
- kind: conda
  name: xorg-libxrender
  version: 0.9.11
  build: hd590300_0
  subdir: linux-64
  url: https://conda.anaconda.org/conda-forge/linux-64/xorg-libxrender-0.9.11-hd590300_0.conda
  sha256: 26da4d1911473c965c32ce2b4ff7572349719eaacb88a066db8d968a4132c3f7
  md5: ed67c36f215b310412b2af935bf3e530
  depends:
  - libgcc-ng >=12
  - xorg-libx11 >=1.8.6,<2.0a0
  - xorg-renderproto
  license: MIT
  license_family: MIT
  size: 37770
  timestamp: 1688300707994
- kind: conda
  name: xorg-renderproto
  version: 0.11.1
  build: h7f98852_1002
  build_number: 1002
  subdir: linux-64
  url: https://conda.anaconda.org/conda-forge/linux-64/xorg-renderproto-0.11.1-h7f98852_1002.tar.bz2
  sha256: 38942930f233d1898594dd9edf4b0c0786f3dbc12065a0c308634c37fd936034
  md5: 06feff3d2634e3097ce2fe681474b534
  depends:
  - libgcc-ng >=9.3.0
  license: MIT
  license_family: MIT
  size: 9621
  timestamp: 1614866326326
- kind: conda
  name: xorg-xextproto
  version: 7.3.0
  build: h0b41bf4_1003
  build_number: 1003
  subdir: linux-64
  url: https://conda.anaconda.org/conda-forge/linux-64/xorg-xextproto-7.3.0-h0b41bf4_1003.conda
  sha256: b8dda3b560e8a7830fe23be1c58cc41f407b2e20ae2f3b6901eb5842ba62b743
  md5: bce9f945da8ad2ae9b1d7165a64d0f87
  depends:
  - libgcc-ng >=12
  license: MIT
  license_family: MIT
  size: 30270
  timestamp: 1677036833037
- kind: conda
  name: xorg-xproto
  version: 7.0.31
  build: h7f98852_1007
  build_number: 1007
  subdir: linux-64
  url: https://conda.anaconda.org/conda-forge/linux-64/xorg-xproto-7.0.31-h7f98852_1007.tar.bz2
  sha256: f197bb742a17c78234c24605ad1fe2d88b1d25f332b75d73e5ba8cf8fbc2a10d
  md5: b4a4381d54784606820704f7b5f05a15
  depends:
  - libgcc-ng >=9.3.0
  license: MIT
  license_family: MIT
  size: 74922
  timestamp: 1607291557628
- kind: conda
  name: xz
  version: 5.2.6
  build: h166bdaf_0
  subdir: linux-64
  url: https://conda.anaconda.org/conda-forge/linux-64/xz-5.2.6-h166bdaf_0.tar.bz2
  sha256: 03a6d28ded42af8a347345f82f3eebdd6807a08526d47899a42d62d319609162
  md5: 2161070d867d1b1204ea749c8eec4ef0
  depends:
  - libgcc-ng >=12
  license: LGPL-2.1 and GPL-2.0
  size: 418368
  timestamp: 1660346797927
- kind: conda
  name: xz
  version: 5.2.6
  build: h57fd34a_0
  subdir: osx-arm64
  url: https://conda.anaconda.org/conda-forge/osx-arm64/xz-5.2.6-h57fd34a_0.tar.bz2
  sha256: 59d78af0c3e071021cfe82dc40134c19dab8cdf804324b62940f5c8cd71803ec
  md5: 39c6b54e94014701dd157f4f576ed211
  license: LGPL-2.1 and GPL-2.0
  size: 235693
  timestamp: 1660346961024
- kind: conda
  name: xz
  version: 5.2.6
  build: h775f41a_0
  subdir: osx-64
  url: https://conda.anaconda.org/conda-forge/osx-64/xz-5.2.6-h775f41a_0.tar.bz2
  sha256: eb09823f34cc2dd663c0ec4ab13f246f45dcd52e5b8c47b9864361de5204a1c8
  md5: a72f9d4ea13d55d745ff1ed594747f10
  license: LGPL-2.1 and GPL-2.0
  size: 238119
  timestamp: 1660346964847
- kind: conda
  name: xz
  version: 5.2.6
  build: h8d14728_0
  subdir: win-64
  url: https://conda.anaconda.org/conda-forge/win-64/xz-5.2.6-h8d14728_0.tar.bz2
  sha256: 54d9778f75a02723784dc63aff4126ff6e6749ba21d11a6d03c1f4775f269fe0
  md5: 515d77642eaa3639413c6b1bc3f94219
  depends:
  - vc >=14.1,<15
  - vs2015_runtime >=14.16.27033
  license: LGPL-2.1 and GPL-2.0
  size: 217804
  timestamp: 1660346976440
- kind: conda
  name: yaml
  version: 0.2.5
  build: h0d85af4_2
  build_number: 2
  subdir: osx-64
  url: https://conda.anaconda.org/conda-forge/osx-64/yaml-0.2.5-h0d85af4_2.tar.bz2
  sha256: 5301417e2c8dea45b401ffee8df3957d2447d4ce80c83c5ff151fc6bfe1c4148
  md5: d7e08fcf8259d742156188e8762b4d20
  license: MIT
  license_family: MIT
  size: 84237
  timestamp: 1641347062780
- kind: conda
  name: yaml
  version: 0.2.5
  build: h3422bc3_2
  build_number: 2
  subdir: osx-arm64
  url: https://conda.anaconda.org/conda-forge/osx-arm64/yaml-0.2.5-h3422bc3_2.tar.bz2
  sha256: 93181a04ba8cfecfdfb162fc958436d868cc37db504c58078eab4c1a3e57fbb7
  md5: 4bb3f014845110883a3c5ee811fd84b4
  license: MIT
  license_family: MIT
  size: 88016
  timestamp: 1641347076660
- kind: conda
  name: yaml
  version: 0.2.5
  build: h7f98852_2
  build_number: 2
  subdir: linux-64
  url: https://conda.anaconda.org/conda-forge/linux-64/yaml-0.2.5-h7f98852_2.tar.bz2
  sha256: a4e34c710eeb26945bdbdaba82d3d74f60a78f54a874ec10d373811a5d217535
  md5: 4cb3ad778ec2d5a7acbdf254eb1c42ae
  depends:
  - libgcc-ng >=9.4.0
  license: MIT
  license_family: MIT
  size: 89141
  timestamp: 1641346969816
- kind: conda
  name: yaml
  version: 0.2.5
  build: h8ffe710_2
  build_number: 2
  subdir: win-64
  url: https://conda.anaconda.org/conda-forge/win-64/yaml-0.2.5-h8ffe710_2.tar.bz2
  sha256: 4e2246383003acbad9682c7c63178e2e715ad0eb84f03a8df1fbfba455dfedc5
  md5: adbfb9f45d1004a26763652246a33764
  depends:
  - vc >=14.1,<15.0a0
  - vs2015_runtime >=14.16.27012
  license: MIT
  license_family: MIT
  size: 63274
  timestamp: 1641347623319
- kind: conda
  name: zipp
  version: 3.17.0
  build: pyhd8ed1ab_0
  subdir: noarch
  noarch: python
  url: https://conda.anaconda.org/conda-forge/noarch/zipp-3.17.0-pyhd8ed1ab_0.conda
  sha256: bced1423fdbf77bca0a735187d05d9b9812d2163f60ab426fc10f11f92ecbe26
  md5: 2e4d6bc0b14e10f895fc6791a7d9b26a
  depends:
  - python >=3.8
  license: MIT
  license_family: MIT
  size: 18954
  timestamp: 1695255262261
- kind: conda
  name: zlib
  version: 1.2.13
  build: h53f4e23_5
  build_number: 5
  subdir: osx-arm64
  url: https://conda.anaconda.org/conda-forge/osx-arm64/zlib-1.2.13-h53f4e23_5.conda
  sha256: de0ee1e24aa6867058d3b852a15c8d7f49f262f5828772700c647186d4a96bbe
  md5: a08383f223b10b71492d27566fafbf6c
  depends:
  - libzlib 1.2.13 h53f4e23_5
  license: Zlib
  license_family: Other
  size: 79577
  timestamp: 1686575471024
- kind: conda
  name: zlib
  version: 1.2.13
  build: h8a1eda9_5
  build_number: 5
  subdir: osx-64
  url: https://conda.anaconda.org/conda-forge/osx-64/zlib-1.2.13-h8a1eda9_5.conda
  sha256: d1f4c82fd7bd240a78ce8905e931e68dca5f523c7da237b6b63c87d5625c5b35
  md5: 75a8a98b1c4671c5d2897975731da42d
  depends:
  - libzlib 1.2.13 h8a1eda9_5
  license: Zlib
  license_family: Other
  size: 90764
  timestamp: 1686575574678
- kind: conda
  name: zlib
  version: 1.2.13
  build: hcfcfb64_5
  build_number: 5
  subdir: win-64
  url: https://conda.anaconda.org/conda-forge/win-64/zlib-1.2.13-hcfcfb64_5.conda
  sha256: 0f91b719c7558046bcd37fdc7ae4b9eb2b7a8e335beb8b59ae7ccb285a46aa46
  md5: a318e8622e11663f645cc7fa3260f462
  depends:
  - libzlib 1.2.13 hcfcfb64_5
  - ucrt >=10.0.20348.0
  - vc >=14.2,<15
  - vc14_runtime >=14.29.30139
  license: Zlib
  license_family: Other
  size: 107711
  timestamp: 1686575474476
- kind: conda
  name: zlib
  version: 1.2.13
  build: hd590300_5
  build_number: 5
  subdir: linux-64
  url: https://conda.anaconda.org/conda-forge/linux-64/zlib-1.2.13-hd590300_5.conda
  sha256: 9887a04d7e7cb14bd2b52fa01858f05a6d7f002c890f618d9fcd864adbfecb1b
  md5: 68c34ec6149623be41a1933ab996a209
  depends:
  - libgcc-ng >=12
  - libzlib 1.2.13 hd590300_5
  license: Zlib
  license_family: Other
  size: 92825
  timestamp: 1686575231103
- kind: conda
  name: zstd
  version: 1.5.5
  build: h12be248_0
  subdir: win-64
  url: https://conda.anaconda.org/conda-forge/win-64/zstd-1.5.5-h12be248_0.conda
  sha256: d540dd56c5ec772b60e4ce7d45f67f01c6614942225885911964ea1e70bb99e3
  md5: 792bb5da68bf0a6cac6a6072ecb8dbeb
  depends:
  - libzlib >=1.2.13,<1.3.0a0
  - ucrt >=10.0.20348.0
  - vc >=14.2,<15
  - vc14_runtime >=14.29.30139
  license: BSD-3-Clause
  license_family: BSD
  size: 343428
  timestamp: 1693151615801
- kind: conda
  name: zstd
  version: 1.5.5
  build: h4f39d0f_0
  subdir: osx-arm64
  url: https://conda.anaconda.org/conda-forge/osx-arm64/zstd-1.5.5-h4f39d0f_0.conda
  sha256: 7e1fe6057628bbb56849a6741455bbb88705bae6d6646257e57904ac5ee5a481
  md5: 5b212cfb7f9d71d603ad891879dc7933
  depends:
  - libzlib >=1.2.13,<1.3.0a0
  license: BSD-3-Clause
  license_family: BSD
  size: 400508
  timestamp: 1693151393180
- kind: conda
  name: zstd
  version: 1.5.5
  build: h829000d_0
  subdir: osx-64
  url: https://conda.anaconda.org/conda-forge/osx-64/zstd-1.5.5-h829000d_0.conda
  sha256: d54e31d3d8de5e254c0804abd984807b8ae5cd3708d758a8bf1adff1f5df166c
  md5: 80abc41d0c48b82fe0f04e7f42f5cb7e
  depends:
  - libzlib >=1.2.13,<1.3.0a0
  license: BSD-3-Clause
  license_family: BSD
  size: 499383
  timestamp: 1693151312586
- kind: conda
  name: zstd
  version: 1.5.5
  build: hfc55251_0
  subdir: linux-64
  url: https://conda.anaconda.org/conda-forge/linux-64/zstd-1.5.5-hfc55251_0.conda
  sha256: 607cbeb1a533be98ba96cf5cdf0ddbb101c78019f1fda063261871dad6248609
  md5: 04b88013080254850d6c01ed54810589
  depends:
  - libgcc-ng >=12
  - libstdcxx-ng >=12
  - libzlib >=1.2.13,<1.3.0a0
  license: BSD-3-Clause
  license_family: BSD
  size: 545199
  timestamp: 1693151163452<|MERGE_RESOLUTION|>--- conflicted
+++ resolved
@@ -2046,82 +2046,6 @@
   url: https://conda.anaconda.org/conda-forge/osx-64/cffi-1.16.0-py39h18ef598_0.conda
   sha256: 26f365b87864cac155aa966a979d8cb17195032c05b61041d3d0dabd43ba0c0b
   md5: c31ac48f93f773fd27e99f113cfffb98
-<<<<<<< HEAD
-  depends:
-  - libffi >=3.4,<4.0a0
-  - pycparser
-  - python >=3.9,<3.10.0a0
-  - python_abi 3.9.* *_cp39
-  license: MIT
-  license_family: MIT
-  size: 228801
-  timestamp: 1696002021683
-- kind: conda
-  name: cffi
-  version: 1.16.0
-  build: py39h7a31438_0
-  subdir: linux-64
-  url: https://conda.anaconda.org/conda-forge/linux-64/cffi-1.16.0-py39h7a31438_0.conda
-  sha256: 1536a2ca65caaf568bbdfe75aff8e12cb0e0507587b25af3b532a8bd22cb3ddb
-  md5: ac992767d7f8ed2cb27e71e78f0fb2d7
-  depends:
-  - libffi >=3.4,<4.0a0
-  - libgcc-ng >=12
-  - pycparser
-  - python >=3.9,<3.10.0a0
-  - python_abi 3.9.* *_cp39
-  license: MIT
-  license_family: MIT
-  size: 239801
-  timestamp: 1696001890928
-- kind: conda
-  name: cffi
-  version: 1.16.0
-  build: py39ha55989b_0
-  subdir: win-64
-  url: https://conda.anaconda.org/conda-forge/win-64/cffi-1.16.0-py39ha55989b_0.conda
-  sha256: 1a1f399b29a5702110208fb85e215937b7d10347bd13bfc3601cabd964d83b25
-  md5: 3641cc4492220301e0b0c65cf2985a80
-  depends:
-  - pycparser
-  - python >=3.9,<3.10.0a0
-  - python_abi 3.9.* *_cp39
-  - ucrt >=10.0.20348.0
-  - vc >=14.2,<15
-  - vc14_runtime >=14.29.30139
-  license: MIT
-  license_family: MIT
-  size: 236120
-  timestamp: 1696002149834
-- kind: conda
-  name: cffi
-  version: 1.16.0
-  build: py39he153c15_0
-  subdir: osx-arm64
-  url: https://conda.anaconda.org/conda-forge/osx-arm64/cffi-1.16.0-py39he153c15_0.conda
-  sha256: 2766a3bec7747d14fe646b2a3ec4ba508495ea8b0a434213189d3e4d20e24e4b
-  md5: 2be3a21503b84cbd74dd1c11f36c4a3c
-  depends:
-  - libffi >=3.4,<4.0a0
-  - pycparser
-  - python >=3.9,<3.10.0a0
-  - python >=3.9,<3.10.0a0 *_cpython
-  - python_abi 3.9.* *_cp39
-  license: MIT
-  license_family: MIT
-  size: 231790
-  timestamp: 1696002104149
-- kind: conda
-  name: cfgv
-  version: 3.3.1
-  build: pyhd8ed1ab_0
-  subdir: noarch
-  noarch: python
-  url: https://conda.anaconda.org/conda-forge/noarch/cfgv-3.3.1-pyhd8ed1ab_0.tar.bz2
-  sha256: fbc03537a27ef756162c49b1d0608bf7ab12fa5e38ceb8563d6f4859e835ac5c
-  md5: ebb5f5f7dc4f1a3780ef7ea7738db08c
-=======
->>>>>>> 9a21ce66
   depends:
   - libffi >=3.4,<4.0a0
   - pycparser
@@ -6213,76 +6137,6 @@
   url: https://conda.anaconda.org/conda-forge/osx-arm64/pyrsistent-0.20.0-py39h17cfd9d_0.conda
   sha256: b5c9b4de066b3f151dd863c8296360c84571c4c1a23b2f0eb1e45adbfd692437
   md5: fcf2b0decf8481f9a9e4c3e84a508331
-<<<<<<< HEAD
-  depends:
-  - python >=3.9,<3.10.0a0
-  - python >=3.9,<3.10.0a0 *_cpython
-  - python_abi 3.9.* *_cp39
-  license: MIT
-  license_family: MIT
-  size: 97817
-  timestamp: 1698754269005
-- kind: conda
-  name: pyrsistent
-  version: 0.20.0
-  build: py39ha09f3b3_0
-  subdir: osx-64
-  url: https://conda.anaconda.org/conda-forge/osx-64/pyrsistent-0.20.0-py39ha09f3b3_0.conda
-  sha256: 3bd66b4cad4caa945ad8ac3d80080f56532d02f43b00fb1f50cc5ee6e2267894
-  md5: 44e72e056f76f53ee4ff13425b446482
-  depends:
-  - python >=3.9,<3.10.0a0
-  - python_abi 3.9.* *_cp39
-  license: MIT
-  license_family: MIT
-  size: 97041
-  timestamp: 1698754065653
-- kind: conda
-  name: pyrsistent
-  version: 0.20.0
-  build: py39ha55989b_0
-  subdir: win-64
-  url: https://conda.anaconda.org/conda-forge/win-64/pyrsistent-0.20.0-py39ha55989b_0.conda
-  sha256: ea5ddb76c9e79b973694786ac55f1bc090edd97e8c3bb1e3e19238da23833d23
-  md5: a9af11690bcd2b0cf397c407a4f65ee5
-  depends:
-  - python >=3.9,<3.10.0a0
-  - python_abi 3.9.* *_cp39
-  - ucrt >=10.0.20348.0
-  - vc >=14.2,<15
-  - vc14_runtime >=14.29.30139
-  license: MIT
-  license_family: MIT
-  size: 91899
-  timestamp: 1698754437133
-- kind: conda
-  name: pyrsistent
-  version: 0.20.0
-  build: py39hd1e30aa_0
-  subdir: linux-64
-  url: https://conda.anaconda.org/conda-forge/linux-64/pyrsistent-0.20.0-py39hd1e30aa_0.conda
-  sha256: 293a080adfb3c0ea0fedf127cb704e3925f3ec78f2ac4033ee45966a5fa246b5
-  md5: 96ea8a6b4c8af6e9bafedb2f97080514
-  depends:
-  - libgcc-ng >=12
-  - python >=3.9,<3.10.0a0
-  - python_abi 3.9.* *_cp39
-  license: MIT
-  license_family: MIT
-  size: 100336
-  timestamp: 1698754196864
-- kind: conda
-  name: pysocks
-  version: 1.7.1
-  build: pyh0701188_6
-  build_number: 6
-  subdir: noarch
-  noarch: python
-  url: https://conda.anaconda.org/conda-forge/noarch/pysocks-1.7.1-pyh0701188_6.tar.bz2
-  sha256: b3a612bc887f3dd0fb7c4199ad8e342bd148cf69a9b74fd9468a18cf2bef07b7
-  md5: 56cd9fe388baac0e90c7149cfac95b60
-=======
->>>>>>> 9a21ce66
   depends:
   - python >=3.9,<3.10.0a0
   - python >=3.9,<3.10.0a0 *_cpython
@@ -6487,7 +6341,6 @@
   - bzip2 >=1.0.8,<2.0a0
   - libffi >=3.4,<4.0a0
   - libsqlite >=3.45.2,<4.0a0
-<<<<<<< HEAD
   - libzlib >=1.2.13,<1.3.0a0
   - ncurses >=6.4.20240210,<7.0a0
   - openssl >=3.2.1,<4.0a0
@@ -6516,36 +6369,6 @@
   - libsqlite >=3.45.2,<4.0a0
   - libzlib >=1.2.13,<1.3.0a0
   - ncurses >=6.4.20240210,<7.0a0
-=======
-  - libzlib >=1.2.13,<1.3.0a0
-  - ncurses >=6.4.20240210,<7.0a0
-  - openssl >=3.2.1,<4.0a0
-  - readline >=8.2,<9.0a0
-  - tk >=8.6.13,<8.7.0a0
-  - tzdata
-  - xz >=5.2.6,<6.0a0
-  constrains:
-  - python_abi 3.9.* *_cp39
-  license: Python-2.0
-  size: 11847835
-  timestamp: 1710939779164
-- kind: conda
-  name: python
-  version: 3.12.3
-  build: h1411813_0_cpython
-  subdir: osx-64
-  url: https://conda.anaconda.org/conda-forge/osx-64/python-3.12.3-h1411813_0_cpython.conda
-  sha256: 3b327ffc152a245011011d1d730781577a8274fde1cf6243f073749ead8f1c2a
-  md5: df1448ec6cbf8eceb03d29003cf72ae6
-  depends:
-  - __osx >=10.9
-  - bzip2 >=1.0.8,<2.0a0
-  - libexpat >=2.6.2,<3.0a0
-  - libffi >=3.4,<4.0a0
-  - libsqlite >=3.45.2,<4.0a0
-  - libzlib >=1.2.13,<1.3.0a0
-  - ncurses >=6.4.20240210,<7.0a0
->>>>>>> 9a21ce66
   - openssl >=3.2.1,<4.0a0
   - readline >=8.2,<9.0a0
   - tk >=8.6.13,<8.7.0a0
@@ -6556,7 +6379,6 @@
   license: Python-2.0
   size: 14557341
   timestamp: 1713208068012
-<<<<<<< HEAD
 - kind: conda
   name: python
   version: 3.12.3
@@ -6586,37 +6408,6 @@
 - kind: conda
   name: python
   version: 3.12.3
-=======
-- kind: conda
-  name: python
-  version: 3.12.3
-  build: h2628c8c_0_cpython
-  subdir: win-64
-  url: https://conda.anaconda.org/conda-forge/win-64/python-3.12.3-h2628c8c_0_cpython.conda
-  sha256: 1a95494abe572a8819c933f978df89f00bde72ea9432d46a70632599e8029ea4
-  md5: f07c8c5dd98767f9a652de5d039b284e
-  depends:
-  - bzip2 >=1.0.8,<2.0a0
-  - libexpat >=2.6.2,<3.0a0
-  - libffi >=3.4,<4.0a0
-  - libsqlite >=3.45.2,<4.0a0
-  - libzlib >=1.2.13,<1.3.0a0
-  - openssl >=3.2.1,<4.0a0
-  - tk >=8.6.13,<8.7.0a0
-  - tzdata
-  - ucrt >=10.0.20348.0
-  - vc >=14.2,<15
-  - vc14_runtime >=14.29.30139
-  - xz >=5.2.6,<6.0a0
-  constrains:
-  - python_abi 3.12.* *_cp312
-  license: Python-2.0
-  size: 16179248
-  timestamp: 1713205644673
-- kind: conda
-  name: python
-  version: 3.12.3
->>>>>>> 9a21ce66
   build: h4a7b5fc_0_cpython
   subdir: osx-arm64
   url: https://conda.anaconda.org/conda-forge/osx-arm64/python-3.12.3-h4a7b5fc_0_cpython.conda
@@ -6626,10 +6417,6 @@
   - __osx >=11.0
   - bzip2 >=1.0.8,<2.0a0
   - libexpat >=2.6.2,<3.0a0
-<<<<<<< HEAD
-  - libffi >=3.4,<4.0a0
-  - libsqlite >=3.45.2,<4.0a0
-=======
   - libffi >=3.4,<4.0a0
   - libsqlite >=3.45.2,<4.0a0
   - libzlib >=1.2.13,<1.3.0a0
@@ -6642,38 +6429,6 @@
   constrains:
   - python_abi 3.12.* *_cp312
   license: Python-2.0
-  size: 13207557
-  timestamp: 1713206576646
-- kind: conda
-  name: python
-  version: 3.12.3
-  build: hab00c5b_0_cpython
-  subdir: linux-64
-  url: https://conda.anaconda.org/conda-forge/linux-64/python-3.12.3-hab00c5b_0_cpython.conda
-  sha256: f9865bcbff69f15fd89a33a2da12ad616e98d65ce7c83c644b92e66e5016b227
-  md5: 2540b74d304f71d3e89c81209db4db84
-  depends:
-  - bzip2 >=1.0.8,<2.0a0
-  - ld_impl_linux-64 >=2.36.1
-  - libexpat >=2.6.2,<3.0a0
-  - libffi >=3.4,<4.0a0
-  - libgcc-ng >=12
-  - libnsl >=2.0.1,<2.1.0a0
-  - libsqlite >=3.45.2,<4.0a0
-  - libuuid >=2.38.1,<3.0a0
-  - libxcrypt >=4.4.36
->>>>>>> 9a21ce66
-  - libzlib >=1.2.13,<1.3.0a0
-  - ncurses >=6.4.20240210,<7.0a0
-  - openssl >=3.2.1,<4.0a0
-  - readline >=8.2,<9.0a0
-  - tk >=8.6.13,<8.7.0a0
-  - tzdata
-  - xz >=5.2.6,<6.0a0
-  constrains:
-  - python_abi 3.12.* *_cp312
-  license: Python-2.0
-<<<<<<< HEAD
   size: 13207557
   timestamp: 1713206576646
 - kind: conda
@@ -6704,8 +6459,6 @@
   constrains:
   - python_abi 3.12.* *_cp312
   license: Python-2.0
-=======
->>>>>>> 9a21ce66
   size: 31991381
   timestamp: 1713208036041
 - kind: conda
