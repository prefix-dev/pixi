# Changelog

All notable changes to this project will be documented in this file.

The format is based on [Keep a Changelog](https://keepachangelog.com/en/1.0.0/),
and this project adheres to [Semantic Versioning](https://semver.org/spec/v2.0.0.html).

<<<<<<< HEAD
=======
### [0.32.0] - 2024-10-08
#### ✨ Highlights

The biggest fix in this PR is the move to the latest rattler as it came with some major bug fixes for macOS and Rust 1.81 compatibility.

#### Changed
- Correctly implement total ordering for dependency provider by @tdejager in [rattler/#892](https://github.com/conda/rattler/pull/892)

#### Fixed
- Fixed self-clobber issue when up/down grading packages by @wolfv in [rattler/#893](https://github.com/conda/rattler/pull/893)
- Check environment name before returning not found print by @ruben-arts in [#2198](https://github.com/prefix-dev/pixi/pull/2198)
- Turn off symlink follow for task cache by @ruben-arts in [#2209](https://github.com/prefix-dev/pixi/pull/2209)


### [0.31.0] - 2024-10-03
#### ✨ Highlights
Thanks to our maintainer @baszamstra!
He sped up the resolver for all cases we could think of in [#2162](https://github.com/prefix-dev/pixi/pull/2162)
Check the result of times it takes to solve the environments in our test set:
![image](https://private-user-images.githubusercontent.com/4995967/371994129-0c89b07f-7e29-430a-b876-a8a5826bbc9d.png?jwt=eyJhbGciOiJIUzI1NiIsInR5cCI6IkpXVCJ9.eyJpc3MiOiJnaXRodWIuY29tIiwiYXVkIjoicmF3LmdpdGh1YnVzZXJjb250ZW50LmNvbSIsImtleSI6ImtleTUiLCJleHAiOjE3Mjc5NjE2MzUsIm5iZiI6MTcyNzk2MTMzNSwicGF0aCI6Ii80OTk1OTY3LzM3MTk5NDEyOS0wYzg5YjA3Zi03ZTI5LTQzMGEtYjg3Ni1hOGE1ODI2YmJjOWQucG5nP1gtQW16LUFsZ29yaXRobT1BV1M0LUhNQUMtU0hBMjU2JlgtQW16LUNyZWRlbnRpYWw9QUtJQVZDT0RZTFNBNTNQUUs0WkElMkYyMDI0MTAwMyUyRnVzLWVhc3QtMSUyRnMzJTJGYXdzNF9yZXF1ZXN0JlgtQW16LURhdGU9MjAyNDEwMDNUMTMxNTM1WiZYLUFtei1FeHBpcmVzPTMwMCZYLUFtei1TaWduYXR1cmU9YjBlMTI5MmUxYWY5NmVkZmIwYmE5YTIwNTMyN2VkNDkwNjljZDE5ZjMzNzVkZTg4YWYyY2I2MjExZTAyNDY2NiZYLUFtei1TaWduZWRIZWFkZXJzPWhvc3QifQ.vh3Fs0MGdoPR0k-BmjGArXEekrlPV5N9wNM2CUq8e44)


#### Added

- Add `nodefaults` to imported conda envs by @ruben-arts in [#2097](https://github.com/prefix-dev/pixi/pull/2097)
- Add newline to `.gitignore` by @ruben-arts in [#2095](https://github.com/prefix-dev/pixi/pull/2095)
- Add `--no-activation` option to prevent env activation during global install/upgrade by @183amir in [#1980](https://github.com/prefix-dev/pixi/pull/1980)
- Add `--priority` arg to `project channel add` by @minrk in [#2086](https://github.com/prefix-dev/pixi/pull/2086)

#### Changed

- Use pixi spec for conda environment yml by @ruben-arts in [#2096](https://github.com/prefix-dev/pixi/pull/2096)
- Update rattler by @nichmor in [#2120](https://github.com/prefix-dev/pixi/pull/2120)
- Update README.md by @ruben-arts in [#2129](https://github.com/prefix-dev/pixi/pull/2129)
- Follow symlinks while walking files by @0xbe7a in [#2141](https://github.com/prefix-dev/pixi/pull/2141)

#### Documentation

- Adapt wording in pixi global proposal by @Hofer-Julian in [#2098](https://github.com/prefix-dev/pixi/pull/2098)
- Community: add array-api-extra by @lucascolley in [#2107](https://github.com/prefix-dev/pixi/pull/2107)
- `pixi global` mention `no-activation` by @Hofer-Julian in [#2109](https://github.com/prefix-dev/pixi/pull/2109)
- Add minimal constructor example by @bollwyvl in [#2102](https://github.com/prefix-dev/pixi/pull/2102)
- Update global manifest `install` by @Hofer-Julian in [#2128](https://github.com/prefix-dev/pixi/pull/2128)
- Add description for `pixi update --json` by @scottamain in [#2160](https://github.com/prefix-dev/pixi/pull/2160)
- Fixes backticks for doc strings by @rachfop in [#2174](https://github.com/prefix-dev/pixi/pull/2174)

#### Fixed

- Sort exported conda explicit spec topologically by @synapticarbors in [#2101](https://github.com/prefix-dev/pixi/pull/2101)
- `--import env_file` breaks channel priority by @fecet in [#2113](https://github.com/prefix-dev/pixi/pull/2113)
- Allow exact yanked pypi packages by @nichmor in [#2116](https://github.com/prefix-dev/pixi/pull/2116)
- Check if files are same in `self-update` by @apoorvkh in [#2132](https://github.com/prefix-dev/pixi/pull/2132)
- `get_or_insert_nested_table` by @Hofer-Julian in [#2167](https://github.com/prefix-dev/pixi/pull/2167)
- Improve `install.sh` PATH handling and general robustness by @Arcitec in [#2189](https://github.com/prefix-dev/pixi/pull/2189)
- Output tasks on `pixi run` without input by @ruben-arts in [#2193](https://github.com/prefix-dev/pixi/pull/2193)


#### Performance
- Significantly speed up conda resolution by @baszalmstra in [#2162](https://github.com/prefix-dev/pixi/pull/2162)


#### New Contributors
* @Arcitec made their first contribution in [#2189](https://github.com/prefix-dev/pixi/pull/2189)
* @rachfop made their first contribution in [#2174](https://github.com/prefix-dev/pixi/pull/2174)
* @scottamain made their first contribution in [#2160](https://github.com/prefix-dev/pixi/pull/2160)
* @apoorvkh made their first contribution in [#2132](https://github.com/prefix-dev/pixi/pull/2132)
* @0xbe7a made their first contribution in [#2141](https://github.com/prefix-dev/pixi/pull/2141)
* @fecet made their first contribution in [#2113](https://github.com/prefix-dev/pixi/pull/2113)
* @minrk made their first contribution in [#2086](https://github.com/prefix-dev/pixi/pull/2086)
* @183amir made their first contribution in [#1980](https://github.com/prefix-dev/pixi/pull/1980)
* @lucascolley made their first contribution in [#2107](https://github.com/prefix-dev/pixi/pull/2107)

### [0.30.0] - 2024-09-19
#### ✨ Highlights
I want to thank @synapticarbors and @abkfenris for starting the work on `pixi project export`.
Pixi now supports the export of a conda `environment.yml` file and a conda explicit specification file.
This is a great addition to the project and will help users to share their projects with other non pixi users.

#### Added
- Export conda explicit specification file from project by @synapticarbors in [#1873](https://github.com/prefix-dev/pixi/pull/1873)
- Add flag to `pixi search` by @Hofer-Julian in [#2018](https://github.com/prefix-dev/pixi/pull/2018)
- Adds the ability to set the index strategy by @tdejager in [#1986](https://github.com/prefix-dev/pixi/pull/1986)
- Export conda `environment.yml` by @abkfenris in [#2003](https://github.com/prefix-dev/pixi/pull/2003)

#### Changed
- Improve examples/docker by @jennydaman in [#1965](https://github.com/prefix-dev/pixi/pull/1965)
- Minimal pre-commit tasks by @Hofer-Julian in [#1984](https://github.com/prefix-dev/pixi/pull/1984)
- Improve error and feedback when target does not exist by @tdejager in [#1961](https://github.com/prefix-dev/pixi/pull/1961)
- Move the rectangle using a mouse in SDL by @certik in [#2069](https://github.com/prefix-dev/pixi/pull/2069)

#### Documentation
- Update cli.md by @xela-95 in [#2047](https://github.com/prefix-dev/pixi/pull/2047)
- Update `system-requirements` information by @ruben-arts in [#2079](https://github.com/prefix-dev/pixi/pull/2079)
- Append to file syntax in task docs by @nicornk in [#2013](https://github.com/prefix-dev/pixi/pull/2013)
- Change documentation of pixi upload to refer to correct API endpoint by @traversaro in [#2074](https://github.com/prefix-dev/pixi/pull/2074)

#### Testing
- Add downstream nerfstudio test by @tdejager in [#1996](https://github.com/prefix-dev/pixi/pull/1996)
- Run pytests in parallel by @tdejager in [#2027](https://github.com/prefix-dev/pixi/pull/2027)
- Testing common wheels by @tdejager in [#2031](https://github.com/prefix-dev/pixi/pull/2031)

#### Fixed
- Lock file is always outdated for pypi path dependencies by @nichmor in [#2039](https://github.com/prefix-dev/pixi/pull/2039)
- Fix error message for export conda explicit spec by @synapticarbors in [#2048](https://github.com/prefix-dev/pixi/pull/2048)
- Use `conda-pypi-map` for feature channels by @nichmor in [#2038](https://github.com/prefix-dev/pixi/pull/2038)
- Constrain feature platforms in schema by @bollwyvl in [#2055](https://github.com/prefix-dev/pixi/pull/2055)
- Split tag creation functions by @tdejager in [#2062](https://github.com/prefix-dev/pixi/pull/2062)
- Tree print to pipe by @ruben-arts in [#2064](https://github.com/prefix-dev/pixi/pull/2064)
- `subdirectory` in pypi url by @ruben-arts in [#2065](https://github.com/prefix-dev/pixi/pull/2065)
- Create a GUI application on Windows, not Console by @certik in [#2067](https://github.com/prefix-dev/pixi/pull/2067)
- Make dashes underscores in python package names by @ruben-arts in [#2073](https://github.com/prefix-dev/pixi/pull/2073)
- Give better errors on broken `pyproject.toml` by @ruben-arts in [#2075](https://github.com/prefix-dev/pixi/pull/2075)

#### Refactor
- Stop duplicating `strip_channel_alias` from rattler by @Hofer-Julian in [#2017](https://github.com/prefix-dev/pixi/pull/2017)
- Follow-up wheels tests by @Hofer-Julian in [#2063](https://github.com/prefix-dev/pixi/pull/2063)
- Integration test suite by @Hofer-Julian in [#2081](https://github.com/prefix-dev/pixi/pull/2081)
- Remove `psutils` by @Hofer-Julian in [#2083](https://github.com/prefix-dev/pixi/pull/2083)
- Add back older caching method by @tdejager in [#2046](https://github.com/prefix-dev/pixi/pull/2046)
- Release script by @Hofer-Julian in [#1978](https://github.com/prefix-dev/pixi/pull/1978)
- Activation script by @Hofer-Julian in [#2014](https://github.com/prefix-dev/pixi/pull/2014)
- Pins python version in add_pypi_functionality by @tdejager in [#2040](https://github.com/prefix-dev/pixi/pull/2040)
- Improve the lock_file_usage flags and behavior. by @ruben-arts in [#2078](https://github.com/prefix-dev/pixi/pull/2078)
- Move matrix to workflow that it is used in by @tdejager in [#1987](https://github.com/prefix-dev/pixi/pull/1987)
- Refactor manifest into more generic approach by @nichmor in [#2015](https://github.com/prefix-dev/pixi/pull/2015)

#### New Contributors
* @certik made their first contribution in [#2069](https://github.com/prefix-dev/pixi/pull/2069)
* @xela-95 made their first contribution in [#2047](https://github.com/prefix-dev/pixi/pull/2047)
* @nicornk made their first contribution in [#2013](https://github.com/prefix-dev/pixi/pull/2013)
* @jennydaman made their first contribution in [#1965](https://github.com/prefix-dev/pixi/pull/1965)

>>>>>>> 82a3072f
### [0.29.0] - 2024-09-04
#### ✨ Highlights

- Add build-isolation options, for more details check out our [docs](https://pixi.sh/v0.29.0/reference/project_configuration/#no-build-isolation)
- Allow to use virtual package overrides from environment variables ([PR](https://github.com/conda/rattler/pull/818))
- Many bug fixes


#### Added

- Add build-isolation options by @tdejager in [#1909](https://github.com/prefix-dev/pixi/pull/1909)


- Add release script by @Hofer-Julian in [#1971](https://github.com/prefix-dev/pixi/pull/1971)


#### Changed

- Use rustls-tls instead of native-tls per default by @Hofer-Julian in [#1929](https://github.com/prefix-dev/pixi/pull/1929)


- Upgrade to uv 0.3.4 by @tdejager in [#1936](https://github.com/prefix-dev/pixi/pull/1936)


- Upgrade to uv 0.4.0 by @tdejager in [#1944](https://github.com/prefix-dev/pixi/pull/1944)


- Better error for when the target or platform are missing by @tdejager in [#1959](https://github.com/prefix-dev/pixi/pull/1959)


- Improve integration tests by @Hofer-Julian in [#1958](https://github.com/prefix-dev/pixi/pull/1958)


- Improve release script by @Hofer-Julian in [#1974](https://github.com/prefix-dev/pixi/pull/1974)


#### Fixed

- Update env variables in installation docs by @lev112 in [#1937](https://github.com/prefix-dev/pixi/pull/1937)


- Always overwrite when pixi adding the dependency by @ruben-arts in [#1935](https://github.com/prefix-dev/pixi/pull/1935)


- Typo in schema.json by @SobhanMP in [#1948](https://github.com/prefix-dev/pixi/pull/1948)


- Using file url as mapping by @nichmor in [#1930](https://github.com/prefix-dev/pixi/pull/1930)


- Offline mapping should not request by @nichmor in [#1968](https://github.com/prefix-dev/pixi/pull/1968)


- `pixi init` for `pyproject.toml` by @Hofer-Julian in [#1947](https://github.com/prefix-dev/pixi/pull/1947)


- Use two in memory indexes, for resolve and builds by @tdejager in [#1969](https://github.com/prefix-dev/pixi/pull/1969)


- Minor issues and todos by @KGrewal1 in [#1963](https://github.com/prefix-dev/pixi/pull/1963)


#### Refactor

- Improve integration tests by @Hofer-Julian in [#1942](https://github.com/prefix-dev/pixi/pull/1942)


#### New Contributors
* @SobhanMP made their first contribution in [#1948](https://github.com/prefix-dev/pixi/pull/1948)
* @lev112 made their first contribution in [#1937](https://github.com/prefix-dev/pixi/pull/1937)

### [0.28.2] - 2024-08-28
#### Changed

- Use mold on linux by @Hofer-Julian in [#1914](https://github.com/prefix-dev/pixi/pull/1914)

#### Documentation

- Fix global manifest by @Hofer-Julian in [#1912](https://github.com/prefix-dev/pixi/pull/1912)
- Document azure keyring usage by @tdejager in [#1913](https://github.com/prefix-dev/pixi/pull/1913)

#### Fixed

- Let `init` add dependencies independent of target and don't install by @ruben-arts in [#1916](https://github.com/prefix-dev/pixi/pull/1916)
- Enable use of manylinux wheeltags once again by @tdejager in [#1925](https://github.com/prefix-dev/pixi/pull/1925)
- The bigger runner by @ruben-arts in [#1902](https://github.com/prefix-dev/pixi/pull/1902)

### [0.28.1] - 2024-08-26
#### Changed
- Uv upgrade to 0.3.2 by @tdejager in [#1900](https://github.com/prefix-dev/pixi/pull/1900)

#### Documentation
- Add `keyrings.artifacts` to the list of project built with `pixi` by @jslorrma in [#1908](https://github.com/prefix-dev/pixi/pull/1908)

#### Fixed
- Use default indexes if non where given by the lockfile by @ruben-arts in [#1910](https://github.com/prefix-dev/pixi/pull/1910)

#### New Contributors
* @jslorrma made their first contribution in [#1908](https://github.com/prefix-dev/pixi/pull/1908)

### [0.28.0] - 2024-08-22
#### ✨ Highlights
- **Bug Fixes**: Major fixes in general but especially for PyPI installation issues and better error messaging.
- **Compatibility**: Default Linux version downgraded to 4.18 for broader support.
- **New Features**: Added INIT_CWD in pixi run, improved logging, and more cache options.

#### Added

- Add `INIT_CWD` to activated env `pixi run` by @ruben-arts in [#1798](https://github.com/prefix-dev/pixi/pull/1798)
- Add context to error when parsing conda-meta files by @baszalmstra in [#1854](https://github.com/prefix-dev/pixi/pull/1854)
- Add some logging for when packages are actually overridden by conda by @tdejager in [#1874](https://github.com/prefix-dev/pixi/pull/1874)
- Add package when extra is added by @ruben-arts in [#1856](https://github.com/prefix-dev/pixi/pull/1856)

#### Changed

- Use new gateway to get the repodata for global install by @nichmor in [#1767](https://github.com/prefix-dev/pixi/pull/1767)
- Pixi global proposal by @Hofer-Julian in [#1757](https://github.com/prefix-dev/pixi/pull/1757)
- Upgrade to new uv 0.2.37 by @tdejager in [#1829](https://github.com/prefix-dev/pixi/pull/1829)
- Use new gateway for pixi search by @nichmor in [#1819](https://github.com/prefix-dev/pixi/pull/1819)
- Extend pixi clean cache with more cache options by @ruben-arts in [#1872](https://github.com/prefix-dev/pixi/pull/1872)
- Downgrade `__linux` default to `4.18` by @ruben-arts in [#1887](https://github.com/prefix-dev/pixi/pull/1887)

#### Documentation

- Fix instructions for update github actions by @Hofer-Julian in [#1774](https://github.com/prefix-dev/pixi/pull/1774)
- Fix fish completion script by @dennis-wey in [#1789](https://github.com/prefix-dev/pixi/pull/1789)
- Expands the environment variable examples in the reference section by @travishathaway in [#1779](https://github.com/prefix-dev/pixi/pull/1779)
- Community feedback `pixi global` by @Hofer-Julian in [#1800](https://github.com/prefix-dev/pixi/pull/1800)
- Additions to the pixi global proposal by @Hofer-Julian in [#1803](https://github.com/prefix-dev/pixi/pull/1803)
- Stop using invalid environment name in pixi global proposal by @Hofer-Julian in [#1826](https://github.com/prefix-dev/pixi/pull/1826)
- Extend `pixi global` proposal by @Hofer-Julian in [#1861](https://github.com/prefix-dev/pixi/pull/1861)
- Make `channels` required in `pixi global` manifest by @Hofer-Julian in [#1868](https://github.com/prefix-dev/pixi/pull/1868)
- Fix linux minimum version in project_configuration docs by @traversaro in [#1888](https://github.com/prefix-dev/pixi/pull/1888)

#### Fixed

- Try to increase `rlimit` by @baszalmstra in [#1766](https://github.com/prefix-dev/pixi/pull/1766)
- Add test for invalid environment names by @Hofer-Julian in [#1825](https://github.com/prefix-dev/pixi/pull/1825)
- Show global config in info command by @ruben-arts in [#1807](https://github.com/prefix-dev/pixi/pull/1807)
- Correct documentation of PIXI_ENVIRONMENT_PLATFORMS by @traversaro in [#1842](https://github.com/prefix-dev/pixi/pull/1842)
- Format in docs/features/environment.md by @cdeil in [#1846](https://github.com/prefix-dev/pixi/pull/1846)
- Make proper use of `NamedChannelOrUrl` by @ruben-arts in [#1820](https://github.com/prefix-dev/pixi/pull/1820)
- Trait impl override by @baszalmstra in [#1848](https://github.com/prefix-dev/pixi/pull/1848)
- Tame `pixi search` by @baszalmstra in [#1849](https://github.com/prefix-dev/pixi/pull/1849)
- Fix `pixi tree -i` duplicate output by @baszalmstra in [#1847](https://github.com/prefix-dev/pixi/pull/1847)
- Improve spec parsing error messages by @baszalmstra in [#1786](https://github.com/prefix-dev/pixi/pull/1786)
- Parse matchspec from CLI Lenient by @baszalmstra in [#1852](https://github.com/prefix-dev/pixi/pull/1852)
- Improve parsing of pypi-dependencies by @baszalmstra in [#1851](https://github.com/prefix-dev/pixi/pull/1851)
- Don't enforce system requirements for task tests by @baszalmstra in [#1855](https://github.com/prefix-dev/pixi/pull/1855)
- Satisfy when there are no pypi packages in the lockfile by @ruben-arts in [#1862](https://github.com/prefix-dev/pixi/pull/1862)
- Ssh url should not contain colon by @baszalmstra in [#1865](https://github.com/prefix-dev/pixi/pull/1865)
- `find-links` with manifest-path by @baszalmstra in [#1864](https://github.com/prefix-dev/pixi/pull/1864)
- Increase stack size in debug mode on windows by @baszalmstra in [#1867](https://github.com/prefix-dev/pixi/pull/1867)
- Solve-group-envs should reside in `.pixi` folder by @baszalmstra in [#1866](https://github.com/prefix-dev/pixi/pull/1866)
- Move package-override logging by @tdejager in [#1883](https://github.com/prefix-dev/pixi/pull/1883)
- Pinning logic for minor and major by @baszalmstra in [#1885](https://github.com/prefix-dev/pixi/pull/1885)
- Docs manifest tests by @ruben-arts in [#1879](https://github.com/prefix-dev/pixi/pull/1879)


#### Refactor
- Encapsulate channel resolution logic for CLI by @olivier-lacroix in [#1781](https://github.com/prefix-dev/pixi/pull/1781)
- Move to `pub(crate) fn` in order to detect and remove unused functions by @Hofer-Julian in [#1805](https://github.com/prefix-dev/pixi/pull/1805)
- Only compile `TaskNode::full_command` for tests by @Hofer-Julian in [#1809](https://github.com/prefix-dev/pixi/pull/1809)
- Derive `Default` for more structs by @Hofer-Julian in [#1824](https://github.com/prefix-dev/pixi/pull/1824)
- Rename `get_up_to_date_prefix` to `update_prefix` by @Hofer-Julian in [#1837](https://github.com/prefix-dev/pixi/pull/1837)
- Make `HasSpecs` implementation more functional by @Hofer-Julian in [#1863](https://github.com/prefix-dev/pixi/pull/1863)

#### New Contributors
* @cdeil made their first contribution in [#1846](https://github.com/prefix-dev/pixi/pull/1846)

### [0.27.1] - 2024-08-09
#### Documentation

- Fix mlx feature in "multiple machines" example by @rgommers in [#1762](https://github.com/prefix-dev/pixi/pull/1762)
- Update some of the cli and add osx rosetta mention by @ruben-arts in [#1760](https://github.com/prefix-dev/pixi/pull/1760)
- Fix typo by @pavelzw in [#1771](https://github.com/prefix-dev/pixi/pull/1771)

#### Fixed

- User agent string was wrong by @wolfv in [#1759](https://github.com/prefix-dev/pixi/pull/1759)
- Dont accidentally wipe pyproject.toml on `init` by @ruben-arts in [#1775](https://github.com/prefix-dev/pixi/pull/1775)

#### Refactor

- Add `pixi_spec` crate by @baszalmstra in [#1741](https://github.com/prefix-dev/pixi/pull/1741)

#### New Contributors
* @rgommers made their first contribution in [#1762](https://github.com/prefix-dev/pixi/pull/1762)

### [0.27.0] - 2024-08-07
#### ✨ Highlights

This release contains a lot of refactoring and improvements to the codebase, in preparation for future features and improvements.
Including with that we've fixed a ton of bugs. To make sure we're not breaking anything we've added a lot of tests and CI checks.
But let us know if you find any issues!

As a reminder, you can update pixi using `pixi self-update` and move to a specific version, including backwards, with `pixi self-update --version 0.27.0`.

#### Added

- Add `pixi run` completion for `fish` shell by @dennis-wey in [#1680](https://github.com/prefix-dev/pixi/pull/1680)

#### Changed

- Move examples from setuptools to hatchling by @Hofer-Julian in [#1692](https://github.com/prefix-dev/pixi/pull/1692)
- Let `pixi init` create hatchling pyproject.toml by @Hofer-Julian in [#1693](https://github.com/prefix-dev/pixi/pull/1693)
- Make `[project]` table optional for `pyproject.toml` manifests by @olivier-lacroix in [#1732](https://github.com/prefix-dev/pixi/pull/1732)

#### Documentation

- Improve the `fish` completions location by @tdejager in [#1647](https://github.com/prefix-dev/pixi/pull/1647)
- Explain why we use `hatchling` by @Hofer-Julian
- Update install CLI doc now that the `update` command exist by @olivier-lacroix in [#1690](https://github.com/prefix-dev/pixi/pull/1690)
- Mention `pixi exec` in GHA docs by @pavelzw in [#1724](https://github.com/prefix-dev/pixi/pull/1724)
- Update to correct spelling by @ahnsn in [#1730](https://github.com/prefix-dev/pixi/pull/1730)
- Ensure `hatchling` is used everywhere in documentation by @olivier-lacroix in [#1733](https://github.com/prefix-dev/pixi/pull/1733)
- Add readme to WASM example by @wolfv in [#1703](https://github.com/prefix-dev/pixi/pull/1703)
- Fix typo by @pavelzw in [#1660](https://github.com/prefix-dev/pixi/pull/1660)
- Fix typo by @DimitriPapadopoulos in [#1743](https://github.com/prefix-dev/pixi/pull/1743)
- Fix typo by @SeaOtocinclus in [#1651](https://github.com/prefix-dev/pixi/pull/1651)

#### Testing

- Added script and tasks for testing examples by @tdejager in [#1671](https://github.com/prefix-dev/pixi/pull/1671)
- Add simple integration tests by @ruben-arts in [#1719](https://github.com/prefix-dev/pixi/pull/1719)

#### Fixed

- Prepend pixi to path instead of appending by @vigneshmanick in [#1644](https://github.com/prefix-dev/pixi/pull/1644)
- Add manifest tests and run them in ci by @ruben-arts in [#1667](https://github.com/prefix-dev/pixi/pull/1667)
- Use hashed pypi mapping by @baszalmstra in [#1663](https://github.com/prefix-dev/pixi/pull/1663)
- Depend on `pep440_rs` from crates.io and use replace by @baszalmstra in [#1698](https://github.com/prefix-dev/pixi/pull/1698)
- `pixi add` with more than just package name and version by @ruben-arts in [#1704](https://github.com/prefix-dev/pixi/pull/1704)
- Ignore pypi logic on non pypi projects by @ruben-arts in [#1705](https://github.com/prefix-dev/pixi/pull/1705)
- Fix and refactor `--no-lockfile-update` by @ruben-arts in [#1683](https://github.com/prefix-dev/pixi/pull/1683)
- Changed example to use hatchling by @tdejager in [#1729](https://github.com/prefix-dev/pixi/pull/1729)
- Todo clean up by @KGrewal1 in [#1735](https://github.com/prefix-dev/pixi/pull/1735)
- Allow for init to `pixi.toml` when `pyproject.toml` is available. by @ruben-arts in [#1640](https://github.com/prefix-dev/pixi/pull/1640)
- Test on `macos-13` by @ruben-arts in [#1739](https://github.com/prefix-dev/pixi/pull/1739)
- Make sure pixi vars are available before `activation.env` vars are by @ruben-arts in [#1740](https://github.com/prefix-dev/pixi/pull/1740)
- Authenticate exec package download by @olivier-lacroix in [#1751](https://github.com/prefix-dev/pixi/pull/1751)

#### Refactor

- Extract `pixi_manifest` by @baszalmstra in [#1656](https://github.com/prefix-dev/pixi/pull/1656)
- Delay channel config url evaluation by @baszalmstra in [#1662](https://github.com/prefix-dev/pixi/pull/1662)
- Split out pty functionality by @tdejager in [#1678](https://github.com/prefix-dev/pixi/pull/1678)
- Make project manifest loading DRY and consistent by @olivier-lacroix in [#1688](https://github.com/prefix-dev/pixi/pull/1688)
- Refactor channel add and remove CLI commands by @olivier-lacroix in [#1689](https://github.com/prefix-dev/pixi/pull/1689)
- Refactor `pixi::consts` and `pixi::config` into separate crates by @tdejager in [#1684](https://github.com/prefix-dev/pixi/pull/1684)
- Move dependencies to `pixi_manifest` by @tdejager in [#1700](https://github.com/prefix-dev/pixi/pull/1700)
- Moved pypi environment modifiers by @tdejager in [#1699](https://github.com/prefix-dev/pixi/pull/1699)
- Split `HasFeatures` by @tdejager in [#1712](https://github.com/prefix-dev/pixi/pull/1712)
- Move, splits and renames the `HasFeatures` trait by @tdejager in [#1717](https://github.com/prefix-dev/pixi/pull/1717)
- Merge `utils` by @tdejager in [#1718](https://github.com/prefix-dev/pixi/pull/1718)
- Move `fancy` to its own crate by @tdejager in [#1722](https://github.com/prefix-dev/pixi/pull/1722)
- Move `config` to repodata functions by @tdejager in [#1723](https://github.com/prefix-dev/pixi/pull/1723)
- Move `pypi-mapping` to its own crate by @tdejager in [#1725](https://github.com/prefix-dev/pixi/pull/1725)
- Split `utils` into 2 crates by @tdejager in [#1736](https://github.com/prefix-dev/pixi/pull/1736)
- Add progress bar as a crate by @nichmor in [#1727](https://github.com/prefix-dev/pixi/pull/1727)
- Split up `pixi_manifest` lib by @tdejager in [#1661](https://github.com/prefix-dev/pixi/pull/1661)


#### New Contributors
* @DimitriPapadopoulos made their first contribution in [#1743](https://github.com/prefix-dev/pixi/pull/1743)
* @KGrewal1 made their first contribution in [#1735](https://github.com/prefix-dev/pixi/pull/1735)
* @ahnsn made their first contribution in [#1730](https://github.com/prefix-dev/pixi/pull/1730)
* @dennis-wey made their first contribution in [#1680](https://github.com/prefix-dev/pixi/pull/1680)

### [0.26.1] - 2024-07-22
#### Fixed
- Make sure we also build the msi installer by @ruben-arts in [#1645](https://github.com/prefix-dev/pixi/pull/1645)



### [0.26.0] - 2024-07-19
#### ✨ Highlights
- Specify how pixi **pins your dependencies** with the `pinning-strategy` in the config. e.g. `semver` -> `>=1.2.3,<2` and `no-pin` -> `*`)  [#1516](https://github.com/prefix-dev/pixi/pull/1516)
- Specify how pixi **solves multiple channels** with `channel-priority` in the manifest. [#1631](https://github.com/prefix-dev/pixi/pull/1631)
#### Added

- Add short options to config location flags by @ruben-arts in [#1586](https://github.com/prefix-dev/pixi/pull/1586)
- Add a file guard to indicate if an environment is being installed by @baszalmstra in [#1593](https://github.com/prefix-dev/pixi/pull/1593)
- Add `pinning-strategy` to the configuration by @ruben-arts in [#1516](https://github.com/prefix-dev/pixi/pull/1516)
- Add `channel-priority` to the manifest and solve by @ruben-arts in [#1631](https://github.com/prefix-dev/pixi/pull/1631)
- Add `nushell` completion by @Hofer-Julian in [#1599](https://github.com/prefix-dev/pixi/pull/1599)
- Add `nushell` completions for `pixi run` by @Hofer-Julian in [#1627](https://github.com/prefix-dev/pixi/pull/1627)
- Add completion for `pixi run --environment` for nushell by @Hofer-Julian in [#1636](https://github.com/prefix-dev/pixi/pull/1636)


#### Changed

- Upgrade uv 0.2.18 by @tdejager in [#1540](https://github.com/prefix-dev/pixi/pull/1540)
- Refactor `pyproject.toml` parser by @nichmor in [#1592](https://github.com/prefix-dev/pixi/pull/1592)
- Interactive warning for packages in `pixi global install` by @ruben-arts in [#1626](https://github.com/prefix-dev/pixi/pull/1626)

#### Documentation

- Add WASM example with JupyterLite by @wolfv in [#1623](https://github.com/prefix-dev/pixi/pull/1623)
- Added LLM example by @ytjhai in [#1545](https://github.com/prefix-dev/pixi/pull/1545)
- Add note to mark directory as excluded in pixi-pycharm by @pavelzw in [#1579](https://github.com/prefix-dev/pixi/pull/1579)
- Add changelog to docs by @vigneshmanick in [#1574](https://github.com/prefix-dev/pixi/pull/1574)
- Updated the values of the system requirements by @tdejager in [#1575](https://github.com/prefix-dev/pixi/pull/1575)
- Tell cargo install which bin to install by @ruben-arts in [#1584](https://github.com/prefix-dev/pixi/pull/1584)
- Update conflict docs for `cargo add` by @Hofer-Julian in [#1600](https://github.com/prefix-dev/pixi/pull/1600)
- Revert "Update conflict docs for `cargo add` " by @Hofer-Julian in [#1605](https://github.com/prefix-dev/pixi/pull/1605)
- Add reference documentation for the exec command by @baszalmstra in [#1587](https://github.com/prefix-dev/pixi/pull/1587)
- Add transitioning docs for `poetry` and `conda` by @ruben-arts in [#1624](https://github.com/prefix-dev/pixi/pull/1624)
- Add pixi-pack by @pavelzw in [#1629](https://github.com/prefix-dev/pixi/pull/1629)
- Use '-' instead of '_' for package name by @olivier-lacroix in [#1628](https://github.com/prefix-dev/pixi/pull/1628)


#### Fixed

- Flaky task test by @tdejager in [#1581](https://github.com/prefix-dev/pixi/pull/1581)
- Pass command line arguments verbatim by @baszalmstra in [#1582](https://github.com/prefix-dev/pixi/pull/1582)
- Run clippy on all targets by @Hofer-Julian in [#1588](https://github.com/prefix-dev/pixi/pull/1588)
- Pre-commit install pixi task by @Hofer-Julian in [#1590](https://github.com/prefix-dev/pixi/pull/1590)
- Add `clap_complete_nushell` to dependencies by @Hofer-Julian in [#1625](https://github.com/prefix-dev/pixi/pull/1625)
- Write to `stdout` for machine readable output by @Hofer-Julian in [#1639](https://github.com/prefix-dev/pixi/pull/1639)


#### Refactor

- Migrate to workspace by @baszalmstra in [#1597](https://github.com/prefix-dev/pixi/pull/1597)

#### Removed

- Remove double manifest warning by @tdejager in [#1580](https://github.com/prefix-dev/pixi/pull/1580)

#### New Contributors
* @ytjhai made their first contribution in [#1545](https://github.com/prefix-dev/pixi/pull/1545)

### [0.25.0] - 2024-07-05
#### ✨ Highlights
- `pixi exec` command, execute commands in temporary environments, useful for testing in short-lived sessions.
-  We've bumped the default system-requirements to higher defaults: glibc (2.17 -> 2.28), osx64 (10.15 -> 13.0), osx-arm64 (11.0 -> 13.0). Let us know if this causes any issues. To keep the previous values please use a `system-requirements` table, this is explained [here](https://pixi.sh/latest/reference/project_configuration/#the-system-requirements-table)

#### Changed

- Bump system requirements by @wolfv in [#1553](https://github.com/prefix-dev/pixi/pull/1553)
- Better error when exec is missing a cmd by @tdejager in [#1565](https://github.com/prefix-dev/pixi/pull/1565)
- Make exec use authenticated client by @tdejager in [#1568](https://github.com/prefix-dev/pixi/pull/1568)

#### Documentation

- Automatic updating using github actions by @pavelzw in [#1456](https://github.com/prefix-dev/pixi/pull/1456)
- Describe the --change-ps1 option for pixi shell by @Yura52 in [#1536](https://github.com/prefix-dev/pixi/pull/1536)
- Add some other quantco repos by @pavelzw in [#1542](https://github.com/prefix-dev/pixi/pull/1542)
- Add example using `geos-rs` by @Hofer-Julian in [#1563](https://github.com/prefix-dev/pixi/pull/1563)

#### Fixed

- Tiny error in basic_usage.md by @Sjouks in [#1513](https://github.com/prefix-dev/pixi/pull/1513)
- Lazy initialize client by @baszalmstra in [#1511](https://github.com/prefix-dev/pixi/pull/1511)
- URL typos in rtd examples by @kklein in [#1538](https://github.com/prefix-dev/pixi/pull/1538)
- Fix satisfiability for short sha hashes by @tdejager in [#1530](https://github.com/prefix-dev/pixi/pull/1530)
- Wrong path passed to dynamic check by @tdejager in [#1552](https://github.com/prefix-dev/pixi/pull/1552)
- Don't error if no tasks is available on platform by @hoxbro in [#1550](https://github.com/prefix-dev/pixi/pull/1550)

#### Refactor

- Add to use update code by @baszalmstra in [#1508](https://github.com/prefix-dev/pixi/pull/1508)

#### New Contributors
* @kklein made their first contribution in [#1538](https://github.com/prefix-dev/pixi/pull/1538)
* @Yura52 made their first contribution in [#1536](https://github.com/prefix-dev/pixi/pull/1536)
* @Sjouks made their first contribution in [#1513](https://github.com/prefix-dev/pixi/pull/1513)

### [0.24.2] - 2024-06-14
#### Documentation
- Add readthedocs examples  by @bollwyvl in [#1423](https://github.com/prefix-dev/pixi/pull/1423)
- Fix typo in  project_configuration.md  by @RaulPL in [#1502](https://github.com/prefix-dev/pixi/pull/1502)

#### Fixed
- Too much shell variables in activation of `pixi shell`  by @ruben-arts in [#1507](https://github.com/prefix-dev/pixi/pull/1507)

### [0.24.1] - 2024-06-12

#### Fixed
- Replace http code %2b with + by @ruben-arts in [#1500](https://github.com/prefix-dev/pixi/pull/1500)

### [0.24.0] - 2024-06-12
#### ✨ Highlights

- You can now run in a more isolated environment on `unix` machines, using `pixi run --clean-env TASK_NAME`.
- You can new easily clean your environment with `pixi clean` or the cache with `pixi clean cache`

#### Added

- Add `pixi clean` command by @ruben-arts in [#1325](https://github.com/prefix-dev/pixi/pull/1325)
- Add `--clean-env` flag to tasks and run command by @ruben-arts in [#1395](https://github.com/prefix-dev/pixi/pull/1395)
- Add `description` field to `task` by @jjjermiah in [#1479](https://github.com/prefix-dev/pixi/pull/1479)
- Add pixi file to the environment to add pixi specific details by @ruben-arts in [#1495](https://github.com/prefix-dev/pixi/pull/1495)

#### Changed

- Project environment cli by @baszalmstra in [#1433](https://github.com/prefix-dev/pixi/pull/1433)
- Update task list console output by @vigneshmanick in [#1443](https://github.com/prefix-dev/pixi/pull/1443)
- Upgrade uv by @tdejager in [#1436](https://github.com/prefix-dev/pixi/pull/1436)
- Sort packages in `list_global_packages` by @dhirschfeld in [#1458](https://github.com/prefix-dev/pixi/pull/1458)
- Added test for special chars wheel filename by @tdejager in [#1454](https://github.com/prefix-dev/pixi/pull/1454)

#### Documentation
- Improve multi env tasks documentation by @ruben-arts in [#1494](https://github.com/prefix-dev/pixi/pull/1494)

#### Fixed
- Use the activated environment when running a task by @tdejager in [#1461](https://github.com/prefix-dev/pixi/pull/1461)
- Fix authentication pypi-deps for download from lockfile by @tdejager in [#1460](https://github.com/prefix-dev/pixi/pull/1460)
- Display channels correctly in `pixi info` by @ruben-arts in [#1459](https://github.com/prefix-dev/pixi/pull/1459)
- Render help for `--frozen` by @ruben-arts in [#1468](https://github.com/prefix-dev/pixi/pull/1468)
- Don't record purl for non conda-forge channels by @nichmor in [#1451](https://github.com/prefix-dev/pixi/pull/1451)
- Use best_platform to verify the run platform by @ruben-arts in [#1472](https://github.com/prefix-dev/pixi/pull/1472)
- Creation of parent dir of symlink by @ruben-arts in [#1483](https://github.com/prefix-dev/pixi/pull/1483)
- `pixi install --all` output missing newline by @vigneshmanick in [#1487](https://github.com/prefix-dev/pixi/pull/1487)
- Don't error on already existing dependency by @ruben-arts in [#1449](https://github.com/prefix-dev/pixi/pull/1449)
- Remove debug true in release by @ruben-arts in [#1477](https://github.com/prefix-dev/pixi/pull/1477)

#### New Contributors
* @dhirschfeld made their first contribution in [#1458](https://github.com/prefix-dev/pixi/pull/1458)

[Full commit history](https://github.com/prefix-dev/pixi/compare/v0.23.0..HEAD)

### [0.23.0] - 2024-05-27

#### ✨ Highlights
- This release adds two new commands `pixi config` and `pixi update`
  - `pixi config` allows you to `edit`, `set`, `unset`, `append`, `prepend` and `list` your local/global or system configuration.
  - `pixi update` re-solves the full lockfile or use `pixi update PACKAGE` to only update `PACKAGE`, making sure your project is using the latest versions that the manifest allows for.

#### Added
- Add `pixi config` command by @chawyehsu in [#1339](https://github.com/prefix-dev/pixi/pull/1339)
- Add `pixi list --explicit` flag command by @jjjermiah in [#1403](https://github.com/prefix-dev/pixi/pull/1403)
- Add `[activation.env]` table for environment variables by @ruben-arts in [#1156](https://github.com/prefix-dev/pixi/pull/1156)
- Allow installing multiple envs, including `--all` at once by @tdejager in [#1413](https://github.com/prefix-dev/pixi/pull/1413)
- Add `pixi update` command to re-solve the lockfile by @baszalmstra in [#1431](https://github.com/prefix-dev/pixi/pull/1431) (fixes 20 :thumbsup:)
- Add `detached-environments` to the config, move environments outside the project folder by @ruben-arts in [#1381](https://github.com/prefix-dev/pixi/pull/1381) (fixes 11 :thumbsup:)

#### Changed
- Use the gateway to fetch repodata by @baszalmstra in [#1307](https://github.com/prefix-dev/pixi/pull/1307)
- Switch to compressed mapping by @nichmor in [#1335](https://github.com/prefix-dev/pixi/pull/1335)
- Warn on pypi conda clobbering by @nichmor in [#1353](https://github.com/prefix-dev/pixi/pull/1353)
- Align `remove` arguments with `add` by @olivier-lacroix in [#1406](https://github.com/prefix-dev/pixi/pull/1406)
- Add backward compat logic for older lock files by @nichmor in [#1425](https://github.com/prefix-dev/pixi/pull/1425)

#### Documentation
- Fix small screen by removing getting started section. by @ruben-arts in [#1393](https://github.com/prefix-dev/pixi/pull/1393)
- Improve caching docs by @ruben-arts in [#1422](https://github.com/prefix-dev/pixi/pull/1422)
- Add example, python library using gcp upload by @tdejager in [#1380](https://github.com/prefix-dev/pixi/pull/1380)
- Correct typos with `--no-lockfile-update`. by @tobiasraabe in [#1396](https://github.com/prefix-dev/pixi/pull/1396)

#### Fixed
- Trim channel url when filter packages_for_prefix_mapping by @zen-xu in [#1391](https://github.com/prefix-dev/pixi/pull/1391)
- Use the right channels when upgrading global packages by @olivier-lacroix in [#1326](https://github.com/prefix-dev/pixi/pull/1326)
- Fish prompt display looks wrong in tide by @tfriedel in [#1424](https://github.com/prefix-dev/pixi/pull/1424)
- Use local mapping instead of remote by @nichmor in [#1430](https://github.com/prefix-dev/pixi/pull/1430)

#### Refactor
- Remove unused fetch_sparse_repodata by @olivier-lacroix in [#1411](https://github.com/prefix-dev/pixi/pull/1411)
- Remove project level method that are per environment by @olivier-lacroix in [#1412](https://github.com/prefix-dev/pixi/pull/1412)
- Update lockfile functionality for reusability by @baszalmstra in [#1426](https://github.com/prefix-dev/pixi/pull/1426)

#### New Contributors
* @tfriedel made their first contribution in [#1424](https://github.com/prefix-dev/pixi/pull/1424)
* @jjjermiah made their first contribution in [#1403](https://github.com/prefix-dev/pixi/pull/1403)
* @tobiasraabe made their first contribution in [#1396](https://github.com/prefix-dev/pixi/pull/1396)

[Full commit history](https://github.com/prefix-dev/pixi/compare/v0.22.0..v0.23.0)

### [0.22.0] - 2024-05-13
#### ✨ Highlights

- Support for source pypi dependencies through the cli:
  - `pixi add --pypi 'package @ package.whl'`, perfect for adding just build wheels to your environment in CI.
  - `pixi add --pypi 'package_from_git @ git+https://github.com/org/package.git'`, to add a package from a git repository.
  - `pixi add --pypi 'package_from_path @ file:///path/to/package' --editable`, to add a package from a local path.

#### Added
- Implement more functions for `pixi add --pypi` by @wolfv in [#1244](https://github.com/prefix-dev/pixi/pull/1244)

#### Documentation
- Update `install` cli doc by @vigneshmanick in [#1336](https://github.com/prefix-dev/pixi/pull/1336)
- Replace empty default example with no-default-feature by @beenje in [#1352](https://github.com/prefix-dev/pixi/pull/1352)
- Document the add & remove cli behaviour with pyproject.toml manifest by @olivier-lacroix in [#1338](https://github.com/prefix-dev/pixi/pull/1338)
- Add environment activation to GitHub actions docs by @pavelzw in [#1371](https://github.com/prefix-dev/pixi/pull/1371)
- Clarify in CLI that run can also take commands by @twrightsman in [#1368](https://github.com/prefix-dev/pixi/pull/1368)

#### Fixed

- Automated update of install script in pixi.sh by @ruben-arts in [#1351](https://github.com/prefix-dev/pixi/pull/1351)
- Wrong description on `pixi project help` by @notPlancha in [#1358](https://github.com/prefix-dev/pixi/pull/1358)
- Don't need a python interpreter when not having `pypi` dependencies. by @ruben-arts in [#1366](https://github.com/prefix-dev/pixi/pull/1366)
- Don't error on not editable not path by @ruben-arts in [#1365](https://github.com/prefix-dev/pixi/pull/1365)
- Align shell-hook cli with shell by @ruben-arts in [#1364](https://github.com/prefix-dev/pixi/pull/1364)
- Only write prefix file if needed by @ruben-arts in [#1363](https://github.com/prefix-dev/pixi/pull/1363)


#### Refactor
- Lock-file resolve functionality in separated modules by @tdejager in [#1337](https://github.com/prefix-dev/pixi/pull/1337)
- Use generic for RepoDataRecordsByName and PypiRecordsByName by @olivier-lacroix in [#1341](https://github.com/prefix-dev/pixi/pull/1341)


#### New Contributors
* @twrightsman made their first contribution in [#1368](https://github.com/prefix-dev/pixi/pull/1368)
* @notPlancha made their first contribution in [#1358](https://github.com/prefix-dev/pixi/pull/1358)
* @vigneshmanick made their first contribution in [#1336](https://github.com/prefix-dev/pixi/pull/1336)

[Full commit history](https://github.com/prefix-dev/pixi/compare/v0.21.1..v0.22.0)


### [0.21.1] - 2024-05-07

#### Fixed
- Use read timeout, not global timeout by @wolfv in [#1329](https://github.com/prefix-dev/pixi/pull/1329)
- Channel priority logic by @ruben-arts in [#1332](https://github.com/prefix-dev/pixi/pull/1332)

[Full commit history](https://github.com/prefix-dev/pixi/compare/v0.21.0..v0.21.1)

### [0.21.0] - 2024-05-06
#### ✨ Highlights
- This release adds support for configuring PyPI settings globally, to use alternative PyPI indexes and load credentials with keyring.
- We now support cross-platform running, for `osx-64` on `osx-arm64` and `wasm` environments.
- There is now a `no-default-feature` option to simplify usage of environments.

#### Added
- Add pypi config for global local config file + keyring support by @wolfv in [#1279](https://github.com/prefix-dev/pixi/pull/1279)
- Allow for cross-platform running, for `osx-64` on `osx-arm64` and `wasm` environments by @wolfv in [#1020](https://github.com/prefix-dev/pixi/pull/1020)

#### Changed
- Add `no-default-feature` option to environments by @olivier-lacroix in [#1092](https://github.com/prefix-dev/pixi/pull/1092)
- Add `/etc/pixi/config.toml` to global configuration search paths by @pavelzw in [#1304](https://github.com/prefix-dev/pixi/pull/1304)
- Change global config fields to kebab-case by @tdejager in [#1308](https://github.com/prefix-dev/pixi/pull/1308)
- Show all available task with `task list` by @Hoxbro in [#1286](https://github.com/prefix-dev/pixi/pull/1286)
- Allow to emit activation environment variables as JSON by @borchero in [#1317](https://github.com/prefix-dev/pixi/pull/1317)
- Use locked pypi packages as preferences in the pypi solve to get minimally updating lock files by @ruben-arts in [#1320](https://github.com/prefix-dev/pixi/pull/1320)
- Allow to upgrade several global packages at once by @olivier-lacroix in [#1324](https://github.com/prefix-dev/pixi/pull/1324)

#### Documentation
- Typo in tutorials python by @carschandler in [#1297](https://github.com/prefix-dev/pixi/pull/1297)
- Python Tutorial: Dependencies, PyPI, Order, Grammar by @JesperDramsch in [#1313](https://github.com/prefix-dev/pixi/pull/1313)

#### Fixed
- Schema version and add it to tbump by @ruben-arts in [#1284](https://github.com/prefix-dev/pixi/pull/1284)
- Make integration test fail in ci and fix ssh issue by @ruben-arts in [#1301](https://github.com/prefix-dev/pixi/pull/1301)
- Automate adding install scripts to the docs by @ruben-arts in [#1302](https://github.com/prefix-dev/pixi/pull/1302)
- Do not always request for prefix mapping by @nichmor in [#1300](https://github.com/prefix-dev/pixi/pull/1300)
- Align CLI aliases and add missing by @ruben-arts in [#1316](https://github.com/prefix-dev/pixi/pull/1316)
- Alias `depends_on` to `depends-on` by @ruben-arts in [#1310](https://github.com/prefix-dev/pixi/pull/1310)
- Add error if channel or platform doesn't exist on remove by @ruben-arts in [#1315](https://github.com/prefix-dev/pixi/pull/1315)
- Allow spec in `pixi q` instead of only name by @ruben-arts in [#1314](https://github.com/prefix-dev/pixi/pull/1314)
- Remove dependency on sysroot for linux by @ruben-arts in [#1319](https://github.com/prefix-dev/pixi/pull/1319)
- Fix linking symlink issue, by updating to the latest `rattler` by @baszalmstra in [#1327](https://github.com/prefix-dev/pixi/pull/1327)

#### Refactor
- Use IndexSet instead of Vec for collections of unique elements by @olivier-lacroix in [#1289](https://github.com/prefix-dev/pixi/pull/1289)
- Use generics over PyPiDependencies and CondaDependencies by @olivier-lacroix in [#1303](https://github.com/prefix-dev/pixi/pull/1303)

#### New Contributors
* @borchero made their first contribution in [#1317](https://github.com/prefix-dev/pixi/pull/1317)
* @JesperDramsch made their first contribution in [#1313](https://github.com/prefix-dev/pixi/pull/1313)
* @Hoxbro made their first contribution in [#1286](https://github.com/prefix-dev/pixi/pull/1286)
* @carschandler made their first contribution in [#1297](https://github.com/prefix-dev/pixi/pull/1297)

[Full commit history](https://github.com/prefix-dev/pixi/compare/v0.20.1..v0.21.0)

### [0.20.1] - 2024-04-26
#### ✨ Highlights
- Big improvements on the pypi-editable installs.


#### Fixed
- Editable non-satisfiable by @baszalmstra in [#1251](https://github.com/prefix-dev/pixi/pull/1251)
- Satisfiability with pypi extras by @baszalmstra in [#1253](https://github.com/prefix-dev/pixi/pull/1253)
- Change global install activation script permission from 0o744 -> 0o755 by @zen-xu in [#1250](https://github.com/prefix-dev/pixi/pull/1250)
- Avoid creating Empty TOML tables by @olivier-lacroix in [#1270](https://github.com/prefix-dev/pixi/pull/1270)
- Uses the special-case uv path handling for both built and source by @tdejager in [#1263](https://github.com/prefix-dev/pixi/pull/1263)
- Modify test before attempting to write to .bash_profile in install.sh by @bruchim-cisco in [#1267](https://github.com/prefix-dev/pixi/pull/1267)
- Parse properly 'default' as environment Cli argument by @olivier-lacroix in [#1247](https://github.com/prefix-dev/pixi/pull/1247)
- Apply `schema.json` normalization, add to docs by @bollwyvl in [#1265](https://github.com/prefix-dev/pixi/pull/1265)
- Improve absolute path satisfiability by @tdejager in [#1252](https://github.com/prefix-dev/pixi/pull/1252)
- Improve parse deno error and make task a required field in the cli by @ruben-arts in [#1260](https://github.com/prefix-dev/pixi/pull/1260)

#### New Contributors
* @bollwyvl made their first contribution in [#1265](https://github.com/prefix-dev/pixi/pull/1265)
* @bruchim-cisco made their first contribution in [#1267](https://github.com/prefix-dev/pixi/pull/1267)
* @zen-xu made their first contribution in [#1250](https://github.com/prefix-dev/pixi/pull/1250)

[Full commit history](https://github.com/prefix-dev/pixi/compare/v0.20.0..v0.20.1)


### [0.20.0] - 2024-04-19
#### ✨ Highlights

- We now support `env` variables in the `task` definition, these can also be used as default values for parameters in your task which you can overwrite with your shell's env variables.
e.g. `task = { cmd = "task to run", env = { VAR="value1", PATH="my/path:$PATH" } }`
- We made a big effort on fixing issues and improving documentation!

#### Added
- Add `env` to the tasks to specify tasks specific environment variables by @wolfv in https://github.com/prefix-dev/pixi/pull/972

#### Changed
- Add `--pyproject` option to `pixi init` with a pyproject.toml by @olivier-lacroix in [#1188](https://github.com/prefix-dev/pixi/pull/1188)
- Upgrade to new uv version 0.1.32 by @tdejager in [#1208](https://github.com/prefix-dev/pixi/pull/1208)

#### Documentation
- Document `pixi.lock` by @ruben-arts in [#1209](https://github.com/prefix-dev/pixi/pull/1209)
- Document channel `priority` definition by @ruben-arts in [#1234](https://github.com/prefix-dev/pixi/pull/1234)
- Add rust tutorial including openssl example by @ruben-arts in [#1155](https://github.com/prefix-dev/pixi/pull/1155)
- Add python tutorial to documentation by @tdejager in [#1179](https://github.com/prefix-dev/pixi/pull/1179)
- Add JupyterLab integration docs by @renan-r-santos in [#1147](https://github.com/prefix-dev/pixi/pull/1147)

- Add Windows support for PyCharm integration by @pavelzw in [#1192](https://github.com/prefix-dev/pixi/pull/1192)
- Setup_pixi for local pixi installation by @ytausch in [#1181](https://github.com/prefix-dev/pixi/pull/1181)
- Update pypi docs by @Hofer-Julian in [#1215](https://github.com/prefix-dev/pixi/pull/1215)
- Fix order of `--no-deps` when pip installing in editable mode by @glemaitre in [#1220](https://github.com/prefix-dev/pixi/pull/1220)
- Fix frozen documentation by @ruben-arts in [#1167](https://github.com/prefix-dev/pixi/pull/1167)

#### Fixed
- Small typo in list cli by @tdejager in [#1169](https://github.com/prefix-dev/pixi/pull/1169)
- Issue with invalid solve group by @baszalmstra in [#1190](https://github.com/prefix-dev/pixi/pull/1190)
- Improve error on parsing lockfile by @ruben-arts in [#1180](https://github.com/prefix-dev/pixi/pull/1180)
- Replace `_` with `-` when creating environments from features by @wolfv in [#1203](https://github.com/prefix-dev/pixi/pull/1203)
- Prevent duplicate direct dependencies in tree by @abkfenris in [#1184](https://github.com/prefix-dev/pixi/pull/1184)
- Use project root directory instead of task.working_directory for base dir when hashing by @wolfv in [#1202](https://github.com/prefix-dev/pixi/pull/1202)
- Do not leak env vars from bat scripts in cmd.exe by @wolfv in [#1205](https://github.com/prefix-dev/pixi/pull/1205)
- Make file globbing behave more as expected by @wolfv in [#1204](https://github.com/prefix-dev/pixi/pull/1204)
- Fix for using file::// in pyproject.toml dependencies by @tdejager in [#1196](https://github.com/prefix-dev/pixi/pull/1196)
- Improve pypi version conversion in pyproject.toml dependencies by @wolfv in [#1201](https://github.com/prefix-dev/pixi/pull/1201)
- Update to the latest rattler by @wolfv in [#1235](https://github.com/prefix-dev/pixi/pull/1235)

#### **BREAKING**
- `task = { cmd = "task to run", cwd = "folder", inputs = "input.txt", output = "output.txt"}` Where `input.txt` and `output.txt` where previously in `folder` they are now relative the project root. This changed in: [#1202](https://github.com/prefix-dev/pixi/pull/1202)
- `task = { cmd = "task to run", inputs = "input.txt"}` previously searched for all `input.txt` files now only for the ones in the project root. This changed in:  [#1204](https://github.com/prefix-dev/pixi/pull/1204)

#### New Contributors
* @glemaitre made their first contribution in [#1220](https://github.com/prefix-dev/pixi/pull/1220)

[Full commit history](https://github.com/prefix-dev/pixi/compare/v0.19.1..v0.20.0)


### [0.19.1] - 2024-04-11
#### ✨ Highlights
This fixes the issue where pixi would generate broken environments/lockfiles when a mapping for a brand-new version of a package is missing.

#### Changed
- Add fallback mechanism for missing mapping by @nichmor in [#1166](https://github.com/prefix-dev/pixi/pull/1166)

[Full commit history](https://github.com/prefix-dev/pixi/compare/v0.19.0..v0.19.1)

### [0.19.0] - 2024-04-10
#### ✨ Highlights
- This release adds a new `pixi tree` command to show the dependency tree of the project.
- Pixi now persists the manifest and environment when activating a shell, so you can use pixi as if you are in that folder while in the shell.

#### Added
- `pixi tree` command to show dependency tree by @abkfenris in [#1069](https://github.com/prefix-dev/pixi/pull/1069)
- Persistent shell manifests by @abkfenris in [#1080](https://github.com/prefix-dev/pixi/pull/1080)
- Add to pypi in feature (`pixi add --feature test --pypi package`) by @ruben-arts in [#1135](https://github.com/prefix-dev/pixi/pull/1135)
- Use new mapping by @nichmor in [#888](https://github.com/prefix-dev/pixi/pull/888)
- `--no-progress` to disable all progress bars by @baszalmstra in [#1105](https://github.com/prefix-dev/pixi/pull/1105)
- Create a table if channel is specified (`pixi add conda-forge::rattler-build`) by @baszalmstra in [#1079](https://github.com/prefix-dev/pixi/pull/1079)

#### Changed
- Add the project itself as an editable dependency by @olivier-lacroix in [#1084](https://github.com/prefix-dev/pixi/pull/1084)
- Get `tool.pixi.project.name` from `project.name` by @olivier-lacroix in [#1112](https://github.com/prefix-dev/pixi/pull/1112)
- Create `features` and `environments` from extras by @olivier-lacroix in [#1077](https://github.com/prefix-dev/pixi/pull/1077)
- Pypi supports come out of Beta by @olivier-lacroix in [#1120](https://github.com/prefix-dev/pixi/pull/1120)
- Enable to force `PIXI_ARCH` for pixi installation by @beenje in [#1129](https://github.com/prefix-dev/pixi/pull/1129)
- Improve tool.pixi.project detection logic by @olivier-lacroix in [#1127](https://github.com/prefix-dev/pixi/pull/1127)
- Add purls for packages if adding pypi dependencies by @nichmor in [#1148](https://github.com/prefix-dev/pixi/pull/1148)
- Add env name if not default to `tree` and `list` commands by @ruben-arts in [#1145](https://github.com/prefix-dev/pixi/pull/1145)

#### Documentation
- Add MODFLOW 6 to community docs by @Hofer-Julian in [#1125](https://github.com/prefix-dev/pixi/pull/1125)
- Addition of ros2 tutorial by @ruben-arts in [#1116](https://github.com/prefix-dev/pixi/pull/1116)
- Improve install script docs by @ruben-arts in [#1136](https://github.com/prefix-dev/pixi/pull/1136)
- More structured table of content by @tdejager in [#1142](https://github.com/prefix-dev/pixi/pull/1142)

#### Fixed
- Amend syntax in `conda-meta/history` to prevent `conda.history.History.parse()` error by @jaimergp in [#1117](https://github.com/prefix-dev/pixi/pull/1117)
- Fix docker example and include `pyproject.toml` by @tdejager in [#1121](https://github.com/prefix-dev/pixi/pull/1121)

#### New Contributors
* @abkfenris made their first contribution in [#1069](https://github.com/prefix-dev/pixi/pull/1069)
* @beenje made their first contribution in [#1129](https://github.com/prefix-dev/pixi/pull/1129)
* @jaimergp made their first contribution in [#1117](https://github.com/prefix-dev/pixi/pull/1117)

[Full commit history](https://github.com/prefix-dev/pixi/compare/v0.18.0..v0.19.0)


### [0.18.0] - 2024-04-02
#### ✨ Highlights
- This release adds support for `pyproject.toml`, now pixi reads from the `[tool.pixi]` table.
- We now support editable PyPI dependencies, and PyPI source dependencies, including `git`, `path`, and `url` dependencies.

> [!TIP]
> These new features are part of the ongoing effort to make pixi more flexible, powerful, and comfortable for the python users.
> They are still in progress so expect more improvements on these features soon, so please report any issues you encounter and follow our next releases!

#### Added
- Support for `pyproject.toml` by @olivier-lacroix in [#999](https://github.com/prefix-dev/pixi/pull/999)
- Support for PyPI source dependencies by @tdejager in [#985](https://github.com/prefix-dev/pixi/pull/985)
- Support for editable PyPI dependencies by @tdejager in [#1044](https://github.com/prefix-dev/pixi/pull/1044)

#### Changed
- `XDG_CONFIG_HOME` and `XDG_CACHE_HOME` compliance by @chawyehsu in [#1050](https://github.com/prefix-dev/pixi/pull/1050)
- Build pixi for windows arm by @baszalmstra in [#1053](https://github.com/prefix-dev/pixi/pull/1053)
- Platform literals by @baszalmstra in [#1054](https://github.com/prefix-dev/pixi/pull/1054)
- Cli docs: --user is actually --username
- Fixed error in auth example (CLI docs) by @ytausch in [#1076](https://github.com/prefix-dev/pixi/pull/1076)

#### Documentation
- Add lockfile update description in preparation for pixi update by @ruben-arts in [#1073](https://github.com/prefix-dev/pixi/pull/1073)
- `zsh` may be used for installation on macOS by @pya in [#1091](https://github.com/prefix-dev/pixi/pull/1091)
- Fix typo in `pixi auth` documentation by @ytausch in [#1076](https://github.com/prefix-dev/pixi/pull/1076)
- Add `rstudio` to the IDE integration docs by @wolfv in [#1144](https://github.com/prefix-dev/pixi/pull/1144)

#### Fixed
- Test failure on riscv64 by @hack3ric in [#1045](https://github.com/prefix-dev/pixi/pull/1045)
- Validation test was testing on a wrong pixi.toml by @ruben-arts in [#1056](https://github.com/prefix-dev/pixi/pull/1056)
- Pixi list shows path and editable by @baszalmstra in [#1100](https://github.com/prefix-dev/pixi/pull/1100)
- Docs ci by @ruben-arts in [#1074](https://github.com/prefix-dev/pixi/pull/1074)
- Add error for unsupported pypi dependencies by @baszalmstra in [#1052](https://github.com/prefix-dev/pixi/pull/1052)
- Interactively delete environment when it was relocated by @baszalmstra in [#1102](https://github.com/prefix-dev/pixi/pull/1102)
- Allow solving for different platforms by @baszalmstra in [#1101](https://github.com/prefix-dev/pixi/pull/1101)
- Don't allow extra keys in pypi requirements by @baszalmstra in [#1104](https://github.com/prefix-dev/pixi/pull/1104)
- Solve when moving dependency from conda to pypi by @baszalmstra in [#1099](https://github.com/prefix-dev/pixi/pull/1099)

#### New Contributors
* @pya made their first contribution in [#1091](https://github.com/prefix-dev/pixi/pull/1091)
* @ytausch made their first contribution in [#1076](https://github.com/prefix-dev/pixi/pull/1076)
* @hack3ric made their first contribution in [#1045](https://github.com/prefix-dev/pixi/pull/1045)
* @olivier-lacroix made their first contribution in [#999](https://github.com/prefix-dev/pixi/pull/999)
* @henryiii made their first contribution in [#1063](https://github.com/prefix-dev/pixi/pull/1063)

[Full commit history](https://github.com/prefix-dev/pixi/compare/v0.17.1..v0.18.0)

### [0.17.1] - 2024-03-21
#### ✨ Highlights

A quick bug-fix release for `pixi list`.

#### Documentation

- Fix typo by @pavelzw in [#1028](https://github.com/prefix-dev/pixi/pull/1028)

#### Fixed

- Remove the need for a python interpreter in `pixi list` by @baszalmstra in [#1033](https://github.com/prefix-dev/pixi/pull/1033)


### [0.17.0] - 2024-03-19
#### ✨ Highlights

- This release greatly improves `pixi global` commands, thanks to @chawyehsu!
- We now support global (or local) configuration for pixi's own behavior, including mirrors, and OCI registries.
- We support channel mirrors for corporate environments!
- Faster `task` execution thanks to caching 🚀 Tasks that already executed successfully can be skipped based on the hash of the `inputs` and `outputs`.
- PyCharm and GitHub Actions integration thanks to @pavelzw – read more about it in the docs!

#### Added

- Add citation file by @ruben-arts in [#908](https://github.com/prefix-dev/pixi/pull/908)
- Add a pixi badge by @ruben-arts in [#961](https://github.com/prefix-dev/pixi/pull/961)
- Add deserialization of pypi source dependencies from toml by @ruben-arts and @wolf in [#895](https://github.com/prefix-dev/pixi/pull/895) [#984](https://github.com/prefix-dev/pixi/pull/984)
- Implement mirror and OCI settings by @wolfv in [#988](https://github.com/prefix-dev/pixi/pull/988)
- Implement `inputs` and `outputs` hash based task skipping by @wolfv in [#933](https://github.com/prefix-dev/pixi/pull/933)

#### Changed

- Refined global upgrade commands by @chawyehsu in [#948](https://github.com/prefix-dev/pixi/pull/948)
- Global upgrade supports matchspec by @chawyehsu in [#962](https://github.com/prefix-dev/pixi/pull/962)
- Improve `pixi search` with platform selection and making limit optional by @wolfv in [#979](https://github.com/prefix-dev/pixi/pull/979)
- Implement global config options by @wolfv in [#960](https://github.com/prefix-dev/pixi/pull/960) [#1015](https://github.com/prefix-dev/pixi/pull/1015) [#1019](https://github.com/prefix-dev/pixi/pull/1019)
- Update auth to use rattler cli by @kassoulait by @ruben-arts in [#986](https://github.com/prefix-dev/pixi/pull/986)

#### Documentation

- Remove cache: true from setup-pixi by @pavelzw in [#950](https://github.com/prefix-dev/pixi/pull/950)
- Add GitHub Actions documentation by @pavelzw in [#955](https://github.com/prefix-dev/pixi/pull/955)
- Add PyCharm documentation by @pavelzw in [#974](https://github.com/prefix-dev/pixi/pull/974)
- Mention `watch_file` in direnv usage by @pavelzw in [#983](https://github.com/prefix-dev/pixi/pull/983)
- Add tip to help users when no PROFILE file exists by @ruben-arts in [#991](https://github.com/prefix-dev/pixi/pull/991)
- Move yaml comments into mkdocs annotations by @pavelzw in [#1003](https://github.com/prefix-dev/pixi/pull/1003)
- Fix --env and extend actions examples by @ruben-arts in [#1005](https://github.com/prefix-dev/pixi/pull/1005)
- Add Wflow to projects built with pixi by @Hofer-Julian in [#1006](https://github.com/prefix-dev/pixi/pull/1006)
- Removed `linenums` to avoid buggy visualization by @ruben-arts in [#1002](https://github.com/prefix-dev/pixi/pull/1002)
- Fix typos by @pavelzw in [#1016](https://github.com/prefix-dev/pixi/pull/1016)

#### Fixed

- Pypi dependencies not being removed by @tdejager in [#952](https://github.com/prefix-dev/pixi/pull/952)
- Permissions for lint pr by @ruben-arts in [#852](https://github.com/prefix-dev/pixi/pull/852)
- Install Windows executable with `install.sh` in Git Bash by @jdblischak in [#966](https://github.com/prefix-dev/pixi/pull/966)
- Proper scanning of the conda-meta folder for `json` entries by @wolfv in [#971](https://github.com/prefix-dev/pixi/pull/971)
- Global shim scripts for Windows by @wolfv in [#975](https://github.com/prefix-dev/pixi/pull/975)
- Correct fish prompt by @wolfv in [#981](https://github.com/prefix-dev/pixi/pull/981)
- Prefix_file rename by @ruben-arts in [#959](https://github.com/prefix-dev/pixi/pull/959)
- Conda transitive dependencies of pypi packages are properly extracted by @baszalmstra in [#967](https://github.com/prefix-dev/pixi/pull/967)
- Make tests more deterministic and use single * for glob expansion by @wolfv in [#987](https://github.com/prefix-dev/pixi/pull/987)
- Create conda-meta/history file by @pavelzw in [#995](https://github.com/prefix-dev/pixi/pull/995)
- Pypi dependency parsing was too lenient by @wolfv in [#984](https://github.com/prefix-dev/pixi/pull/984)
- Add reactivation of the environment in pixi shell by @wolfv in [#982](https://github.com/prefix-dev/pixi/pull/982)
- Add `tool` to strict json schema by @ruben-arts in [#969](https://github.com/prefix-dev/pixi/pull/969)

#### New Contributors
* @jdblischak made their first contribution in [#966](https://github.com/prefix-dev/pixi/pull/966)
* @kassoulait made their first contribution in [#986](https://github.com/prefix-dev/pixi/pull/986)

[Full commit history](https://github.com/prefix-dev/pixi/compare/v0.16.1..v0.17.0)

### [0.16.1] - 2024-03-11

#### Fixed
- Parse lockfile matchspecs lenient, fixing bug introduced in `0.16.0` by @ruben-arts in [#951](https://github.com/prefix-dev/pixi/pull/951)

[Full commit history](https://github.com/prefix-dev/pixi/compare/v0.16.0..v0.16.1)

### [0.16.0] - 2024-03-09
#### ✨ Highlights
- This release removes [`rip`](https://github.com/prefix-dev/rip) and add [`uv`](https://github.com/astral-sh/uv) as the PyPI resolver and installer.

#### Added
- Add tcsh install support by @obust in [#898](https://github.com/prefix-dev/pixi/pull/898)
- Add user agent to pixi http client by @baszalmstra in [#892](https://github.com/prefix-dev/pixi/pull/892)
- Add a schema for the pixi.toml by @ruben-arts in [#936](https://github.com/prefix-dev/pixi/pull/936)

#### Changed
- Switch from rip to uv by @tdejager in [#863](https://github.com/prefix-dev/pixi/pull/863)
- Move uv options into context by @tdejager in [#911](https://github.com/prefix-dev/pixi/pull/911)
- Add Deltares projects to Community.md by @Hofer-Julian in [#920](https://github.com/prefix-dev/pixi/pull/920)
- Upgrade to uv 0.1.16, updated for changes in the API by @tdejager in [#935](https://github.com/prefix-dev/pixi/pull/935)

#### Fixed
- Made the uv re-install logic a bit more clear by @tdejager in [#894](https://github.com/prefix-dev/pixi/pull/894)
- Avoid duplicate pip dependency while importing environment.yaml by @sumanth-manchala in [#890](https://github.com/prefix-dev/pixi/pull/890)
- Handle custom channels when importing from env yaml by @sumanth-manchala in [#901](https://github.com/prefix-dev/pixi/pull/901)
- Pip editable installs getting uninstalled by @renan-r-santos in [#902](https://github.com/prefix-dev/pixi/pull/902)
- Highlight pypi deps in pixi list by @sumanth-manchala in [#907](https://github.com/prefix-dev/pixi/pull/907)
- Default to the default environment if possible by @ruben-arts in [#921](https://github.com/prefix-dev/pixi/pull/921)
- Switching channels by @baszalmstra in [#923](https://github.com/prefix-dev/pixi/pull/923)
- Use correct name of the channel on adding by @ruben-arts in [#928](https://github.com/prefix-dev/pixi/pull/928)
- Turn back on jlap for faster repodata fetching by @ruben-arts in [#937](https://github.com/prefix-dev/pixi/pull/937)
- Remove dists site-packages's when python interpreter changes by @tdejager in [#896](https://github.com/prefix-dev/pixi/pull/896)

#### New Contributors
* @obust made their first contribution in [#898](https://github.com/prefix-dev/pixi/pull/898)
* @renan-r-santos made their first contribution in [#902](https://github.com/prefix-dev/pixi/pull/902)

[Full Commit history](https://github.com/prefix-dev/pixi/compare/v0.15.2..v0.16.0)


### [0.15.2] - 2024-02-29

#### Changed
- Add more info to a failure of activation by @ruben-arts in [#873](https://github.com/prefix-dev/pixi/pull/873)

#### Fixed
- Improve global list UX when there is no global env dir created by @sumanth-manchala in [#865](https://github.com/prefix-dev/pixi/pull/865)
- Update rattler to `v0.19.0` by @AliPiccioniQC in [#885](https://github.com/prefix-dev/pixi/pull/885)
- Error on `pixi run` if platform is not supported by @ruben-arts in [#878](https://github.com/prefix-dev/pixi/pull/878)


#### New Contributors
- @sumanth-manchala made their first contribution in [#865](https://github.com/prefix-dev/pixi/pull/865)
- @AliPiccioniQC made their first contribution in [#885](https://github.com/prefix-dev/pixi/pull/885)

[Full commit history](https://github.com/prefix-dev/pixi/compare/v0.15.1..v0.15.2)


### [0.15.1] - 2024-02-26

#### Added
- Add prefix to project info json output by @baszalmstra in [#859](https://github.com/prefix-dev/pixi/pull/859)

#### Changed
- New `pixi global list` display format by @chawyehsu in [#723](https://github.com/prefix-dev/pixi/pull/723)
- Add direnv usage by @pavelzw in [#845](https://github.com/prefix-dev/pixi/pull/845)
- Add docker example by @pavelzw in [#846](https://github.com/prefix-dev/pixi/pull/846)
- Install/remove multiple packages globally by @chawyehsu in [#854](https://github.com/prefix-dev/pixi/pull/854)

#### Fixed
- Prefix file in `init --import` by @ruben-arts in [#855](https://github.com/prefix-dev/pixi/pull/855)
- Environment and feature names in pixi info --json by @baszalmstra in [#857](https://github.com/prefix-dev/pixi/pull/857)

[Full commit history](https://github.com/prefix-dev/pixi/compare/v0.15.0..v0.15.1)

### [0.15.0] - 2024-02-23

#### ✨ Highlights
- `[pypi-dependencies]` now get build in the created environment so it uses the conda installed build tools.
- `pixi init --import env.yml` to import an existing conda environment file.
- `[target.unix.dependencies]` to specify dependencies for unix systems instead of per platform.

> [!WARNING]
> This versions build failed, use `v0.15.1`

#### Added
- pass environment variables during pypi resolution and install ([#818](https://github.com/prefix-dev/pixi/pull/818))
- skip micromamba style selector lines and warn about them ([#830](https://github.com/prefix-dev/pixi/pull/830))
- add import yml flag ([#792](https://github.com/prefix-dev/pixi/pull/792))
- check duplicate dependencies ([#717](https://github.com/prefix-dev/pixi/pull/717))
- *(ci)* check conventional PR title ([#820](https://github.com/prefix-dev/pixi/pull/820))
- add `--feature` to `pixi add` ([#803](https://github.com/prefix-dev/pixi/pull/803))
- add windows, macos, linux and unix to targets ([#832](https://github.com/prefix-dev/pixi/pull/832))

#### Fixed
- cache and retry pypi name mapping ([#839](https://github.com/prefix-dev/pixi/pull/839))
- check duplicates while adding dependencies ([#829](https://github.com/prefix-dev/pixi/pull/829))
- logic `PIXI_NO_PATH_UPDATE` variable ([#822](https://github.com/prefix-dev/pixi/pull/822))

#### Other
- add `mike` to the documentation and update looks ([#809](https://github.com/prefix-dev/pixi/pull/809))
- add instructions for installing on Alpine Linux ([#828](https://github.com/prefix-dev/pixi/pull/828))
- more error reporting in `self-update` ([#823](https://github.com/prefix-dev/pixi/pull/823))
- disabled `jlap` for now ([#836](https://github.com/prefix-dev/pixi/pull/823))

[Full commit history](https://github.com/prefix-dev/pixi/compare/v0.14.0..v0.15.0)

### [0.14.0] - 2024-02-15

#### ✨ Highlights
Now, `solve-groups` can be used in `[environments]` to ensure dependency alignment across different environments without simultaneous installation.
This feature is particularly beneficial for managing identical dependencies in `test` and `production` environments.
Example configuration:

```toml
[environments]
test = { features = ["prod", "test"], solve-groups = ["group1"] }
prod = { features = ["prod"], solve-groups = ["group1"] }
```
This setup simplifies managing dependencies that must be consistent across `test` and `production`.

#### Added
- Add index field to pypi requirements by @vlad-ivanov-name in [#784](https://github.com/prefix-dev/pixi/pull/784)
- Add `-f`/`--feature` to the `pixi project platform` command by @ruben-arts in [#785](https://github.com/prefix-dev/pixi/pull/785)
- Warn user when unused features are defined by @ruben-arts in [#762](https://github.com/prefix-dev/pixi/pull/762)
- Disambiguate tasks interactive by @baszalmstra in [#766](https://github.com/prefix-dev/pixi/pull/766)
- Solve groups for conda by @baszalmstra in [#783](https://github.com/prefix-dev/pixi/pull/783)
- Pypi solve groups by @baszalmstra in [#802](https://github.com/prefix-dev/pixi/pull/802)
- Enable reflinks by @baszalmstra in [#729](https://github.com/prefix-dev/pixi/pull/729)

#### Changed
- Add environment name to the progress by @ruben-arts in [#788](https://github.com/prefix-dev/pixi/pull/788)
- Set color scheme by @ruben-arts in [#773](https://github.com/prefix-dev/pixi/pull/773)
- Update lock on `pixi list` by @ruben-arts in [#775](https://github.com/prefix-dev/pixi/pull/775)
- Use default env if task available in it. by @ruben-arts in [#772](https://github.com/prefix-dev/pixi/pull/772)
- Color environment name in install step by @ruben-arts in [#795](https://github.com/prefix-dev/pixi/pull/795)

#### Fixed
- Running cuda env and using those tasks. by @ruben-arts in [#764](https://github.com/prefix-dev/pixi/pull/764)
- Make svg a gif by @ruben-arts in [#782](https://github.com/prefix-dev/pixi/pull/782)
- Fmt by @ruben-arts
- Check for correct platform in task env creation by @ruben-arts in [#759](https://github.com/prefix-dev/pixi/pull/759)
- Remove using source name by @ruben-arts in [#765](https://github.com/prefix-dev/pixi/pull/765)
- Auto-guessing of the shell in the `shell-hook` by @ruben-arts in https://github.com/prefix-dev/pixi/pull/811
- `sdist` with direct references by @nichmor in https://github.com/prefix-dev/pixi/pull/813

#### Miscellaneous
- Add slim-trees to community projects by @pavelzw in [#760](https://github.com/prefix-dev/pixi/pull/760)
- Add test to default env in polarify example
- Add multiple machine example by @ruben-arts in [#757](https://github.com/prefix-dev/pixi/pull/757)
- Add more documentation on `environments` by @ruben-arts in [#790](https://github.com/prefix-dev/pixi/pull/790)
- Update rip and rattler by @wolfv in [#798](https://github.com/prefix-dev/pixi/pull/798)
- Rattler 0.18.0 by @baszalmstra in [#805](https://github.com/prefix-dev/pixi/pull/805)
- Rip 0.8.0 by @nichmor in [#806](https://github.com/prefix-dev/pixi/pull/806)
- Fix authentication path by @pavelzw in [#796](https://github.com/prefix-dev/pixi/pull/796)
- Initial addition of integration test by @ruben-arts in https://github.com/prefix-dev/pixi/pull/804


#### New Contributors
* @vlad-ivanov-name made their first contribution in [#784](https://github.com/prefix-dev/pixi/pull/784)
* @nichmor made their first contribution in [#806](https://github.com/prefix-dev/pixi/pull/806)

[Full commit history](https://github.com/prefix-dev/pixi/compare/v0.13.0..v0.14.0)

### [0.13.0] - 2024-02-01
#### ✨ Highlights
This release is pretty crazy in amount of features! The major ones are:
- We added support for multiple environments. :tada: Checkout the [documentation](https://pixi.sh/configuration/#the-feature-and-environments-tables)
- We added support for `sdist` installation, which greatly improves the amount of packages that can be installed from PyPI. :rocket:

> [!IMPORTANT]
>
> Renaming of `PIXI_PACKAGE_*` variables:
> ```
> PIXI_PACKAGE_ROOT -> PIXI_PROJECT_ROOT
> PIXI_PACKAGE_NAME ->  PIXI_PROJECT_NAME
> PIXI_PACKAGE_MANIFEST -> PIXI_PROJECT_MANIFEST
> PIXI_PACKAGE_VERSION -> PIXI_PROJECT_VERSION
> PIXI_PACKAGE_PLATFORMS -> PIXI_ENVIRONMENT_PLATFORMS
> ```
> Check documentation here: https://pixi.sh/environment/

> [!IMPORTANT]
>
> The `.pixi/env/` folder has been moved to accommodate multiple environments.
> If you only have one environment it is now named `.pixi/envs/default`.

#### Added
- Add support for multiple environment:
  - Update to rattler lock v4 by @baszalmstra in [#698](https://github.com/prefix-dev/pixi/pull/698)
  - Multi-env installation and usage by @baszalmstra in [#721](https://github.com/prefix-dev/pixi/pull/721)
  - Update all environments in the lock-file when requesting an environment by @baszalmstra in [#711](https://github.com/prefix-dev/pixi/pull/711)
  - Run tasks in the env they are defined by @baszalmstra in [#731](https://github.com/prefix-dev/pixi/pull/731)
  - `polarify` use-case as an example by @ruben-arts in [#735](https://github.com/prefix-dev/pixi/pull/735)
  - Make environment name parsing strict by @ruben-arts in [#673](https://github.com/prefix-dev/pixi/pull/673)
  - Use named environments (only "default" for now) by @ruben-arts in [#674](https://github.com/prefix-dev/pixi/pull/674)
  - Use task graph instead of traversal by @baszalmstra in [#725](https://github.com/prefix-dev/pixi/pull/725)
  - Multi env documentation by @ruben-arts in [#703](https://github.com/prefix-dev/pixi/pull/703)
  - `pixi info -e/--environment` option by @ruben-arts in [#676](https://github.com/prefix-dev/pixi/pull/676)
  - `pixi channel add -f/--feature` option by @ruben-arts in [#700](https://github.com/prefix-dev/pixi/pull/700)
  - `pixi channel remove -f/--feature` option by @ruben-arts in [#706](https://github.com/prefix-dev/pixi/pull/706)
  - `pixi remove -f/--feature` option by @ruben-arts in [#680](https://github.com/prefix-dev/pixi/pull/680)
  - `pixi task list -e/--environment` option by @ruben-arts in [#694](https://github.com/prefix-dev/pixi/pull/694)
  - `pixi task remove -f/--feature` option by @ruben-arts in [#694](https://github.com/prefix-dev/pixi/pull/694)
  - `pixi install -e/--environment` option by @ruben-arts in [#722](https://github.com/prefix-dev/pixi/pull/722)


- Support for sdists in `pypi-dependencies` by @tdejager in [#664](https://github.com/prefix-dev/pixi/pull/664)
- Add pre-release support to `pypi-dependencies` by @tdejager in [#716](https://github.com/prefix-dev/pixi/pull/716)


- Support adding dependencies for project's unsupported platforms by @orhun in [#668](https://github.com/prefix-dev/pixi/pull/668)
- Add `pixi list` command by @hadim in [#665](https://github.com/prefix-dev/pixi/pull/665)
- Add `pixi shell-hook` command by @orhun in [#672](https://github.com/prefix-dev/pixi/pull/672)[#679](https://github.com/prefix-dev/pixi/pull/679) [#684](https://github.com/prefix-dev/pixi/pull/684)
- Use env variable to configure locked, frozen and color by @hadim in [#726](https://github.com/prefix-dev/pixi/pull/726)
- `pixi self-update` by @hadim in [#675](https://github.com/prefix-dev/pixi/pull/675)
- Add `PIXI_NO_PATH_UPDATE` for PATH update suppression by @chawyehsu in [#692](https://github.com/prefix-dev/pixi/pull/692)
- Set the cache directory by @ruben-arts in [#683](https://github.com/prefix-dev/pixi/pull/683)


#### Changed
- Use consistent naming for tests module by @orhun in [#678](https://github.com/prefix-dev/pixi/pull/678)
- Install pixi and add to the path in docker example by @ruben-arts in [#743](https://github.com/prefix-dev/pixi/pull/743)
- Simplify the deserializer of `PyPiRequirement` by @orhun in [#744](https://github.com/prefix-dev/pixi/pull/744)
- Use `tabwriter` instead of `comfy_table` by @baszalmstra in [#745](https://github.com/prefix-dev/pixi/pull/745)
- Document environment variables by @ruben-arts in [#746](https://github.com/prefix-dev/pixi/pull/746)

#### Fixed
- Quote part of the task that has brackets (`[ or ]`) by @JafarAbdi in [#677](https://github.com/prefix-dev/pixi/pull/677)
- Package clobber and `__pycache__` removal issues by @wolfv in [#573](https://github.com/prefix-dev/pixi/pull/573)
- Non-global reqwest client by @tdejager in [#693](https://github.com/prefix-dev/pixi/pull/693)
- Fix broken pipe error during search by @orhun in [#699](https://github.com/prefix-dev/pixi/pull/699)
- Make `pixi search` result correct by @chawyehsu in [#713](https://github.com/prefix-dev/pixi/pull/713)
- Allow the tasks for all platforms to be shown in `pixi info` by @ruben-arts in [#728](https://github.com/prefix-dev/pixi/pull/728)
- Flaky tests while installing pypi dependencies by @baszalmstra in [#732](https://github.com/prefix-dev/pixi/pull/732)
- Linux install script by @mariusvniekerk in [#737](https://github.com/prefix-dev/pixi/pull/737)
- Download wheels in parallel to avoid deadlock by @baszalmstra in [#752](https://github.com/prefix-dev/pixi/pull/752)

#### New Contributors
* @JafarAbdi made their first contribution in [#677](https://github.com/prefix-dev/pixi/pull/677)
* @mariusvniekerk made their first contribution in [#737](https://github.com/prefix-dev/pixi/pull/737)

[Full commit history](https://github.com/prefix-dev/pixi/compare/v0.12.0..v0.13.0)


### [0.12.0] - 2024-01-15
#### ✨ Highlights

- Some great community contributions, `pixi global upgrade`, `pixi project version` commands, a `PIXI_HOME` variable.
- A ton of refactor work to prepare for the [multi-environment](https://pixi.sh/design_proposals/multi_environment_proposal/) feature.
  - Note that there are no extra environments created yet, but you can just specify them in the `pixi.toml` file already.
  - Next we'll build the actual environments.

#### Added
- Add `global upgrade` command to pixi by @trueleo in [#614](https://github.com/prefix-dev/pixi/pull/614)
- Add configurable `PIXI_HOME` by @chawyehsu in [#627](https://github.com/prefix-dev/pixi/pull/627)
- Add `--pypi` option to `pixi remove` by @marcelotrevisani in https://github.com/prefix-dev/pixi/pull/602
- PrioritizedChannels to specify channel priority by @ruben-arts in https://github.com/prefix-dev/pixi/pull/658
- Add `project version {major,minor,patch}` CLIs by @hadim in https://github.com/prefix-dev/pixi/pull/633


#### Changed
- Refactored project model using targets, features and environments by @baszalmstra in https://github.com/prefix-dev/pixi/pull/616
- Move code from `Project` to `Environment` by @baszalmstra in [#630](https://github.com/prefix-dev/pixi/pull/630)
- Refactored `system-requirements` from Environment by @baszalmstra in [#632](https://github.com/prefix-dev/pixi/pull/632)
- Extract `activation.scripts` into Environment by @baszalmstra in [#659](https://github.com/prefix-dev/pixi/pull/659)
- Extract `pypi-dependencies` from Environment by @baszalmstra in https://github.com/prefix-dev/pixi/pull/656
- De-serialization of `features` and `environments` by @ruben-arts in https://github.com/prefix-dev/pixi/pull/636

#### Fixed
- Make install.sh also work with wget if curl is not available by @wolfv in [#644](https://github.com/prefix-dev/pixi/pull/644)
- Use source build for rattler by @ruben-arts
- Check for pypi-dependencies before amending the pypi purls by @ruben-arts in [#661](https://github.com/prefix-dev/pixi/pull/661)
- Don't allow the use of reflinks by @ruben-arts in [#662](https://github.com/prefix-dev/pixi/pull/662)

#### Removed
- Remove windows and unix system requirements by @baszalmstra in [#635](https://github.com/prefix-dev/pixi/pull/635)

#### Documentation
- Document the channel logic by @ruben-arts in https://github.com/prefix-dev/pixi/pull/610
- Update the instructions for installing on Arch Linux by @orhun in https://github.com/prefix-dev/pixi/pull/653
- Update Community.md by @KarelZe in https://github.com/prefix-dev/pixi/pull/654
- Replace contributions.md with contributing.md and make it more standardized by @ruben-arts in https://github.com/prefix-dev/pixi/pull/649
- Remove `windows` and `unix` system requirements by @baszalmstra in https://github.com/prefix-dev/pixi/pull/635
- Add `CODE_OF_CONDUCT.md` by @ruben-arts in https://github.com/prefix-dev/pixi/pull/648
- Removed remaining .ps1 references by @bahugo in https://github.com/prefix-dev/pixi/pull/643

#### New Contributors
* @marcelotrevisani made their first contribution in https://github.com/prefix-dev/pixi/pull/602
* @trueleo made their first contribution in https://github.com/prefix-dev/pixi/pull/614
* @bahugo made their first contribution in https://github.com/prefix-dev/pixi/pull/643
* @KarelZe made their first contribution in https://github.com/prefix-dev/pixi/pull/654

**Full Changelog**: https://github.com/prefix-dev/pixi/compare/v0.11.0...v0.12.0

### [0.11.1] - 2024-01-06

#### Fixed
- Upgrading rattler to fix `pixi auth` in [#642](https://github.com/prefix-dev/pixi/pull/642)

### [0.11.0] - 2024-01-05
#### ✨ Highlights

- Lots of important and preparations for the pypi `sdist` and multi environment feature
- Lots of new contributors that help `pixi` improve!

#### Added
- Add new commands for `pixi project {version|channel|platform|description}` by @hadim in [#579](https://github.com/prefix-dev/pixi/pull/579)
- Add dependabot.yml by @pavelzw in [#606](https://github.com/prefix-dev/pixi/pull/606)

#### Changed
- `winget-releaser` gets correct identifier by @ruben-arts in [#561](https://github.com/prefix-dev/pixi/pull/561)
- Task run code by @baszalmstra in [#556](https://github.com/prefix-dev/pixi/pull/556)
- No ps1 in activation scripts by @ruben-arts in [#563](https://github.com/prefix-dev/pixi/pull/563)
- Changed some names for clarity by @tdejager in [#568](https://github.com/prefix-dev/pixi/pull/568)
- Change font and make it dark mode by @ruben-arts in [#576](https://github.com/prefix-dev/pixi/pull/576)
- Moved pypi installation into its own module by @tdejager in [#589](https://github.com/prefix-dev/pixi/pull/589)
- Move alpha to beta feature and toggle it off with env var by @ruben-arts in [#604](https://github.com/prefix-dev/pixi/pull/604)
- Improve UX activation scripts by @ruben-arts in [#560](https://github.com/prefix-dev/pixi/pull/560)
- Add sanity check by @tdejager in [#569](https://github.com/prefix-dev/pixi/pull/569)
- Refactor manifest by @ruben-arts in [#572](https://github.com/prefix-dev/pixi/pull/572)
- Improve search by @Johnwillliam in [#578](https://github.com/prefix-dev/pixi/pull/578)
- Split pypi and conda solve steps by @tdejager in [#601](https://github.com/prefix-dev/pixi/pull/601)

#### Fixed
- Save file after lockfile is correctly updated by @ruben-arts in [#555](https://github.com/prefix-dev/pixi/pull/555)
- Limit the number of concurrent solves by @baszalmstra in [#571](https://github.com/prefix-dev/pixi/pull/571)
- Use project virtual packages in add command by @msegado in [#609](https://github.com/prefix-dev/pixi/pull/609)
- Improved mapped dependency by @ruben-arts in [#574](https://github.com/prefix-dev/pixi/pull/574)

#### Documentation
- Change font and make it dark mode by @ruben-arts in [#576](https://github.com/prefix-dev/pixi/pull/576)
- typo: no ps1 in activation scripts by @ruben-arts in [#563](https://github.com/prefix-dev/pixi/pull/563)
- Document adding CUDA to `system-requirements` by @ruben-arts in [#595](https://github.com/prefix-dev/pixi/pull/595)
- Multi env proposal documentation by @ruben-arts in [#584](https://github.com/prefix-dev/pixi/pull/584)
- Fix multiple typos in configuration.md by @SeaOtocinclus in [#608](https://github.com/prefix-dev/pixi/pull/608)
- Add multiple machines from one project example by @pavelzw in [#605](https://github.com/prefix-dev/pixi/pull/605)

#### New Contributors
* @hadim made their first contribution in [#579](https://github.com/prefix-dev/pixi/pull/579)
* @msegado made their first contribution in [#609](https://github.com/prefix-dev/pixi/pull/609)
* @Johnwillliam made their first contribution in [#578](https://github.com/prefix-dev/pixi/pull/578)
* @SeaOtocinclus made their first contribution in [#608](https://github.com/prefix-dev/pixi/pull/608)

**Full Changelog**: https://github.com/prefix-dev/pixi/compare/v0.10.0...v0.11.0

### [0.10.0] - 2023-12-8
#### Highlights
- Better `pypi-dependencies` support, now install even more of the pypi packages.
- `pixi add --pypi` command to add a pypi package to your project.

#### Added
* Use range (`>=1.2.3, <1.3`) when adding requirement, instead of `1.2.3.*` by @baszalmstra in https://github.com/prefix-dev/pixi/pull/536
* Update `rip` to fix  by @tdejager in https://github.com/prefix-dev/pixi/pull/543
  * Better Bytecode compilation (`.pyc`) support by @baszalmstra
  * Recognize `.data` directory `headers` by @baszalmstra
* Also print arguments given to a pixi task by @ruben-arts in https://github.com/prefix-dev/pixi/pull/545
* Add `pixi add --pypi` command by @ruben-arts in https://github.com/prefix-dev/pixi/pull/539

#### Fixed
* space in global install path by @ruben-arts in https://github.com/prefix-dev/pixi/pull/513
* Glibc version/family parsing by @baszalmstra in https://github.com/prefix-dev/pixi/pull/535
* Use `build` and `host` specs while getting the best version by @ruben-arts in https://github.com/prefix-dev/pixi/pull/538

#### Miscellaneous
* docs: add update manual by @ruben-arts in https://github.com/prefix-dev/pixi/pull/521
* add lightgbm demo by @partrita in https://github.com/prefix-dev/pixi/pull/492
* Update documentation link by @williamjamir in https://github.com/prefix-dev/pixi/pull/525
* Update Community.md by @jiaxiyang in https://github.com/prefix-dev/pixi/pull/527
* Add `winget` releaser by @ruben-arts in https://github.com/prefix-dev/pixi/pull/547
* Custom `rerun-sdk` example, force driven graph of `pixi.lock` by @ruben-arts in https://github.com/prefix-dev/pixi/pull/548
* Better document pypi part by @ruben-arts in https://github.com/prefix-dev/pixi/pull/546

#### New Contributors
* @partrita made their first contribution in https://github.com/prefix-dev/pixi/pull/492
* @williamjamir made their first contribution in https://github.com/prefix-dev/pixi/pull/525
* @jiaxiyang made their first contribution in https://github.com/prefix-dev/pixi/pull/527

**Full Changelog**: https://github.com/prefix-dev/pixi/compare/v0.9.1...v0.10.0

### [0.9.1] - 2023-11-29
#### Highlights

* PyPI's `scripts` are now fixed. For example: https://github.com/prefix-dev/pixi/issues/516

#### Fixed
* Remove attr (unused) and update all dependencies by @wolfv in https://github.com/prefix-dev/pixi/pull/510
* Remove empty folders on python uninstall by @baszalmstra in https://github.com/prefix-dev/pixi/pull/512
* Bump `rip` to add scripts by @baszalmstra in https://github.com/prefix-dev/pixi/pull/517

**Full Changelog**: https://github.com/prefix-dev/pixi/compare/v0.9.0...v0.9.1

### [0.9.0] - 2023-11-28

#### Highlights
* You can now run `pixi remove`, `pixi rm` to remove a package from the environment
* Fix `pip install -e` issue that was created by release `v0.8.0` : https://github.com/prefix-dev/pixi/issues/507

#### Added
* `pixi remove` command by @Wackyator in https://github.com/prefix-dev/pixi/pull/483

#### Fixed
* Install entrypoints for `[pypi-dependencies]` @baszalmstra in https://github.com/prefix-dev/pixi/pull/508
* Only uninstall pixi installed packages by @baszalmstra in https://github.com/prefix-dev/pixi/pull/509

**Full Changelog**: https://github.com/prefix-dev/pixi/compare/v0.8.0...v0.9.0

### [0.8.0] - 2023-11-27

#### Highlights
* 🎉🐍`[pypi-dependencies]` ALPHA RELEASE🐍🎉, you can now add PyPI dependencies to your pixi project.
* UX of `pixi run` has been improved with better errors and showing what task is run.

> [!NOTE]
> `[pypi-dependencies]` support is still incomplete, missing functionality is listed here: https://github.com/orgs/prefix-dev/projects/6.
> Our intent is not to have 100% feature parity with `pip`, our goal is that you only need `pixi` for both conda and pypi packages alike.

#### Added
* Bump `rattler` @ruben-arts in https://github.com/prefix-dev/pixi/pull/496
* Implement lock-file satisfiability with `pypi-dependencies` by @baszalmstra in https://github.com/prefix-dev/pixi/pull/494
* List pixi tasks when `command not found` is returned by @ruben-arts in https://github.com/prefix-dev/pixi/pull/488
* Show which command is run as a pixi task by @ruben-arts in https://github.com/prefix-dev/pixi/pull/491 && https://github.com/prefix-dev/pixi/pull/493
* Add progress info to conda install by @baszalmstra in https://github.com/prefix-dev/pixi/pull/470
* Install pypi dependencies (alpha) by @baszalmstra in https://github.com/prefix-dev/pixi/pull/452

#### Fixed
* Add install scripts to `pixi.sh` by @ruben-arts in https://github.com/prefix-dev/pixi/pull/458 && https://github.com/prefix-dev/pixi/pull/459 && https://github.com/prefix-dev/pixi/pull/460
* Fix `RECORD not found` issue by @baszalmstra in https://github.com/prefix-dev/pixi/pull/495
* Actually add to the `.gitignore` and give better errors by @ruben-arts in https://github.com/prefix-dev/pixi/pull/490
* Support macOS for `pypi-dependencies` by @baszalmstra in https://github.com/prefix-dev/pixi/pull/478
* Custom `pypi-dependencies` type by @ruben-arts in https://github.com/prefix-dev/pixi/pull/471
* `pypi-dependencies` parsing errors by @ruben-arts in https://github.com/prefix-dev/pixi/pull/479
* Progress issues by @baszalmstra in https://github.com/prefix-dev/pixi/pull/4

#### Miscellaneous
* Example: `ctypes` by @liquidcarbon in https://github.com/prefix-dev/pixi/pull/441
* Mention the AUR package by @orhun in https://github.com/prefix-dev/pixi/pull/464
* Update `rerun` example by @ruben-arts in https://github.com/prefix-dev/pixi/pull/489
* Document `pypi-dependencies` by @ruben-arts in https://github.com/prefix-dev/pixi/pull/481
* Ignore docs paths on rust workflow by @ruben-arts in https://github.com/prefix-dev/pixi/pull/482
* Fix flaky tests, run serially by @baszalmstra in https://github.com/prefix-dev/pixi/pull/477


#### New Contributors
* @liquidcarbon made their first contribution in https://github.com/prefix-dev/pixi/pull/441
* @orhun made their first contribution in https://github.com/prefix-dev/pixi/pull/464

**Full Changelog**: https://github.com/prefix-dev/pixi/compare/v0.7.0...v0.8.0

### [0.7.0] - 2023-11-14

#### Highlights

- Channel priority: `channels = ["conda-forge", "pytorch"]` All packages found in conda-forge will not be taken from pytorch.
- Channel specific dependencies: `pytorch = { version="*", channel="pytorch"}`
- Autocompletion on `pixi run <TABTAB>`
- Moved all pixi documentation into this repo, try it with `pixi run docs`!
- Lots of new contributors!

#### Added
* Bump rattler to its newest version by @ruben-arts in https://github.com/prefix-dev/pixi/pull/395
    * Some notable changes:
        * Add channel priority (If a package is found in the first listed channel it will not be looked for in the other channels).
        * Fix JLAP using wrong hash.
        * Lockfile forward compatibility error.
* Add nushell support by @wolfv in https://github.com/prefix-dev/pixi/pull/360
* Autocomplete tasks on `pixi run` for `bash` and `zsh` by @ruben-arts in https://github.com/prefix-dev/pixi/pull/390
* Add prefix location file to avoid copy error by @ruben-arts in https://github.com/prefix-dev/pixi/pull/422
* Channel specific dependencies `python = { version = "*" channel="conda-forge" }` by @ruben-arts in https://github.com/prefix-dev/pixi/pull/439

#### Changed
* `project.version` as optional field in the `pixi.toml` by @ruben-arts in https://github.com/prefix-dev/pixi/pull/400

#### Fixed
* Deny unknown fields in `pixi.toml` to help users find errors by @ruben-arts in https://github.com/prefix-dev/pixi/pull/396
* `install.sh` to create dot file if not present by @humphd in https://github.com/prefix-dev/pixi/pull/408
* Ensure order of repodata fetches by @baszalmstra in https://github.com/prefix-dev/pixi/pull/405
* Strip Linux binaries by @baszalmstra in https://github.com/prefix-dev/pixi/pull/414
* Sort `task list` by @ruben-arts in https://github.com/prefix-dev/pixi/pull/431
* Fix `global install` path on windows by @ruben-arts in https://github.com/prefix-dev/pixi/pull/449
* Let `PIXI_BIN_PATH` use backslashes by @Hofer-Julian in https://github.com/prefix-dev/pixi/pull/442
* Print more informative error if created file is empty by @traversaro in https://github.com/prefix-dev/pixi/pull/447

#### Docs
* Move to `mkdocs` with all documentation by @ruben-arts in https://github.com/prefix-dev/pixi/pull/435
* Fix typing errors by @FarukhS52 in https://github.com/prefix-dev/pixi/pull/426
* Add social cards to the pages by @ruben-arts in https://github.com/prefix-dev/pixi/pull/445
* Enhance README.md: Added Table of Contents, Grammar Improvements by @adarsh-jha-dev in https://github.com/prefix-dev/pixi/pull/421
* Adding conda-auth to community examples by @travishathaway in https://github.com/prefix-dev/pixi/pull/433
* Minor grammar correction by @tylere in https://github.com/prefix-dev/pixi/pull/406
* Make capitalization of tab titles consistent by @tylere in https://github.com/prefix-dev/pixi/pull/407

#### New Contributors
* @tylere made their first contribution in https://github.com/prefix-dev/pixi/pull/406
* @humphd made their first contribution in https://github.com/prefix-dev/pixi/pull/408
* @adarsh-jha-dev made their first contribution in https://github.com/prefix-dev/pixi/pull/421
* @FarukhS52 made their first contribution in https://github.com/prefix-dev/pixi/pull/426
* @travishathaway made their first contribution in https://github.com/prefix-dev/pixi/pull/433
* @traversaro made their first contribution in https://github.com/prefix-dev/pixi/pull/447

**Full Changelog**: https://github.com/prefix-dev/pixi/compare/v0.6.0...v0.7.0

### [0.6.0] - 2023-10-17

#### Highlights
This release fixes some bugs and adds the `--cwd` option to the tasks.

#### Fixed
* Improve shell prompts by @ruben-arts in https://github.com/prefix-dev/pixi/pull/385 https://github.com/prefix-dev/pixi/pull/388
* Change `--frozen` logic to error when there is no lockfile by @ruben-arts in https://github.com/prefix-dev/pixi/pull/373
* Don't remove the '.11' from 'python3.11' binary file name by @ruben-arts in https://github.com/prefix-dev/pixi/pull/366

#### Changed
* Update `rerun` example to v0.9.1 by @ruben-arts in https://github.com/prefix-dev/pixi/pull/389

#### Added
* Add the current working directory (`--cwd`) in `pixi tasks` by @ruben-arts in https://github.com/prefix-dev/pixi/pull/380

**Full Changelog**: https://github.com/prefix-dev/pixi/compare/v0.5.0...v0.6.0

### [0.5.0] - 2023-10-03

#### Highlights

We rebuilt `pixi shell`, fixing the fact that your `rc` file would overrule the environment activation.

#### Fixed
* Change how `shell` works and make activation more robust by @wolfv in https://github.com/prefix-dev/pixi/pull/316
* Documentation: use quotes in cli by @pavelzw in https://github.com/prefix-dev/pixi/pull/367

#### Added
* Create or append to the `.gitignore` and `.gitattributes` files by @ruben-arts in https://github.com/prefix-dev/pixi/pull/359
* Add `--locked` and `--frozen` to getting an up-to-date prefix by @ruben-arts in https://github.com/prefix-dev/pixi/pull/363
* Documentation: improvement/update by @ruben-arts in https://github.com/prefix-dev/pixi/pull/355
* Example: how to build a docker image using `pixi` by @ruben-arts in https://github.com/prefix-dev/pixi/pull/353 & https://github.com/prefix-dev/pixi/pull/365
* Update to the newest rattler by @baszalmstra in https://github.com/prefix-dev/pixi/pull/361
* Periodic `cargo upgrade --all --incompatible` by @wolfv in https://github.com/prefix-dev/pixi/pull/358

**Full Changelog**: https://github.com/prefix-dev/pixi/compare/v0.4.0...v0.5.0

### [0.4.0] - 2023-09-22

#### Highlights

This release adds the start of a new cli command `pixi project` which will allow users to interact with the project configuration from the command line.

#### Fixed
* Align with latest rattler version `0.9.0` by @ruben-arts in https://github.com/prefix-dev/pixi/pull/350

#### Added
* Add codespell (config, workflow) to catch typos + catch and fix some of those by @yarikoptic in https://github.com/prefix-dev/pixi/pull/329
* remove atty and use stdlib by @wolfv in https://github.com/prefix-dev/pixi/pull/337
* `xtsci-dist` to Community.md by @HaoZeke in https://github.com/prefix-dev/pixi/pull/339
* `ribasim` to Community.md by @Hofer-Julian in https://github.com/prefix-dev/pixi/pull/340
* `LFortran` to Community.md by @wolfv in https://github.com/prefix-dev/pixi/pull/341
* Give tip to resolve virtual package issue by @ruben-arts in https://github.com/prefix-dev/pixi/pull/348
* `pixi project channel add` subcommand by @baszalmstra and @ruben-arts in https://github.com/prefix-dev/pixi/pull/347

#### New Contributors
* @yarikoptic made their first contribution in https://github.com/prefix-dev/pixi/pull/329
* @HaoZeke made their first contribution in https://github.com/prefix-dev/pixi/pull/339

**Full Changelog**: https://github.com/prefix-dev/pixi/compare/v0.3.0...v0.4.0

### [0.3.0] - 2023-09-11

#### Highlights

This releases fixes a lot of issues encountered by the community as well as some awesome community contributions like the addition of `pixi global list` and `pixi global remove`.

#### Fixed

- Properly detect Cuda on linux using our build binaries, by @baszalmstra ([#290](https://github.com/mamba-org/rattler/pull/290))
- Package names are now case-insensitive, by @baszalmstra ([#285](https://github.com/mamba-org/rattler/pull/285))
- Issue with starts-with and compatibility operator, by @tdejager ([#296](https://github.com/mamba-org/rattler/pull/296))
- Lock files are now consistently sorted, by @baszalmstra ([#295](https://github.com/mamba-org/rattler/pull/295) & [#307](https://github.com/prefix-dev/pixi/pull/307))
- Improved xonsh detection and powershell env-var escaping, by @wolfv ([#307](https://github.com/mamba-org/rattler/pull/307))
- `system-requirements` are properly filtered by platform, by @ruben-arts ([#299](https://github.com/prefix-dev/pixi/pull/299))
- Powershell completion install script, by @chawyehsu ([#325](https://github.com/prefix-dev/pixi/pull/325))
- Simplified and improved shell quoting, by @baszalmstra ([#313](https://github.com/prefix-dev/pixi/pull/313))
- Issue where platform specific subdirs were required, by @baszalmstra ([#333](https://github.com/prefix-dev/pixi/pull/333))
- `thread 'tokio-runtime-worker' has overflowed its stack` issue, by @baszalmstra ([#28](https://github.com/idubrov/json-patch/pull/28))

#### Added

- Certificates from the OS certificate store are now used, by @baszalmstra ([#310](https://github.com/prefix-dev/pixi/pull/310))
- `pixi global list` and `pixi global remove` commands, by @cjfuller ([#318](https://github.com/prefix-dev/pixi/pull/318))

#### Changed

- `--manifest-path` must point to a `pixi.toml` file, by @baszalmstra ([#324](https://github.com/prefix-dev/pixi/pull/324))

### [0.2.0] - 2023-08-22

#### Highlights
- Added `pixi search` command to search for packages, by @Wackyator. ([#244](https://github.com/prefix-dev/pixi/pull/244))
- Added target specific tasks, eg. `[target.win-64.tasks]`, by @ruben-arts. ([#269](https://github.com/prefix-dev/pixi/pull/269))
- Flaky install caused by the download of packages, by @baszalmstra. ([#281](https://github.com/prefix-dev/pixi/pull/281))

#### Fixed
- Install instructions, by @baszalmstra. ([#258](https://github.com/prefix-dev/pixi/pull/258))
- Typo in getting started, by @RaulPL. ([#266](https://github.com/prefix-dev/pixi/pull/266))
- Don't execute alias tasks, by @baszalmstra. ([#274](https://github.com/prefix-dev/pixi/pull/274))

#### Added
- Rerun example, by @ruben-arts. ([#236](https://github.com/prefix-dev/pixi/pull/236))
- Reduction of pixi's binary size, by @baszalmstra ([#256](https://github.com/prefix-dev/pixi/pull/256))
- Updated pixi banner, including webp file for faster loading, by @baszalmstra. ([#257](https://github.com/prefix-dev/pixi/pull/257))
- Set linguist attributes for `pixi.lock` automatically, by @spenserblack. ([#265](https://github.com/prefix-dev/pixi/pull/265))
- Contribution manual for pixi, by @ruben-arts. ([#268](https://github.com/prefix-dev/pixi/pull/268))
- GitHub issue templates, by @ruben-arts. ([#271](https://github.com/prefix-dev/pixi/pull/271))
- Links to prefix.dev in readme, by @tdejager. ([#279](https://github.com/prefix-dev/pixi/pull/279))

### [0.1.0] - 2023-08-11

As this is our first [Semantic Versioning](https://semver.org) release, we'll change from the prototype to the developing phase, as semver describes.
A 0.x release could be anything from a new major feature to a breaking change where the 0.0.x releases will be bugfixes or small improvements.

#### Highlights
- Update to the latest [rattler](https://github.com/mamba-org/rattler/releases/tag/v0.7.0) version, by @baszalmstra. ([#249](https://github.com/prefix-dev/pixi/pull/249))

#### Fixed
- Only add shebang to activation scripts on `unix` platforms, by @baszalmstra. ([#250](https://github.com/prefix-dev/pixi/pull/250))
- Use official crates.io releases for all dependencies, by @baszalmstra. ([#252](https://github.com/prefix-dev/pixi/pull/252))

### [0.0.8] - 2023-08-01

#### Highlights
- Much better error printing using `miette`, by @baszalmstra. ([#211](https://github.com/prefix-dev/pixi/pull/211))
- You can now use pixi on `aarch64-linux`, by @pavelzw.  ([#233](https://github.com/prefix-dev/pixi/pull/233))
- Use the Rust port of `libsolv` as the default solver, by @ruben-arts. ([#209](https://github.com/prefix-dev/pixi/pull/209))

#### Added
- Add mention to `condax` in the docs, by @maresb. ([#207](https://github.com/prefix-dev/pixi/pull/207))
- Add `brew` installation instructions, by @wolfv. ([#208](https://github.com/prefix-dev/pixi/pull/208))
- Add `activation.scripts` to the `pixi.toml` to configure environment activation, by @ruben-arts. ([#217](https://github.com/prefix-dev/pixi/pull/217))
- Add `pixi upload` command to upload packages to `prefix.dev`, by @wolfv. ([#127](https://github.com/prefix-dev/pixi/pull/127))
- Add more metadata fields to the `pixi.toml`, by @wolfv. ([#218](https://github.com/prefix-dev/pixi/pull/218))
- Add `pixi task list` to show all tasks in the project, by @tdejager. ([#228](https://github.com/prefix-dev/pixi/pull/228))
- Add `--color` to configure the colors in the output, by @baszalmstra. ([#243](https://github.com/prefix-dev/pixi/pull/243))
- Examples, [ROS2 Nav2](https://github.com/prefix-dev/pixi/tree/main/examples/ros2-nav2), [JupyterLab](https://github.com/prefix-dev/pixi/tree/main/examples/jupyterlab) and [QGIS](https://github.com/prefix-dev/pixi/tree/main/examples/qgis), by @ruben-arts.

#### Fixed
- Add trailing newline to `pixi.toml` and `.gitignore`, by @pavelzw. ([#216](https://github.com/prefix-dev/pixi/pull/216))
- Deny unknown fields and rename license-file in `pixi.toml`, by @wolfv. ([#220](https://github.com/prefix-dev/pixi/pull/220))
- Overwrite `PS1` variable when going into a `pixi shell`, by @ruben-arts. ([#201](https://github.com/prefix-dev/pixi/pull/201))

#### Changed
- Install environment when adding a dependency using `pixi add`, by @baszalmstra. ([#213](https://github.com/prefix-dev/pixi/pull/213))
- Improve and speedup CI, by @baszalmstra. ([#241](https://github.com/prefix-dev/pixi/pull/241))

### [0.0.7] - 2023-07-11

#### Highlights
- Transitioned the `run` subcommand to use the `deno_task_shell` for improved cross-platform functionality. More details in the [Deno Task Runner documentation](https://deno.land/manual@v1.35.0/tools/task_runner#task-runner).
- Added an `info` subcommand to retrieve system-specific information understood by `pixi`.

#### BREAKING CHANGES
- `[commands]` in the `pixi.toml` is now called `[tasks]`. ([#177](https://github.com/prefix-dev/pixi/pull/177))

#### Added
- The `pixi info` command to get more system information by @wolfv in ([#158](https://github.com/prefix-dev/pixi/pull/158))
- Documentation on how to use the cli by @ruben-arts in ([#160](https://github.com/prefix-dev/pixi/pull/160))
- Use the `deno_task_shell` to execute commands in `pixi run` by @baszalmstra in ([#173](https://github.com/prefix-dev/pixi/pull/173))
- Use new solver backend from rattler by @baszalmstra in ([#178](https://github.com/prefix-dev/pixi/pull/178))
- The `pixi command` command to the cli by @tdejager in ([#177](https://github.com/prefix-dev/pixi/pull/177))
- Documentation on how to use the `pixi auth` command by @wolfv in ([#183](https://github.com/prefix-dev/pixi/pull/183))
- Use the newest rattler 0.6.0 by @baszalmstra in ([#185](https://github.com/prefix-dev/pixi/pull/185))
- Build with pixi section to the documentation by @tdejager in ([#196](https://github.com/prefix-dev/pixi/pull/196))

#### Fixed
- Running tasks sequentially when using `depends_on` by @tdejager in ([#161](https://github.com/prefix-dev/pixi/pull/161))
- Don't add `PATH` variable where it is already set by @baszalmstra in ([#169](https://github.com/prefix-dev/pixi/pull/169))
- Fix README by @Hofer-Julian in ([#182](https://github.com/prefix-dev/pixi/pull/182))
- Fix Ctrl+C signal in `pixi run` by @tdejager in ([#190](https://github.com/prefix-dev/pixi/pull/190))
- Add the correct license information to the lockfiles by @wolfv in ([#191](https://github.com/prefix-dev/pixi/pull/191))


### [0.0.6] - 2023-06-30

#### Highlights
Improving the reliability is important to us, so we added an integration testing framework, we can now test as close as possible to the CLI level using `cargo`.

#### Added
- An integration test harness, to test as close as possible to the user experience but in rust. ([#138](https://github.com/prefix-dev/pixi/pull/138), [#140](https://github.com/prefix-dev/pixi/pull/140), [#156](https://github.com/prefix-dev/pixi/pull/156))
- Add different levels of dependencies in preparation for `pixi build`, allowing `host-` and `build-` `dependencies` ([#149](https://github.com/prefix-dev/pixi/pull/149))

#### Fixed
- Use correct folder name on pixi init ([#144](https://github.com/prefix-dev/pixi/pull/144))
- Fix windows cli installer ([#152](https://github.com/prefix-dev/pixi/pull/152))
- Fix global install path variable ([#147](https://github.com/prefix-dev/pixi/pull/147))
- Fix macOS binary notarization ([#153](https://github.com/prefix-dev/pixi/pull/153))

### [0.0.5] - 2023-06-26

Fixing Windows installer build in CI. ([#145](https://github.com/prefix-dev/pixi/pull/145))

### [0.0.4] - 2023-06-26

#### Highlights

A new command, `auth` which can be used to authenticate the host of the package channels.
A new command, `shell` which can be used to start a shell in the pixi environment of a project.
A refactor of the `install` command which is changed to `global install` and the `install` command now installs a pixi project if you run it in the directory.
Platform specific dependencies using `[target.linux-64.dependencies]` instead of `[dependencies]` in the `pixi.toml`

Lots and lots of fixes and improvements to make it easier for this user, where bumping to the new version of [`rattler`](https://github.com/mamba-org/rattler/releases/tag/v0.4.0)
helped a lot.

#### Added

- Platform specific dependencies and helpful error reporting on `pixi.toml` issues([#111](https://github.com/prefix-dev/pixi/pull/111))
- Windows installer, which is very useful for users that want to start using pixi on windows. ([#114](https://github.com/prefix-dev/pixi/pull/114))
- `shell` command to use the pixi environment without `pixi run`. ([#116](https://github.com/prefix-dev/pixi/pull/116))
- Verbosity options using `-v, -vv, -vvv` ([#118](https://github.com/prefix-dev/pixi/pull/118))
- `auth` command to be able to login or logout of a host like `repo.prefix.dev` if you're using private channels. ([#120](https://github.com/prefix-dev/pixi/pull/120))
- New examples: CPP sdl: [#121](https://github.com/prefix-dev/pixi/pull/121), Opencv camera calibration [#125](https://github.com/prefix-dev/pixi/pull/125)
- Apple binary signing and notarization. ([#137](https://github.com/prefix-dev/pixi/pull/137))

#### Changed

- `pixi install` moved to `pixi global install` and `pixi install` became the installation of a project using the `pixi.toml` ([#124](https://github.com/prefix-dev/pixi/pull/124))

#### Fixed

- `pixi run` uses default shell ([#119](https://github.com/prefix-dev/pixi/pull/119))
- `pixi add` command is fixed. ([#132](https://github.com/prefix-dev/pixi/pull/132))

- Community issues fixed: [#70](https://github.com/prefix-dev/pixi/issues/70), [#72](https://github.com/prefix-dev/pixi/issues/72),  [#90](https://github.com/prefix-dev/pixi/issues/90), [#92](https://github.com/prefix-dev/pixi/issues/92), [#94](https://github.com/prefix-dev/pixi/issues/94), [#96](https://github.com/prefix-dev/pixi/issues/96)<|MERGE_RESOLUTION|>--- conflicted
+++ resolved
@@ -5,8 +5,6 @@
 The format is based on [Keep a Changelog](https://keepachangelog.com/en/1.0.0/),
 and this project adheres to [Semantic Versioning](https://semver.org/spec/v2.0.0.html).
 
-<<<<<<< HEAD
-=======
 ### [0.32.0] - 2024-10-08
 #### ✨ Highlights
 
@@ -139,7 +137,6 @@
 * @nicornk made their first contribution in [#2013](https://github.com/prefix-dev/pixi/pull/2013)
 * @jennydaman made their first contribution in [#1965](https://github.com/prefix-dev/pixi/pull/1965)
 
->>>>>>> 82a3072f
 ### [0.29.0] - 2024-09-04
 #### ✨ Highlights
 
