version: 6
environments:
  default:
    channels:
    - url: https://prefix.dev/conda-forge/
    options:
      pypi-prerelease-mode: if-necessary-or-explicit
    packages:
      linux-64:
      - conda: https://prefix.dev/conda-forge/linux-64/_libgcc_mutex-0.1-conda_forge.tar.bz2
      - conda: https://prefix.dev/conda-forge/linux-64/_openmp_mutex-4.5-2_gnu.tar.bz2
      - conda: https://prefix.dev/conda-forge/linux-64/attr-2.5.2-h39aace5_0.conda
      - conda: https://prefix.dev/conda-forge/linux-64/bzip2-1.0.8-hda65f42_8.conda
<<<<<<< HEAD
      - conda: https://prefix.dev/conda-forge/linux-64/dbus-1.16.2-h3c4dab8_0.conda
      - conda: https://prefix.dev/conda-forge/linux-64/gettext-0.25.1-h3f43e3d_1.conda
      - conda: https://prefix.dev/conda-forge/linux-64/gettext-tools-0.25.1-h3f43e3d_1.conda
      - conda: https://prefix.dev/conda-forge/linux-64/lame-3.100-h166bdaf_1003.tar.bz2
      - conda: https://prefix.dev/conda-forge/linux-64/libasprintf-0.25.1-h3f43e3d_1.conda
      - conda: https://prefix.dev/conda-forge/linux-64/libasprintf-devel-0.25.1-h3f43e3d_1.conda
=======
      - conda: https://prefix.dev/conda-forge/linux-64/dbus-1.16.2-h24cb091_1.conda
      - conda: https://prefix.dev/conda-forge/linux-64/lame-3.100-h166bdaf_1003.tar.bz2
>>>>>>> 916e6acc
      - conda: https://prefix.dev/conda-forge/linux-64/libcap-2.77-h3ff7636_0.conda
      - conda: https://prefix.dev/conda-forge/linux-64/libdrm-2.4.125-hb03c661_1.conda
      - conda: https://prefix.dev/conda-forge/linux-64/libegl-1.7.0-ha4b6fd6_2.conda
      - conda: https://prefix.dev/conda-forge/linux-64/libexpat-2.7.3-hecca717_0.conda
      - conda: https://prefix.dev/conda-forge/linux-64/libffi-3.5.2-h9ec8514_0.conda
<<<<<<< HEAD
      - conda: https://prefix.dev/conda-forge/linux-64/libflac-1.4.3-h59595ed_0.conda
      - conda: https://prefix.dev/conda-forge/linux-64/libgcc-15.2.0-he0feb66_12.conda
      - conda: https://prefix.dev/conda-forge/linux-64/libgcc-ng-15.2.0-h69a702a_12.conda
      - conda: https://prefix.dev/conda-forge/linux-64/libgettextpo-0.25.1-h3f43e3d_1.conda
      - conda: https://prefix.dev/conda-forge/linux-64/libgettextpo-devel-0.25.1-h3f43e3d_1.conda
      - conda: https://prefix.dev/conda-forge/linux-64/libgl-1.7.0-ha4b6fd6_2.conda
      - conda: https://prefix.dev/conda-forge/linux-64/libglib-2.86.2-h6548e54_1.conda
      - conda: https://prefix.dev/conda-forge/linux-64/libglvnd-1.7.0-ha4b6fd6_2.conda
      - conda: https://prefix.dev/conda-forge/linux-64/libglx-1.7.0-ha4b6fd6_2.conda
      - conda: https://prefix.dev/conda-forge/linux-64/libgomp-15.2.0-he0feb66_12.conda
=======
      - conda: https://prefix.dev/conda-forge/linux-64/libflac-1.5.0-he200343_1.conda
      - conda: https://prefix.dev/conda-forge/linux-64/libgcc-15.2.0-he0feb66_16.conda
      - conda: https://prefix.dev/conda-forge/linux-64/libgcc-ng-15.2.0-h69a702a_16.conda
      - conda: https://prefix.dev/conda-forge/linux-64/libgl-1.7.0-ha4b6fd6_2.conda
      - conda: https://prefix.dev/conda-forge/linux-64/libglib-2.86.3-h6548e54_0.conda
      - conda: https://prefix.dev/conda-forge/linux-64/libglvnd-1.7.0-ha4b6fd6_2.conda
      - conda: https://prefix.dev/conda-forge/linux-64/libglx-1.7.0-ha4b6fd6_2.conda
      - conda: https://prefix.dev/conda-forge/linux-64/libgomp-15.2.0-he0feb66_16.conda
>>>>>>> 916e6acc
      - conda: https://prefix.dev/conda-forge/linux-64/libiconv-1.18-h3b78370_2.conda
      - conda: https://prefix.dev/conda-forge/linux-64/liblzma-5.8.1-hb9d3cd8_2.conda
      - conda: https://prefix.dev/conda-forge/linux-64/libogg-1.3.5-hd0c01bc_1.conda
      - conda: https://prefix.dev/conda-forge/linux-64/libopus-1.5.2-hd0c01bc_0.conda
      - conda: https://prefix.dev/conda-forge/linux-64/libpciaccess-0.18-hb9d3cd8_0.conda
<<<<<<< HEAD
      - conda: https://prefix.dev/conda-forge/linux-64/libsndfile-1.2.2-hc60ed4a_1.conda
      - conda: https://prefix.dev/conda-forge/linux-64/libstdcxx-15.2.0-h934c35e_12.conda
      - conda: https://prefix.dev/conda-forge/linux-64/libstdcxx-ng-15.2.0-hdf11a46_12.conda
=======
      - conda: https://prefix.dev/conda-forge/linux-64/libsndfile-1.2.2-hc7d488a_2.conda
      - conda: https://prefix.dev/conda-forge/linux-64/libstdcxx-15.2.0-h934c35e_16.conda
>>>>>>> 916e6acc
      - conda: https://prefix.dev/conda-forge/linux-64/libsystemd0-257.10-hd0affe5_2.conda
      - conda: https://prefix.dev/conda-forge/linux-64/libudev1-257.10-hd0affe5_2.conda
      - conda: https://prefix.dev/conda-forge/linux-64/libunwind-1.8.3-h65a8314_0.conda
      - conda: https://prefix.dev/conda-forge/linux-64/liburing-2.12-hb700be7_0.conda
      - conda: https://prefix.dev/conda-forge/linux-64/libusb-1.0.29-h73b1eb8_0.conda
      - conda: https://prefix.dev/conda-forge/linux-64/libvorbis-1.3.7-h54a6638_2.conda
      - conda: https://prefix.dev/conda-forge/linux-64/libvulkan-loader-1.4.328.1-h5279c79_0.conda
      - conda: https://prefix.dev/conda-forge/linux-64/libxcb-1.17.0-h8a09558_0.conda
<<<<<<< HEAD
      - conda: https://prefix.dev/conda-forge/linux-64/libxkbcommon-1.13.0-hca5e8e5_0.conda
=======
      - conda: https://prefix.dev/conda-forge/linux-64/libxkbcommon-1.13.1-hca5e8e5_0.conda
>>>>>>> 916e6acc
      - conda: https://prefix.dev/conda-forge/linux-64/libxml2-16-2.15.1-hf2a90c1_0.conda
      - conda: https://prefix.dev/conda-forge/linux-64/libxml2-2.15.1-h031cc0b_0.conda
      - conda: https://prefix.dev/conda-forge/linux-64/libzlib-1.3.1-hb9d3cd8_2.conda
      - conda: https://prefix.dev/conda-forge/linux-64/mpg123-1.32.9-hc50e24c_0.conda
      - conda: https://prefix.dev/conda-forge/linux-64/pcre2-10.47-haa7fec5_0.conda
      - conda: https://prefix.dev/conda-forge/linux-64/pthread-stubs-0.4-hb9d3cd8_1002.conda
      - conda: https://prefix.dev/conda-forge/linux-64/pulseaudio-client-17.0-h9a6aba3_3.conda
      - conda: https://prefix.dev/conda-forge/linux-64/sdl2-2.32.56-h54a6638_0.conda
<<<<<<< HEAD
      - conda: https://prefix.dev/conda-forge/linux-64/sdl3-3.2.26-h68140b3_0.conda
=======
      - conda: https://prefix.dev/conda-forge/linux-64/sdl3-3.2.28-h3b84278_0.conda
>>>>>>> 916e6acc
      - conda: https://prefix.dev/conda-forge/linux-64/wayland-1.24.0-hd6090a7_1.conda
      - conda: https://prefix.dev/conda-forge/linux-64/xkeyboard-config-2.46-hb03c661_0.conda
      - conda: https://prefix.dev/conda-forge/linux-64/xorg-libx11-1.8.12-h4f16b4b_0.conda
      - conda: https://prefix.dev/conda-forge/linux-64/xorg-libxau-1.0.12-hb03c661_1.conda
      - conda: https://prefix.dev/conda-forge/linux-64/xorg-libxcursor-1.2.3-hb9d3cd8_0.conda
      - conda: https://prefix.dev/conda-forge/linux-64/xorg-libxdmcp-1.1.5-hb03c661_1.conda
      - conda: https://prefix.dev/conda-forge/linux-64/xorg-libxext-1.3.6-hb9d3cd8_0.conda
      - conda: https://prefix.dev/conda-forge/linux-64/xorg-libxfixes-6.0.2-hb03c661_0.conda
      - conda: https://prefix.dev/conda-forge/linux-64/xorg-libxrandr-1.5.4-hb9d3cd8_0.conda
      - conda: https://prefix.dev/conda-forge/linux-64/xorg-libxrender-0.9.12-hb9d3cd8_0.conda
      - conda: https://prefix.dev/conda-forge/linux-64/xorg-libxscrnsaver-1.2.4-hb9d3cd8_0.conda
      - conda: .
        build: hb0f4dca_0
      osx-64:
      - conda: https://prefix.dev/conda-forge/osx-64/bzip2-1.0.8-h500dc9f_8.conda
<<<<<<< HEAD
      - conda: https://prefix.dev/conda-forge/osx-64/dbus-1.16.2-h27bd348_0.conda
      - conda: https://prefix.dev/conda-forge/osx-64/libcxx-21.1.6-h3d58e20_0.conda
      - conda: https://prefix.dev/conda-forge/osx-64/libexpat-2.7.3-heffb93a_0.conda
      - conda: https://prefix.dev/conda-forge/osx-64/libffi-3.5.2-h750e83c_0.conda
      - conda: https://prefix.dev/conda-forge/osx-64/libglib-2.86.2-hf241ffe_1.conda
=======
      - conda: https://prefix.dev/conda-forge/osx-64/dbus-1.16.2-h6e7f9a9_1.conda
      - conda: https://prefix.dev/conda-forge/osx-64/libcxx-21.1.7-h3d58e20_0.conda
      - conda: https://prefix.dev/conda-forge/osx-64/libexpat-2.7.3-heffb93a_0.conda
      - conda: https://prefix.dev/conda-forge/osx-64/libffi-3.5.2-h750e83c_0.conda
      - conda: https://prefix.dev/conda-forge/osx-64/libglib-2.86.3-hf241ffe_0.conda
>>>>>>> 916e6acc
      - conda: https://prefix.dev/conda-forge/osx-64/libiconv-1.18-h57a12c2_2.conda
      - conda: https://prefix.dev/conda-forge/osx-64/libintl-0.25.1-h3184127_1.conda
      - conda: https://prefix.dev/conda-forge/osx-64/libusb-1.0.29-h2287256_0.conda
      - conda: https://prefix.dev/conda-forge/osx-64/libvulkan-loader-1.4.328.1-hfc0b2d5_0.conda
      - conda: https://prefix.dev/conda-forge/osx-64/libzlib-1.3.1-hd23fc13_2.conda
      - conda: https://prefix.dev/conda-forge/osx-64/pcre2-10.47-h13923f0_0.conda
      - conda: https://prefix.dev/conda-forge/osx-64/sdl2-2.32.56-h53ec75d_0.conda
<<<<<<< HEAD
      - conda: https://prefix.dev/conda-forge/osx-64/sdl3-3.2.26-h53c92ef_0.conda
=======
      - conda: https://prefix.dev/conda-forge/osx-64/sdl3-3.2.28-h53c92ef_0.conda
>>>>>>> 916e6acc
      - conda: .
        build: h0dc7051_0
      osx-arm64:
      - conda: https://prefix.dev/conda-forge/osx-arm64/bzip2-1.0.8-hd037594_8.conda
<<<<<<< HEAD
      - conda: https://prefix.dev/conda-forge/osx-arm64/dbus-1.16.2-hda038a8_0.conda
      - conda: https://prefix.dev/conda-forge/osx-arm64/libcxx-21.1.6-hf598326_0.conda
      - conda: https://prefix.dev/conda-forge/osx-arm64/libexpat-2.7.3-haf25636_0.conda
      - conda: https://prefix.dev/conda-forge/osx-arm64/libffi-3.5.2-he5f378a_0.conda
      - conda: https://prefix.dev/conda-forge/osx-arm64/libglib-2.86.2-hfe11c1f_1.conda
=======
      - conda: https://prefix.dev/conda-forge/osx-arm64/dbus-1.16.2-h3ff7a7c_1.conda
      - conda: https://prefix.dev/conda-forge/osx-arm64/libcxx-21.1.7-hf598326_0.conda
      - conda: https://prefix.dev/conda-forge/osx-arm64/libexpat-2.7.3-haf25636_0.conda
      - conda: https://prefix.dev/conda-forge/osx-arm64/libffi-3.5.2-he5f378a_0.conda
      - conda: https://prefix.dev/conda-forge/osx-arm64/libglib-2.86.3-hfe11c1f_0.conda
>>>>>>> 916e6acc
      - conda: https://prefix.dev/conda-forge/osx-arm64/libiconv-1.18-h23cfdf5_2.conda
      - conda: https://prefix.dev/conda-forge/osx-arm64/libintl-0.25.1-h493aca8_0.conda
      - conda: https://prefix.dev/conda-forge/osx-arm64/libusb-1.0.29-hbc156a2_0.conda
      - conda: https://prefix.dev/conda-forge/osx-arm64/libvulkan-loader-1.4.328.1-h49c215f_0.conda
      - conda: https://prefix.dev/conda-forge/osx-arm64/libzlib-1.3.1-h8359307_2.conda
      - conda: https://prefix.dev/conda-forge/osx-arm64/pcre2-10.47-h30297fc_0.conda
      - conda: https://prefix.dev/conda-forge/osx-arm64/sdl2-2.32.56-h248ca61_0.conda
<<<<<<< HEAD
      - conda: https://prefix.dev/conda-forge/osx-arm64/sdl3-3.2.26-h919df07_0.conda
=======
      - conda: https://prefix.dev/conda-forge/osx-arm64/sdl3-3.2.28-h919df07_0.conda
>>>>>>> 916e6acc
      - conda: .
        build: h60d57d3_0
      win-64:
      - conda: https://prefix.dev/conda-forge/win-64/libusb-1.0.29-h1839187_0.conda
      - conda: https://prefix.dev/conda-forge/win-64/libvulkan-loader-1.4.328.1-h477610d_0.conda
      - conda: https://prefix.dev/conda-forge/win-64/sdl2-2.32.56-h5112557_0.conda
<<<<<<< HEAD
      - conda: https://prefix.dev/conda-forge/win-64/sdl3-3.2.26-h5112557_0.conda
      - conda: https://prefix.dev/conda-forge/win-64/ucrt-10.0.26100.0-h57928b3_0.conda
      - conda: https://prefix.dev/conda-forge/win-64/vc-14.3-h2b53caa_32.conda
      - conda: https://prefix.dev/conda-forge/win-64/vc14_runtime-14.44.35208-h818238b_32.conda
      - conda: https://prefix.dev/conda-forge/win-64/vcomp14-14.44.35208-h818238b_32.conda
=======
      - conda: https://prefix.dev/conda-forge/win-64/sdl3-3.2.28-h5112557_0.conda
      - conda: https://prefix.dev/conda-forge/win-64/ucrt-10.0.26100.0-h57928b3_0.conda
      - conda: https://prefix.dev/conda-forge/win-64/vc-14.3-h2b53caa_33.conda
      - conda: https://prefix.dev/conda-forge/win-64/vc14_runtime-14.44.35208-h818238b_33.conda
      - conda: https://prefix.dev/conda-forge/win-64/vcomp14-14.44.35208-h818238b_33.conda
>>>>>>> 916e6acc
      - conda: .
        build: h2433df5_0
packages:
- conda: https://prefix.dev/conda-forge/linux-64/_libgcc_mutex-0.1-conda_forge.tar.bz2
  sha256: fe51de6107f9edc7aa4f786a70f4a883943bc9d39b3bb7307c04c41410990726
  md5: d7c89558ba9fa0495403155b64376d81
  license: None
  size: 2562
  timestamp: 1578324546067
- conda: https://prefix.dev/conda-forge/linux-64/_openmp_mutex-4.5-2_gnu.tar.bz2
  build_number: 16
  sha256: fbe2c5e56a653bebb982eda4876a9178aedfc2b545f25d0ce9c4c0b508253d22
  md5: 73aaf86a425cc6e73fcf236a5a46396d
  depends:
  - _libgcc_mutex 0.1 conda_forge
  - libgomp >=7.5.0
  constrains:
  - openmp_impl 9999
  license: BSD-3-Clause
  license_family: BSD
  size: 23621
  timestamp: 1650670423406
- conda: https://prefix.dev/conda-forge/linux-64/attr-2.5.2-h39aace5_0.conda
  sha256: a9c114cbfeda42a226e2db1809a538929d2f118ef855372293bd188f71711c48
  md5: 791365c5f65975051e4e017b5da3abf5
  depends:
  - __glibc >=2.17,<3.0.a0
  - libgcc >=13
  license: GPL-2.0-or-later
  license_family: GPL
  size: 68072
  timestamp: 1756738968573
- conda: https://prefix.dev/conda-forge/linux-64/bzip2-1.0.8-hda65f42_8.conda
  sha256: c30daba32ddebbb7ded490f0e371eae90f51e72db620554089103b4a6934b0d5
  md5: 51a19bba1b8ebfb60df25cde030b7ebc
  depends:
  - __glibc >=2.17,<3.0.a0
  - libgcc >=14
  license: bzip2-1.0.6
  license_family: BSD
  size: 260341
  timestamp: 1757437258798
- conda: https://prefix.dev/conda-forge/osx-64/bzip2-1.0.8-h500dc9f_8.conda
  sha256: 8f50b58efb29c710f3cecf2027a8d7325ba769ab10c746eff75cea3ac050b10c
  md5: 97c4b3bd8a90722104798175a1bdddbf
  depends:
  - __osx >=10.13
  license: bzip2-1.0.6
  license_family: BSD
  size: 132607
  timestamp: 1757437730085
- conda: https://prefix.dev/conda-forge/osx-arm64/bzip2-1.0.8-hd037594_8.conda
  sha256: b456200636bd5fecb2bec63f7e0985ad2097cf1b83d60ce0b6968dffa6d02aa1
  md5: 58fd217444c2a5701a44244faf518206
  depends:
  - __osx >=11.0
  license: bzip2-1.0.6
  license_family: BSD
  size: 125061
  timestamp: 1757437486465
<<<<<<< HEAD
- conda: https://prefix.dev/conda-forge/linux-64/dbus-1.16.2-h3c4dab8_0.conda
  sha256: 3b988146a50e165f0fa4e839545c679af88e4782ec284cc7b6d07dd226d6a068
  md5: 679616eb5ad4e521c83da4650860aba7
=======
- conda: https://prefix.dev/conda-forge/linux-64/dbus-1.16.2-h24cb091_1.conda
  sha256: 8bb557af1b2b7983cf56292336a1a1853f26555d9c6cecf1e5b2b96838c9da87
  md5: ce96f2f470d39bd96ce03945af92e280
>>>>>>> 916e6acc
  depends:
  - __glibc >=2.17,<3.0.a0
  - libgcc >=14
  - libstdcxx >=14
  - libzlib >=1.3.1,<2.0a0
  - libglib >=2.86.2,<3.0a0
  - libexpat >=2.7.3,<3.0a0
  license: AFL-2.1 OR GPL-2.0-or-later
  size: 447649
  timestamp: 1764536047944
- conda: https://prefix.dev/conda-forge/osx-64/dbus-1.16.2-h6e7f9a9_1.conda
  sha256: 80ea0a20236ecb7006f7a89235802a34851eaac2f7f4323ca7acc094bcf7f372
  md5: cdbed7d22d4bdd74e60ce78bc7c6dd58
  depends:
  - __osx >=10.13
  - libcxx >=19
  - libexpat >=2.7.3,<3.0a0
  - libglib >=2.86.2,<3.0a0
  - libzlib >=1.3.1,<2.0a0
  license: AFL-2.1 OR GPL-2.0-or-later
  size: 407670
  timestamp: 1764536068038
- conda: https://prefix.dev/conda-forge/osx-arm64/dbus-1.16.2-h3ff7a7c_1.conda
  sha256: a8207751ed261764061866880da38e4d3063e167178bfe85b6db9501432462ba
  md5: 5a3506971d2d53023c1c4450e908a8da
  depends:
  - libcxx >=19
  - __osx >=11.0
  - libglib >=2.86.2,<3.0a0
  - libzlib >=1.3.1,<2.0a0
  - libexpat >=2.7.3,<3.0a0
  license: AFL-2.1 OR GPL-2.0-or-later
  size: 393811
  timestamp: 1764536084131
- conda: https://prefix.dev/conda-forge/linux-64/lame-3.100-h166bdaf_1003.tar.bz2
  sha256: aad2a703b9d7b038c0f745b853c6bb5f122988fe1a7a096e0e606d9cbec4eaab
  md5: a8832b479f93521a9e7b5b743803be51
  depends:
  - libgcc-ng >=12
  license: LGPL-2.0-only
  license_family: LGPL
  size: 508258
  timestamp: 1664996250081
- conda: https://prefix.dev/conda-forge/linux-64/libcap-2.77-h3ff7636_0.conda
  sha256: 9517cce5193144af0fcbf19b7bd67db0a329c2cc2618f28ffecaa921a1cbe9d3
  md5: 09c264d40c67b82b49a3f3b89037bd2e
  depends:
  - __glibc >=2.17,<3.0.a0
  - attr >=2.5.2,<2.6.0a0
  - libgcc >=14
<<<<<<< HEAD
  license: LGPL-2.1-or-later
  size: 34734
  timestamp: 1753342921605
- conda: https://prefix.dev/conda-forge/linux-64/libcap-2.77-h3ff7636_0.conda
  sha256: 9517cce5193144af0fcbf19b7bd67db0a329c2cc2618f28ffecaa921a1cbe9d3
  md5: 09c264d40c67b82b49a3f3b89037bd2e
  depends:
  - __glibc >=2.17,<3.0.a0
  - attr >=2.5.2,<2.6.0a0
  - libgcc >=14
=======
>>>>>>> 916e6acc
  license: BSD-3-Clause
  license_family: BSD
  size: 121429
  timestamp: 1762349484074
<<<<<<< HEAD
- conda: https://prefix.dev/conda-forge/osx-64/libcxx-21.1.6-h3d58e20_0.conda
  sha256: 91335ef5f9d228399550937628fc8739c914f106a116b89da1580c4412902ac4
  md5: 866af4d7269cd8c9b70f5b49ad6173aa
=======
- conda: https://prefix.dev/conda-forge/osx-64/libcxx-21.1.7-h3d58e20_0.conda
  sha256: 0ac1b1d1072a14fe8fd3a871c8ca0b411f0fdf30de70e5c95365a149bd923ac8
  md5: 67c086bf0efc67b54a235dd9184bd7a2
>>>>>>> 916e6acc
  depends:
  - __osx >=10.13
  license: Apache-2.0 WITH LLVM-exception
  license_family: Apache
<<<<<<< HEAD
  size: 569027
  timestamp: 1763470314045
- conda: https://prefix.dev/conda-forge/osx-arm64/libcxx-21.1.6-hf598326_0.conda
  sha256: 6c8d5c50f398035c39f118a6decf91b11d2461c88aef99f81e5c5de200d2a7fa
  md5: 3ea79e55a64bff6c3cbd4588c89a527a
=======
  size: 571564
  timestamp: 1764676139160
- conda: https://prefix.dev/conda-forge/osx-arm64/libcxx-21.1.7-hf598326_0.conda
  sha256: 4bdbef0241b52e7a8552e8af7425f0b56d5621dd69df46c816546fefa17d77ab
  md5: 0de94f39727c31c0447e408c5a210a56
>>>>>>> 916e6acc
  depends:
  - __osx >=11.0
  license: Apache-2.0 WITH LLVM-exception
  license_family: Apache
<<<<<<< HEAD
  size: 569823
  timestamp: 1763470498512
=======
  size: 568715
  timestamp: 1764676451068
>>>>>>> 916e6acc
- conda: https://prefix.dev/conda-forge/linux-64/libdrm-2.4.125-hb03c661_1.conda
  sha256: c076a213bd3676cc1ef22eeff91588826273513ccc6040d9bea68bccdc849501
  md5: 9314bc5a1fe7d1044dc9dfd3ef400535
  depends:
  - __glibc >=2.17,<3.0.a0
  - libgcc >=14
  - libpciaccess >=0.18,<0.19.0a0
  license: MIT
  license_family: MIT
  size: 310785
  timestamp: 1757212153962
- conda: https://prefix.dev/conda-forge/linux-64/libegl-1.7.0-ha4b6fd6_2.conda
  sha256: 7fd5408d359d05a969133e47af580183fbf38e2235b562193d427bb9dad79723
  md5: c151d5eb730e9b7480e6d48c0fc44048
  depends:
  - __glibc >=2.17,<3.0.a0
  - libglvnd 1.7.0 ha4b6fd6_2
  license: LicenseRef-libglvnd
  size: 44840
  timestamp: 1731330973553
- conda: https://prefix.dev/conda-forge/linux-64/libexpat-2.7.3-hecca717_0.conda
  sha256: 1e1b08f6211629cbc2efe7a5bca5953f8f6b3cae0eeb04ca4dacee1bd4e2db2f
  md5: 8b09ae86839581147ef2e5c5e229d164
  depends:
  - __glibc >=2.17,<3.0.a0
  - libgcc >=14
  constrains:
  - expat 2.7.3.*
  license: MIT
  license_family: MIT
  size: 76643
  timestamp: 1763549731408
- conda: https://prefix.dev/conda-forge/osx-64/libexpat-2.7.3-heffb93a_0.conda
  sha256: d11b3a6ce5b2e832f430fd112084533a01220597221bee16d6c7dc3947dffba6
  md5: 222e0732a1d0780a622926265bee14ef
  depends:
  - __osx >=10.13
  constrains:
  - expat 2.7.3.*
  license: MIT
  license_family: MIT
  size: 74058
  timestamp: 1763549886493
- conda: https://prefix.dev/conda-forge/osx-arm64/libexpat-2.7.3-haf25636_0.conda
  sha256: fce22610ecc95e6d149e42a42fbc3cc9d9179bd4eb6232639a60f06e080eec98
  md5: b79875dbb5b1db9a4a22a4520f918e1a
  depends:
  - __osx >=11.0
  constrains:
  - expat 2.7.3.*
  license: MIT
  license_family: MIT
  size: 67800
  timestamp: 1763549994166
- conda: https://prefix.dev/conda-forge/linux-64/libffi-3.5.2-h9ec8514_0.conda
  sha256: 25cbdfa65580cfab1b8d15ee90b4c9f1e0d72128f1661449c9a999d341377d54
  md5: 35f29eec58405aaf55e01cb470d8c26a
  depends:
  - __glibc >=2.17,<3.0.a0
  - libgcc >=14
  license: MIT
  license_family: MIT
  size: 57821
  timestamp: 1760295480630
- conda: https://prefix.dev/conda-forge/osx-64/libffi-3.5.2-h750e83c_0.conda
  sha256: 277dc89950f5d97f1683f26e362d6dca3c2efa16cb2f6fdb73d109effa1cd3d0
  md5: d214916b24c625bcc459b245d509f22e
  depends:
  - __osx >=10.13
  license: MIT
  license_family: MIT
  size: 52573
  timestamp: 1760295626449
- conda: https://prefix.dev/conda-forge/osx-arm64/libffi-3.5.2-he5f378a_0.conda
  sha256: 9b8acdf42df61b7bfe8bdc545c016c29e61985e79748c64ad66df47dbc2e295f
  md5: 411ff7cd5d1472bba0f55c0faf04453b
  depends:
  - __osx >=11.0
  license: MIT
  license_family: MIT
  size: 40251
  timestamp: 1760295839166
<<<<<<< HEAD
- conda: https://prefix.dev/conda-forge/linux-64/libflac-1.4.3-h59595ed_0.conda
  sha256: 65908b75fa7003167b8a8f0001e11e58ed5b1ef5e98b96ab2ba66d7c1b822c7d
  md5: ee48bf17cc83a00f59ca1494d5646869
=======
- conda: https://prefix.dev/conda-forge/linux-64/libflac-1.5.0-he200343_1.conda
  sha256: e755e234236bdda3d265ae82e5b0581d259a9279e3e5b31d745dc43251ad64fb
  md5: 47595b9d53054907a00d95e4d47af1d6
>>>>>>> 916e6acc
  depends:
  - __glibc >=2.17,<3.0.a0
  - libgcc >=14
  - libiconv >=1.18,<2.0a0
  - libogg >=1.3.5,<1.4.0a0
  - libstdcxx >=14
  license: BSD-3-Clause
  license_family: BSD
<<<<<<< HEAD
  size: 394383
  timestamp: 1687765514062
- conda: https://prefix.dev/conda-forge/linux-64/libgcc-15.2.0-he0feb66_12.conda
  sha256: b2c57cebdcf243f71d96a6c934c643aebb5a38093eb61d8d1aa67dc2e03c9244
  md5: b3137606149c607becd89faed5ee4ec6
=======
  size: 424563
  timestamp: 1764526740626
- conda: https://prefix.dev/conda-forge/linux-64/libgcc-15.2.0-he0feb66_16.conda
  sha256: 6eed58051c2e12b804d53ceff5994a350c61baf117ec83f5f10c953a3f311451
  md5: 6d0363467e6ed84f11435eb309f2ff06
>>>>>>> 916e6acc
  depends:
  - __glibc >=2.17,<3.0.a0
  - _openmp_mutex >=4.5
  constrains:
<<<<<<< HEAD
  - libgomp 15.2.0 he0feb66_12
  - libgcc-ng ==15.2.0=*_12
  license: GPL-3.0-only WITH GCC-exception-3.1
  license_family: GPL
  size: 1043771
  timestamp: 1764036113005
- conda: https://prefix.dev/conda-forge/linux-64/libgcc-ng-15.2.0-h69a702a_12.conda
  sha256: b45f45c2362f9e8aaa5b875a7e612f4b4562bd136611a93b7642b45f7d1eaec3
  md5: 3c4b621138fcfc95ba219344b8a0d91f
  depends:
  - libgcc 15.2.0 he0feb66_12
  license: GPL-3.0-only WITH GCC-exception-3.1
  license_family: GPL
  size: 29191
  timestamp: 1764036122114
- conda: https://prefix.dev/conda-forge/linux-64/libgettextpo-0.25.1-h3f43e3d_1.conda
  sha256: 50a9e9815cf3f5bce1b8c5161c0899cc5b6c6052d6d73a4c27f749119e607100
  md5: 2f4de899028319b27eb7a4023be5dfd2
  depends:
  - __glibc >=2.17,<3.0.a0
  - libgcc >=14
  - libiconv >=1.18,<2.0a0
  license: GPL-3.0-or-later
  license_family: GPL
  size: 188293
  timestamp: 1753342911214
- conda: https://prefix.dev/conda-forge/linux-64/libgettextpo-devel-0.25.1-h3f43e3d_1.conda
  sha256: c7ea10326fd450a2a21955987db09dde78c99956a91f6f05386756a7bfe7cc04
  md5: 3f7a43b3160ec0345c9535a9f0d7908e
  depends:
  - __glibc >=2.17,<3.0.a0
  - libgcc >=14
  - libgettextpo 0.25.1 h3f43e3d_1
  - libiconv >=1.18,<2.0a0
  license: GPL-3.0-or-later
  license_family: GPL
  size: 37407
  timestamp: 1753342931100
=======
  - libgcc-ng ==15.2.0=*_16
  - libgomp 15.2.0 he0feb66_16
  license: GPL-3.0-only WITH GCC-exception-3.1
  size: 1042798
  timestamp: 1765256792743
- conda: https://prefix.dev/conda-forge/linux-64/libgcc-ng-15.2.0-h69a702a_16.conda
  sha256: 5f07f9317f596a201cc6e095e5fc92621afca64829785e483738d935f8cab361
  md5: 5a68259fac2da8f2ee6f7bfe49c9eb8b
  depends:
  - libgcc 15.2.0 he0feb66_16
  license: GPL-3.0-only WITH GCC-exception-3.1
  size: 27256
  timestamp: 1765256804124
>>>>>>> 916e6acc
- conda: https://prefix.dev/conda-forge/linux-64/libgl-1.7.0-ha4b6fd6_2.conda
  sha256: dc2752241fa3d9e40ce552c1942d0a4b5eeb93740c9723873f6fcf8d39ef8d2d
  md5: 928b8be80851f5d8ffb016f9c81dae7a
  depends:
  - __glibc >=2.17,<3.0.a0
  - libglvnd 1.7.0 ha4b6fd6_2
  - libglx 1.7.0 ha4b6fd6_2
  license: LicenseRef-libglvnd
  size: 134712
  timestamp: 1731330998354
<<<<<<< HEAD
- conda: https://prefix.dev/conda-forge/linux-64/libglib-2.86.2-h6548e54_1.conda
  sha256: bc71e13726871b1de958b73c000391c89ca3430fe8c787f325e682e51acebea5
  md5: f01292fb36b6d00d5c51e5d46b513bcf
=======
- conda: https://prefix.dev/conda-forge/linux-64/libglib-2.86.3-h6548e54_0.conda
  sha256: 82d6c2ee9f548c84220fb30fb1b231c64a53561d6e485447394f0a0eeeffe0e6
  md5: 034bea55a4feef51c98e8449938e9cee
>>>>>>> 916e6acc
  depends:
  - __glibc >=2.17,<3.0.a0
  - libffi >=3.5.2,<3.6.0a0
  - libgcc >=14
  - libiconv >=1.18,<2.0a0
  - libzlib >=1.3.1,<2.0a0
  - pcre2 >=10.47,<10.48.0a0
  constrains:
<<<<<<< HEAD
  - glib 2.86.2 *_1
  license: LGPL-2.1-or-later
  size: 3942072
  timestamp: 1763735724068
- conda: https://prefix.dev/conda-forge/osx-64/libglib-2.86.2-hf241ffe_1.conda
  sha256: 42584e893c81839ef630c0258dba03630443f9e79ed389d36c717b264ca5bf65
  md5: 368c2b6486c19534b56ab1244b0f2c23
=======
  - glib 2.86.3 *_0
  license: LGPL-2.1-or-later
  size: 3946542
  timestamp: 1765221858705
- conda: https://prefix.dev/conda-forge/osx-64/libglib-2.86.3-hf241ffe_0.conda
  sha256: d205ecdd0873dd92f7b55ac9b266b2eb09236ff5f3b26751579e435bbaed499c
  md5: 584ce14b08050d3f1a25ab429b9360bc
>>>>>>> 916e6acc
  depends:
  - __osx >=10.13
  - libffi >=3.5.2,<3.6.0a0
  - libiconv >=1.18,<2.0a0
  - libintl >=0.25.1,<1.0a0
  - libzlib >=1.3.1,<2.0a0
  - pcre2 >=10.47,<10.48.0a0
  constrains:
<<<<<<< HEAD
  - glib 2.86.2 *_1
  license: LGPL-2.1-or-later
  size: 3736615
  timestamp: 1763736355127
- conda: https://prefix.dev/conda-forge/osx-arm64/libglib-2.86.2-hfe11c1f_1.conda
  sha256: 971acece4e96ca8c301f29e12c2fb9c0882b380d8cf2cc3949719ba8ecc816e7
  md5: 7fa063abcfb79e122989f95a42de0b2c
=======
  - glib 2.86.3 *_0
  license: LGPL-2.1-or-later
  size: 3708599
  timestamp: 1765222438844
- conda: https://prefix.dev/conda-forge/osx-arm64/libglib-2.86.3-hfe11c1f_0.conda
  sha256: 801c1835aa35a4f6e45e2192ad668bd7238d95c90ef8f02c52ce859c20117285
  md5: 057c7247514048ebdaf89373b263ebee
>>>>>>> 916e6acc
  depends:
  - __osx >=11.0
  - libffi >=3.5.2,<3.6.0a0
  - libiconv >=1.18,<2.0a0
  - libintl >=0.25.1,<1.0a0
  - libzlib >=1.3.1,<2.0a0
  - pcre2 >=10.47,<10.48.0a0
  constrains:
<<<<<<< HEAD
  - glib 2.86.2 *_1
  license: LGPL-2.1-or-later
  size: 3639603
  timestamp: 1763736657339
=======
  - glib 2.86.3 *_0
  license: LGPL-2.1-or-later
  size: 3670602
  timestamp: 1765223125237
>>>>>>> 916e6acc
- conda: https://prefix.dev/conda-forge/linux-64/libglvnd-1.7.0-ha4b6fd6_2.conda
  sha256: 1175f8a7a0c68b7f81962699751bb6574e6f07db4c9f72825f978e3016f46850
  md5: 434ca7e50e40f4918ab701e3facd59a0
  depends:
  - __glibc >=2.17,<3.0.a0
  license: LicenseRef-libglvnd
  size: 132463
  timestamp: 1731330968309
- conda: https://prefix.dev/conda-forge/linux-64/libglx-1.7.0-ha4b6fd6_2.conda
  sha256: 2d35a679624a93ce5b3e9dd301fff92343db609b79f0363e6d0ceb3a6478bfa7
  md5: c8013e438185f33b13814c5c488acd5c
  depends:
  - __glibc >=2.17,<3.0.a0
  - libglvnd 1.7.0 ha4b6fd6_2
  - xorg-libx11 >=1.8.10,<2.0a0
  license: LicenseRef-libglvnd
  size: 75504
  timestamp: 1731330988898
<<<<<<< HEAD
- conda: https://prefix.dev/conda-forge/linux-64/libgomp-15.2.0-he0feb66_12.conda
  sha256: 49c313bb040d04512c5e29da169dec58c51c6535dc97cc5808d3614bc048723e
  md5: 4881b9b732ee8b673cd46875d7d36fc6
  depends:
  - __glibc >=2.17,<3.0.a0
  license: GPL-3.0-only WITH GCC-exception-3.1
  license_family: GPL
  size: 605231
  timestamp: 1764036022611
=======
- conda: https://prefix.dev/conda-forge/linux-64/libgomp-15.2.0-he0feb66_16.conda
  sha256: 5b3e5e4e9270ecfcd48f47e3a68f037f5ab0f529ccb223e8e5d5ac75a58fc687
  md5: 26c46f90d0e727e95c6c9498a33a09f3
  depends:
  - __glibc >=2.17,<3.0.a0
  license: GPL-3.0-only WITH GCC-exception-3.1
  size: 603284
  timestamp: 1765256703881
>>>>>>> 916e6acc
- conda: https://prefix.dev/conda-forge/linux-64/libiconv-1.18-h3b78370_2.conda
  sha256: c467851a7312765447155e071752d7bf9bf44d610a5687e32706f480aad2833f
  md5: 915f5995e94f60e9a4826e0b0920ee88
  depends:
  - __glibc >=2.17,<3.0.a0
  - libgcc >=14
  license: LGPL-2.1-only
  size: 790176
  timestamp: 1754908768807
- conda: https://prefix.dev/conda-forge/osx-64/libiconv-1.18-h57a12c2_2.conda
  sha256: a1c8cecdf9966921e13f0ae921309a1f415dfbd2b791f2117cf7e8f5e61a48b6
  md5: 210a85a1119f97ea7887188d176db135
  depends:
  - __osx >=10.13
  license: LGPL-2.1-only
  size: 737846
  timestamp: 1754908900138
- conda: https://prefix.dev/conda-forge/osx-arm64/libiconv-1.18-h23cfdf5_2.conda
  sha256: de0336e800b2af9a40bdd694b03870ac4a848161b35c8a2325704f123f185f03
  md5: 4d5a7445f0b25b6a3ddbb56e790f5251
  depends:
  - __osx >=11.0
  license: LGPL-2.1-only
  size: 750379
  timestamp: 1754909073836
- conda: https://prefix.dev/conda-forge/osx-64/libintl-0.25.1-h3184127_1.conda
  sha256: 8c352744517bc62d24539d1ecc813b9fdc8a785c780197c5f0b84ec5b0dfe122
  md5: a8e54eefc65645193c46e8b180f62d22
  depends:
  - __osx >=10.13
  - libiconv >=1.18,<2.0a0
  license: LGPL-2.1-or-later
  size: 96909
  timestamp: 1753343977382
- conda: https://prefix.dev/conda-forge/osx-arm64/libintl-0.25.1-h493aca8_0.conda
  sha256: 99d2cebcd8f84961b86784451b010f5f0a795ed1c08f1e7c76fbb3c22abf021a
  md5: 5103f6a6b210a3912faf8d7db516918c
  depends:
  - __osx >=11.0
  - libiconv >=1.18,<2.0a0
  license: LGPL-2.1-or-later
  size: 90957
  timestamp: 1751558394144
- conda: https://prefix.dev/conda-forge/linux-64/liblzma-5.8.1-hb9d3cd8_2.conda
  sha256: f2591c0069447bbe28d4d696b7fcb0c5bd0b4ac582769b89addbcf26fb3430d8
  md5: 1a580f7796c7bf6393fddb8bbbde58dc
  depends:
  - __glibc >=2.17,<3.0.a0
  - libgcc >=13
  constrains:
  - xz 5.8.1.*
  license: 0BSD
  size: 112894
  timestamp: 1749230047870
- conda: https://prefix.dev/conda-forge/linux-64/libogg-1.3.5-hd0c01bc_1.conda
  sha256: ffb066ddf2e76953f92e06677021c73c85536098f1c21fcd15360dbc859e22e4
  md5: 68e52064ed3897463c0e958ab5c8f91b
  depends:
  - libgcc >=13
  - __glibc >=2.17,<3.0.a0
  license: BSD-3-Clause
  license_family: BSD
  size: 218500
  timestamp: 1745825989535
- conda: https://prefix.dev/conda-forge/linux-64/libopus-1.5.2-hd0c01bc_0.conda
  sha256: 786d43678d6d1dc5f88a6bad2d02830cfd5a0184e84a8caa45694049f0e3ea5f
  md5: b64523fb87ac6f87f0790f324ad43046
  depends:
  - libgcc >=13
  - __glibc >=2.17,<3.0.a0
  license: BSD-3-Clause
  license_family: BSD
  size: 312472
  timestamp: 1744330953241
- conda: https://prefix.dev/conda-forge/linux-64/libpciaccess-0.18-hb9d3cd8_0.conda
  sha256: 0bd91de9b447a2991e666f284ae8c722ffb1d84acb594dbd0c031bd656fa32b2
  md5: 70e3400cbbfa03e96dcde7fc13e38c7b
  depends:
  - __glibc >=2.17,<3.0.a0
  - libgcc >=13
  license: MIT
  license_family: MIT
  size: 28424
  timestamp: 1749901812541
- conda: https://prefix.dev/conda-forge/linux-64/libsndfile-1.2.2-hc7d488a_2.conda
  sha256: 57cb5f92110324c04498b96563211a1bca6a74b2918b1e8df578bfed03cc32e4
  md5: 067590f061c9f6ea7e61e3b2112ed6b3
  depends:
  - __glibc >=2.17,<3.0.a0
  - lame >=3.100,<3.101.0a0
  - libflac >=1.5.0,<1.6.0a0
  - libgcc >=14
  - libogg >=1.3.5,<1.4.0a0
  - libopus >=1.5.2,<2.0a0
  - libstdcxx >=14
  - libvorbis >=1.3.7,<1.4.0a0
  - mpg123 >=1.32.9,<1.33.0a0
  license: LGPL-2.1-or-later
  license_family: LGPL
<<<<<<< HEAD
  size: 354372
  timestamp: 1695747735668
- conda: https://prefix.dev/conda-forge/linux-64/libstdcxx-15.2.0-h934c35e_12.conda
  sha256: 2954f7b21ad6f0f1b9b5eabf0595039c425f6f6267087e58310dc4855fee8383
  md5: b8ef46cab65ab6676c7d5c9581b17ebf
  depends:
  - __glibc >=2.17,<3.0.a0
  - libgcc 15.2.0 he0feb66_12
  constrains:
  - libstdcxx-ng ==15.2.0=*_12
  license: GPL-3.0-only WITH GCC-exception-3.1
  license_family: GPL
  size: 5854408
  timestamp: 1764036151142
- conda: https://prefix.dev/conda-forge/linux-64/libstdcxx-ng-15.2.0-hdf11a46_12.conda
  sha256: 7540d3b3577b058962d110dfa08ec2a278254dd6f9397d33ad0ede7bf222094e
  md5: ac15e685fa88f7d070b60b396dd91017
  depends:
  - libstdcxx 15.2.0 h934c35e_12
  license: GPL-3.0-only WITH GCC-exception-3.1
  license_family: GPL
  size: 29230
  timestamp: 1764036201717
=======
  size: 355619
  timestamp: 1765181778282
- conda: https://prefix.dev/conda-forge/linux-64/libstdcxx-15.2.0-h934c35e_16.conda
  sha256: 813427918316a00c904723f1dfc3da1bbc1974c5cfe1ed1e704c6f4e0798cbc6
  md5: 68f68355000ec3f1d6f26ea13e8f525f
  depends:
  - __glibc >=2.17,<3.0.a0
  - libgcc 15.2.0 he0feb66_16
  constrains:
  - libstdcxx-ng ==15.2.0=*_16
  license: GPL-3.0-only WITH GCC-exception-3.1
  size: 5856456
  timestamp: 1765256838573
>>>>>>> 916e6acc
- conda: https://prefix.dev/conda-forge/linux-64/libsystemd0-257.10-hd0affe5_2.conda
  sha256: b30c06f60f03c2cf101afeb3452f48f12a2553b4cb631c9460c8a8ccf0813ae5
  md5: b04e0a2163a72588a40cde1afd6f2d18
  depends:
  - __glibc >=2.17,<3.0.a0
  - libcap >=2.77,<2.78.0a0
  - libgcc >=14
  license: LGPL-2.1-or-later
  size: 491211
  timestamp: 1763011323224
- conda: https://prefix.dev/conda-forge/linux-64/libudev1-257.10-hd0affe5_2.conda
  sha256: 751cf346f0f56cc9bfa43f7b5c9c30df2fcec8d84d164ac0cd74a27a3af79f30
  md5: 2f6b30acaa0d6e231d01166549108e2c
  depends:
  - __glibc >=2.17,<3.0.a0
  - libcap >=2.77,<2.78.0a0
  - libgcc >=14
  license: LGPL-2.1-or-later
  size: 144395
  timestamp: 1763011330153
- conda: https://prefix.dev/conda-forge/linux-64/libunwind-1.8.3-h65a8314_0.conda
  sha256: 71c8b9d5c72473752a0bb6e91b01dd209a03916cb71f36cc6a564e3a2a132d7a
  md5: e179a69edd30d75c0144d7a380b88f28
  depends:
  - __glibc >=2.17,<3.0.a0
  - libgcc >=14
  - libstdcxx >=14
  license: MIT
  license_family: MIT
  size: 75995
  timestamp: 1757032240102
- conda: https://prefix.dev/conda-forge/linux-64/liburing-2.12-hb700be7_0.conda
  sha256: 880b1f76b24814c9f07b33402e82fa66d5ae14738a35a943c21c4434eef2403d
  md5: f0531fc1ebc0902555670e9cb0127758
  depends:
  - __glibc >=2.17,<3.0.a0
  - libgcc >=14
  - libstdcxx >=14
  license: MIT
  license_family: MIT
  size: 127967
  timestamp: 1756125594973
- conda: https://prefix.dev/conda-forge/linux-64/libusb-1.0.29-h73b1eb8_0.conda
  sha256: 89c84f5b26028a9d0f5c4014330703e7dff73ba0c98f90103e9cef6b43a5323c
  md5: d17e3fb595a9f24fa9e149239a33475d
  depends:
  - __glibc >=2.17,<3.0.a0
  - libgcc >=13
  - libudev1 >=257.4
  license: LGPL-2.1-or-later
  size: 89551
  timestamp: 1748856210075
- conda: https://prefix.dev/conda-forge/osx-64/libusb-1.0.29-h2287256_0.conda
  sha256: b46c1c71d8be2d19615a10eaa997b3547848d1aee25a7e9486ad1ca8d61626a7
  md5: e5d5fd6235a259665d7652093dc7d6f1
  depends:
  - __osx >=10.13
  license: LGPL-2.1-or-later
  size: 85523
  timestamp: 1748856209535
- conda: https://prefix.dev/conda-forge/osx-arm64/libusb-1.0.29-hbc156a2_0.conda
  sha256: 5eee9a2bf359e474d4548874bcfc8d29ebad0d9ba015314439c256904e40aaad
  md5: f6654e9e96e9d973981b3b2f898a5bfa
  depends:
  - __osx >=11.0
  license: LGPL-2.1-or-later
  size: 83849
  timestamp: 1748856224950
- conda: https://prefix.dev/conda-forge/win-64/libusb-1.0.29-h1839187_0.conda
  sha256: 9837f8e8de20b6c9c033561cd33b4554cd551b217e3b8d2862b353ed2c23d8b8
  md5: a656b2c367405cd24988cf67ff2675aa
  depends:
  - vc >=14.2,<15
  - vc14_runtime >=14.29.30139
  - ucrt >=10.0.20348.0
  - vc >=14.2,<15
  - vc14_runtime >=14.29.30139
  - ucrt >=10.0.20348.0
  license: LGPL-2.1-or-later
  size: 118204
  timestamp: 1748856290542
- conda: https://prefix.dev/conda-forge/linux-64/libvorbis-1.3.7-h54a6638_2.conda
  sha256: ca494c99c7e5ecc1b4cd2f72b5584cef3d4ce631d23511184411abcbb90a21a5
  md5: b4ecbefe517ed0157c37f8182768271c
  depends:
  - libogg
  - libgcc >=14
  - __glibc >=2.17,<3.0.a0
  - libstdcxx >=14
  - libgcc >=14
  - libogg >=1.3.5,<1.4.0a0
  license: BSD-3-Clause
  license_family: BSD
  size: 285894
  timestamp: 1753879378005
- conda: https://prefix.dev/conda-forge/linux-64/libvulkan-loader-1.4.328.1-h5279c79_0.conda
  sha256: bbabc5c48b63ff03f440940a11d4648296f5af81bb7630d98485405cd32ac1ce
  md5: 372a62464d47d9e966b630ffae3abe73
  depends:
  - __glibc >=2.17,<3.0.a0
  - libstdcxx >=14
  - libgcc >=14
  - xorg-libx11 >=1.8.12,<2.0a0
  - xorg-libxrandr >=1.5.4,<2.0a0
  constrains:
  - libvulkan-headers 1.4.328.1.*
  license: Apache-2.0
  license_family: APACHE
  size: 197672
  timestamp: 1759972155030
- conda: https://prefix.dev/conda-forge/osx-64/libvulkan-loader-1.4.328.1-hfc0b2d5_0.conda
  sha256: edb4f98fd148b8e5e7a6fc8bc7dc56322a4a9e02b66239a6dd2a1e8529f0bb18
  md5: fd024b256ad86089211ceec4a757c030
  depends:
  - libcxx >=19
  - __osx >=10.13
  constrains:
  - libvulkan-headers 1.4.328.1.*
  license: Apache-2.0
  license_family: APACHE
  size: 180230
  timestamp: 1759972143485
- conda: https://prefix.dev/conda-forge/osx-arm64/libvulkan-loader-1.4.328.1-h49c215f_0.conda
  sha256: 7cdf4f61f38dad4765762d1e8f916c81e8221414911012f8aba294f5dce0e0ba
  md5: 978586f8c141eed794868a8f9834e3b0
  depends:
  - libcxx >=19
  - __osx >=11.0
  constrains:
  - libvulkan-headers 1.4.328.1.*
  license: Apache-2.0
  license_family: APACHE
  size: 177829
  timestamp: 1759972150912
- conda: https://prefix.dev/conda-forge/win-64/libvulkan-loader-1.4.328.1-h477610d_0.conda
  sha256: 934d676c445c1ea010753dfa98680b36a72f28bec87d15652f013c91a1d8d171
  md5: 4403eae6c81f448d63a7f66c0b330536
  depends:
  - vc >=14.3,<15
  - vc14_runtime >=14.44.35208
  - ucrt >=10.0.20348.0
  - vc >=14.3,<15
  - vc14_runtime >=14.44.35208
  - ucrt >=10.0.20348.0
  constrains:
  - libvulkan-headers 1.4.328.1.*
  license: Apache-2.0
  license_family: APACHE
  size: 280488
  timestamp: 1759972163692
- conda: https://prefix.dev/conda-forge/linux-64/libxcb-1.17.0-h8a09558_0.conda
  sha256: 666c0c431b23c6cec6e492840b176dde533d48b7e6fb8883f5071223433776aa
  md5: 92ed62436b625154323d40d5f2f11dd7
  depends:
  - __glibc >=2.17,<3.0.a0
  - libgcc >=13
  - pthread-stubs
  - xorg-libxau >=1.0.11,<2.0a0
  - xorg-libxdmcp
  license: MIT
  license_family: MIT
  size: 395888
  timestamp: 1727278577118
<<<<<<< HEAD
- conda: https://prefix.dev/conda-forge/linux-64/libxkbcommon-1.13.0-hca5e8e5_0.conda
  sha256: 576ce5378cc6a2b722ff33d2359ccb74dea1e6465daa45116e57550f1eb4ba7e
  md5: aa65b4add9574bb1d23c76560c5efd4c
=======
- conda: https://prefix.dev/conda-forge/linux-64/libxkbcommon-1.13.1-hca5e8e5_0.conda
  sha256: d2195b5fbcb0af1ff7b345efdf89290c279b8d1d74f325ae0ac98148c375863c
  md5: 2bca1fbb221d9c3c8e3a155784bbc2e9
>>>>>>> 916e6acc
  depends:
  - __glibc >=2.17,<3.0.a0
  - libgcc >=14
  - libstdcxx >=14
  - libxcb >=1.17.0,<2.0a0
  - libxml2
  - libxml2-16 >=2.14.6
  - xkeyboard-config
  - xorg-libxau >=1.0.12,<2.0a0
  license: MIT/X11 Derivative
  license_family: MIT
<<<<<<< HEAD
  size: 843995
  timestamp: 1762341607312
=======
  size: 837922
  timestamp: 1764794163823
>>>>>>> 916e6acc
- conda: https://prefix.dev/conda-forge/linux-64/libxml2-2.15.1-h031cc0b_0.conda
  sha256: ee64e507b37b073e0bdad739e35330933dd5be7c639600a096551a6968f1035d
  md5: a67cd8f7b0369bbf2c40411f05a62f3b
  depends:
  - __glibc >=2.17,<3.0.a0
  - libgcc >=14
  - libiconv >=1.18,<2.0a0
  - liblzma >=5.8.1,<6.0a0
  - libxml2-16 2.15.1 hf2a90c1_0
  - libzlib >=1.3.1,<2.0a0
  constrains:
  - icu <0.0a0
  license: MIT
  license_family: MIT
  size: 45292
  timestamp: 1761015784683
- conda: https://prefix.dev/conda-forge/linux-64/libxml2-16-2.15.1-hf2a90c1_0.conda
  sha256: f5220ff49efc31431279859049199b9250e79f98c1dee1da12feb74bda2d9cf1
  md5: 23720d17346b21efb08d68c2255c8431
  depends:
  - __glibc >=2.17,<3.0.a0
  - libgcc >=14
  - libiconv >=1.18,<2.0a0
  - liblzma >=5.8.1,<6.0a0
  - libzlib >=1.3.1,<2.0a0
  constrains:
  - libxml2 2.15.1
  - icu <0.0a0
  license: MIT
  license_family: MIT
  size: 554734
  timestamp: 1761015772672
- conda: https://prefix.dev/conda-forge/linux-64/libzlib-1.3.1-hb9d3cd8_2.conda
  sha256: d4bfe88d7cb447768e31650f06257995601f89076080e76df55e3112d4e47dc4
  md5: edb0dca6bc32e4f4789199455a1dbeb8
  depends:
  - __glibc >=2.17,<3.0.a0
  - libgcc >=13
  constrains:
  - zlib 1.3.1 *_2
  license: Zlib
  license_family: Other
  size: 60963
  timestamp: 1727963148474
- conda: https://prefix.dev/conda-forge/osx-64/libzlib-1.3.1-hd23fc13_2.conda
  sha256: 8412f96504fc5993a63edf1e211d042a1fd5b1d51dedec755d2058948fcced09
  md5: 003a54a4e32b02f7355b50a837e699da
  depends:
  - __osx >=10.13
  constrains:
  - zlib 1.3.1 *_2
  license: Zlib
  license_family: Other
  size: 57133
  timestamp: 1727963183990
- conda: https://prefix.dev/conda-forge/osx-arm64/libzlib-1.3.1-h8359307_2.conda
  sha256: ce34669eadaba351cd54910743e6a2261b67009624dbc7daeeafdef93616711b
  md5: 369964e85dc26bfe78f41399b366c435
  depends:
  - __osx >=11.0
  constrains:
  - zlib 1.3.1 *_2
  license: Zlib
  license_family: Other
  size: 46438
  timestamp: 1727963202283
- conda: https://prefix.dev/conda-forge/linux-64/mpg123-1.32.9-hc50e24c_0.conda
  sha256: 39c4700fb3fbe403a77d8cc27352fa72ba744db487559d5d44bf8411bb4ea200
  md5: c7f302fd11eeb0987a6a5e1f3aed6a21
  depends:
  - __glibc >=2.17,<3.0.a0
  - libgcc >=13
  - libstdcxx >=13
  license: LGPL-2.1-only
  license_family: LGPL
  size: 491140
  timestamp: 1730581373280
- conda: https://prefix.dev/conda-forge/linux-64/pcre2-10.47-haa7fec5_0.conda
  sha256: 5e6f7d161356fefd981948bea5139c5aa0436767751a6930cb1ca801ebb113ff
  md5: 7a3bff861a6583f1889021facefc08b1
  depends:
  - __glibc >=2.17,<3.0.a0
  - bzip2 >=1.0.8,<2.0a0
  - libgcc >=14
  - libzlib >=1.3.1,<2.0a0
  license: BSD-3-Clause
  license_family: BSD
  size: 1222481
  timestamp: 1763655398280
- conda: https://prefix.dev/conda-forge/osx-64/pcre2-10.47-h13923f0_0.conda
  sha256: 8d64a9d36073346542e5ea042ef8207a45a0069a2e65ce3323ee3146db78134c
  md5: 08f970fb2b75f5be27678e077ebedd46
  depends:
  - __osx >=10.13
  - bzip2 >=1.0.8,<2.0a0
  - libzlib >=1.3.1,<2.0a0
  license: BSD-3-Clause
  license_family: BSD
  size: 1106584
  timestamp: 1763655837207
- conda: https://prefix.dev/conda-forge/osx-arm64/pcre2-10.47-h30297fc_0.conda
  sha256: 5e2e443f796f2fd92adf7978286a525fb768c34e12b1ee9ded4000a41b2894ba
  md5: 9b4190c4055435ca3502070186eba53a
  depends:
  - __osx >=11.0
  - bzip2 >=1.0.8,<2.0a0
  - libzlib >=1.3.1,<2.0a0
  license: BSD-3-Clause
  license_family: BSD
  size: 850231
  timestamp: 1763655726735
- conda: https://prefix.dev/conda-forge/linux-64/pthread-stubs-0.4-hb9d3cd8_1002.conda
  sha256: 9c88f8c64590e9567c6c80823f0328e58d3b1efb0e1c539c0315ceca764e0973
  md5: b3c17d95b5a10c6e64a21fa17573e70e
  depends:
  - __glibc >=2.17,<3.0.a0
  - libgcc >=13
  license: MIT
  license_family: MIT
  size: 8252
  timestamp: 1726802366959
- conda: https://prefix.dev/conda-forge/linux-64/pulseaudio-client-17.0-h9a6aba3_3.conda
  sha256: 0a0858c59805d627d02bdceee965dd84fde0aceab03a2f984325eec08d822096
  md5: b8ea447fdf62e3597cb8d2fae4eb1a90
  depends:
  - __glibc >=2.17,<3.0.a0
  - dbus >=1.16.2,<2.0a0
  - libgcc >=14
  - libglib >=2.86.1,<3.0a0
  - libiconv >=1.18,<2.0a0
  - libsndfile >=1.2.2,<1.3.0a0
  - libsystemd0 >=257.10
  - libxcb >=1.17.0,<2.0a0
  constrains:
  - pulseaudio 17.0 *_3
  license: LGPL-2.1-or-later
  license_family: LGPL
  size: 750785
  timestamp: 1763148198088
- conda: https://prefix.dev/conda-forge/linux-64/sdl2-2.32.56-h54a6638_0.conda
  sha256: 987ad072939fdd51c92ea8d3544b286bb240aefda329f9b03a51d9b7e777f9de
  md5: cdd138897d94dc07d99afe7113a07bec
  depends:
  - libstdcxx >=14
  - libgcc >=14
  - __glibc >=2.17,<3.0.a0
  - libgl >=1.7.0,<2.0a0
  - sdl3 >=3.2.22,<4.0a0
  - libegl >=1.7.0,<2.0a0
  license: Zlib
  size: 589145
  timestamp: 1757842881
- conda: https://prefix.dev/conda-forge/osx-64/sdl2-2.32.56-h53ec75d_0.conda
  sha256: 3f64f2cabdfe2f4ed8df6adf26a86bd9db07380cb8fa28d18a80040cc8b8b7d9
  md5: 0a8a18995e507da927d1f8c4b7f15ca8
  depends:
  - __osx >=10.13
  - libcxx >=19
  - sdl3 >=3.2.22,<4.0a0
  license: Zlib
  size: 740066
  timestamp: 1757842955775
- conda: https://prefix.dev/conda-forge/osx-arm64/sdl2-2.32.56-h248ca61_0.conda
  sha256: 704c5cae4bc839a18c70cbf3387d7789f1902828c79c6ddabcd34daf594f4103
  md5: 092c5b693dc6adf5f409d12f33295a2a
  depends:
  - libcxx >=19
  - __osx >=11.0
  - sdl3 >=3.2.22,<4.0a0
  license: Zlib
  size: 542508
  timestamp: 1757842919681
- conda: https://prefix.dev/conda-forge/win-64/sdl2-2.32.56-h5112557_0.conda
  sha256: d17da21386bdbf32bce5daba5142916feb95eed63ef92b285808c765705bbfd2
  md5: 4cffbfebb6614a1bff3fc666527c25c7
  depends:
  - vc >=14.3,<15
  - vc14_runtime >=14.44.35208
  - ucrt >=10.0.20348.0
  - vc >=14.3,<15
  - vc14_runtime >=14.44.35208
  - ucrt >=10.0.20348.0
  - sdl3 >=3.2.22,<4.0a0
  license: Zlib
  size: 572101
  timestamp: 1757842925694
<<<<<<< HEAD
- conda: https://prefix.dev/conda-forge/linux-64/sdl3-3.2.26-h68140b3_0.conda
  sha256: 31bfb3db00feb74dab5c3420b6b7529cd9a044fda381c422adc817df09ae17b1
  md5: 8d9c193907f1c9defb46322f06990105
  depends:
  - libstdcxx >=14
  - libgcc >=14
  - __glibc >=2.17,<3.0.a0
  - libgcc >=14
  - xorg-libxscrnsaver >=1.2.4,<2.0a0
  - libvulkan-loader >=1.4.328.1,<2.0a0
  - liburing >=2.12,<2.13.0a0
  - libusb >=1.0.29,<2.0a0
  - libegl >=1.7.0,<2.0a0
  - libunwind >=1.8.3,<1.9.0a0
  - libgl >=1.7.0,<2.0a0
  - dbus >=1.16.2,<2.0a0
  - xorg-libx11 >=1.8.12,<2.0a0
  - libudev1 >=257.9
  - pulseaudio-client >=17.0,<17.1.0a0
  - libxkbcommon >=1.12.3,<2.0a0
  - xorg-libxfixes >=6.0.2,<7.0a0
  - libdrm >=2.4.125,<2.5.0a0
  - wayland >=1.24.0,<2.0a0
  - xorg-libxcursor >=1.2.3,<2.0a0
  - xorg-libxext >=1.3.6,<2.0a0
  license: Zlib
  size: 1936312
  timestamp: 1761847993797
- conda: https://prefix.dev/conda-forge/osx-64/sdl3-3.2.26-h53c92ef_0.conda
  sha256: 87db500b4f0246071b7fd93f3a8da5c855fe8cc28cf2ef5263a2983cedcfc8eb
  md5: b29d912bc02095bf0e190f3310019afe
=======
- conda: https://prefix.dev/conda-forge/linux-64/sdl3-3.2.28-h3b84278_0.conda
  sha256: 654c8a0b37f4b235cdabdd8f9ac201a73daffcda1280e0f23b53d6f9accff34b
  md5: 19960bb44796feb66363ad9597242237
  depends:
  - __glibc >=2.17,<3.0.a0
  - libstdcxx >=14
  - libgcc >=14
  - dbus >=1.16.2,<2.0a0
  - libgl >=1.7.0,<2.0a0
  - xorg-libxcursor >=1.2.3,<2.0a0
  - pulseaudio-client >=17.0,<17.1.0a0
  - xorg-libx11 >=1.8.12,<2.0a0
  - xorg-libxscrnsaver >=1.2.4,<2.0a0
  - xorg-libxfixes >=6.0.2,<7.0a0
  - wayland >=1.24.0,<2.0a0
  - libvulkan-loader >=1.4.328.1,<2.0a0
  - libdrm >=2.4.125,<2.5.0a0
  - liburing >=2.12,<2.13.0a0
  - libudev1 >=257.10
  - libunwind >=1.8.3,<1.9.0a0
  - libusb >=1.0.29,<2.0a0
  - xorg-libxext >=1.3.6,<2.0a0
  - libxkbcommon >=1.13.0,<2.0a0
  - libegl >=1.7.0,<2.0a0
  license: Zlib
  size: 1939082
  timestamp: 1764713273386
- conda: https://prefix.dev/conda-forge/osx-64/sdl3-3.2.28-h53c92ef_0.conda
  sha256: d07951e5973b1773376378f8ab2a0f65d05fb868312337f8e06350f8679c581d
  md5: c5ebd5d698f905a23a3830533bf08813
>>>>>>> 916e6acc
  depends:
  - libcxx >=19
<<<<<<< HEAD
  - libusb >=1.0.29,<2.0a0
  - dbus >=1.16.2,<2.0a0
  - libvulkan-loader >=1.4.328.1,<2.0a0
  license: Zlib
  size: 1547860
  timestamp: 1761848050613
- conda: https://prefix.dev/conda-forge/osx-arm64/sdl3-3.2.26-h919df07_0.conda
  sha256: 18fb9c4c3f4d787151a38e493a8bfde329321700ae8530bda052aba315e7be99
  md5: ed708ea3309264c803198b22b706e1ed
=======
  - __osx >=10.13
  - libvulkan-loader >=1.4.328.1,<2.0a0
  - dbus >=1.16.2,<2.0a0
  - libusb >=1.0.29,<2.0a0
  license: Zlib
  size: 1550848
  timestamp: 1764713294008
- conda: https://prefix.dev/conda-forge/osx-arm64/sdl3-3.2.28-h919df07_0.conda
  sha256: d56ff73e8ae8028579db3f0e7d3141ef3d45a544bf2168dd75a298f76be728d1
  md5: a2066da685181535eb1668427f2999a9
>>>>>>> 916e6acc
  depends:
  - libcxx >=19
<<<<<<< HEAD
  - __osx >=11.0
  - libvulkan-loader >=1.4.328.1,<2.0a0
  - libusb >=1.0.29,<2.0a0
  - dbus >=1.16.2,<2.0a0
  license: Zlib
  size: 1414256
  timestamp: 1761848029452
- conda: https://prefix.dev/conda-forge/win-64/sdl3-3.2.26-h5112557_0.conda
  sha256: ae620eb7da71a5961f3ba104e0d9a76b975ca2ff27f3740ce8053c331b59d764
  md5: ff6a20fd8441ec90a1c94ae077258135
=======
  - dbus >=1.16.2,<2.0a0
  - libvulkan-loader >=1.4.328.1,<2.0a0
  - libusb >=1.0.29,<2.0a0
  license: Zlib
  size: 1414455
  timestamp: 1764713330932
- conda: https://prefix.dev/conda-forge/win-64/sdl3-3.2.28-h5112557_0.conda
  sha256: d4e0d53652a8087d2aa2607491c6ed8689b0fb72e1e66e1c012ef8e01f579e64
  md5: 713c8c89953e4a3a17e751746e372032
>>>>>>> 916e6acc
  depends:
  - vc >=14.3,<15
  - vc14_runtime >=14.44.35208
  - ucrt >=10.0.20348.0
<<<<<<< HEAD
  - vc >=14.3,<15
  - vc14_runtime >=14.44.35208
  - ucrt >=10.0.20348.0
  - libusb >=1.0.29,<2.0a0
  - libvulkan-loader >=1.4.328.1,<2.0a0
  license: Zlib
  size: 1520562
  timestamp: 1761848030770
=======
  - libusb >=1.0.29,<2.0a0
  - libvulkan-loader >=1.4.328.1,<2.0a0
  license: Zlib
  size: 1520902
  timestamp: 1764713305315
>>>>>>> 916e6acc
- conda: .
  name: sdl_example
  version: 0.1.0
  build: h0dc7051_0
  subdir: osx-64
<<<<<<< HEAD
=======
  variants:
    target_platform: osx-64
>>>>>>> 916e6acc
  depends:
  - libcxx >=21
  - sdl2 >=2.32.56,<3.0a0
  input:
    hash: edfac7bd3233d95d1173e54bb2b8900757a662b8a553d89225c1a81ea98796af
    globs: []
- conda: .
  name: sdl_example
  version: 0.1.0
  build: h2433df5_0
  subdir: win-64
<<<<<<< HEAD
=======
  variants:
    cxx_compiler: vs2019
    target_platform: win-64
>>>>>>> 916e6acc
  depends:
  - vc >=14.2,<15
  - vc14_runtime >=14.29.30139
  - ucrt >=10.0.20348.0
  - sdl2 >=2.32.56,<3.0a0
  input:
    hash: edfac7bd3233d95d1173e54bb2b8900757a662b8a553d89225c1a81ea98796af
    globs: []
- conda: .
  name: sdl_example
  version: 0.1.0
  build: h60d57d3_0
  subdir: osx-arm64
<<<<<<< HEAD
=======
  variants:
    target_platform: osx-arm64
>>>>>>> 916e6acc
  depends:
  - libcxx >=21
  - sdl2 >=2.32.56,<3.0a0
  input:
    hash: edfac7bd3233d95d1173e54bb2b8900757a662b8a553d89225c1a81ea98796af
    globs: []
- conda: .
  name: sdl_example
  version: 0.1.0
  build: hb0f4dca_0
  subdir: linux-64
<<<<<<< HEAD
=======
  variants:
    target_platform: linux-64
>>>>>>> 916e6acc
  depends:
  - libstdcxx >=15
  - libgcc >=15
  - sdl2 >=2.32.56,<3.0a0
  input:
    hash: edfac7bd3233d95d1173e54bb2b8900757a662b8a553d89225c1a81ea98796af
    globs: []
- conda: https://prefix.dev/conda-forge/win-64/ucrt-10.0.26100.0-h57928b3_0.conda
  sha256: 3005729dce6f3d3f5ec91dfc49fc75a0095f9cd23bab49efb899657297ac91a5
  md5: 71b24316859acd00bdb8b38f5e2ce328
  constrains:
  - vc14_runtime >=14.29.30037
  - vs2015_runtime >=14.29.30037
  license: LicenseRef-MicrosoftWindowsSDK10
  size: 694692
  timestamp: 1756385147981
<<<<<<< HEAD
- conda: https://prefix.dev/conda-forge/win-64/vc-14.3-h2b53caa_32.conda
  sha256: 82250af59af9ff3c6a635dd4c4764c631d854feb334d6747d356d949af44d7cf
  md5: ef02bbe151253a72b8eda264a935db66
=======
- conda: https://prefix.dev/conda-forge/win-64/vc-14.3-h2b53caa_33.conda
  sha256: 7036945b5fff304064108c22cbc1bb30e7536363782b0456681ee6cf209138bd
  md5: 2d1c042360c09498891809a3765261be
>>>>>>> 916e6acc
  depends:
  - vc14_runtime >=14.42.34433
  track_features:
  - vc14
  license: BSD-3-Clause
  license_family: BSD
<<<<<<< HEAD
  size: 18861
  timestamp: 1760418772353
- conda: https://prefix.dev/conda-forge/win-64/vc14_runtime-14.44.35208-h818238b_32.conda
  sha256: e3a3656b70d1202e0d042811ceb743bd0d9f7e00e2acdf824d231b044ef6c0fd
  md5: 378d5dcec45eaea8d303da6f00447ac0
  depends:
  - ucrt >=10.0.20348.0
  - vcomp14 14.44.35208 h818238b_32
  constrains:
  - vs2015_runtime 14.44.35208.* *_32
  license: LicenseRef-MicrosoftVisualCpp2015-2022Runtime
  license_family: Proprietary
  size: 682706
  timestamp: 1760418629729
- conda: https://prefix.dev/conda-forge/win-64/vcomp14-14.44.35208-h818238b_32.conda
  sha256: f3790c88fbbdc55874f41de81a4237b1b91eab75e05d0e58661518ff04d2a8a1
  md5: 58f67b437acbf2764317ba273d731f1d
  depends:
  - ucrt >=10.0.20348.0
  constrains:
  - vs2015_runtime 14.44.35208.* *_32
  license: LicenseRef-MicrosoftVisualCpp2015-2022Runtime
  license_family: Proprietary
  size: 114846
  timestamp: 1760418593847
=======
  size: 19070
  timestamp: 1765216452130
- conda: https://prefix.dev/conda-forge/win-64/vc14_runtime-14.44.35208-h818238b_33.conda
  sha256: 7e8f7da25d7ce975bbe7d7e6d6e899bf1f253e524a3427cc135a79f3a79c457c
  md5: fb8e4914c5ad1c71b3c519621e1df7b8
  depends:
  - ucrt >=10.0.20348.0
  - vcomp14 14.44.35208 h818238b_33
  constrains:
  - vs2015_runtime 14.44.35208.* *_33
  license: LicenseRef-MicrosoftVisualCpp2015-2022Runtime
  license_family: Proprietary
  size: 684323
  timestamp: 1765216366832
- conda: https://prefix.dev/conda-forge/win-64/vcomp14-14.44.35208-h818238b_33.conda
  sha256: f79edd878094e86af2b2bc1455b0a81e02839a784fb093d5996ad4cf7b810101
  md5: 4cb6942b4bd846e51b4849f4a93c7e6d
  depends:
  - ucrt >=10.0.20348.0
  constrains:
  - vs2015_runtime 14.44.35208.* *_33
  license: LicenseRef-MicrosoftVisualCpp2015-2022Runtime
  license_family: Proprietary
  size: 115073
  timestamp: 1765216325898
>>>>>>> 916e6acc
- conda: https://prefix.dev/conda-forge/linux-64/wayland-1.24.0-hd6090a7_1.conda
  sha256: 3aa04ae8e9521d9b56b562376d944c3e52b69f9d2a0667f77b8953464822e125
  md5: 035da2e4f5770f036ff704fa17aace24
  depends:
  - __glibc >=2.17,<3.0.a0
  - libexpat >=2.7.1,<3.0a0
  - libffi >=3.5.2,<3.6.0a0
  - libgcc >=14
  - libstdcxx >=14
  license: MIT
  license_family: MIT
  size: 329779
  timestamp: 1761174273487
- conda: https://prefix.dev/conda-forge/linux-64/xkeyboard-config-2.46-hb03c661_0.conda
  sha256: aa03b49f402959751ccc6e21932d69db96a65a67343765672f7862332aa32834
  md5: 71ae752a748962161b4740eaff510258
  depends:
  - __glibc >=2.17,<3.0.a0
  - libgcc >=14
  - xorg-libx11 >=1.8.12,<2.0a0
  license: MIT
  license_family: MIT
  size: 396975
  timestamp: 1759543819846
- conda: https://prefix.dev/conda-forge/linux-64/xorg-libx11-1.8.12-h4f16b4b_0.conda
  sha256: 51909270b1a6c5474ed3978628b341b4d4472cd22610e5f22b506855a5e20f67
  md5: db038ce880f100acc74dba10302b5630
  depends:
  - __glibc >=2.17,<3.0.a0
  - libgcc >=13
  - libxcb >=1.17.0,<2.0a0
  license: MIT
  license_family: MIT
  size: 835896
  timestamp: 1741901112627
- conda: https://prefix.dev/conda-forge/linux-64/xorg-libxau-1.0.12-hb03c661_1.conda
  sha256: 6bc6ab7a90a5d8ac94c7e300cc10beb0500eeba4b99822768ca2f2ef356f731b
  md5: b2895afaf55bf96a8c8282a2e47a5de0
  depends:
  - __glibc >=2.17,<3.0.a0
  - libgcc >=14
  license: MIT
  license_family: MIT
  size: 15321
  timestamp: 1762976464266
- conda: https://prefix.dev/conda-forge/linux-64/xorg-libxcursor-1.2.3-hb9d3cd8_0.conda
  sha256: 832f538ade441b1eee863c8c91af9e69b356cd3e9e1350fff4fe36cc573fc91a
  md5: 2ccd714aa2242315acaf0a67faea780b
  depends:
  - __glibc >=2.17,<3.0.a0
  - libgcc >=13
  - xorg-libx11 >=1.8.10,<2.0a0
  - xorg-libxfixes >=6.0.1,<7.0a0
  - xorg-libxrender >=0.9.11,<0.10.0a0
  license: MIT
  license_family: MIT
  size: 32533
  timestamp: 1730908305254
- conda: https://prefix.dev/conda-forge/linux-64/xorg-libxdmcp-1.1.5-hb03c661_1.conda
  sha256: 25d255fb2eef929d21ff660a0c687d38a6d2ccfbcbf0cc6aa738b12af6e9d142
  md5: 1dafce8548e38671bea82e3f5c6ce22f
  depends:
  - __glibc >=2.17,<3.0.a0
  - libgcc >=14
  license: MIT
  license_family: MIT
  size: 20591
  timestamp: 1762976546182
- conda: https://prefix.dev/conda-forge/linux-64/xorg-libxext-1.3.6-hb9d3cd8_0.conda
  sha256: da5dc921c017c05f38a38bd75245017463104457b63a1ce633ed41f214159c14
  md5: febbab7d15033c913d53c7a2c102309d
  depends:
  - __glibc >=2.17,<3.0.a0
  - libgcc >=13
  - xorg-libx11 >=1.8.10,<2.0a0
  license: MIT
  license_family: MIT
  size: 50060
  timestamp: 1727752228921
- conda: https://prefix.dev/conda-forge/linux-64/xorg-libxfixes-6.0.2-hb03c661_0.conda
  sha256: 83c4c99d60b8784a611351220452a0a85b080668188dce5dfa394b723d7b64f4
  md5: ba231da7fccf9ea1e768caf5c7099b84
  depends:
  - __glibc >=2.17,<3.0.a0
  - libgcc >=14
  - xorg-libx11 >=1.8.12,<2.0a0
  license: MIT
  license_family: MIT
  size: 20071
  timestamp: 1759282564045
- conda: https://prefix.dev/conda-forge/linux-64/xorg-libxrandr-1.5.4-hb9d3cd8_0.conda
  sha256: ac0f037e0791a620a69980914a77cb6bb40308e26db11698029d6708f5aa8e0d
  md5: 2de7f99d6581a4a7adbff607b5c278ca
  depends:
  - __glibc >=2.17,<3.0.a0
  - libgcc >=13
  - xorg-libx11 >=1.8.10,<2.0a0
  - xorg-libxext >=1.3.6,<2.0a0
  - xorg-libxrender >=0.9.11,<0.10.0a0
  license: MIT
  license_family: MIT
  size: 29599
  timestamp: 1727794874300
- conda: https://prefix.dev/conda-forge/linux-64/xorg-libxrender-0.9.12-hb9d3cd8_0.conda
  sha256: 044c7b3153c224c6cedd4484dd91b389d2d7fd9c776ad0f4a34f099b3389f4a1
  md5: 96d57aba173e878a2089d5638016dc5e
  depends:
  - __glibc >=2.17,<3.0.a0
  - libgcc >=13
  - xorg-libx11 >=1.8.10,<2.0a0
  license: MIT
  license_family: MIT
  size: 33005
  timestamp: 1734229037766
- conda: https://prefix.dev/conda-forge/linux-64/xorg-libxscrnsaver-1.2.4-hb9d3cd8_0.conda
  sha256: 58e8fc1687534124832d22e102f098b5401173212ac69eb9fd96b16a3e2c8cb2
  md5: 303f7a0e9e0cd7d250bb6b952cecda90
  depends:
  - __glibc >=2.17,<3.0.a0
  - libgcc >=13
  - xorg-libx11 >=1.8.10,<2.0a0
  - xorg-libxext >=1.3.6,<2.0a0
  license: MIT
  license_family: MIT
  size: 14412
  timestamp: 1727899730073<|MERGE_RESOLUTION|>--- conflicted
+++ resolved
@@ -11,34 +11,13 @@
       - conda: https://prefix.dev/conda-forge/linux-64/_openmp_mutex-4.5-2_gnu.tar.bz2
       - conda: https://prefix.dev/conda-forge/linux-64/attr-2.5.2-h39aace5_0.conda
       - conda: https://prefix.dev/conda-forge/linux-64/bzip2-1.0.8-hda65f42_8.conda
-<<<<<<< HEAD
-      - conda: https://prefix.dev/conda-forge/linux-64/dbus-1.16.2-h3c4dab8_0.conda
-      - conda: https://prefix.dev/conda-forge/linux-64/gettext-0.25.1-h3f43e3d_1.conda
-      - conda: https://prefix.dev/conda-forge/linux-64/gettext-tools-0.25.1-h3f43e3d_1.conda
-      - conda: https://prefix.dev/conda-forge/linux-64/lame-3.100-h166bdaf_1003.tar.bz2
-      - conda: https://prefix.dev/conda-forge/linux-64/libasprintf-0.25.1-h3f43e3d_1.conda
-      - conda: https://prefix.dev/conda-forge/linux-64/libasprintf-devel-0.25.1-h3f43e3d_1.conda
-=======
       - conda: https://prefix.dev/conda-forge/linux-64/dbus-1.16.2-h24cb091_1.conda
       - conda: https://prefix.dev/conda-forge/linux-64/lame-3.100-h166bdaf_1003.tar.bz2
->>>>>>> 916e6acc
       - conda: https://prefix.dev/conda-forge/linux-64/libcap-2.77-h3ff7636_0.conda
       - conda: https://prefix.dev/conda-forge/linux-64/libdrm-2.4.125-hb03c661_1.conda
       - conda: https://prefix.dev/conda-forge/linux-64/libegl-1.7.0-ha4b6fd6_2.conda
       - conda: https://prefix.dev/conda-forge/linux-64/libexpat-2.7.3-hecca717_0.conda
       - conda: https://prefix.dev/conda-forge/linux-64/libffi-3.5.2-h9ec8514_0.conda
-<<<<<<< HEAD
-      - conda: https://prefix.dev/conda-forge/linux-64/libflac-1.4.3-h59595ed_0.conda
-      - conda: https://prefix.dev/conda-forge/linux-64/libgcc-15.2.0-he0feb66_12.conda
-      - conda: https://prefix.dev/conda-forge/linux-64/libgcc-ng-15.2.0-h69a702a_12.conda
-      - conda: https://prefix.dev/conda-forge/linux-64/libgettextpo-0.25.1-h3f43e3d_1.conda
-      - conda: https://prefix.dev/conda-forge/linux-64/libgettextpo-devel-0.25.1-h3f43e3d_1.conda
-      - conda: https://prefix.dev/conda-forge/linux-64/libgl-1.7.0-ha4b6fd6_2.conda
-      - conda: https://prefix.dev/conda-forge/linux-64/libglib-2.86.2-h6548e54_1.conda
-      - conda: https://prefix.dev/conda-forge/linux-64/libglvnd-1.7.0-ha4b6fd6_2.conda
-      - conda: https://prefix.dev/conda-forge/linux-64/libglx-1.7.0-ha4b6fd6_2.conda
-      - conda: https://prefix.dev/conda-forge/linux-64/libgomp-15.2.0-he0feb66_12.conda
-=======
       - conda: https://prefix.dev/conda-forge/linux-64/libflac-1.5.0-he200343_1.conda
       - conda: https://prefix.dev/conda-forge/linux-64/libgcc-15.2.0-he0feb66_16.conda
       - conda: https://prefix.dev/conda-forge/linux-64/libgcc-ng-15.2.0-h69a702a_16.conda
@@ -47,20 +26,13 @@
       - conda: https://prefix.dev/conda-forge/linux-64/libglvnd-1.7.0-ha4b6fd6_2.conda
       - conda: https://prefix.dev/conda-forge/linux-64/libglx-1.7.0-ha4b6fd6_2.conda
       - conda: https://prefix.dev/conda-forge/linux-64/libgomp-15.2.0-he0feb66_16.conda
->>>>>>> 916e6acc
       - conda: https://prefix.dev/conda-forge/linux-64/libiconv-1.18-h3b78370_2.conda
       - conda: https://prefix.dev/conda-forge/linux-64/liblzma-5.8.1-hb9d3cd8_2.conda
       - conda: https://prefix.dev/conda-forge/linux-64/libogg-1.3.5-hd0c01bc_1.conda
       - conda: https://prefix.dev/conda-forge/linux-64/libopus-1.5.2-hd0c01bc_0.conda
       - conda: https://prefix.dev/conda-forge/linux-64/libpciaccess-0.18-hb9d3cd8_0.conda
-<<<<<<< HEAD
-      - conda: https://prefix.dev/conda-forge/linux-64/libsndfile-1.2.2-hc60ed4a_1.conda
-      - conda: https://prefix.dev/conda-forge/linux-64/libstdcxx-15.2.0-h934c35e_12.conda
-      - conda: https://prefix.dev/conda-forge/linux-64/libstdcxx-ng-15.2.0-hdf11a46_12.conda
-=======
       - conda: https://prefix.dev/conda-forge/linux-64/libsndfile-1.2.2-hc7d488a_2.conda
       - conda: https://prefix.dev/conda-forge/linux-64/libstdcxx-15.2.0-h934c35e_16.conda
->>>>>>> 916e6acc
       - conda: https://prefix.dev/conda-forge/linux-64/libsystemd0-257.10-hd0affe5_2.conda
       - conda: https://prefix.dev/conda-forge/linux-64/libudev1-257.10-hd0affe5_2.conda
       - conda: https://prefix.dev/conda-forge/linux-64/libunwind-1.8.3-h65a8314_0.conda
@@ -69,11 +41,7 @@
       - conda: https://prefix.dev/conda-forge/linux-64/libvorbis-1.3.7-h54a6638_2.conda
       - conda: https://prefix.dev/conda-forge/linux-64/libvulkan-loader-1.4.328.1-h5279c79_0.conda
       - conda: https://prefix.dev/conda-forge/linux-64/libxcb-1.17.0-h8a09558_0.conda
-<<<<<<< HEAD
-      - conda: https://prefix.dev/conda-forge/linux-64/libxkbcommon-1.13.0-hca5e8e5_0.conda
-=======
       - conda: https://prefix.dev/conda-forge/linux-64/libxkbcommon-1.13.1-hca5e8e5_0.conda
->>>>>>> 916e6acc
       - conda: https://prefix.dev/conda-forge/linux-64/libxml2-16-2.15.1-hf2a90c1_0.conda
       - conda: https://prefix.dev/conda-forge/linux-64/libxml2-2.15.1-h031cc0b_0.conda
       - conda: https://prefix.dev/conda-forge/linux-64/libzlib-1.3.1-hb9d3cd8_2.conda
@@ -82,11 +50,7 @@
       - conda: https://prefix.dev/conda-forge/linux-64/pthread-stubs-0.4-hb9d3cd8_1002.conda
       - conda: https://prefix.dev/conda-forge/linux-64/pulseaudio-client-17.0-h9a6aba3_3.conda
       - conda: https://prefix.dev/conda-forge/linux-64/sdl2-2.32.56-h54a6638_0.conda
-<<<<<<< HEAD
-      - conda: https://prefix.dev/conda-forge/linux-64/sdl3-3.2.26-h68140b3_0.conda
-=======
       - conda: https://prefix.dev/conda-forge/linux-64/sdl3-3.2.28-h3b84278_0.conda
->>>>>>> 916e6acc
       - conda: https://prefix.dev/conda-forge/linux-64/wayland-1.24.0-hd6090a7_1.conda
       - conda: https://prefix.dev/conda-forge/linux-64/xkeyboard-config-2.46-hb03c661_0.conda
       - conda: https://prefix.dev/conda-forge/linux-64/xorg-libx11-1.8.12-h4f16b4b_0.conda
@@ -102,19 +66,11 @@
         build: hb0f4dca_0
       osx-64:
       - conda: https://prefix.dev/conda-forge/osx-64/bzip2-1.0.8-h500dc9f_8.conda
-<<<<<<< HEAD
-      - conda: https://prefix.dev/conda-forge/osx-64/dbus-1.16.2-h27bd348_0.conda
-      - conda: https://prefix.dev/conda-forge/osx-64/libcxx-21.1.6-h3d58e20_0.conda
-      - conda: https://prefix.dev/conda-forge/osx-64/libexpat-2.7.3-heffb93a_0.conda
-      - conda: https://prefix.dev/conda-forge/osx-64/libffi-3.5.2-h750e83c_0.conda
-      - conda: https://prefix.dev/conda-forge/osx-64/libglib-2.86.2-hf241ffe_1.conda
-=======
       - conda: https://prefix.dev/conda-forge/osx-64/dbus-1.16.2-h6e7f9a9_1.conda
       - conda: https://prefix.dev/conda-forge/osx-64/libcxx-21.1.7-h3d58e20_0.conda
       - conda: https://prefix.dev/conda-forge/osx-64/libexpat-2.7.3-heffb93a_0.conda
       - conda: https://prefix.dev/conda-forge/osx-64/libffi-3.5.2-h750e83c_0.conda
       - conda: https://prefix.dev/conda-forge/osx-64/libglib-2.86.3-hf241ffe_0.conda
->>>>>>> 916e6acc
       - conda: https://prefix.dev/conda-forge/osx-64/libiconv-1.18-h57a12c2_2.conda
       - conda: https://prefix.dev/conda-forge/osx-64/libintl-0.25.1-h3184127_1.conda
       - conda: https://prefix.dev/conda-forge/osx-64/libusb-1.0.29-h2287256_0.conda
@@ -122,28 +78,16 @@
       - conda: https://prefix.dev/conda-forge/osx-64/libzlib-1.3.1-hd23fc13_2.conda
       - conda: https://prefix.dev/conda-forge/osx-64/pcre2-10.47-h13923f0_0.conda
       - conda: https://prefix.dev/conda-forge/osx-64/sdl2-2.32.56-h53ec75d_0.conda
-<<<<<<< HEAD
-      - conda: https://prefix.dev/conda-forge/osx-64/sdl3-3.2.26-h53c92ef_0.conda
-=======
       - conda: https://prefix.dev/conda-forge/osx-64/sdl3-3.2.28-h53c92ef_0.conda
->>>>>>> 916e6acc
       - conda: .
         build: h0dc7051_0
       osx-arm64:
       - conda: https://prefix.dev/conda-forge/osx-arm64/bzip2-1.0.8-hd037594_8.conda
-<<<<<<< HEAD
-      - conda: https://prefix.dev/conda-forge/osx-arm64/dbus-1.16.2-hda038a8_0.conda
-      - conda: https://prefix.dev/conda-forge/osx-arm64/libcxx-21.1.6-hf598326_0.conda
-      - conda: https://prefix.dev/conda-forge/osx-arm64/libexpat-2.7.3-haf25636_0.conda
-      - conda: https://prefix.dev/conda-forge/osx-arm64/libffi-3.5.2-he5f378a_0.conda
-      - conda: https://prefix.dev/conda-forge/osx-arm64/libglib-2.86.2-hfe11c1f_1.conda
-=======
       - conda: https://prefix.dev/conda-forge/osx-arm64/dbus-1.16.2-h3ff7a7c_1.conda
       - conda: https://prefix.dev/conda-forge/osx-arm64/libcxx-21.1.7-hf598326_0.conda
       - conda: https://prefix.dev/conda-forge/osx-arm64/libexpat-2.7.3-haf25636_0.conda
       - conda: https://prefix.dev/conda-forge/osx-arm64/libffi-3.5.2-he5f378a_0.conda
       - conda: https://prefix.dev/conda-forge/osx-arm64/libglib-2.86.3-hfe11c1f_0.conda
->>>>>>> 916e6acc
       - conda: https://prefix.dev/conda-forge/osx-arm64/libiconv-1.18-h23cfdf5_2.conda
       - conda: https://prefix.dev/conda-forge/osx-arm64/libintl-0.25.1-h493aca8_0.conda
       - conda: https://prefix.dev/conda-forge/osx-arm64/libusb-1.0.29-hbc156a2_0.conda
@@ -151,30 +95,18 @@
       - conda: https://prefix.dev/conda-forge/osx-arm64/libzlib-1.3.1-h8359307_2.conda
       - conda: https://prefix.dev/conda-forge/osx-arm64/pcre2-10.47-h30297fc_0.conda
       - conda: https://prefix.dev/conda-forge/osx-arm64/sdl2-2.32.56-h248ca61_0.conda
-<<<<<<< HEAD
-      - conda: https://prefix.dev/conda-forge/osx-arm64/sdl3-3.2.26-h919df07_0.conda
-=======
       - conda: https://prefix.dev/conda-forge/osx-arm64/sdl3-3.2.28-h919df07_0.conda
->>>>>>> 916e6acc
       - conda: .
         build: h60d57d3_0
       win-64:
       - conda: https://prefix.dev/conda-forge/win-64/libusb-1.0.29-h1839187_0.conda
       - conda: https://prefix.dev/conda-forge/win-64/libvulkan-loader-1.4.328.1-h477610d_0.conda
       - conda: https://prefix.dev/conda-forge/win-64/sdl2-2.32.56-h5112557_0.conda
-<<<<<<< HEAD
-      - conda: https://prefix.dev/conda-forge/win-64/sdl3-3.2.26-h5112557_0.conda
-      - conda: https://prefix.dev/conda-forge/win-64/ucrt-10.0.26100.0-h57928b3_0.conda
-      - conda: https://prefix.dev/conda-forge/win-64/vc-14.3-h2b53caa_32.conda
-      - conda: https://prefix.dev/conda-forge/win-64/vc14_runtime-14.44.35208-h818238b_32.conda
-      - conda: https://prefix.dev/conda-forge/win-64/vcomp14-14.44.35208-h818238b_32.conda
-=======
       - conda: https://prefix.dev/conda-forge/win-64/sdl3-3.2.28-h5112557_0.conda
       - conda: https://prefix.dev/conda-forge/win-64/ucrt-10.0.26100.0-h57928b3_0.conda
       - conda: https://prefix.dev/conda-forge/win-64/vc-14.3-h2b53caa_33.conda
       - conda: https://prefix.dev/conda-forge/win-64/vc14_runtime-14.44.35208-h818238b_33.conda
       - conda: https://prefix.dev/conda-forge/win-64/vcomp14-14.44.35208-h818238b_33.conda
->>>>>>> 916e6acc
       - conda: .
         build: h2433df5_0
 packages:
@@ -235,15 +167,9 @@
   license_family: BSD
   size: 125061
   timestamp: 1757437486465
-<<<<<<< HEAD
-- conda: https://prefix.dev/conda-forge/linux-64/dbus-1.16.2-h3c4dab8_0.conda
-  sha256: 3b988146a50e165f0fa4e839545c679af88e4782ec284cc7b6d07dd226d6a068
-  md5: 679616eb5ad4e521c83da4650860aba7
-=======
 - conda: https://prefix.dev/conda-forge/linux-64/dbus-1.16.2-h24cb091_1.conda
   sha256: 8bb557af1b2b7983cf56292336a1a1853f26555d9c6cecf1e5b2b96838c9da87
   md5: ce96f2f470d39bd96ce03945af92e280
->>>>>>> 916e6acc
   depends:
   - __glibc >=2.17,<3.0.a0
   - libgcc >=14
@@ -294,60 +220,28 @@
   - __glibc >=2.17,<3.0.a0
   - attr >=2.5.2,<2.6.0a0
   - libgcc >=14
-<<<<<<< HEAD
-  license: LGPL-2.1-or-later
-  size: 34734
-  timestamp: 1753342921605
-- conda: https://prefix.dev/conda-forge/linux-64/libcap-2.77-h3ff7636_0.conda
-  sha256: 9517cce5193144af0fcbf19b7bd67db0a329c2cc2618f28ffecaa921a1cbe9d3
-  md5: 09c264d40c67b82b49a3f3b89037bd2e
-  depends:
-  - __glibc >=2.17,<3.0.a0
-  - attr >=2.5.2,<2.6.0a0
-  - libgcc >=14
-=======
->>>>>>> 916e6acc
   license: BSD-3-Clause
   license_family: BSD
   size: 121429
   timestamp: 1762349484074
-<<<<<<< HEAD
-- conda: https://prefix.dev/conda-forge/osx-64/libcxx-21.1.6-h3d58e20_0.conda
-  sha256: 91335ef5f9d228399550937628fc8739c914f106a116b89da1580c4412902ac4
-  md5: 866af4d7269cd8c9b70f5b49ad6173aa
-=======
 - conda: https://prefix.dev/conda-forge/osx-64/libcxx-21.1.7-h3d58e20_0.conda
   sha256: 0ac1b1d1072a14fe8fd3a871c8ca0b411f0fdf30de70e5c95365a149bd923ac8
   md5: 67c086bf0efc67b54a235dd9184bd7a2
->>>>>>> 916e6acc
   depends:
   - __osx >=10.13
   license: Apache-2.0 WITH LLVM-exception
   license_family: Apache
-<<<<<<< HEAD
-  size: 569027
-  timestamp: 1763470314045
-- conda: https://prefix.dev/conda-forge/osx-arm64/libcxx-21.1.6-hf598326_0.conda
-  sha256: 6c8d5c50f398035c39f118a6decf91b11d2461c88aef99f81e5c5de200d2a7fa
-  md5: 3ea79e55a64bff6c3cbd4588c89a527a
-=======
   size: 571564
   timestamp: 1764676139160
 - conda: https://prefix.dev/conda-forge/osx-arm64/libcxx-21.1.7-hf598326_0.conda
   sha256: 4bdbef0241b52e7a8552e8af7425f0b56d5621dd69df46c816546fefa17d77ab
   md5: 0de94f39727c31c0447e408c5a210a56
->>>>>>> 916e6acc
   depends:
   - __osx >=11.0
   license: Apache-2.0 WITH LLVM-exception
   license_family: Apache
-<<<<<<< HEAD
-  size: 569823
-  timestamp: 1763470498512
-=======
   size: 568715
   timestamp: 1764676451068
->>>>>>> 916e6acc
 - conda: https://prefix.dev/conda-forge/linux-64/libdrm-2.4.125-hb03c661_1.conda
   sha256: c076a213bd3676cc1ef22eeff91588826273513ccc6040d9bea68bccdc849501
   md5: 9314bc5a1fe7d1044dc9dfd3ef400535
@@ -430,15 +324,9 @@
   license_family: MIT
   size: 40251
   timestamp: 1760295839166
-<<<<<<< HEAD
-- conda: https://prefix.dev/conda-forge/linux-64/libflac-1.4.3-h59595ed_0.conda
-  sha256: 65908b75fa7003167b8a8f0001e11e58ed5b1ef5e98b96ab2ba66d7c1b822c7d
-  md5: ee48bf17cc83a00f59ca1494d5646869
-=======
 - conda: https://prefix.dev/conda-forge/linux-64/libflac-1.5.0-he200343_1.conda
   sha256: e755e234236bdda3d265ae82e5b0581d259a9279e3e5b31d745dc43251ad64fb
   md5: 47595b9d53054907a00d95e4d47af1d6
->>>>>>> 916e6acc
   depends:
   - __glibc >=2.17,<3.0.a0
   - libgcc >=14
@@ -447,63 +335,15 @@
   - libstdcxx >=14
   license: BSD-3-Clause
   license_family: BSD
-<<<<<<< HEAD
-  size: 394383
-  timestamp: 1687765514062
-- conda: https://prefix.dev/conda-forge/linux-64/libgcc-15.2.0-he0feb66_12.conda
-  sha256: b2c57cebdcf243f71d96a6c934c643aebb5a38093eb61d8d1aa67dc2e03c9244
-  md5: b3137606149c607becd89faed5ee4ec6
-=======
   size: 424563
   timestamp: 1764526740626
 - conda: https://prefix.dev/conda-forge/linux-64/libgcc-15.2.0-he0feb66_16.conda
   sha256: 6eed58051c2e12b804d53ceff5994a350c61baf117ec83f5f10c953a3f311451
   md5: 6d0363467e6ed84f11435eb309f2ff06
->>>>>>> 916e6acc
   depends:
   - __glibc >=2.17,<3.0.a0
   - _openmp_mutex >=4.5
   constrains:
-<<<<<<< HEAD
-  - libgomp 15.2.0 he0feb66_12
-  - libgcc-ng ==15.2.0=*_12
-  license: GPL-3.0-only WITH GCC-exception-3.1
-  license_family: GPL
-  size: 1043771
-  timestamp: 1764036113005
-- conda: https://prefix.dev/conda-forge/linux-64/libgcc-ng-15.2.0-h69a702a_12.conda
-  sha256: b45f45c2362f9e8aaa5b875a7e612f4b4562bd136611a93b7642b45f7d1eaec3
-  md5: 3c4b621138fcfc95ba219344b8a0d91f
-  depends:
-  - libgcc 15.2.0 he0feb66_12
-  license: GPL-3.0-only WITH GCC-exception-3.1
-  license_family: GPL
-  size: 29191
-  timestamp: 1764036122114
-- conda: https://prefix.dev/conda-forge/linux-64/libgettextpo-0.25.1-h3f43e3d_1.conda
-  sha256: 50a9e9815cf3f5bce1b8c5161c0899cc5b6c6052d6d73a4c27f749119e607100
-  md5: 2f4de899028319b27eb7a4023be5dfd2
-  depends:
-  - __glibc >=2.17,<3.0.a0
-  - libgcc >=14
-  - libiconv >=1.18,<2.0a0
-  license: GPL-3.0-or-later
-  license_family: GPL
-  size: 188293
-  timestamp: 1753342911214
-- conda: https://prefix.dev/conda-forge/linux-64/libgettextpo-devel-0.25.1-h3f43e3d_1.conda
-  sha256: c7ea10326fd450a2a21955987db09dde78c99956a91f6f05386756a7bfe7cc04
-  md5: 3f7a43b3160ec0345c9535a9f0d7908e
-  depends:
-  - __glibc >=2.17,<3.0.a0
-  - libgcc >=14
-  - libgettextpo 0.25.1 h3f43e3d_1
-  - libiconv >=1.18,<2.0a0
-  license: GPL-3.0-or-later
-  license_family: GPL
-  size: 37407
-  timestamp: 1753342931100
-=======
   - libgcc-ng ==15.2.0=*_16
   - libgomp 15.2.0 he0feb66_16
   license: GPL-3.0-only WITH GCC-exception-3.1
@@ -517,7 +357,6 @@
   license: GPL-3.0-only WITH GCC-exception-3.1
   size: 27256
   timestamp: 1765256804124
->>>>>>> 916e6acc
 - conda: https://prefix.dev/conda-forge/linux-64/libgl-1.7.0-ha4b6fd6_2.conda
   sha256: dc2752241fa3d9e40ce552c1942d0a4b5eeb93740c9723873f6fcf8d39ef8d2d
   md5: 928b8be80851f5d8ffb016f9c81dae7a
@@ -528,15 +367,9 @@
   license: LicenseRef-libglvnd
   size: 134712
   timestamp: 1731330998354
-<<<<<<< HEAD
-- conda: https://prefix.dev/conda-forge/linux-64/libglib-2.86.2-h6548e54_1.conda
-  sha256: bc71e13726871b1de958b73c000391c89ca3430fe8c787f325e682e51acebea5
-  md5: f01292fb36b6d00d5c51e5d46b513bcf
-=======
 - conda: https://prefix.dev/conda-forge/linux-64/libglib-2.86.3-h6548e54_0.conda
   sha256: 82d6c2ee9f548c84220fb30fb1b231c64a53561d6e485447394f0a0eeeffe0e6
   md5: 034bea55a4feef51c98e8449938e9cee
->>>>>>> 916e6acc
   depends:
   - __glibc >=2.17,<3.0.a0
   - libffi >=3.5.2,<3.6.0a0
@@ -545,15 +378,6 @@
   - libzlib >=1.3.1,<2.0a0
   - pcre2 >=10.47,<10.48.0a0
   constrains:
-<<<<<<< HEAD
-  - glib 2.86.2 *_1
-  license: LGPL-2.1-or-later
-  size: 3942072
-  timestamp: 1763735724068
-- conda: https://prefix.dev/conda-forge/osx-64/libglib-2.86.2-hf241ffe_1.conda
-  sha256: 42584e893c81839ef630c0258dba03630443f9e79ed389d36c717b264ca5bf65
-  md5: 368c2b6486c19534b56ab1244b0f2c23
-=======
   - glib 2.86.3 *_0
   license: LGPL-2.1-or-later
   size: 3946542
@@ -561,7 +385,6 @@
 - conda: https://prefix.dev/conda-forge/osx-64/libglib-2.86.3-hf241ffe_0.conda
   sha256: d205ecdd0873dd92f7b55ac9b266b2eb09236ff5f3b26751579e435bbaed499c
   md5: 584ce14b08050d3f1a25ab429b9360bc
->>>>>>> 916e6acc
   depends:
   - __osx >=10.13
   - libffi >=3.5.2,<3.6.0a0
@@ -570,15 +393,6 @@
   - libzlib >=1.3.1,<2.0a0
   - pcre2 >=10.47,<10.48.0a0
   constrains:
-<<<<<<< HEAD
-  - glib 2.86.2 *_1
-  license: LGPL-2.1-or-later
-  size: 3736615
-  timestamp: 1763736355127
-- conda: https://prefix.dev/conda-forge/osx-arm64/libglib-2.86.2-hfe11c1f_1.conda
-  sha256: 971acece4e96ca8c301f29e12c2fb9c0882b380d8cf2cc3949719ba8ecc816e7
-  md5: 7fa063abcfb79e122989f95a42de0b2c
-=======
   - glib 2.86.3 *_0
   license: LGPL-2.1-or-later
   size: 3708599
@@ -586,7 +400,6 @@
 - conda: https://prefix.dev/conda-forge/osx-arm64/libglib-2.86.3-hfe11c1f_0.conda
   sha256: 801c1835aa35a4f6e45e2192ad668bd7238d95c90ef8f02c52ce859c20117285
   md5: 057c7247514048ebdaf89373b263ebee
->>>>>>> 916e6acc
   depends:
   - __osx >=11.0
   - libffi >=3.5.2,<3.6.0a0
@@ -595,17 +408,10 @@
   - libzlib >=1.3.1,<2.0a0
   - pcre2 >=10.47,<10.48.0a0
   constrains:
-<<<<<<< HEAD
-  - glib 2.86.2 *_1
-  license: LGPL-2.1-or-later
-  size: 3639603
-  timestamp: 1763736657339
-=======
   - glib 2.86.3 *_0
   license: LGPL-2.1-or-later
   size: 3670602
   timestamp: 1765223125237
->>>>>>> 916e6acc
 - conda: https://prefix.dev/conda-forge/linux-64/libglvnd-1.7.0-ha4b6fd6_2.conda
   sha256: 1175f8a7a0c68b7f81962699751bb6574e6f07db4c9f72825f978e3016f46850
   md5: 434ca7e50e40f4918ab701e3facd59a0
@@ -624,17 +430,6 @@
   license: LicenseRef-libglvnd
   size: 75504
   timestamp: 1731330988898
-<<<<<<< HEAD
-- conda: https://prefix.dev/conda-forge/linux-64/libgomp-15.2.0-he0feb66_12.conda
-  sha256: 49c313bb040d04512c5e29da169dec58c51c6535dc97cc5808d3614bc048723e
-  md5: 4881b9b732ee8b673cd46875d7d36fc6
-  depends:
-  - __glibc >=2.17,<3.0.a0
-  license: GPL-3.0-only WITH GCC-exception-3.1
-  license_family: GPL
-  size: 605231
-  timestamp: 1764036022611
-=======
 - conda: https://prefix.dev/conda-forge/linux-64/libgomp-15.2.0-he0feb66_16.conda
   sha256: 5b3e5e4e9270ecfcd48f47e3a68f037f5ab0f529ccb223e8e5d5ac75a58fc687
   md5: 26c46f90d0e727e95c6c9498a33a09f3
@@ -643,7 +438,6 @@
   license: GPL-3.0-only WITH GCC-exception-3.1
   size: 603284
   timestamp: 1765256703881
->>>>>>> 916e6acc
 - conda: https://prefix.dev/conda-forge/linux-64/libiconv-1.18-h3b78370_2.conda
   sha256: c467851a7312765447155e071752d7bf9bf44d610a5687e32706f480aad2833f
   md5: 915f5995e94f60e9a4826e0b0920ee88
@@ -743,31 +537,6 @@
   - mpg123 >=1.32.9,<1.33.0a0
   license: LGPL-2.1-or-later
   license_family: LGPL
-<<<<<<< HEAD
-  size: 354372
-  timestamp: 1695747735668
-- conda: https://prefix.dev/conda-forge/linux-64/libstdcxx-15.2.0-h934c35e_12.conda
-  sha256: 2954f7b21ad6f0f1b9b5eabf0595039c425f6f6267087e58310dc4855fee8383
-  md5: b8ef46cab65ab6676c7d5c9581b17ebf
-  depends:
-  - __glibc >=2.17,<3.0.a0
-  - libgcc 15.2.0 he0feb66_12
-  constrains:
-  - libstdcxx-ng ==15.2.0=*_12
-  license: GPL-3.0-only WITH GCC-exception-3.1
-  license_family: GPL
-  size: 5854408
-  timestamp: 1764036151142
-- conda: https://prefix.dev/conda-forge/linux-64/libstdcxx-ng-15.2.0-hdf11a46_12.conda
-  sha256: 7540d3b3577b058962d110dfa08ec2a278254dd6f9397d33ad0ede7bf222094e
-  md5: ac15e685fa88f7d070b60b396dd91017
-  depends:
-  - libstdcxx 15.2.0 h934c35e_12
-  license: GPL-3.0-only WITH GCC-exception-3.1
-  license_family: GPL
-  size: 29230
-  timestamp: 1764036201717
-=======
   size: 355619
   timestamp: 1765181778282
 - conda: https://prefix.dev/conda-forge/linux-64/libstdcxx-15.2.0-h934c35e_16.conda
@@ -781,7 +550,6 @@
   license: GPL-3.0-only WITH GCC-exception-3.1
   size: 5856456
   timestamp: 1765256838573
->>>>>>> 916e6acc
 - conda: https://prefix.dev/conda-forge/linux-64/libsystemd0-257.10-hd0affe5_2.conda
   sha256: b30c06f60f03c2cf101afeb3452f48f12a2553b4cb631c9460c8a8ccf0813ae5
   md5: b04e0a2163a72588a40cde1afd6f2d18
@@ -945,15 +713,9 @@
   license_family: MIT
   size: 395888
   timestamp: 1727278577118
-<<<<<<< HEAD
-- conda: https://prefix.dev/conda-forge/linux-64/libxkbcommon-1.13.0-hca5e8e5_0.conda
-  sha256: 576ce5378cc6a2b722ff33d2359ccb74dea1e6465daa45116e57550f1eb4ba7e
-  md5: aa65b4add9574bb1d23c76560c5efd4c
-=======
 - conda: https://prefix.dev/conda-forge/linux-64/libxkbcommon-1.13.1-hca5e8e5_0.conda
   sha256: d2195b5fbcb0af1ff7b345efdf89290c279b8d1d74f325ae0ac98148c375863c
   md5: 2bca1fbb221d9c3c8e3a155784bbc2e9
->>>>>>> 916e6acc
   depends:
   - __glibc >=2.17,<3.0.a0
   - libgcc >=14
@@ -965,13 +727,8 @@
   - xorg-libxau >=1.0.12,<2.0a0
   license: MIT/X11 Derivative
   license_family: MIT
-<<<<<<< HEAD
-  size: 843995
-  timestamp: 1762341607312
-=======
   size: 837922
   timestamp: 1764794163823
->>>>>>> 916e6acc
 - conda: https://prefix.dev/conda-forge/linux-64/libxml2-2.15.1-h031cc0b_0.conda
   sha256: ee64e507b37b073e0bdad739e35330933dd5be7c639600a096551a6968f1035d
   md5: a67cd8f7b0369bbf2c40411f05a62f3b
@@ -1158,39 +915,6 @@
   license: Zlib
   size: 572101
   timestamp: 1757842925694
-<<<<<<< HEAD
-- conda: https://prefix.dev/conda-forge/linux-64/sdl3-3.2.26-h68140b3_0.conda
-  sha256: 31bfb3db00feb74dab5c3420b6b7529cd9a044fda381c422adc817df09ae17b1
-  md5: 8d9c193907f1c9defb46322f06990105
-  depends:
-  - libstdcxx >=14
-  - libgcc >=14
-  - __glibc >=2.17,<3.0.a0
-  - libgcc >=14
-  - xorg-libxscrnsaver >=1.2.4,<2.0a0
-  - libvulkan-loader >=1.4.328.1,<2.0a0
-  - liburing >=2.12,<2.13.0a0
-  - libusb >=1.0.29,<2.0a0
-  - libegl >=1.7.0,<2.0a0
-  - libunwind >=1.8.3,<1.9.0a0
-  - libgl >=1.7.0,<2.0a0
-  - dbus >=1.16.2,<2.0a0
-  - xorg-libx11 >=1.8.12,<2.0a0
-  - libudev1 >=257.9
-  - pulseaudio-client >=17.0,<17.1.0a0
-  - libxkbcommon >=1.12.3,<2.0a0
-  - xorg-libxfixes >=6.0.2,<7.0a0
-  - libdrm >=2.4.125,<2.5.0a0
-  - wayland >=1.24.0,<2.0a0
-  - xorg-libxcursor >=1.2.3,<2.0a0
-  - xorg-libxext >=1.3.6,<2.0a0
-  license: Zlib
-  size: 1936312
-  timestamp: 1761847993797
-- conda: https://prefix.dev/conda-forge/osx-64/sdl3-3.2.26-h53c92ef_0.conda
-  sha256: 87db500b4f0246071b7fd93f3a8da5c855fe8cc28cf2ef5263a2983cedcfc8eb
-  md5: b29d912bc02095bf0e190f3310019afe
-=======
 - conda: https://prefix.dev/conda-forge/linux-64/sdl3-3.2.28-h3b84278_0.conda
   sha256: 654c8a0b37f4b235cdabdd8f9ac201a73daffcda1280e0f23b53d6f9accff34b
   md5: 19960bb44796feb66363ad9597242237
@@ -1221,20 +945,8 @@
 - conda: https://prefix.dev/conda-forge/osx-64/sdl3-3.2.28-h53c92ef_0.conda
   sha256: d07951e5973b1773376378f8ab2a0f65d05fb868312337f8e06350f8679c581d
   md5: c5ebd5d698f905a23a3830533bf08813
->>>>>>> 916e6acc
   depends:
   - libcxx >=19
-<<<<<<< HEAD
-  - libusb >=1.0.29,<2.0a0
-  - dbus >=1.16.2,<2.0a0
-  - libvulkan-loader >=1.4.328.1,<2.0a0
-  license: Zlib
-  size: 1547860
-  timestamp: 1761848050613
-- conda: https://prefix.dev/conda-forge/osx-arm64/sdl3-3.2.26-h919df07_0.conda
-  sha256: 18fb9c4c3f4d787151a38e493a8bfde329321700ae8530bda052aba315e7be99
-  md5: ed708ea3309264c803198b22b706e1ed
-=======
   - __osx >=10.13
   - libvulkan-loader >=1.4.328.1,<2.0a0
   - dbus >=1.16.2,<2.0a0
@@ -1245,21 +957,9 @@
 - conda: https://prefix.dev/conda-forge/osx-arm64/sdl3-3.2.28-h919df07_0.conda
   sha256: d56ff73e8ae8028579db3f0e7d3141ef3d45a544bf2168dd75a298f76be728d1
   md5: a2066da685181535eb1668427f2999a9
->>>>>>> 916e6acc
-  depends:
+  depends:
+  - __osx >=11.0
   - libcxx >=19
-<<<<<<< HEAD
-  - __osx >=11.0
-  - libvulkan-loader >=1.4.328.1,<2.0a0
-  - libusb >=1.0.29,<2.0a0
-  - dbus >=1.16.2,<2.0a0
-  license: Zlib
-  size: 1414256
-  timestamp: 1761848029452
-- conda: https://prefix.dev/conda-forge/win-64/sdl3-3.2.26-h5112557_0.conda
-  sha256: ae620eb7da71a5961f3ba104e0d9a76b975ca2ff27f3740ce8053c331b59d764
-  md5: ff6a20fd8441ec90a1c94ae077258135
-=======
   - dbus >=1.16.2,<2.0a0
   - libvulkan-loader >=1.4.328.1,<2.0a0
   - libusb >=1.0.29,<2.0a0
@@ -1269,37 +969,22 @@
 - conda: https://prefix.dev/conda-forge/win-64/sdl3-3.2.28-h5112557_0.conda
   sha256: d4e0d53652a8087d2aa2607491c6ed8689b0fb72e1e66e1c012ef8e01f579e64
   md5: 713c8c89953e4a3a17e751746e372032
->>>>>>> 916e6acc
-  depends:
-  - vc >=14.3,<15
-  - vc14_runtime >=14.44.35208
-  - ucrt >=10.0.20348.0
-<<<<<<< HEAD
+  depends:
   - vc >=14.3,<15
   - vc14_runtime >=14.44.35208
   - ucrt >=10.0.20348.0
   - libusb >=1.0.29,<2.0a0
   - libvulkan-loader >=1.4.328.1,<2.0a0
   license: Zlib
-  size: 1520562
-  timestamp: 1761848030770
-=======
-  - libusb >=1.0.29,<2.0a0
-  - libvulkan-loader >=1.4.328.1,<2.0a0
-  license: Zlib
   size: 1520902
   timestamp: 1764713305315
->>>>>>> 916e6acc
 - conda: .
   name: sdl_example
   version: 0.1.0
   build: h0dc7051_0
   subdir: osx-64
-<<<<<<< HEAD
-=======
   variants:
     target_platform: osx-64
->>>>>>> 916e6acc
   depends:
   - libcxx >=21
   - sdl2 >=2.32.56,<3.0a0
@@ -1311,12 +996,9 @@
   version: 0.1.0
   build: h2433df5_0
   subdir: win-64
-<<<<<<< HEAD
-=======
   variants:
     cxx_compiler: vs2019
     target_platform: win-64
->>>>>>> 916e6acc
   depends:
   - vc >=14.2,<15
   - vc14_runtime >=14.29.30139
@@ -1330,11 +1012,8 @@
   version: 0.1.0
   build: h60d57d3_0
   subdir: osx-arm64
-<<<<<<< HEAD
-=======
   variants:
     target_platform: osx-arm64
->>>>>>> 916e6acc
   depends:
   - libcxx >=21
   - sdl2 >=2.32.56,<3.0a0
@@ -1346,11 +1025,8 @@
   version: 0.1.0
   build: hb0f4dca_0
   subdir: linux-64
-<<<<<<< HEAD
-=======
   variants:
     target_platform: linux-64
->>>>>>> 916e6acc
   depends:
   - libstdcxx >=15
   - libgcc >=15
@@ -1367,48 +1043,15 @@
   license: LicenseRef-MicrosoftWindowsSDK10
   size: 694692
   timestamp: 1756385147981
-<<<<<<< HEAD
-- conda: https://prefix.dev/conda-forge/win-64/vc-14.3-h2b53caa_32.conda
-  sha256: 82250af59af9ff3c6a635dd4c4764c631d854feb334d6747d356d949af44d7cf
-  md5: ef02bbe151253a72b8eda264a935db66
-=======
 - conda: https://prefix.dev/conda-forge/win-64/vc-14.3-h2b53caa_33.conda
   sha256: 7036945b5fff304064108c22cbc1bb30e7536363782b0456681ee6cf209138bd
   md5: 2d1c042360c09498891809a3765261be
->>>>>>> 916e6acc
   depends:
   - vc14_runtime >=14.42.34433
   track_features:
   - vc14
   license: BSD-3-Clause
   license_family: BSD
-<<<<<<< HEAD
-  size: 18861
-  timestamp: 1760418772353
-- conda: https://prefix.dev/conda-forge/win-64/vc14_runtime-14.44.35208-h818238b_32.conda
-  sha256: e3a3656b70d1202e0d042811ceb743bd0d9f7e00e2acdf824d231b044ef6c0fd
-  md5: 378d5dcec45eaea8d303da6f00447ac0
-  depends:
-  - ucrt >=10.0.20348.0
-  - vcomp14 14.44.35208 h818238b_32
-  constrains:
-  - vs2015_runtime 14.44.35208.* *_32
-  license: LicenseRef-MicrosoftVisualCpp2015-2022Runtime
-  license_family: Proprietary
-  size: 682706
-  timestamp: 1760418629729
-- conda: https://prefix.dev/conda-forge/win-64/vcomp14-14.44.35208-h818238b_32.conda
-  sha256: f3790c88fbbdc55874f41de81a4237b1b91eab75e05d0e58661518ff04d2a8a1
-  md5: 58f67b437acbf2764317ba273d731f1d
-  depends:
-  - ucrt >=10.0.20348.0
-  constrains:
-  - vs2015_runtime 14.44.35208.* *_32
-  license: LicenseRef-MicrosoftVisualCpp2015-2022Runtime
-  license_family: Proprietary
-  size: 114846
-  timestamp: 1760418593847
-=======
   size: 19070
   timestamp: 1765216452130
 - conda: https://prefix.dev/conda-forge/win-64/vc14_runtime-14.44.35208-h818238b_33.conda
@@ -1434,7 +1077,6 @@
   license_family: Proprietary
   size: 115073
   timestamp: 1765216325898
->>>>>>> 916e6acc
 - conda: https://prefix.dev/conda-forge/linux-64/wayland-1.24.0-hd6090a7_1.conda
   sha256: 3aa04ae8e9521d9b56b562376d944c3e52b69f9d2a0667f77b8953464822e125
   md5: 035da2e4f5770f036ff704fa17aace24
