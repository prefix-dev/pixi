--- conflicted
+++ resolved
@@ -21,11 +21,7 @@
 
 [feature.build.tasks.configure]
 # Configures CMake
-<<<<<<< HEAD
-configure = { env = { "BLA" = "TEST", "XXX" = "asdsad"}, cmd = [
-=======
 cmd = [
->>>>>>> 61c5ce58
     "cmake",
     # Use the cross-platform Ninja generator
     "-GNinja",
