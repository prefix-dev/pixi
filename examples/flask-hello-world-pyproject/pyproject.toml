[project]
dependencies = ["flask==2.*"]
description = "Example how to get started with flask in a pixi environment."
name = "flask-hello-world-pyproject"
readme = "README.md"
requires-python = ">=3.11"
version = "0.1.0"

[build-system]
build-backend = "hatchling.build"
requires = ["hatchling"]

[tool.pixi.project]
channels = ["conda-forge"]
platforms = ["linux-64", "osx-arm64", "osx-64", "win-64"]

[tool.pixi.pypi-dependencies]
flask-hello-world-pyproject = { path = ".", editable = true }

[tool.pixi.dependencies]
flask = "2.*"

<<<<<<< HEAD
=======

>>>>>>> b4c39b72
[tool.pixi.environments]
default = { solve-group = "default" }
test = { features = ["test"], solve-group = "default" }

[tool.pixi.tasks]
start = "python -m flask --app flask_hello_world_pyproject.app:app run --port=5050"

[tool.pixi.feature.test.tasks]
test = "pytest -v tests/*"

[dependency-groups]
test = ["pytest>=8.3.3,<9"]

[tool.pixi.host-dependencies]
<<<<<<< HEAD
hatchling = "*"
=======
hatchling = "*"


[tool.pixi.build]
build-backend = "pixi-build-python"
channels = [
  "https://repo.prefix.dev/pixi-build-backends",
  "https://fast.prefix.dev/conda-forge",
]
dependencies = ["pixi-build-python"]
>>>>>>> b4c39b72
<|MERGE_RESOLUTION|>--- conflicted
+++ resolved
@@ -20,10 +20,7 @@
 [tool.pixi.dependencies]
 flask = "2.*"
 
-<<<<<<< HEAD
-=======
 
->>>>>>> b4c39b72
 [tool.pixi.environments]
 default = { solve-group = "default" }
 test = { features = ["test"], solve-group = "default" }
@@ -38,9 +35,6 @@
 test = ["pytest>=8.3.3,<9"]
 
 [tool.pixi.host-dependencies]
-<<<<<<< HEAD
-hatchling = "*"
-=======
 hatchling = "*"
 
 
@@ -50,5 +44,4 @@
   "https://repo.prefix.dev/pixi-build-backends",
   "https://fast.prefix.dev/conda-forge",
 ]
-dependencies = ["pixi-build-python"]
->>>>>>> b4c39b72
+dependencies = ["pixi-build-python"]