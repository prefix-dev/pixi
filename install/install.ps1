--- conflicted
+++ resolved
@@ -18,11 +18,7 @@
 .LINK
     https://github.com/prefix-dev/pixi
 .NOTES
-<<<<<<< HEAD
-    Version: v0.29.0
-=======
     Version: v0.32.0
->>>>>>> 82a3072f
 #>
 param (
     [string] $PixiVersion = 'latest',
