mod name;
mod pep508;
mod toml;
mod utils;
mod version_or_star;

use std::{
    fmt::{self, Formatter},
    path::PathBuf,
};

use pep440_rs::VersionSpecifiers;
use pep508_rs::ExtraName;
use pixi_spec::GitSpec;
use serde::Serialize;
use thiserror::Error;
use url::Url;

pub use name::PypiPackageName;
pub use version_or_star::VersionOrStar;

/// A representation of a PyPI requirement specifier used in pixi.
#[derive(Debug, Serialize, Clone, PartialEq, Eq, Hash)]
#[serde(untagged, rename_all = "kebab-case", deny_unknown_fields)]
pub enum PixiPypiSpec {
    Git {
        url: GitSpec,
        #[serde(default)]
        extras: Vec<ExtraName>,
    },
    Path {
        path: PathBuf,
        editable: Option<bool>,
        #[serde(default)]
        extras: Vec<ExtraName>,
    },
    Url {
        url: Url,
        subdirectory: Option<String>,
        #[serde(default)]
        extras: Vec<ExtraName>,
    },
    Version {
        version: VersionOrStar,
        #[serde(default)]
        extras: Vec<ExtraName>,
        #[serde(default)]
        index: Option<Url>,
    },
    RawVersion(VersionOrStar),
}

impl Default for PixiPypiSpec {
    fn default() -> Self {
        PixiPypiSpec::RawVersion(VersionOrStar::Star)
    }
}

/// The type of parse error that occurred when parsing match spec.
#[derive(Debug, Clone, Error)]
pub enum ParsePyPiRequirementError {
    #[error("invalid pep440 version specifier")]
    Pep440Error(#[from] pep440_rs::VersionSpecifiersParseError),
}

impl fmt::Display for PixiPypiSpec {
    fn fmt(&self, f: &mut Formatter<'_>) -> fmt::Result {
        let toml = toml_edit::Value::from(self.clone());
        write!(f, "{toml}")
    }
}

#[derive(Error, Clone, Debug)]
pub enum Pep508ToPyPiRequirementError {
    #[error(transparent)]
    ParseUrl(#[from] url::ParseError),

    #[error("could not convert '{0}' to a file path")]
    PathUrlIntoPath(Url),

    #[error("Unsupported URL prefix `{prefix}` in Url: `{url}` ({message})")]
    UnsupportedUrlPrefix {
        prefix: String,
        url: Url,
        message: &'static str,
    },
}

impl From<VersionSpecifiers> for VersionOrStar {
    fn from(value: VersionSpecifiers) -> Self {
        if value.is_empty() {
            VersionOrStar::Star
        } else {
            VersionOrStar::Version(value)
        }
    }
}

impl PixiPypiSpec {
    /// Returns true if the requirement is a direct dependency.
    /// I.e. a url, path or git requirement.
    pub fn is_direct_dependency(&self) -> bool {
        matches!(
            self,
            PixiPypiSpec::Git { .. } | PixiPypiSpec::Path { .. } | PixiPypiSpec::Url { .. }
        )
    }

    /// Returns the path of the requirement if it is a path requirement.
    pub fn as_path(&self) -> Option<&PathBuf> {
        match self {
            PixiPypiSpec::Path { path, .. } => Some(path),
            _ => None,
        }
    }

    /// Returns the git spec of the requirement if it is a git requirement.
    pub fn as_git(&self) -> Option<&GitSpec> {
        match self {
            PixiPypiSpec::Git { url, .. } => Some(url),
            _ => None,
        }
    }

    /// Returns the url of the requirement if it is a url requirement.
    pub fn as_url(&self) -> Option<&Url> {
        match self {
            PixiPypiSpec::Url { url, .. } => Some(url),
            _ => None,
        }
    }

    /// Returns the version of the requirement if it is a version requirement.
    pub fn as_version(&self) -> Option<&VersionOrStar> {
        match self {
            PixiPypiSpec::Version { version, .. } | PixiPypiSpec::RawVersion(version) => {
                Some(version)
            }
            _ => None,
        }
    }

    /// Define whether the requirement is editable.
    pub fn set_editable(&mut self, editable: bool) {
        match self {
            PixiPypiSpec::Path { editable: e, .. } => {
                *e = Some(editable);
            }
            _ if editable => {
                tracing::warn!("Ignoring editable flag for non-path requirements.");
            }
            _ => {}
        }
    }

    pub fn extras(&self) -> &[ExtraName] {
        match self {
            PixiPypiSpec::Version { extras, .. } => extras,
            PixiPypiSpec::Git { extras, .. } => extras,
            PixiPypiSpec::Path { extras, .. } => extras,
            PixiPypiSpec::Url { extras, .. } => extras,
            PixiPypiSpec::RawVersion(_) => &[],
        }
    }

<<<<<<< HEAD
    /// Returns the editability setting from the manifest.
    /// Only `Path` specs can be editable. Returns `None` for non-path specs
    /// or if editability is not explicitly specified.
    pub fn editable(&self) -> Option<bool> {
        match self {
            PixiPypiSpec::Path { editable, .. } => *editable,
            _ => None,
        }
=======
    /// Updates this spec with a new PEP 508 requirement, preserving pixi-specific
    /// fields (`index`, `extras`) from self.
    ///
    /// This is useful when updating a dependency (e.g., during `pixi upgrade`)
    /// where the version changes but pixi-specific fields like `index` should
    /// be preserved from the original manifest entry.
    pub fn update_requirement(
        &self,
        requirement: &pep508_rs::Requirement,
    ) -> Result<Self, Box<Pep508ToPyPiRequirementError>> {
        let mut updated: PixiPypiSpec = requirement.clone().try_into().map_err(Box::new)?;

        match (&mut updated, self) {
            // Both are Version variants - copy the index
            (
                PixiPypiSpec::Version {
                    index: new_index, ..
                },
                PixiPypiSpec::Version { index, .. },
            ) => {
                *new_index = index.clone();
            }
            // Updated is RawVersion but self was Version with index or extras
            // Convert to Version to preserve these fields
            (PixiPypiSpec::RawVersion(version), PixiPypiSpec::Version { index, extras, .. })
                if index.is_some() || !extras.is_empty() =>
            {
                updated = PixiPypiSpec::Version {
                    version: version.clone(),
                    extras: extras.clone(),
                    index: index.clone(),
                };
            }
            _ => {}
        }

        Ok(updated)
>>>>>>> 0ee4cfc9
    }
}

#[cfg(test)]
mod tests {
    use std::str::FromStr;

    use super::*;
    use insta::assert_snapshot;
    use itertools::Itertools;
    use pep508_rs::Requirement;
    use pixi_spec::GitReference;
    use pixi_test_utils::format_parse_error;
    use pixi_toml::TomlDiagnostic;
    use serde_json::{Value, json};
    use toml_span::de_helpers::TableHelper;

    #[test]
    fn test_pypi_to_string() {
        let req = pep508_rs::Requirement::from_str("numpy[testing]==1.0.0; os_name == \"posix\"")
            .unwrap();
        let pypi = PixiPypiSpec::try_from(req).unwrap();
        assert_eq!(
            pypi.to_string(),
            "{ version = \"==1.0.0\", extras = [\"testing\"] }"
        );

        let req = pep508_rs::Requirement::from_str("numpy").unwrap();
        let pypi = PixiPypiSpec::try_from(req).unwrap();
        assert_eq!(pypi.to_string(), "\"*\"");
    }

    #[test]
    fn test_from_args() {
        let pypi: Requirement = "numpy".parse().unwrap();
        let as_pypi_req: PixiPypiSpec = pypi.try_into().unwrap();
        // convert to toml and snapshot
        assert_snapshot!(as_pypi_req.to_string());

        let pypi: Requirement = "numpy[test,extrastuff]".parse().unwrap();
        let as_pypi_req: PixiPypiSpec = pypi.try_into().unwrap();
        // convert to toml and snapshot
        assert_snapshot!(as_pypi_req.to_string());

        let pypi: Requirement = "exchangelib @ git+https://github.com/ecederstrand/exchangelib"
            .parse()
            .unwrap();
        let as_pypi_req: PixiPypiSpec = pypi.try_into().unwrap();
        assert_eq!(
            as_pypi_req,
            PixiPypiSpec::Git {
                url: GitSpec {
                    git: Url::parse("https://github.com/ecederstrand/exchangelib").unwrap(),
                    rev: Some(GitReference::DefaultBranch),
                    subdirectory: None,
                },
                extras: vec![]
            }
        );

        let pypi: Requirement = "exchangelib @ git+https://github.com/ecederstrand/exchangelib@b283011c6df4a9e034baca9aea19aa8e5a70e3ab".parse().unwrap();
        let as_pypi_req: PixiPypiSpec = pypi.try_into().unwrap();
        assert_eq!(
            as_pypi_req,
            PixiPypiSpec::Git {
                url: GitSpec {
                    git: Url::parse("https://github.com/ecederstrand/exchangelib").unwrap(),
                    rev: Some(GitReference::Rev(
                        "b283011c6df4a9e034baca9aea19aa8e5a70e3ab".to_string()
                    )),
                    subdirectory: None,
                },
                extras: vec![]
            }
        );

        let pypi: Requirement = "boltons @ https://files.pythonhosted.org/packages/46/35/e50d4a115f93e2a3fbf52438435bb2efcf14c11d4fcd6bdcd77a6fc399c9/boltons-24.0.0-py3-none-any.whl".parse().unwrap();
        let as_pypi_req: PixiPypiSpec = pypi.try_into().unwrap();
        assert_eq!(as_pypi_req, PixiPypiSpec::Url { url: Url::parse("https://files.pythonhosted.org/packages/46/35/e50d4a115f93e2a3fbf52438435bb2efcf14c11d4fcd6bdcd77a6fc399c9/boltons-24.0.0-py3-none-any.whl").unwrap(), extras: vec![], subdirectory: None });

        let pypi: Requirement = "boltons[nichita] @ https://files.pythonhosted.org/packages/46/35/e50d4a115f93e2a3fbf52438435bb2efcf14c11d4fcd6bdcd77a6fc399c9/boltons-24.0.0-py3-none-any.whl".parse().unwrap();
        let as_pypi_req: PixiPypiSpec = pypi.try_into().unwrap();
        assert_eq!(as_pypi_req, PixiPypiSpec::Url { url: Url::parse("https://files.pythonhosted.org/packages/46/35/e50d4a115f93e2a3fbf52438435bb2efcf14c11d4fcd6bdcd77a6fc399c9/boltons-24.0.0-py3-none-any.whl").unwrap(), extras: vec![ExtraName::new("nichita".to_string()).unwrap()], subdirectory: None });

        #[cfg(target_os = "windows")]
        let pypi: Requirement = "boltons @ file:///C:/path/to/boltons".parse().unwrap();
        #[cfg(not(target_os = "windows"))]
        let pypi: Requirement = "boltons @ file:///path/to/boltons".parse().unwrap();

        let as_pypi_req: PixiPypiSpec = pypi.try_into().unwrap();

        #[cfg(target_os = "windows")]
        assert_eq!(
            as_pypi_req,
            PixiPypiSpec::Path {
                path: PathBuf::from("C:/path/to/boltons"),
                editable: None,
                extras: vec![]
            }
        );
        #[cfg(not(target_os = "windows"))]
        assert_eq!(
            as_pypi_req,
            PixiPypiSpec::Path {
                path: PathBuf::from("/path/to/boltons"),
                editable: None,
                extras: vec![]
            }
        );
    }

    #[test]
    fn test_pep508_git_url() {
        let parsed = pep508_rs::Requirement::from_str(
            "attrs @ git+ssh://git@github.com/python-attrs/attrs.git@main",
        )
        .unwrap();
        assert_eq!(
            PixiPypiSpec::try_from(parsed).unwrap(),
            PixiPypiSpec::Git {
                url: GitSpec {
                    git: Url::parse("ssh://git@github.com/python-attrs/attrs.git").unwrap(),
                    rev: Some(GitReference::Rev("main".to_string())),
                    subdirectory: None
                },

                extras: vec![]
            }
        );

        // With subdirectory
        let parsed = pep508_rs::Requirement::from_str(
            "ribasim@git+https://github.com/Deltares/Ribasim.git#subdirectory=python/ribasim",
        )
        .unwrap();
        assert_eq!(
            PixiPypiSpec::try_from(parsed).unwrap(),
            PixiPypiSpec::Git {
                url: GitSpec {
                    git: Url::parse("https://github.com/Deltares/Ribasim.git").unwrap(),
                    rev: Some(GitReference::DefaultBranch),
                    subdirectory: Some("python/ribasim".to_string()),
                },
                extras: vec![],
            }
        );
    }

    #[test]
    fn test_deserialize_succeeding() {
        const EXAMPLES: &[&str] = &[
            r#"pkg = "==1.2.3""#,
            r#"pkg = { version = "==1.2.3" } "#,
            r#"pkg = "*""#,
            r#"pkg = { path = "foobar" } "#,
            r#"pkg = { path = "~/.cache" } "#,
            r#"pkg = { url = "https://conda.anaconda.org/conda-forge/linux-64/21cmfast-3.3.1-py38h0db86a8_1.conda" }"#,
            r#"pkg = { git = "https://github.com/conda-forge/21cmfast-feedstock" }"#,
            r#"pkg = { git = "https://github.com/conda-forge/21cmfast-feedstock", "branch" = "main" }"#,
            r#"pkg = { git = "ssh://github.com/conda-forge/21cmfast-feedstock", "tag" = "v1.2.3" }"#,
            r#"pkg = { git = "https://github.com/prefix-dev/rattler-build", "rev" = "123456" }"#,
            r#"pkg = { git = "https://github.com/prefix-dev/rattler-build", "subdirectory" = "pyrattler" }"#,
            r#"pkg = { git = "https://github.com/prefix-dev/rattler-build", "extras" = ["test"] }"#,
        ];

        #[derive(Serialize)]
        struct Snapshot {
            input: &'static str,
            result: Value,
        }

        let mut snapshot = Vec::new();
        for input in EXAMPLES {
            let mut toml_value = toml_span::parse(input).unwrap();
            let mut th = TableHelper::new(&mut toml_value).unwrap();
            let req: PixiPypiSpec = th.required("pkg").unwrap();
            let result = serde_json::to_value(&req).unwrap();
            snapshot.push(Snapshot { input, result });
        }

        insta::assert_yaml_snapshot!(snapshot);
    }

    #[test]
    fn test_deserialize_failing() {
        const EXAMPLES: &[&str] = &[
            r#"pkg = { ver = "1.2.3" }"#,
            r#"pkg = { path = "foobar", "version" = "==1.2.3" }"#,
            r#"pkg = { version = "//" }"#,
            r#"pkg = { git = "https://github.com/conda-forge/21cmfast-feedstock", branch = "main", tag = "v1" }"#,
            r#"pkg = { git = "https://github.com/conda-forge/21cmfast-feedstock", branch = "main", tag = "v1", "rev" = "123456" }"#,
            r#"pkg = { git = "https://github.com/conda-forge/21cmfast-feedstock", branch = "main", rev = "v1" }"#,
            r#"pkg = { git = "https://github.com/conda-forge/21cmfast-feedstock", tag = "v1", rev = "123456" }"#,
            r#"pkg = { git = "ssh://github.com:conda-forge/21cmfast-feedstock"}"#,
            r#"pkg = { branch = "main", tag = "v1", rev = "123456"  }"#,
            r#"pkg = "/path/style""#,
            r#"pkg = "./path/style""#,
            r#"pkg = "\\path\\style""#,
            r#"pkg = "~/path/style""#,
            r#"pkg = "https://example.com""#,
            r#"pkg = "https://github.com/conda-forge/21cmfast-feedstock""#,
        ];

        struct Snapshot {
            input: &'static str,
            result: Value,
        }

        let mut snapshot = Vec::new();
        for input in EXAMPLES {
            let mut toml_value = toml_span::parse(input).unwrap();
            let mut th = TableHelper::new(&mut toml_value).unwrap();
            let req = th.required::<PixiPypiSpec>("pkg").unwrap_err();

            let result = json!({
                "error": format_parse_error(input, TomlDiagnostic(req))
            });

            snapshot.push(Snapshot { input, result });
        }

        insta::assert_snapshot!(
            snapshot
                .into_iter()
                .map(|Snapshot { input, result }| format!(
                    "input: {input}\nresult: {} ",
                    result
                        .as_object()
                        .unwrap()
                        .get("error")
                        .unwrap()
                        .as_str()
                        .unwrap()
                ))
                .join("\n")
        );
    }
}<|MERGE_RESOLUTION|>--- conflicted
+++ resolved
@@ -163,7 +163,6 @@
         }
     }
 
-<<<<<<< HEAD
     /// Returns the editability setting from the manifest.
     /// Only `Path` specs can be editable. Returns `None` for non-path specs
     /// or if editability is not explicitly specified.
@@ -172,7 +171,8 @@
             PixiPypiSpec::Path { editable, .. } => *editable,
             _ => None,
         }
-=======
+    }
+
     /// Updates this spec with a new PEP 508 requirement, preserving pixi-specific
     /// fields (`index`, `extras`) from self.
     ///
@@ -210,7 +210,6 @@
         }
 
         Ok(updated)
->>>>>>> 0ee4cfc9
     }
 }
 
