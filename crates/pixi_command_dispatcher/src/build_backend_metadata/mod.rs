--- conflicted
+++ resolved
@@ -219,12 +219,6 @@
                 return Ok(BuildBackendMetadata {
                     source: source_location.clone(),
                     metadata,
-<<<<<<< HEAD
-                    manifest_source: manifest_source_checkout.pinned,
-                    build_source,
-=======
-                    cache_entry,
->>>>>>> 0e7b3c2e
                     skip_cache,
                 });
             }
