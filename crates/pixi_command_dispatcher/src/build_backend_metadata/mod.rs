--- conflicted
+++ resolved
@@ -646,11 +646,7 @@
     use rattler_conda_types::{NoArchType, PackageName, Platform, Version};
     use std::collections::BTreeMap;
 
-<<<<<<< HEAD
-    fn create_test_output(name: &str, variant: BTreeMap<String, String>) -> CondaOutput {
-=======
     fn create_test_output(name: &str, variant: BTreeMap<String, VariantValue>) -> CondaOutput {
->>>>>>> ced48424
         CondaOutput {
             metadata: CondaOutputMetadata {
                 name: PackageName::try_from(name).unwrap(),
