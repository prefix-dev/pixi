--- conflicted
+++ resolved
@@ -7,20 +7,8 @@
 use miette::Diagnostic;
 use pathdiff::diff_paths;
 use pixi_build_discovery::EnabledProtocols;
-<<<<<<< HEAD
 use pixi_build_frontend::Backend;
-use pixi_build_type_conversions::compute_project_model_hash;
-use pixi_build_types::procedures::conda_outputs::CondaOutputsParams;
-=======
-use pixi_build_frontend::{
-    Backend,
-    types::{
-        ChannelConfiguration, PlatformAndVirtualPackages,
-        procedures::conda_metadata::CondaMetadataParams,
-    },
-};
 use pixi_build_types::{ProjectModelV1, procedures::conda_outputs::CondaOutputsParams};
->>>>>>> d71d19c5
 use pixi_glob::GlobHashKey;
 use pixi_record::{InputHash, PinnedSourceSpec};
 use pixi_spec::{SourceAnchor, SourceSpec};
@@ -160,35 +148,7 @@
 
         // Call the conda_outputs method to get metadata.
         let source = source_checkout.pinned.clone();
-<<<<<<< HEAD
         if !backend.capabilities().provides_conda_outputs() {
-=======
-        let metadata = if backend.capabilities().provides_conda_outputs() {
-            tracing::trace!(
-                "Using `{}` procedure to get metadata information",
-                pixi_build_types::procedures::conda_outputs::METHOD_NAME
-            );
-            self.call_conda_outputs(
-                command_dispatcher,
-                source_checkout,
-                backend,
-                additional_glob_hash,
-            )
-            .await?
-        } else if backend.capabilities().provides_conda_metadata() {
-            tracing::trace!(
-                "Using `{}` procedure to get metadata information",
-                pixi_build_types::procedures::conda_metadata::METHOD_NAME
-            );
-            self.call_conda_get_metadata(
-                command_dispatcher,
-                source_checkout,
-                backend,
-                additional_glob_hash,
-            )
-            .await?
-        } else {
->>>>>>> d71d19c5
             return Err(CommandDispatcherError::Failed(
                 BuildBackendMetadataError::BackendMissingCapabilities(
                     backend.identifier().to_string(),
@@ -205,7 +165,7 @@
                 command_dispatcher,
                 source_checkout,
                 backend,
-                project_model_hash,
+                additional_glob_hash,
             )
             .await?;
 
@@ -323,73 +283,6 @@
         })
     }
 
-<<<<<<< HEAD
-=======
-    /// Use the `conda/getMetadata` procedure to get the metadata for the source
-    async fn call_conda_get_metadata(
-        self,
-        command_dispatcher: CommandDispatcher,
-        source_checkout: SourceCheckout,
-        backend: Backend,
-        additional_glob_hash: Vec<u8>,
-    ) -> Result<CachedCondaMetadata, CommandDispatcherError<BuildBackendMetadataError>> {
-        // Query the backend for metadata.
-        let params = CondaMetadataParams {
-            build_platform: Some(PlatformAndVirtualPackages {
-                platform: self.build_environment.build_platform,
-                virtual_packages: Some(self.build_environment.build_virtual_packages),
-            }),
-            host_platform: Some(PlatformAndVirtualPackages {
-                platform: self.build_environment.host_platform,
-                virtual_packages: Some(self.build_environment.host_virtual_packages),
-            }),
-            channel_base_urls: Some(self.channels.into_iter().map(Into::into).collect()),
-            channel_configuration: ChannelConfiguration {
-                base_url: self.channel_config.channel_alias.clone(),
-            },
-            variant_configuration: self.variants.clone(),
-            variant_files: self.variant_files.clone(),
-            work_directory: command_dispatcher.cache_dirs().working_dirs().join(
-                WorkDirKey {
-                    source: SourceRecordOrCheckout::Checkout {
-                        checkout: source_checkout.clone(),
-                    },
-                    host_platform: self.build_environment.host_platform,
-                    build_backend: backend.identifier().to_string(),
-                }
-                .key(),
-            ),
-        };
-        let metadata = backend
-            .conda_get_metadata(params)
-            .await
-            .map_err(BuildBackendMetadataError::Communication)
-            .map_err(CommandDispatcherError::Failed)?;
-
-        // Compute the input globs for the mutable source checkouts.
-        let input_globs = extend_input_globs_with_variant_files(
-            metadata.input_globs.clone().unwrap_or_default(),
-            &self.variant_files,
-            &source_checkout,
-        );
-        let input_hash = Self::compute_input_hash(
-            command_dispatcher,
-            &source_checkout,
-            input_globs,
-            additional_glob_hash,
-        )
-        .await?;
-
-        Ok(CachedCondaMetadata {
-            id: random(),
-            input_hash: input_hash.clone(),
-            metadata: MetadataKind::GetMetadata {
-                packages: metadata.packages,
-            },
-        })
-    }
-
->>>>>>> d71d19c5
     /// Computes the input hash for metadata returned by the backend.
     async fn compute_input_hash(
         command_queue: CommandDispatcher,
