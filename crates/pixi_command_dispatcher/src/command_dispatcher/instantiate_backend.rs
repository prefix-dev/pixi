use miette::Diagnostic;
use pixi_build_discovery::{
    BackendInitializationParams, BackendSpec, CommandSpec, EnabledProtocols,
};
use pixi_build_frontend::{
    Backend, BackendOverride, json_rpc,
    json_rpc::{CommunicationError, JsonRpcBackend},
    tool::{IsolatedTool, SystemTool, Tool},
};
use pixi_build_types::{PixiBuildApiVersion, procedures::initialize::InitializeParams};
use rattler_conda_types::ChannelConfig;
use rattler_shell::{
    activation::{ActivationError, ActivationVariables, Activator},
    shell::ShellEnum,
};
use rattler_virtual_packages::DetectVirtualPackageError;
use thiserror::Error;

use crate::{
    BuildEnvironment, CommandDispatcher, CommandDispatcherErrorResultExt,
    command_dispatcher::error::CommandDispatcherError,
    instantiate_tool_env::{
        InstantiateToolEnvironmentError, InstantiateToolEnvironmentResult,
        InstantiateToolEnvironmentSpec,
    },
};

#[derive(Debug)]
pub struct InstantiateBackendSpec {
    /// The backend specification
    pub backend_spec: BackendSpec,

    /// The parameters to initialize the backend with
    pub init_params: BackendInitializationParams,

    /// The channel configuration to use for any source packages required by the
    /// backend.
    pub channel_config: ChannelConfig,

    /// The protocols that are enabled for discovering source packages
    pub enabled_protocols: EnabledProtocols,
}

impl CommandDispatcher {
    /// Instantiate a build backend
    pub async fn instantiate_backend(
        &self,
        spec: InstantiateBackendSpec,
    ) -> Result<Backend, CommandDispatcherError<InstantiateBackendError>> {
        let BackendSpec::JsonRpc(backend_spec) = spec.backend_spec;

        let command_spec = match self.build_backend_overrides() {
            BackendOverride::System(overridden_backends) => overridden_backends
                .named_backend_override(&backend_spec.name)
                .unwrap_or(backend_spec.command),
            BackendOverride::InMemory(memory) => {
<<<<<<< HEAD
                let backend = memory.backend_override(&backend_spec.name);

                if let Some(in_mem) = backend {
                    let memory = in_mem
                        .initialize(InitializeParams {
                            manifest_path: spec.init_params.manifest_path,
                            source_dir: Some(spec.init_params.source_dir),
                            cache_directory: Some(self.cache_dirs().root().clone()),
                            project_model: spec.init_params.project_model.map(Into::into),
                            configuration: spec.init_params.configuration,
                        })
                        .map_err(InstantiateBackendError::InMemoryError)
                        .map_err(CommandDispatcherError::Failed)?;
                    return Ok(Backend::new(memory.into(), in_mem.api_version()));
                } else {
                    backend_spec.command
                }
=======
                let backend = memory
                    .initialize(InitializeParams {
                        manifest_path: spec.init_params.manifest_path,
                        source_dir: Some(spec.init_params.source_dir),
                        cache_directory: Some(self.cache_dirs().root().clone()),
                        project_model: spec.init_params.project_model.map(Into::into),
                        configuration: spec.init_params.configuration,
                        target_configuration: spec.init_params.target_configuration,
                    })
                    .map_err(InstantiateBackendError::InMemoryError)
                    .map_err(CommandDispatcherError::Failed)?;
                return Ok(Backend::new(backend.into(), memory.api_version()));
>>>>>>> 56f7ebe6
            }
        };

        let (tool, api_version) = match command_spec {
            CommandSpec::System(system_spec) => (
                Tool::System(SystemTool::new(
                    system_spec.command.unwrap_or(backend_spec.name),
                )),
                // Assume the latest version of the backend
                PixiBuildApiVersion::current(),
            ),
            CommandSpec::EnvironmentSpec(env_spec) => {
                let (tool_platform, tool_platform_virtual_packages) = self.tool_platform();
                let InstantiateToolEnvironmentResult { prefix, api } = self
                    .instantiate_tool_environment(InstantiateToolEnvironmentSpec {
                        requirement: env_spec.requirement,
                        additional_requirements: env_spec.additional_requirements,
                        constraints: env_spec.constraints,
                        build_environment: BuildEnvironment {
                            host_platform: tool_platform,
                            build_platform: tool_platform,
                            host_virtual_packages: tool_platform_virtual_packages.to_vec(),
                            build_virtual_packages: tool_platform_virtual_packages.to_vec(),
                        },
                        channels: env_spec.channels,
                        exclude_newer: None,
                        variants: None,
                        channel_config: spec.channel_config,
                        enabled_protocols: spec.enabled_protocols,
                    })
                    .await
                    .map_err_with(InstantiateBackendError::from)?;

                // Get the activation scripts
                let activator =
                    Activator::from_path(prefix.path(), ShellEnum::default(), tool_platform)
                        .map_err(InstantiateBackendError::from)
                        .map_err(CommandDispatcherError::Failed)?;

                let activation_scripts = activator
                    .run_activation(ActivationVariables::from_env().unwrap_or_default(), None)
                    .map_err(InstantiateBackendError::from)
                    .map_err(CommandDispatcherError::Failed)?;

                (
                    Tool::from(IsolatedTool::new(
                        env_spec.command.unwrap_or(backend_spec.name),
                        prefix.path().to_path_buf(),
                        activation_scripts,
                    )),
                    api,
                )
            }
        };

        // The backend expects both the manifest path and the source directory to be
        // absolute paths.
        let manifest_path = spec
            .init_params
            .source_dir
            .join(spec.init_params.manifest_path);
        let source_dir = spec.init_params.source_dir;

        JsonRpcBackend::setup(
            source_dir,
            manifest_path,
            spec.init_params.project_model,
            spec.init_params.configuration,
            spec.init_params.target_configuration,
            Some(self.cache_dirs().root().clone()),
            tool,
        )
        .await
        .map_err(InstantiateBackendError::from)
        .map_err(CommandDispatcherError::Failed)
        .map(|backend| Backend::new(backend.into(), api_version))
    }
}

#[derive(Debug, Error, Diagnostic)]
pub enum InstantiateBackendError {
    /// The command dispatcher could not be initialized.
    #[error(transparent)]
    #[diagnostic(transparent)]
    JsonRpc(#[from] json_rpc::InitializeError),

    /// The command dispatcher could not be initialized.
    #[error(transparent)]
    #[diagnostic(transparent)]
    InMemoryError(CommunicationError),

    /// Could not detect the virtual packages for the system
    #[error(transparent)]
    VirtualPackages(#[from] DetectVirtualPackageError),

    #[error(transparent)]
    #[diagnostic(transparent)]
    InstantiateToolEnvironment(#[from] InstantiateToolEnvironmentError),

    #[error("failed to run activation for the backend tool")]
    Activation(#[from] ActivationError),
}<|MERGE_RESOLUTION|>--- conflicted
+++ resolved
@@ -54,7 +54,6 @@
                 .named_backend_override(&backend_spec.name)
                 .unwrap_or(backend_spec.command),
             BackendOverride::InMemory(memory) => {
-<<<<<<< HEAD
                 let backend = memory.backend_override(&backend_spec.name);
 
                 if let Some(in_mem) = backend {
@@ -65,6 +64,7 @@
                             cache_directory: Some(self.cache_dirs().root().clone()),
                             project_model: spec.init_params.project_model.map(Into::into),
                             configuration: spec.init_params.configuration,
+                            target_configuration: spec.init_params.target_configuration,
                         })
                         .map_err(InstantiateBackendError::InMemoryError)
                         .map_err(CommandDispatcherError::Failed)?;
@@ -72,20 +72,6 @@
                 } else {
                     backend_spec.command
                 }
-=======
-                let backend = memory
-                    .initialize(InitializeParams {
-                        manifest_path: spec.init_params.manifest_path,
-                        source_dir: Some(spec.init_params.source_dir),
-                        cache_directory: Some(self.cache_dirs().root().clone()),
-                        project_model: spec.init_params.project_model.map(Into::into),
-                        configuration: spec.init_params.configuration,
-                        target_configuration: spec.init_params.target_configuration,
-                    })
-                    .map_err(InstantiateBackendError::InMemoryError)
-                    .map_err(CommandDispatcherError::Failed)?;
-                return Ok(Backend::new(backend.into(), memory.api_version()));
->>>>>>> 56f7ebe6
             }
         };
 
