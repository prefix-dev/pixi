--- conflicted
+++ resolved
@@ -22,12 +22,7 @@
 use pixi_spec::SourceSpec;
 use rattler::package_cache::PackageCache;
 use rattler_conda_types::{GenericVirtualPackage, Platform, prefix::Prefix};
-<<<<<<< HEAD
 use rattler_repodata_gateway::Gateway;
-=======
-use rattler_repodata_gateway::{Gateway, MaxConcurrency};
-use rattler_virtual_packages::{VirtualPackageOverrides, VirtualPackages};
->>>>>>> d62bde59
 use reqwest_middleware::ClientWithMiddleware;
 use tokio::sync::{mpsc, oneshot};
 use typed_path::Utf8TypedPath;
@@ -569,170 +564,6 @@
     Ok(ret)
 }
 
-<<<<<<< HEAD
-=======
-#[derive(Default)]
-pub struct CommandDispatcherBuilder {
-    gateway: Option<Gateway>,
-    root_dir: Option<PathBuf>,
-    reporter: Option<Box<dyn Reporter>>,
-    git_resolver: Option<GitResolver>,
-    download_client: Option<ClientWithMiddleware>,
-    cache_dirs: Option<CacheDirs>,
-    build_backend_overrides: BackendOverride,
-    max_download_concurrency: MaxConcurrency,
-    limits: Limits,
-    executor: Executor,
-    tool_platform: Option<(Platform, Vec<GenericVirtualPackage>)>,
-}
-
-impl CommandDispatcherBuilder {
-    /// Sets the cache directories to use.
-    pub fn with_cache_dirs(self, cache_dirs: CacheDirs) -> Self {
-        Self {
-            cache_dirs: Some(cache_dirs),
-            ..self
-        }
-    }
-
-    /// Sets the gateway to use for querying conda repodata.
-    pub fn with_gateway(self, gateway: Gateway) -> Self {
-        Self {
-            gateway: Some(gateway),
-            ..self
-        }
-    }
-
-    /// Sets the reporter used by the [`CommandDispatcher`] to report progress.
-    pub fn with_reporter<F: Reporter + 'static>(self, reporter: F) -> Self {
-        Self {
-            reporter: Some(Box::new(reporter)),
-            ..self
-        }
-    }
-
-    /// Sets the reqwest client to use for network fetches.
-    pub fn with_download_client(self, client: ClientWithMiddleware) -> Self {
-        Self {
-            download_client: Some(client),
-            ..self
-        }
-    }
-
-    /// Sets the git resolver used to fetch git repositories.
-    pub fn with_git_resolver(self, resolver: GitResolver) -> Self {
-        Self {
-            git_resolver: Some(resolver),
-            ..self
-        }
-    }
-
-    /// Sets the root directory for resolving relative paths.
-    pub fn with_root_dir(self, root_dir: PathBuf) -> Self {
-        Self {
-            root_dir: Some(root_dir),
-            ..self
-        }
-    }
-
-    /// Apply overrides to particular backends.
-    pub fn with_backend_overrides(self, overrides: BackendOverride) -> Self {
-        Self {
-            build_backend_overrides: overrides,
-            ..self
-        }
-    }
-
-    /// Sets the maximum number of concurrent downloads.
-    pub fn with_max_download_concurrency(self, max_concurrency: impl Into<MaxConcurrency>) -> Self {
-        Self {
-            max_download_concurrency: max_concurrency.into(),
-            ..self
-        }
-    }
-
-    /// Sets the tool platform and virtual packages associated with it. This is
-    /// used when instantiating tool environments and defaults to the
-    /// current platform.
-    pub fn with_tool_platform(
-        self,
-        platform: Platform,
-        virtual_packages: Vec<GenericVirtualPackage>,
-    ) -> Self {
-        Self {
-            tool_platform: Some((platform, virtual_packages)),
-            ..self
-        }
-    }
-
-    /// Set the limits to which this instance should adhere.
-    pub fn with_limits(self, limits: Limits) -> Self {
-        Self { limits, ..self }
-    }
-
-    /// Sets the executor to use for the command dispatcher.
-    pub fn with_executor(self, executor: Executor) -> Self {
-        Self { executor, ..self }
-    }
-
-    /// Completes the builder and returns a new [`CommandDispatcher`].
-    pub fn finish(self) -> CommandDispatcher {
-        let root_dir = self
-            .root_dir
-            .or(std::env::current_dir().ok())
-            .unwrap_or_default();
-        let cache_dirs = self
-            .cache_dirs
-            .unwrap_or_else(|| CacheDirs::new(root_dir.join(".cache")));
-        let download_client = self.download_client.unwrap_or_default();
-        let package_cache = PackageCache::new(cache_dirs.packages());
-        let gateway = self.gateway.unwrap_or_else(|| {
-            Gateway::builder()
-                .with_client(download_client.clone())
-                .with_cache_dir(cache_dirs.root().clone())
-                .with_package_cache(package_cache.clone())
-                .with_max_concurrent_requests(self.max_download_concurrency)
-                .finish()
-        });
-
-        let git_resolver = self.git_resolver.unwrap_or_default();
-        let source_metadata_cache = SourceMetadataCache::new(cache_dirs.source_metadata());
-        let tool_platform = self.tool_platform.unwrap_or_else(|| {
-            let platform = Platform::current();
-            let virtual_packages =
-                VirtualPackages::detect(&VirtualPackageOverrides::default()).unwrap_or_default();
-            (
-                platform,
-                virtual_packages.into_generic_virtual_packages().collect(),
-            )
-        });
-
-        let data = Arc::new(CommandDispatcherData {
-            gateway,
-            source_metadata_cache,
-            root_dir,
-            git_resolver,
-            cache_dirs,
-            download_client,
-            build_backend_overrides: self.build_backend_overrides,
-            glob_hash_cache: GlobHashCache::default(),
-            limits: ResolvedLimits::from(self.limits),
-            package_cache,
-            tool_platform,
-        });
-
-        let (sender, join_handle) =
-            CommandDispatcherProcessor::spawn(data.clone(), self.reporter, self.executor);
-        CommandDispatcher {
-            channel: Some(CommandDispatcherChannel::Strong(sender)),
-            context: None,
-            data,
-            processor_handle: Some(Arc::new(join_handle)),
-        }
-    }
-}
-
->>>>>>> d62bde59
 /// Defines the inputs and outputs of a certain foreground task specification.
 pub(crate) trait TaskSpec {
     type Output;
