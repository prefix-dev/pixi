mod reporter;

use std::{
    borrow::Cow,
    collections::{BTreeMap, HashMap, HashSet},
    ffi::OsStr,
    path::PathBuf,
};

use futures::StreamExt;
use itertools::{Either, Itertools};
use miette::Diagnostic;
use pixi_build_discovery::EnabledProtocols;
use pixi_record::{PixiRecord, SourceRecord};
use rattler::install::{
    InstallationResultRecord, Installer, InstallerError, Transaction,
    link_script::{LinkScriptError, PrePostLinkResult},
};
use rattler_conda_types::{
    ChannelConfig, ChannelUrl, PackageName, PrefixRecord, RepoDataRecord, prefix::Prefix,
};
use thiserror::Error;

use crate::{
    BuildEnvironment, BuildProfile, CommandDispatcher, CommandDispatcherError,
    CommandDispatcherErrorResultExt, SourceBuildError, SourceBuildSpec, executor::ExecutorFutures,
    install_pixi::reporter::WrappingInstallReporter,
};

#[derive(Debug, Clone, serde::Serialize)]
#[serde(rename_all = "kebab-case")]
pub struct InstallPixiEnvironmentSpec {
    /// A descriptive name of the environment.
    pub name: String,

    /// The specification of the environment to install.
    #[serde(skip)]
    pub records: Vec<PixiRecord>,

    /// The packages to ignore, meaning dont remove if not present in records
    /// do not update when also present in PixiRecord
    pub ignore_packages: Option<HashSet<PackageName>>,

    /// The location to create the prefix at.
    #[serde(skip)]
    pub prefix: Prefix,

    /// If already known, the installed packages
    #[serde(skip)]
    pub installed: Option<Vec<PrefixRecord>>,

    /// Describes the platform and how packages should be built for it.
    pub build_environment: BuildEnvironment,

    /// Packages to force reinstalling.
    #[serde(skip_serializing_if = "HashSet::is_empty")]
    pub force_reinstall: HashSet<rattler_conda_types::PackageName>,

    /// The channels to use when building source packages.
    pub channels: Vec<ChannelUrl>,

    /// The channel configuration to use for this environment.
    pub channel_config: ChannelConfig,

    /// Build variants to use during the solve
    pub variants: Option<BTreeMap<String, Vec<String>>>,

    /// Build variant file contents to use during the solve
    pub variant_files: Option<Vec<PathBuf>>,

    /// The protocols that are enabled for source packages
    #[serde(skip_serializing_if = "crate::is_default")]
    pub enabled_protocols: EnabledProtocols,
}

/// The result of installing a Pixi environment.
pub struct InstallPixiEnvironmentResult {
    /// The transaction that was applied
    pub transaction: Transaction<InstallationResultRecord, RepoDataRecord>,

    /// The result of running pre link scripts. `None` if no
    /// pre-processing was performed, possibly because link scripts were
    /// disabled.
    pub pre_link_script_result: Option<PrePostLinkResult>,

    /// The result of running post link scripts. `None` if no
    /// post-processing was performed, possibly because link scripts were
    /// disabled.
    pub post_link_script_result: Option<Result<PrePostLinkResult, LinkScriptError>>,

    /// If source records where specified as part of the input they will be
    /// built. This map contains the resulting repodata record for a build
    /// source record.
    pub resolved_source_records: HashMap<PackageName, RepoDataRecord>,
}

impl InstallPixiEnvironmentSpec {
    pub fn new<R: Into<PixiRecord>>(records: Vec<R>, prefix: Prefix) -> Self {
        InstallPixiEnvironmentSpec {
            name: prefix
                .file_name()
                .map(OsStr::to_string_lossy)
                .map(Cow::into_owned)
                .unwrap_or_default(),
            records: records.into_iter().map(Into::into).collect(),
            prefix,
            installed: None,
            ignore_packages: None,
            build_environment: BuildEnvironment::default(),
            force_reinstall: HashSet::new(),
            channels: Vec::new(),
            channel_config: ChannelConfig::default_with_root_dir(PathBuf::from(".")),
            variants: None,
            variant_files: None,
            enabled_protocols: EnabledProtocols::default(),
        }
    }

    pub async fn install(
        mut self,
        command_dispatcher: CommandDispatcher,
        install_reporter: Option<Box<dyn rattler::install::Reporter>>,
    ) -> Result<InstallPixiEnvironmentResult, CommandDispatcherError<InstallPixiEnvironmentError>>
    {
        // Split into source and binary records
        let (source_records, mut binary_records): (Vec<_>, Vec<_>) =
            std::mem::take(&mut self.records)
                .into_iter()
                .partition_map(|record| match record {
                    PixiRecord::Source(record) => Either::Left(record),
                    PixiRecord::Binary(record) => Either::Right(record),
                });

        // Build all the source packages concurrently.
        binary_records.reserve(source_records.len());
        let mut build_futures = ExecutorFutures::new(command_dispatcher.executor());
        for source_record in source_records {
            // Do not build if package is explicitly ignored
            if self
                .ignore_packages
                .as_ref()
                .is_some_and(|ignore| ignore.contains(&source_record.name))
            {
                continue;
            }
            build_futures.push(async {
                self.build_from_source(&command_dispatcher, &source_record)
                    .await
                    .map_err_with(move |build_err| {
                        InstallPixiEnvironmentError::BuildSourceError(
                            Box::new(source_record),
                            build_err,
                        )
                    })
            });
        }

        let mut resolved_source_records = HashMap::new();
        while let Some(build_result) = build_futures.next().await {
            let build_result = build_result?;
            resolved_source_records.insert(
                build_result.package_record.name.clone(),
                build_result.clone(),
            );
            binary_records.push(build_result);
        }
        drop(build_futures);

        // Install the environment using the prefix installer
        let mut installer = Installer::new()
            .with_target_platform(self.build_environment.host_platform)
            .with_download_client(command_dispatcher.download_client().clone())
            .with_package_cache(command_dispatcher.package_cache().clone())
            .with_reinstall_packages(self.force_reinstall)
            .with_ignored_packages(self.ignore_packages.unwrap_or_default())
            .with_execute_link_scripts(command_dispatcher.allow_execute_link_scripts());

        if let Some(installed) = self.installed {
            installer = installer.with_installed_packages(installed);
        };

        if let Some(reporter) = install_reporter {
            installer = installer.with_reporter(WrappingInstallReporter(reporter));
        }

        let result = installer
            .install(self.prefix.path(), binary_records)
            .await
            .map_err(|err| match err {
                InstallerError::FailedToDetectInstalledPackages(err) => {
                    InstallPixiEnvironmentError::ReadInstalledPackages(self.prefix, err)
                }
                err => InstallPixiEnvironmentError::Installer(err),
            })
            .map_err(CommandDispatcherError::Failed)?;

        Ok(InstallPixiEnvironmentResult {
            transaction: result.transaction,
            post_link_script_result: result.post_link_script_result,
            pre_link_script_result: result.pre_link_script_result,
            resolved_source_records,
        })
    }

    /// Given a particular source record, build the package from source.
    async fn build_from_source(
        &self,
        command_dispatcher: &CommandDispatcher,
        source_record: &SourceRecord,
    ) -> Result<RepoDataRecord, CommandDispatcherError<SourceBuildError>> {
        // Build the source package.
        // Verify if we need to force the build even if the cache is up to date.
        let force = self.force_reinstall.contains(&source_record.name);
        let built_source = command_dispatcher
            .source_build(SourceBuildSpec {
<<<<<<< HEAD
                source: source_record.source.clone(),
                package_name: source_record.name.clone(),
                package_variant: source_record.variants.clone().into(),
=======
                manifest_source: source_record.manifest_source.clone(),
                package: source_record.into(),
>>>>>>> e7b1d97f
                channel_config: self.channel_config.clone(),
                channels: self.channels.clone(),
                build_environment: self.build_environment.clone(),
                variant_config: self.variants.clone(),
                variant_files: self.variant_files.clone(),
                enabled_protocols: self.enabled_protocols.clone(),
                output_directory: None,
                work_directory: None,
                clean: false,
                // Should we force the build even if the cache is up to date?
                force,
                // When we install a pixi environment we always build in development mode.
                build_profile: BuildProfile::Development,
                build_source: None,
            })
            .await?;

        Ok(built_source.record)
    }
}

#[derive(Debug, Error, Diagnostic)]
pub enum InstallPixiEnvironmentError {
    #[error("failed to collect prefix records from '{}'", .0.path().display())]
    #[diagnostic(help("try `pixi clean` to reset the environment and run the command again"))]
    ReadInstalledPackages(Prefix, #[source] std::io::Error),

    #[error(transparent)]
    Installer(InstallerError),

    #[error("failed to build '{}' from '{}'",
<<<<<<< HEAD
        .0.name.as_source(),
        .0.source)]
=======
        .0.package_record.name.as_source(),
        .0.manifest_source)]
>>>>>>> e7b1d97f
    BuildSourceError(
        Box<SourceRecord>,
        #[diagnostic_source]
        #[source]
        SourceBuildError,
    ),

    #[error(
        "failed to convert install transaction to prefix records from '{}'",
        .0.path().display()
    )]
    #[diagnostic(help("try `pixi clean` to reset the environment and run the command again"))]
    ConvertTransactionToPrefixRecord(Prefix, #[source] std::io::Error),
}<|MERGE_RESOLUTION|>--- conflicted
+++ resolved
@@ -213,14 +213,9 @@
         let force = self.force_reinstall.contains(&source_record.name);
         let built_source = command_dispatcher
             .source_build(SourceBuildSpec {
-<<<<<<< HEAD
-                source: source_record.source.clone(),
+                manifest_source: source_record.manifest_source.clone(),
                 package_name: source_record.name.clone(),
                 package_variant: source_record.variants.clone().into(),
-=======
-                manifest_source: source_record.manifest_source.clone(),
-                package: source_record.into(),
->>>>>>> e7b1d97f
                 channel_config: self.channel_config.clone(),
                 channels: self.channels.clone(),
                 build_environment: self.build_environment.clone(),
@@ -252,13 +247,8 @@
     Installer(InstallerError),
 
     #[error("failed to build '{}' from '{}'",
-<<<<<<< HEAD
         .0.name.as_source(),
-        .0.source)]
-=======
-        .0.package_record.name.as_source(),
         .0.manifest_source)]
->>>>>>> e7b1d97f
     BuildSourceError(
         Box<SourceRecord>,
         #[diagnostic_source]
