--- conflicted
+++ resolved
@@ -10,13 +10,9 @@
 use pixi_build_discovery::EnabledProtocols;
 use pixi_build_frontend::Backend;
 use pixi_build_types::procedures::conda_outputs::CondaOutputsParams;
-<<<<<<< HEAD
 use pixi_record::{PinnedSourceSpec, PixiPackageRecord, PixiRecord};
+use pixi_spec::SourceLocationSpec;
 use pixi_spec::{SourceAnchor, SourceSpec};
-=======
-use pixi_record::{PinnedSourceSpec, PixiRecord};
-use pixi_spec::{SourceAnchor, SourceLocationSpec, SourceSpec};
->>>>>>> e7b1d97f
 use rattler_conda_types::{
     ChannelConfig, ChannelUrl, ConvertSubdirError, InvalidPackageNameError, PackageName,
     PackageRecord, Platform, RepoDataRecord, prefix::Prefix,
@@ -132,13 +128,8 @@
         skip_all,
         name = "source-build",
         fields(
-<<<<<<< HEAD
-            source= %self.source,
+            source= %self.manifest_source,
             package = %self.package_name.as_normalized(),
-=======
-            source= %self.manifest_source,
-            package = %self.package,
->>>>>>> e7b1d97f
         )
     )]
     pub(crate) async fn build(
@@ -310,13 +301,8 @@
             None => command_dispatcher.cache_dirs().working_dirs().join(
                 WorkDirKey {
                     source: SourceRecordOrCheckout::Record {
-<<<<<<< HEAD
-                        pinned: self.source.clone(),
+                        pinned: self.manifest_source.clone(),
                         package_name: self.package_name.clone(),
-=======
-                        pinned: self.manifest_source.clone(),
-                        package_name: self.package.name.clone(),
->>>>>>> e7b1d97f
                     },
                     host_platform: self.build_environment.host_platform,
                     build_backend: backend.identifier().to_string(),
@@ -457,38 +443,6 @@
         })
     }
 
-    /// Little helper function the build a `BuildHostPackage` from expected and
-    /// installed records.
-    fn extract_prefix_repodata(
-        records: Vec<PixiRecord>,
-        prefix: Option<InstallPixiEnvironmentResult>,
-    ) -> Vec<BuildHostPackage> {
-        let Some(prefix) = prefix else {
-            return vec![];
-        };
-
-        records
-            .into_iter()
-            .map(|record| match record {
-                PixiRecord::Binary(repodata_record) => BuildHostPackage {
-                    repodata_record,
-                    source: None,
-                },
-                PixiRecord::Source(source) => {
-                    let repodata_record = prefix
-                        .resolved_source_records
-                        .get(&source.package_record.name)
-                        .cloned()
-                        .expect("the source record should be present in the result sources");
-                    BuildHostPackage {
-                        repodata_record,
-                        source: Some(source.manifest_source),
-                    }
-                }
-            })
-            .collect()
-    }
-
     /// Returns whether the package should be built in an editable mode.
     fn editable(&self) -> bool {
         self.build_profile == BuildProfile::Development && self.manifest_source.is_mutable()
@@ -509,23 +463,12 @@
 
         // Request the metadata from the backend.
         // TODO: Can we somehow cache this metadata?
-<<<<<<< HEAD
         let mut outputs = backend
-            .conda_outputs(CondaOutputsParams {
-                host_platform,
-                build_platform,
-                variant_configuration: self.variant_config.clone(),
-                variant_files: self.variant_files.clone(),
-                work_directory: work_directory.clone(),
-                channels: self.channels.clone(),
-            })
-=======
-        let outputs = backend
             .conda_outputs(
                 CondaOutputsParams {
                     host_platform,
                     build_platform,
-                    variant_configuration: self.variants.clone(),
+                    variant_configuration: self.variant_config.clone(),
                     variant_files: self.variant_files.clone(),
                     work_directory: work_directory.clone(),
                     channels: self.channels.clone(),
@@ -534,7 +477,6 @@
                     let _err = futures::executor::block_on(log_sink.send(line));
                 },
             )
->>>>>>> e7b1d97f
             .await
             .map_err(BackendSourceBuildError::BuildError)
             .map_err(SourceBuildError::from)
@@ -741,14 +683,9 @@
                     output_directory: self.output_directory,
                 }),
                 backend,
-<<<<<<< HEAD
                 package_name: self.package_name,
                 platform: output.metadata.subdir,
-                source: self.source,
-=======
-                package: self.package,
                 source: self.manifest_source,
->>>>>>> e7b1d97f
                 work_directory,
                 channels: self.channels,
                 channel_config: self.channel_config,
@@ -771,7 +708,6 @@
         })
     }
 
-<<<<<<< HEAD
     /// Little helper function the build a `BuildHostPackage` from expected and
     /// installed records.
     fn extract_prefix_repodata(
@@ -798,7 +734,7 @@
                     BuildHostPackage {
                         repodata_record,
                         source: Some(BuildHostSourcePackage {
-                            source: source.source_record.source,
+                            source: source.source_record.manifest_source,
                             package_variant: source.source_record.variants.into(),
                         }),
                     }
@@ -807,8 +743,6 @@
             .collect()
     }
 
-=======
->>>>>>> e7b1d97f
     async fn solve_dependencies(
         &self,
         name: String,
