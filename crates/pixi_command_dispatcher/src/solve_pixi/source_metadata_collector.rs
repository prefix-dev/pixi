--- conflicted
+++ resolved
@@ -126,16 +126,12 @@
 
             // Process transitive dependencies
             for record in &source_metadata.records {
-<<<<<<< HEAD
                 chain.push(record.source_record.name.clone());
-                let anchor =
-                    SourceAnchor::from(SourceSpec::from(record.source_record.source.clone()));
+                let anchor = SourceAnchor::from(SourceSpec::from(
+                    record.source_record.manifest_source.clone(),
+                ));
+
                 for depend in &record.source_record.depends {
-=======
-                chain.push(record.package_record.name.clone());
-                let anchor = SourceAnchor::from(SourceSpec::from(record.manifest_source.clone()));
-                for depend in &record.package_record.depends {
->>>>>>> e7b1d97f
                     if let Ok(spec) = MatchSpec::from_str(depend, ParseStrictness::Lenient) {
                         if let Some((name, source_spec)) = spec.name.as_ref().and_then(|name| {
                             record
