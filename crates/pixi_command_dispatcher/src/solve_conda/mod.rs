--- conflicted
+++ resolved
@@ -143,7 +143,7 @@
             let mut url_to_source_package = HashMap::new();
             for source_metadata in &self.source_repodata {
                 for record in &source_metadata.records {
-                    let url = unique_url(record);
+                    let url = unique_url(&record);
                     let package_record = record.package_record();
                     let repodata_record = RepoDataRecord {
                         package_record: package_record.clone(),
@@ -157,7 +157,7 @@
                         channel: None,
                     };
                     let mut record = record.clone();
-                    record.build_source = source_metadata.build_source.clone();
+                    record.source_record.build_source = source_metadata.build_source.clone();
                     url_to_source_package.insert(url, (record, repodata_record));
                 }
             }
@@ -225,21 +225,21 @@
 }
 
 /// Generates a unique URL for a source record.
-<<<<<<< HEAD
 fn unique_url(source: &SourcePackageRecord) -> Url {
-    let mut url = source.source_record.source.identifiable_url();
-=======
-fn unique_url(source: &SourceRecord) -> Url {
-    let mut url = source.manifest_source.identifiable_url();
->>>>>>> e7b1d97f
+    let mut url = source.source_record.manifest_source.identifiable_url();
 
     // Add unique identifiers to the URL.
-    url.query_pairs_mut()
-        .append_pair("name", source.source_record.name.as_source())
-        .append_pair("version", &source.version.as_str())
+    let mut query = url.query_pairs_mut();
+
+    query.append_pair("name", source.source_record.name.as_source());
+    if let Some(version) = &source.source_record.version {
+        query.append_pair("version", &version.as_str());
+    }
+    query
         .append_pair("build", &source.build)
         .append_pair("subdir", &source.subdir);
 
+    drop(query);
     url
 }
 
