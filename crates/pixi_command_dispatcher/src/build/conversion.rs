--- conflicted
+++ resolved
@@ -1,16 +1,8 @@
-<<<<<<< HEAD
 use pixi_build_types::{
-    BinaryPackageSpecV1, CondaPackageMetadata, PackageSpecV1, SourcePackageLocationSpec,
-    SourcePackageSpec,
+    BinaryPackageSpecV1, PackageSpecV1, SourcePackageLocationSpec, SourcePackageSpec,
 };
-use pixi_record::{InputHash, PinnedSourceSpec, SourceRecord};
 use pixi_spec::{BinarySpec, DetailedSpec, UrlBinarySpec};
-use rattler_conda_types::{NamedChannelOrUrl, PackageName, PackageRecord};
-=======
-use pixi_build_types::{BinaryPackageSpecV1, PackageSpecV1, SourcePackageSpecV1};
-use pixi_spec::{BinarySpec, DetailedSpec, SourceLocationSpec, UrlBinarySpec};
 use rattler_conda_types::NamedChannelOrUrl;
->>>>>>> be51e804
 
 /// Converts a [`SourcePackageSpec`] to a [`pixi_spec::SourceSpec`].
 pub fn from_source_spec_v1(source: SourcePackageSpec) -> pixi_spec::SourceSpec {
@@ -129,81 +121,4 @@
         PackageSpecV1::Source(source) => from_source_spec_v1(source).into(),
         PackageSpecV1::Binary(binary) => from_binary_spec_v1(binary).into(),
     }
-<<<<<<< HEAD
-}
-
-pub(crate) fn package_metadata_to_source_records(
-    manifest_source: &PinnedSourceSpec,
-    build_source: Option<&PinnedSourceSpec>,
-    packages: &[CondaPackageMetadata],
-    package: &PackageName,
-    input_hash: &Option<InputHash>,
-) -> Vec<SourceRecord> {
-    // Convert the metadata to repodata
-
-    packages
-        .iter()
-        .filter(|pkg| pkg.name == *package)
-        .map(|p| {
-            SourceRecord {
-                input_hash: input_hash.clone(),
-                manifest_source: manifest_source.clone(),
-                build_source: build_source.cloned(),
-                sources: p
-                    .sources
-                    .iter()
-                    .map(|(name, source)| {
-                        (
-                            name.clone(),
-                            from_source_package_location_spec(source.clone()),
-                        )
-                    })
-                    .collect(),
-                package_record: PackageRecord {
-                    // We cannot now these values from the metadata because no actual package
-                    // was built yet.
-                    size: None,
-                    sha256: None,
-                    md5: None,
-
-                    // TODO(baszalmstra): Decide if it makes sense to include the current
-                    // timestamp here.
-                    timestamp: None,
-
-                    // These values are derived from the build backend values.
-                    platform: p.subdir.only_platform().map(ToString::to_string),
-                    arch: p.subdir.arch().as_ref().map(ToString::to_string),
-
-                    // These values are passed by the build backend
-                    name: p.name.clone(),
-                    build: p.build.clone(),
-                    version: p.version.clone(),
-                    build_number: p.build_number,
-                    license: p.license.clone(),
-                    subdir: p.subdir.to_string(),
-                    license_family: p.license_family.clone(),
-                    noarch: p.noarch,
-                    constrains: p.constraints.iter().map(|c| c.to_string()).collect(),
-                    depends: p.depends.iter().map(|c| c.to_string()).collect(),
-
-                    // These are deprecated and no longer used.
-                    features: None,
-                    track_features: vec![],
-                    legacy_bz2_md5: None,
-                    legacy_bz2_size: None,
-                    python_site_packages_path: None,
-
-                    // TODO(baszalmstra): Add support for these.
-                    purls: None,
-
-                    // These are not important at this point.
-                    run_exports: None,
-                    experimental_extra_depends: Default::default(),
-                },
-                variants: None,
-            }
-        })
-        .collect()
-=======
->>>>>>> be51e804
 }