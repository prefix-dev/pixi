mod event_reporter;
mod event_tree;
mod source_backend;

use std::{
<<<<<<< HEAD
    env::current_dir,
=======
    ops::DerefMut,
>>>>>>> 99dc7563
    path::{Path, PathBuf},
    str::FromStr,
};

use event_reporter::EventReporter;
use itertools::Itertools;
use pixi_build_frontend::{BackendOverride, in_memory::PassthroughBackend};
use pixi_command_dispatcher::{
    BuildEnvironment, CacheDirs, CommandDispatcher, Executor, InstallPixiEnvironmentSpec,
    InstantiateToolEnvironmentSpec, PixiEnvironmentSpec,
};
use pixi_config::default_channel_config;
use pixi_spec::{GitReference, GitSpec, PathSpec, PixiSpec};
use pixi_spec_containers::DependencyMap;
use pixi_test_utils::format_diagnostic;
use rattler_conda_types::{
    GenericVirtualPackage, PackageName, Platform, VersionSpec, prefix::Prefix,
};
use rattler_virtual_packages::{VirtualPackageOverrides, VirtualPackages};
use typed_path::Utf8TypedPathBuf;
use url::Url;

use crate::{event_tree::EventTree, source_backend::SourceBackendBuilder};

/// Returns a default set of cache directories for the test.
fn default_cache_dirs() -> CacheDirs {
    CacheDirs::new(pixi_config::get_cache_dir().unwrap())
}

/// Returns the tool platform that is appropriate for the current platform.
///
/// Specifically, it normalizes `WinArm64` to `Win64` to increase compatibility.
/// TODO: Once conda-forge supports `WinArm64`, we can remove this
/// normalization.
fn tool_platform() -> (Platform, Vec<GenericVirtualPackage>) {
    let platform = match Platform::current() {
        Platform::WinArm64 => Platform::Win64,
        platform => platform,
    };
    let virtual_packages = VirtualPackages::detect(&VirtualPackageOverrides::default())
        .unwrap()
        .into_generic_virtual_packages()
        .collect();
    (platform, virtual_packages)
}

/// Returns the path to the root of the workspace.
fn cargo_workspace_dir() -> &'static Path {
    Path::new(env!("CARGO_WORKSPACE_DIR"))
}

/// Returns the path to the `tests/data/workspaces` directory in the repository.
fn workspaces_dir() -> PathBuf {
    cargo_workspace_dir().join("tests/data/workspaces")
}

/// Returns the default build environment to use for tests.
fn default_build_environment() -> BuildEnvironment {
    let (tool_platform, tool_virtual_packages) = tool_platform();
    BuildEnvironment::simple(tool_platform, tool_virtual_packages)
}

#[tokio::test]
pub async fn simple_test() {
    let (reporter, events) = EventReporter::new();
    let (tool_platform, tool_virtual_packages) = tool_platform();
    let tempdir = tempfile::tempdir().unwrap();
    let prefix_dir = tempdir.path().join("prefix");
    let dispatcher = CommandDispatcher::builder()
        .with_cache_dirs(default_cache_dirs().with_workspace(tempdir.path().to_path_buf()))
        .with_reporter(reporter)
        .with_executor(Executor::Serial)
        .with_tool_platform(tool_platform, tool_virtual_packages.clone())
        .finish();

    let build_env = default_build_environment();

    let records = dispatcher
        .solve_pixi_environment(PixiEnvironmentSpec {
            dependencies: DependencyMap::from_iter([(
                "foobar-desktop".parse().unwrap(),
                GitSpec {
                    git: "https://github.com/wolfv/pixi-build-examples.git"
                        .parse()
                        .unwrap(),
                    rev: Some(GitReference::Rev(
                        "8d230eda9b4cdaaefd24aad87fd923d4b7c3c78a".to_owned(),
                    )),
                    subdirectory: Some(String::from("multi-output/recipe")),
                }
                .into(),
            )]),
            channels: vec![
                Url::from_str("https://prefix.dev/conda-forge")
                    .unwrap()
                    .into(),
            ],
            build_environment: build_env.clone(),
            channel_config: default_channel_config(),
            ..PixiEnvironmentSpec::default()
        })
        .await
        .unwrap();

    dispatcher
        .install_pixi_environment(InstallPixiEnvironmentSpec {
            name: "test-env".to_owned(),
            records: records.clone(),
            prefix: Prefix::create(&prefix_dir).unwrap(),
            installed: None,
            build_environment: build_env,
            force_reinstall: Default::default(),
            channels: vec![
                Url::from_str("https://prefix.dev/conda-forge")
                    .unwrap()
                    .into(),
            ],
            channel_config: default_channel_config(),
            variants: None,
            enabled_protocols: Default::default(),
        })
        .await
        .unwrap();

    println!(
        "Built the environment successfully: {}",
        prefix_dir.display()
    );

    let event_tree = EventTree::new(events.lock().unwrap().iter());
    insta::assert_snapshot!(event_tree.to_string());
}

#[tokio::test]
pub async fn instantiate_backend_with_compatible_api_version() {
    let backend_name = PackageName::new_unchecked("backend-with-compatible-api-version");
    let root_dir = Path::new(env!("CARGO_MANIFEST_DIR"))
        .parent()
        .and_then(Path::parent)
        .unwrap();
    let channel_dir = root_dir.join("tests/data/channels/channels/backend_channel_1");

    let dispatcher = CommandDispatcher::builder()
        .with_cache_dirs(default_cache_dirs())
        .with_executor(Executor::Serial)
        .finish();

    dispatcher
        .instantiate_tool_environment(InstantiateToolEnvironmentSpec::new(
            backend_name,
            PixiSpec::Version(VersionSpec::Any),
            Vec::from([Url::from_directory_path(channel_dir).unwrap().into()]),
        ))
        .await
        .unwrap();
}

#[tokio::test]
pub async fn instantiate_backend_without_compatible_api_version() {
    let backend_name = PackageName::new_unchecked("backend-without-compatible-api-version");
    let root_dir = Path::new(env!("CARGO_MANIFEST_DIR"))
        .parent()
        .and_then(Path::parent)
        .unwrap();
    let channel_dir = root_dir.join("tests/data/channels/channels/backend_channel_1");

    let dispatcher = CommandDispatcher::builder()
        .with_cache_dirs(default_cache_dirs())
        .with_executor(Executor::Serial)
        .finish();

    let err = dispatcher
        .instantiate_tool_environment(InstantiateToolEnvironmentSpec::new(
            backend_name,
            PixiSpec::Version(VersionSpec::Any),
            Vec::from([Url::from_directory_path(channel_dir).unwrap().into()]),
        ))
        .await
        .unwrap_err();

    insta::assert_snapshot!(format_diagnostic(&err));
}

#[tokio::test]
pub async fn test_cycle() {
    // Setup a reporter that allows us to trace the steps taken by the command
    // dispatcher.
    let (reporter, events) = EventReporter::new();

    // Construct a command dispatcher with:
    // - a root directory located in the `cycle` workspace
    // - the default cache directories but with a temporary workspace cache
    //   directory
    // - the tracing event reporter and a serial executor to trace the flow through
    //   the command dispatcher
    // - the default tool platform and virtual packages
    // - a backend override that uses a passthrough backend to avoid any actual
    //   backend calls
    let (tool_platform, tool_virtual_packages) = tool_platform();
    let root_dir = workspaces_dir().join("cycle");
    let tempdir = tempfile::tempdir().unwrap();
    let dispatcher = CommandDispatcher::builder()
        .with_root_dir(root_dir.clone())
        .with_cache_dirs(default_cache_dirs().with_workspace(tempdir.path().to_path_buf()))
        .with_reporter(reporter)
        .with_executor(Executor::Serial)
        .with_tool_platform(tool_platform, tool_virtual_packages.clone())
        .with_backend_overrides(BackendOverride::from_memory(
            PassthroughBackend::instantiator(),
        ))
        .finish();

    // Solve an environment with package_a. This should introduce a cycle because
    // package_a depends on package_b, which depends on package_a.
    let error = dispatcher
        .solve_pixi_environment(PixiEnvironmentSpec {
            dependencies: DependencyMap::from_iter([(
                "package_a".parse().unwrap(),
                PathSpec {
                    path: "package_a".into(),
                }
                .into(),
            )]),
            build_environment: BuildEnvironment::simple(tool_platform, tool_virtual_packages),
            ..PixiEnvironmentSpec::default()
        })
        .await
        .expect_err("expected a cycle error");

    // Output the error and the event tree to a snapshot for debugging.
    let event_tree = EventTree::new(events.lock().unwrap().iter());
    insta::assert_snapshot!(format!(
        "ERROR:\n{}\n\nTRACE:\n{}",
        format_diagnostic(&error),
        event_tree.to_string()
    ));
}

<<<<<<< HEAD
#[tokio::test]
pub async fn instantiate_backend_with_from_source() {
    let backend_name = PackageName::new_unchecked("some-source-backend");

    // Create a temporary directory and build the fake backend package
    let tempdir = tempfile::tempdir().unwrap();
    let package_dir = SourceBackendBuilder::new(
        "some-source-backend",
        source_backend::BackendType::PixiBuildPython,
    )
    .build(tempdir.path())
    .unwrap();

    let dispatcher = CommandDispatcher::builder()
        .with_cache_dirs(default_cache_dirs())
        .with_executor(Executor::Serial)
        .finish();

    // Use PixiSpec::Path to test path-based resolution and installation
    dispatcher
        .instantiate_tool_environment(InstantiateToolEnvironmentSpec::new(
            backend_name,
            PixiSpec::Path(PathSpec {
                path: Utf8TypedPathBuf::from(package_dir.to_str().unwrap()),
            }),
            Vec::from([Url::from_str("https://prefix.dev/conda-forge")
                .unwrap()
                .into()]),
        ))
        .await
        .unwrap();
=======
/// Tests that a stale host dependency triggers a rebuild of both the stale
/// package and any package that specifies it as a host dependency.
#[tokio::test]
pub async fn test_stale_host_dependency_triggers_rebuild() {
    // Construct a command dispatcher with:
    // - a root directory located in the `cycle` workspace
    // - the default cache directories but with a temporary workspace cache
    //   directory
    // - the default tool platform and virtual packages
    // - a backend override that uses a passthrough backend to avoid any actual
    //   backend calls
    let root_dir = workspaces_dir().join("host-dependency");
    let tempdir = tempfile::tempdir().unwrap();
    let (tool_platform, tool_virtual_packages) = tool_platform();
    let build_env = BuildEnvironment::simple(tool_platform, tool_virtual_packages.clone());
    let build_command_dispatcher = || {
        CommandDispatcher::builder()
            .with_root_dir(root_dir.clone())
            .with_cache_dirs(default_cache_dirs().with_workspace(tempdir.path().to_path_buf()))
            .with_executor(Executor::Serial)
            .with_tool_platform(tool_platform, tool_virtual_packages.clone())
            .with_backend_overrides(BackendOverride::from_memory(
                PassthroughBackend::instantiator(),
            ))
    };

    let (reporter, first_events) = EventReporter::new();
    let dispatcher = build_command_dispatcher().with_reporter(reporter).finish();

    // Solve an environment with package-a which will have a host dependency on
    // package-b, and package-c which has a run dependency on package-b.
    let records = dispatcher
        .solve_pixi_environment(PixiEnvironmentSpec {
            dependencies: DependencyMap::from_iter([
                (
                    "package-a".parse().unwrap(),
                    PathSpec::new("package-a").into(),
                ),
                (
                    "package-c".parse().unwrap(),
                    PathSpec::new("package-c").into(),
                ),
            ]),
            build_environment: build_env.clone(),
            ..PixiEnvironmentSpec::default()
        })
        .await
        .map_err(|e| format_diagnostic(&e))
        .expect("expected solve to succeed");

    // package-b should not be part of the solution, its only used as a host
    // dependency.
    let package_names = records
        .iter()
        .map(|r| r.name().as_normalized())
        .sorted()
        .collect::<Vec<_>>();
    assert_eq!(
        package_names,
        vec!["package-a", "package-b", "package-c"],
        "Expected package-a, package-b and package-c to be part of the solution"
    );

    // Install the environment to a temporary prefix.
    let prefix = Prefix::create(tempdir.path().join("prefix")).unwrap();
    let _ = dispatcher
        .install_pixi_environment(InstallPixiEnvironmentSpec {
            build_environment: build_env.clone(),
            ..InstallPixiEnvironmentSpec::new(records.clone(), prefix.clone())
        })
        .await
        .map_err(|e| format_diagnostic(&e))
        .unwrap();

    // Explicitly drop the dispatcher to ensure all caches are flushed.
    let first_events = std::mem::take(first_events.lock().unwrap().deref_mut());
    drop(dispatcher);

    // TOUCH a file that triggers a rebuild of package-b. package-b defines a build
    // glob that will include this file. Any new file that matches the glob should
    // trigger a rebuild.
    let _touch_temp_file = tempfile::Builder::new()
        .prefix("TOUCH")
        .tempfile_in(root_dir.join("package-b"))
        .unwrap();

    // Construct a new command dispatcher (as if the program is restarted).
    let (reporter, second_events) = EventReporter::new();
    let dispatcher = build_command_dispatcher().with_reporter(reporter).finish();

    // Rerun the installation of the environment.
    let _ = dispatcher
        .install_pixi_environment(InstallPixiEnvironmentSpec {
            build_environment: build_env.clone(),
            ..InstallPixiEnvironmentSpec::new(records.clone(), prefix)
        })
        .await
        .map_err(|e| format_diagnostic(&e))
        .unwrap();

    // Get all the events that happened.
    let second_events = std::mem::take(second_events.lock().unwrap().deref_mut());
    let event_tree = EventTree::new(first_events.iter().chain(second_events.iter())).to_string();
    eprintln!("{event_tree}");

    // Ensure that both package-a and package-b were rebuilt.
    let rebuild_packages = second_events
        .iter()
        .filter_map(|event| match event {
            event_reporter::Event::BackendSourceBuildQueued { package, .. } => {
                Some(package.name.as_normalized())
            }
            _ => None,
        })
        .sorted()
        .collect::<Vec<_>>();

    assert_eq!(
        rebuild_packages,
        vec!["package-a", "package-b"],
        "Expected only package-a and package-b to be rebuilt"
    );
>>>>>>> 99dc7563
}<|MERGE_RESOLUTION|>--- conflicted
+++ resolved
@@ -3,11 +3,7 @@
 mod source_backend;
 
 use std::{
-<<<<<<< HEAD
-    env::current_dir,
-=======
     ops::DerefMut,
->>>>>>> 99dc7563
     path::{Path, PathBuf},
     str::FromStr,
 };
@@ -246,39 +242,6 @@
     ));
 }
 
-<<<<<<< HEAD
-#[tokio::test]
-pub async fn instantiate_backend_with_from_source() {
-    let backend_name = PackageName::new_unchecked("some-source-backend");
-
-    // Create a temporary directory and build the fake backend package
-    let tempdir = tempfile::tempdir().unwrap();
-    let package_dir = SourceBackendBuilder::new(
-        "some-source-backend",
-        source_backend::BackendType::PixiBuildPython,
-    )
-    .build(tempdir.path())
-    .unwrap();
-
-    let dispatcher = CommandDispatcher::builder()
-        .with_cache_dirs(default_cache_dirs())
-        .with_executor(Executor::Serial)
-        .finish();
-
-    // Use PixiSpec::Path to test path-based resolution and installation
-    dispatcher
-        .instantiate_tool_environment(InstantiateToolEnvironmentSpec::new(
-            backend_name,
-            PixiSpec::Path(PathSpec {
-                path: Utf8TypedPathBuf::from(package_dir.to_str().unwrap()),
-            }),
-            Vec::from([Url::from_str("https://prefix.dev/conda-forge")
-                .unwrap()
-                .into()]),
-        ))
-        .await
-        .unwrap();
-=======
 /// Tests that a stale host dependency triggers a rebuild of both the stale
 /// package and any package that specifies it as a host dependency.
 #[tokio::test]
@@ -401,5 +364,37 @@
         vec!["package-a", "package-b"],
         "Expected only package-a and package-b to be rebuilt"
     );
->>>>>>> 99dc7563
+}
+
+#[tokio::test]
+pub async fn instantiate_backend_with_from_source() {
+    let backend_name = PackageName::new_unchecked("some-source-backend");
+
+    // Create a temporary directory and build the fake backend package
+    let tempdir = tempfile::tempdir().unwrap();
+    let package_dir = SourceBackendBuilder::new(
+        "some-source-backend",
+        source_backend::BackendType::PixiBuildPython,
+    )
+    .build(tempdir.path())
+    .unwrap();
+
+    let dispatcher = CommandDispatcher::builder()
+        .with_cache_dirs(default_cache_dirs())
+        .with_executor(Executor::Serial)
+        .finish();
+
+    // Use PixiSpec::Path to test path-based resolution and installation
+    dispatcher
+        .instantiate_tool_environment(InstantiateToolEnvironmentSpec::new(
+            backend_name,
+            PixiSpec::Path(PathSpec {
+                path: Utf8TypedPathBuf::from(package_dir.to_str().unwrap()),
+            }),
+            Vec::from([Url::from_str("https://prefix.dev/conda-forge")
+                .unwrap()
+                .into()]),
+        ))
+        .await
+        .unwrap();
 }