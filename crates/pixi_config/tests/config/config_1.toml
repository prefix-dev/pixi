default_channels = ["conda-forge", "bioconda", "defaults"]
tls_no_verify = true

# Hardcode as we don't want this to depend on the system in the tests
concurrency.solves = 1

<<<<<<< HEAD
[s3-config]
endpoint-url = "https://my-s3-host"
force-path-style = false
region = "us-east-1"
=======
[mirrors]
"https://conda.anaconda.org/conda-forge" = ["whatever://config_1"]
>>>>>>> 4cc530cb
<|MERGE_RESOLUTION|>--- conflicted
+++ resolved
@@ -4,12 +4,10 @@
 # Hardcode as we don't want this to depend on the system in the tests
 concurrency.solves = 1
 
-<<<<<<< HEAD
 [s3-config]
 endpoint-url = "https://my-s3-host"
 force-path-style = false
 region = "us-east-1"
-=======
+
 [mirrors]
-"https://conda.anaconda.org/conda-forge" = ["whatever://config_1"]
->>>>>>> 4cc530cb
+"https://conda.anaconda.org/conda-forge" = ["whatever://config_1"]