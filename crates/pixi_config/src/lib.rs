--- conflicted
+++ resolved
@@ -1354,7 +1354,6 @@
     }
 
     #[test]
-<<<<<<< HEAD
     fn test_pypi_config_allow_insecure_host() {
         let toml = r#"
             [pypi-config]
@@ -1368,13 +1367,12 @@
             config.pypi_config().allow_insecure_host,
             vec!["https://localhost:1234", "*",]
         );
-=======
+
     fn test_default_config() {
         let config = Config::default();
         // This depends on the system so it's hard to test.
         assert!(config.concurrency.solves > 0);
         assert_eq!(config.concurrency.downloads, 50);
->>>>>>> f6610026
     }
 
     #[test]
