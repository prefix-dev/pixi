use clap::{ArgAction, Parser};
use itertools::Itertools;
use miette::{miette, Context, IntoDiagnostic};
use pixi_consts::consts;
use rattler_conda_types::{
    version_spec::{EqualityOperator, LogicalOperator, RangeOperator},
    ChannelConfig, NamedChannelOrUrl, Version, VersionBumpType, VersionSpec,
};
use rattler_networking::s3_middleware;
use rattler_repodata_gateway::{Gateway, SourceConfig};
use reqwest_middleware::ClientWithMiddleware;
use serde::{de::IntoDeserializer, Deserialize, Serialize};
use std::{
    collections::{BTreeSet as Set, HashMap},
    path::{Path, PathBuf},
    process::{Command, Stdio},
    str::FromStr,
};
use url::Url;

const EXPERIMENTAL: &str = "experimental";

pub fn default_channel_config() -> ChannelConfig {
    ChannelConfig::default_with_root_dir(
        std::env::current_dir().expect("Could not retrieve the current directory"),
    )
}

/// Determines the default author based on the default git author. Both the name
/// and the email address of the author are returned.
pub fn get_default_author() -> Option<(String, String)> {
    let rv = Command::new("git")
        .arg("config")
        .arg("--get-regexp")
        .arg("^user.(name|email)$")
        .stdout(Stdio::piped())
        .output()
        .ok()?;

    let mut name = None;
    let mut email = None;

    for line in std::str::from_utf8(&rv.stdout).ok()?.lines() {
        match line.split_once(' ') {
            Some(("user.email", value)) => {
                email = Some(value.to_string());
            }
            Some(("user.name", value)) => {
                name = Some(value.to_string());
            }
            _ => {}
        }
    }

    Some((name?, email.unwrap_or_else(|| "".into())))
}

/// Get pixi home directory, default to `$HOME/.pixi`
///
/// It may be overridden by the `PIXI_HOME` environment variable.
///
/// # Returns
///
/// The pixi home directory
pub fn pixi_home() -> Option<PathBuf> {
    if let Some(path) = std::env::var_os("PIXI_HOME") {
        Some(PathBuf::from(path))
    } else {
        dirs::home_dir().map(|path| path.join(consts::PIXI_DIR))
    }
}

// TODO(tim): I think we should move this to another crate, dont know if global
// config is really correct
/// Returns the default cache directory.
/// Most important is the `PIXI_CACHE_DIR` environment variable.
/// - If that is not set, the `RATTLER_CACHE_DIR` environment variable is used.
/// - If that is not set, `XDG_CACHE_HOME/pixi` is used when the directory
///   exists.
/// - If that is not set, the default cache directory of
///   [`rattler::default_cache_dir`] is used.
pub fn get_cache_dir() -> miette::Result<PathBuf> {
    std::env::var("PIXI_CACHE_DIR")
        .ok()
        .map(PathBuf::from)
        .or_else(|| std::env::var("RATTLER_CACHE_DIR").map(PathBuf::from).ok())
        .or_else(|| {
            let pixi_cache_dir = dirs::cache_dir().map(|d| d.join(consts::PIXI_DIR));
            // Only use the xdg cache pixi directory when it exists
            pixi_cache_dir.and_then(|d| d.exists().then_some(d))
        })
        .or_else(|| rattler::default_cache_dir().ok())
        .ok_or_else(|| miette::miette!("could not determine default cache directory"))
}
#[derive(Parser, Debug, Default, Clone)]
pub struct ConfigCli {
    /// Do not verify the TLS certificate of the server.
    #[arg(long, action = ArgAction::SetTrue)]
    tls_no_verify: bool,

    /// Path to the file containing the authentication token.
    #[arg(long, env = "RATTLER_AUTH_FILE")]
    auth_file: Option<PathBuf>,

    /// Specifies if we want to use uv keyring provider
    #[arg(long)]
    pypi_keyring_provider: Option<KeyringProvider>,

    /// Max concurrent solves, default is the number of CPUs
    #[arg(long)]
    pub concurrent_solves: Option<usize>,

    /// Max concurrent network requests, default is 50
    #[arg(long)]
    pub concurrent_downloads: Option<usize>,
}

#[derive(Parser, Debug, Clone, Default)]
pub struct ConfigCliPrompt {
    /// Do not change the PS1 variable when starting a prompt.
    #[arg(long)]
    change_ps1: Option<bool>,
}
impl From<ConfigCliPrompt> for Config {
    fn from(cli: ConfigCliPrompt) -> Self {
        Self {
            change_ps1: cli.change_ps1,
            ..Default::default()
        }
    }
}

impl ConfigCliPrompt {
    pub fn merge_config(self, config: Config) -> Config {
        let mut config = config;
        config.change_ps1 = self.change_ps1.or(config.change_ps1);
        config
    }
}

#[derive(Clone, Default, Debug, Serialize, Deserialize, PartialEq, Eq)]
#[serde(rename_all = "kebab-case")]
pub struct RepodataConfig {
    #[serde(flatten)]
    pub default: RepodataChannelConfig,

    #[serde(flatten)]
    pub per_channel: HashMap<Url, RepodataChannelConfig>,
}

impl RepodataConfig {
    pub fn is_empty(&self) -> bool {
        self.default.is_empty() && self.per_channel.is_empty()
    }

    /// Merge the given RepodataConfig into the current one.
    /// `other` is mutable to allow for moving the values out of it.
    /// The given config will have higher priority
    pub fn merge(&self, mut other: Self) -> Self {
        let mut per_channel: HashMap<_, _> = self
            .per_channel
            .clone()
            .into_iter()
            .map(|(url, config)| {
                let other_config = other.per_channel.remove(&url).unwrap_or_default();
                (url, config.merge(other_config))
            })
            .collect();

        per_channel.extend(other.per_channel);

        Self {
            default: self.default.merge(other.default),
            per_channel,
        }
    }
}

#[derive(Parser, Debug, Default, Clone)]
pub struct ConfigCliActivation {
    /// Do not use the environment activation cache. (default: true except in experimental mode)
    #[arg(long)]
    force_activate: bool,
}

impl ConfigCliActivation {
    pub fn merge_config(self, config: Config) -> Config {
        let mut config = config;
        config.force_activate = Some(self.force_activate);
        config
    }
}

impl From<ConfigCliActivation> for Config {
    fn from(cli: ConfigCliActivation) -> Self {
        Self {
            force_activate: Some(cli.force_activate),
            ..Default::default()
        }
    }
}
#[derive(Clone, Default, Debug, Deserialize, Serialize, PartialEq, Eq)]
#[serde(deny_unknown_fields, rename_all = "kebab-case")]
pub struct RepodataChannelConfig {
    /// Disable JLAP compression for repodata.
    #[serde(alias = "disable_jlap")] // BREAK: remove to stop supporting snake_case alias
    #[serde(skip_serializing_if = "Option::is_none")]
    pub disable_jlap: Option<bool>,
    /// Disable bzip2 compression for repodata.
    #[serde(alias = "disable_bzip2")] // BREAK: remove to stop supporting snake_case alias
    #[serde(skip_serializing_if = "Option::is_none")]
    pub disable_bzip2: Option<bool>,
    /// Disable zstd compression for repodata.
    #[serde(alias = "disable_zstd")] // BREAK: remove to stop supporting snake_case alias
    #[serde(skip_serializing_if = "Option::is_none")]
    pub disable_zstd: Option<bool>,
    /// Disable the use of sharded repodata
    #[serde(skip_serializing_if = "Option::is_none")]
    pub disable_sharded: Option<bool>,
}

impl RepodataChannelConfig {
    pub fn is_empty(&self) -> bool {
        self.disable_jlap.is_none()
            && self.disable_bzip2.is_none()
            && self.disable_zstd.is_none()
            && self.disable_sharded.is_none()
    }

    pub fn merge(&self, other: Self) -> Self {
        Self {
            disable_jlap: self.disable_jlap.or(other.disable_jlap),
            disable_zstd: self.disable_zstd.or(other.disable_zstd),
            disable_bzip2: self.disable_bzip2.or(other.disable_bzip2),
            disable_sharded: self.disable_sharded.or(other.disable_sharded),
        }
    }
}

impl From<RepodataChannelConfig> for SourceConfig {
    fn from(value: RepodataChannelConfig) -> Self {
        SourceConfig {
            jlap_enabled: !value.disable_jlap.unwrap_or(false),
            zstd_enabled: !value.disable_zstd.unwrap_or(false),
            bz2_enabled: !value.disable_bzip2.unwrap_or(false),
            // TODO: Change sharded repodata default to true, when enough testing has been done.
            sharded_enabled: !value.disable_sharded.unwrap_or(true),
            cache_action: Default::default(),
        }
    }
}

#[derive(Clone, Debug, Deserialize, Serialize, PartialEq, Eq, clap::ValueEnum)]
#[serde(rename_all = "lowercase")]
pub enum KeyringProvider {
    Disabled,
    Subprocess,
}

#[derive(Clone, Debug, Deserialize, Serialize, Default, PartialEq, Eq)]
#[serde(rename_all = "kebab-case")]
pub struct PyPIConfig {
    /// The default index URL for PyPI packages.
    #[serde(default)]
    #[serde(skip_serializing_if = "Option::is_none")]
    pub index_url: Option<Url>,
    /// A list of extra index URLs for PyPI packages
    #[serde(default)]
    #[serde(skip_serializing_if = "Vec::is_empty")]
    pub extra_index_urls: Vec<Url>,
    /// Whether to use the `keyring` executable to look up credentials.
    #[serde(default)]
    #[serde(skip_serializing_if = "Option::is_none")]
    pub keyring_provider: Option<KeyringProvider>,
    /// Allow insecure connections to a host
    #[serde(default)]
    #[serde(skip_serializing_if = "Vec::is_empty")]
    pub allow_insecure_host: Vec<String>,
}

#[derive(Clone, Debug, Deserialize, Serialize, PartialEq, Eq)]
#[serde(rename_all = "kebab-case")]
pub struct S3Config {
    /// S3 endpoint URL
    pub endpoint_url: Url,

    /// The name of the S3 region
    pub region: String,

    /// Force path style URLs instead of subdomain style
    pub force_path_style: bool,
}

#[derive(Debug, Clone, Deserialize, Serialize, PartialEq, Eq)]
#[serde(untagged)]
pub enum DetachedEnvironments {
    Boolean(bool),
    Path(PathBuf),
}
impl DetachedEnvironments {
    pub fn is_false(&self) -> bool {
        matches!(self, DetachedEnvironments::Boolean(false))
    }

    // Get the path to the detached-environments directory. None means the default
    // directory.
    pub fn path(&self) -> miette::Result<Option<PathBuf>> {
        match self {
            DetachedEnvironments::Path(p) => Ok(Some(p.clone())),
            DetachedEnvironments::Boolean(b) if *b => {
                let path = get_cache_dir()?.join(consts::ENVIRONMENTS_DIR);
                Ok(Some(path))
            }
            _ => Ok(None),
        }
    }
}
impl Default for DetachedEnvironments {
    fn default() -> Self {
        DetachedEnvironments::Boolean(false)
    }
}

#[derive(Default, Debug, Clone, Deserialize, Serialize, PartialEq, Eq)]
#[serde(rename_all = "kebab-case")]
pub struct ExperimentalConfig {
    /// The option to opt into the environment activation cache feature.
    /// This is an experimental feature and may be removed in the future or made default.
    #[serde(default)]
    #[serde(skip_serializing_if = "Option::is_none")]
    pub use_environment_activation_cache: Option<bool>,
}

impl ExperimentalConfig {
    pub fn merge(self, other: Self) -> Self {
        Self {
            use_environment_activation_cache: other
                .use_environment_activation_cache
                .or(self.use_environment_activation_cache),
        }
    }
    pub fn use_environment_activation_cache(&self) -> bool {
        self.use_environment_activation_cache.unwrap_or(false)
    }

    pub fn is_default(&self) -> bool {
        self.use_environment_activation_cache.is_none()
    }
}

// Making the default values part of pixi_config to allow for printing the default settings in the future.
/// The default maximum number of concurrent solves that can be run at once.
/// Defaulting to the number of CPUs available.
fn default_max_concurrent_solves() -> usize {
    std::thread::available_parallelism().map_or(1, |n| n.get())
}

/// The default maximum number of concurrent downloads that can be run at once.
/// 50 is a reasonable default for the number of concurrent downloads.
/// More verification is needed to determine the optimal number.
fn default_max_concurrent_downloads() -> usize {
    50
}

#[derive(Debug, Deserialize, Serialize, Clone, PartialEq, Eq)]
#[serde(rename_all = "kebab-case")]
pub struct ConcurrencyConfig {
    /// The maximum number of concurrent solves that can be run at once.
    // Needing to set this default next to the default of the full struct to avoid serde defaulting to 0 of partial struct was omitted.
    #[serde(default = "default_max_concurrent_solves")]
    pub solves: usize,

    /// The maximum number of concurrent HTTP requests to make.
    // Needing to set this default next to the default of the full struct to avoid serde defaulting to 0 of partial struct was omitted.
    #[serde(default = "default_max_concurrent_downloads")]
    pub downloads: usize,
}

impl Default for ConcurrencyConfig {
    fn default() -> Self {
        Self {
            solves: default_max_concurrent_solves(),
            downloads: default_max_concurrent_downloads(),
        }
    }
}

impl ConcurrencyConfig {
    /// Merge the given ConcurrencyConfig into the current one.
    pub fn merge(self, other: Self) -> Self {
        // Merging means using the other value if they are none default.
        Self {
            solves: if other.solves != ConcurrencyConfig::default().solves {
                other.solves
            } else {
                self.solves
            },
            downloads: if other.downloads != ConcurrencyConfig::default().downloads {
                other.downloads
            } else {
                self.downloads
            },
        }
    }

    pub fn is_default(&self) -> bool {
        ConcurrencyConfig::default() == *self
    }
}

impl PyPIConfig {
    /// Merge the given PyPIConfig into the current one.
    pub fn merge(self, other: Self) -> Self {
        let extra_index_urls = self
            .extra_index_urls
            .into_iter()
            .chain(other.extra_index_urls)
            .collect();

        Self {
            index_url: other.index_url.or(self.index_url),
            extra_index_urls,
            keyring_provider: other.keyring_provider.or(self.keyring_provider),
            allow_insecure_host: self
                .allow_insecure_host
                .into_iter()
                .chain(other.allow_insecure_host)
                .collect(),
        }
    }

    pub fn with_keyring(mut self, keyring_provider: KeyringProvider) -> Self {
        self.keyring_provider = Some(keyring_provider);
        self
    }

    /// Whether to use the `keyring` executable to look up credentials.
    /// Defaults to false.
    pub fn use_keyring(&self) -> KeyringProvider {
        self.keyring_provider
            .clone()
            .unwrap_or(KeyringProvider::Disabled)
    }

    fn is_default(&self) -> bool {
        self.index_url.is_none()
            && self.extra_index_urls.is_empty()
            && self.keyring_provider.is_none()
    }
}

/// The strategy for that will be used for pinning a version of a package.
#[derive(Serialize, Deserialize, Debug, Clone, Default, PartialEq, Eq, Copy)]
#[serde(rename_all = "kebab-case")]
pub enum PinningStrategy {
    /// Default semver strategy e.g. "1.2.3" becomes ">=1.2.3, <2" but "0.1.0"
    /// becomes ">=0.1.0, <0.2"
    #[default]
    Semver,
    /// Pin the latest minor e.g. "1.2.3" becomes ">=1.2.3, <1.3"
    Minor,
    /// Pin the latest major e.g. "1.2.3" becomes ">=1.2.3, <2"
    Major,
    /// Pin to the latest version or higher. e.g. "1.2.3" becomes ">=1.2.3"
    LatestUp,
    /// Pin the version chosen by the solver. e.g. "1.2.3" becomes "==1.2.3"
    // Adding "Version" to the name for future extendability.
    ExactVersion,
    /// No pinning, keep the requirement empty. e.g. "1.2.3" becomes "*"
    // Calling it no-pin to make it simple to type, as other option was pin-unconstrained.
    NoPin,
}
impl FromStr for PinningStrategy {
    type Err = serde::de::value::Error;
    fn from_str(s: &str) -> Result<Self, Self::Err> {
        Self::deserialize(s.into_deserializer())
    }
}

impl PinningStrategy {
    /// Given a set of versions, determines the best version constraint to use
    /// that captures all of them based on the strategy.
    pub fn determine_version_constraint<'a>(
        self,
        versions: impl IntoIterator<Item = &'a Version> + Clone,
    ) -> Option<VersionSpec> {
        let (min_version, max_version) = versions.clone().into_iter().minmax().into_option()?;
        let lower_bound = min_version.clone();
        let num_segments = max_version.segment_count();

        let constraint = match self {
            Self::ExactVersion => VersionSpec::Group(
                LogicalOperator::Or,
                versions
                    .into_iter()
                    .dedup()
                    .map(|v| VersionSpec::Exact(EqualityOperator::Equals, v.clone()))
                    .collect(),
            ),
            Self::Major => {
                let upper_bound = max_version
                    .clone()
                    .pop_segments(num_segments.saturating_sub(1))
                    .unwrap_or(max_version.to_owned())
                    .bump(VersionBumpType::Major)
                    .ok()?;
                VersionSpec::Group(
                    LogicalOperator::And,
                    vec![
                        VersionSpec::Range(RangeOperator::GreaterEquals, lower_bound),
                        VersionSpec::Range(RangeOperator::Less, upper_bound),
                    ],
                )
            }
            Self::Minor => {
                let upper_bound = max_version
                    .clone()
                    .pop_segments(num_segments.saturating_sub(2))
                    .unwrap_or(max_version.to_owned())
                    .bump(VersionBumpType::Minor)
                    .ok()?;
                VersionSpec::Group(
                    LogicalOperator::And,
                    vec![
                        VersionSpec::Range(RangeOperator::GreaterEquals, lower_bound),
                        VersionSpec::Range(RangeOperator::Less, upper_bound),
                    ],
                )
            }
            Self::LatestUp => VersionSpec::Range(RangeOperator::GreaterEquals, lower_bound),
            Self::NoPin => VersionSpec::Any,
            Self::Semver => {
                // Pin the first left most non-zero segment for the upperbound
                let mut left_most_non_zero_offset = None;
                for (index, segment) in max_version.segments().enumerate() {
                    if !segment.is_zero() {
                        left_most_non_zero_offset = Some(index);
                        break;
                    }
                }
                let upper_bound = max_version
                    .with_segments(
                        0..=left_most_non_zero_offset.unwrap_or(max_version.segment_count()),
                    )
                    .unwrap_or(max_version.clone())
                    .bump(VersionBumpType::Last)
                    .ok()?;
                VersionSpec::Group(
                    LogicalOperator::And,
                    vec![
                        VersionSpec::Range(RangeOperator::GreaterEquals, lower_bound),
                        VersionSpec::Range(RangeOperator::Less, upper_bound),
                    ],
                )
            }
        };
        Some(constraint)
    }
}

#[derive(Clone, Debug, Deserialize, Serialize, PartialEq, Eq)]
#[serde(rename_all = "kebab-case")]
pub struct Config {
    #[serde(default)]
    #[serde(alias = "default_channels")] // BREAK: remove to stop supporting snake_case alias
    #[serde(skip_serializing_if = "Vec::is_empty")]
    pub default_channels: Vec<NamedChannelOrUrl>,

    /// If set to true, pixi will set the PS1 environment variable to a custom
    /// value.
    #[serde(default)]
    #[serde(alias = "change_ps1")] // BREAK: remove to stop supporting snake_case alias
    #[serde(skip_serializing_if = "Option::is_none")]
    pub change_ps1: Option<bool>,

    /// Path to the file containing the authentication token.
    #[serde(default)]
    #[serde(alias = "authentication_override_file")] // BREAK: remove to stop supporting snake_case alias
    #[serde(skip_serializing_if = "Option::is_none")]
    pub authentication_override_file: Option<PathBuf>,

    /// If set to true, pixi will not verify the TLS certificate of the server.
    #[serde(default)]
    #[serde(alias = "tls_no_verify")] // BREAK: remove to stop supporting snake_case alias
    #[serde(skip_serializing_if = "Option::is_none")]
    pub tls_no_verify: Option<bool>,

    #[serde(default)]
    #[serde(skip_serializing_if = "HashMap::is_empty")]
    pub mirrors: HashMap<Url, Vec<Url>>,

    /// Dependency Pinning strategy used for dependency modification through
    /// automated logic like `pixi add`
    #[serde(skip_serializing_if = "Option::is_none")]
    pub pinning_strategy: Option<PinningStrategy>,

    #[serde(skip)]
    #[serde(alias = "loaded_from")] // BREAK: remove to stop supporting snake_case alias
    pub loaded_from: Vec<PathBuf>,

    #[serde(skip, default = "default_channel_config")]
    channel_config: ChannelConfig,

    /// Configuration for repodata fetching.
    #[serde(alias = "repodata_config")] // BREAK: remove to stop supporting snake_case alias
    #[serde(default, skip_serializing_if = "RepodataConfig::is_empty")]
    pub repodata_config: RepodataConfig,

    /// Configuration for PyPI packages.
    #[serde(default)]
    #[serde(skip_serializing_if = "PyPIConfig::is_default")]
    pub pypi_config: PyPIConfig,

    /// Configuration for S3.
    #[serde(default)]
    #[serde(skip_serializing_if = "Option::is_none")]
    pub s3_config: Option<S3Config>,

    /// The option to specify the directory where detached environments are
    /// stored. When using 'true', it defaults to the cache directory.
    /// When using a path, it uses the specified path.
    /// When using 'false', it disables detached environments, meaning it moves
    /// it back to the .pixi folder.
    #[serde(skip_serializing_if = "Option::is_none")]
    pub detached_environments: Option<DetachedEnvironments>,

    /// The option to disable the environment activation cache
    #[serde(default)]
    #[serde(skip_serializing_if = "Option::is_none")]
    pub force_activate: Option<bool>,

    /// Experimental features that can be enabled.
    #[serde(default)]
    #[serde(skip_serializing_if = "ExperimentalConfig::is_default")]
    pub experimental: ExperimentalConfig,

    /// Concurrency configuration for pixi
    #[serde(default)]
    #[serde(skip_serializing_if = "ConcurrencyConfig::is_default")]
    pub concurrency: ConcurrencyConfig,
}

impl Default for Config {
    fn default() -> Self {
        Self {
            default_channels: Vec::new(),
            change_ps1: None,
            authentication_override_file: None,
            tls_no_verify: None,
            mirrors: HashMap::new(),
            loaded_from: Vec::new(),
            channel_config: default_channel_config(),
            repodata_config: RepodataConfig::default(),
            pypi_config: PyPIConfig::default(),
<<<<<<< HEAD
            s3_config: None,
            detached_environments: Some(DetachedEnvironments::default()),
=======
            detached_environments: None,
>>>>>>> 2180e7eb
            pinning_strategy: None,
            force_activate: None,
            experimental: ExperimentalConfig::default(),
            concurrency: ConcurrencyConfig::default(),
        }
    }
}

impl From<ConfigCli> for Config {
    fn from(cli: ConfigCli) -> Self {
        Self {
            tls_no_verify: if cli.tls_no_verify { Some(true) } else { None },
            authentication_override_file: cli.auth_file,
            pypi_config: cli
                .pypi_keyring_provider
                .map(|val| PyPIConfig::default().with_keyring(val))
                .unwrap_or_default(),
            detached_environments: None,
            concurrency: ConcurrencyConfig {
                solves: cli
                    .concurrent_solves
                    .unwrap_or(ConcurrencyConfig::default().solves),
                downloads: cli
                    .concurrent_downloads
                    .unwrap_or(ConcurrencyConfig::default().downloads),
            },
            ..Default::default()
        }
    }
}

impl From<Config> for rattler_repodata_gateway::ChannelConfig {
    fn from(config: Config) -> Self {
        rattler_repodata_gateway::ChannelConfig::from(&config)
    }
}

impl From<&Config> for rattler_repodata_gateway::ChannelConfig {
    fn from(config: &Config) -> Self {
        let repodata_config = &config.repodata_config;
        let default = repodata_config.default.clone().into();

        let per_channel = repodata_config
            .per_channel
            .iter()
            .map(|(url, config)| {
                (
                    url.clone(),
                    config.merge(repodata_config.default.clone()).into(),
                )
            })
            .collect();

        rattler_repodata_gateway::ChannelConfig {
            default,
            per_channel,
        }
    }
}

#[derive(thiserror::Error, Debug)]
pub enum ConfigError {
    #[error("no file was found at {0}")]
    FileNotFound(PathBuf),
    #[error("failed to read config from '{0}'")]
    ReadError(std::io::Error),
    #[error("failed to parse config of {1}: {0}")]
    ParseError(miette::Report, PathBuf),
    #[error("validation error of {1}: {0}")]
    ValidationError(miette::Report, PathBuf),
}

impl Config {
    /// Constructs a new config that is optimized to be used in tests.
    ///
    /// This instance is optimized to provide the fastest experience for tests.
    pub fn for_tests() -> Self {
        let mut config = Config::default();
        // Use prefix.dev as the default channel alias
        config.channel_config.channel_alias = Url::parse("https://prefix.dev").unwrap();

        // Use conda-forge as the default channel
        config.default_channels = vec![NamedChannelOrUrl::Name("conda-forge".into())];

        // Enable sharded repodata by default.
        config.repodata_config.default.disable_sharded = Some(false);

        config
    }

    /// Parse the given toml string and return a Config instance.
    ///
    /// # Returns
    ///
    /// The parsed config, and the unused keys
    ///
    /// # Errors
    ///
    /// Parsing errors
    #[inline]
    pub fn from_toml(toml: &str) -> miette::Result<(Config, Set<String>)> {
        let de = toml_edit::de::Deserializer::from_str(toml).into_diagnostic()?;

        // Deserialize the config and collect unused keys
        let mut unused_keys = Set::new();
        let config: Config = serde_ignored::deserialize(de, |path| {
            unused_keys.insert(path.to_string());
        })
        .into_diagnostic()?;

        Ok((config, unused_keys))
    }

    /// Load the config from the given path.
    ///
    /// # Returns
    ///
    /// The loaded config
    ///
    /// # Errors
    ///
    /// I/O errors or parsing errors
    pub fn from_path(path: &Path) -> Result<Config, ConfigError> {
        tracing::debug!("Loading config from {}", path.display());
        let s = match fs_err::read_to_string(path) {
            Ok(content) => content,
            Err(e) if e.kind() == std::io::ErrorKind::NotFound => {
                return Err(ConfigError::FileNotFound(path.to_path_buf()))
            }
            Err(e) => return Err(ConfigError::ReadError(e)),
        };

        let (mut config, unused_keys) =
            Config::from_toml(&s).map_err(|e| ConfigError::ParseError(e, path.to_path_buf()))?;

        if !unused_keys.is_empty() {
            tracing::warn!(
                "Ignoring '{}' in at {}",
                console::style(
                    unused_keys
                        .iter()
                        .map(|s| s.as_str())
                        .collect::<Vec<_>>()
                        .join(", ")
                )
                .yellow(),
                path.display()
            );
        }

        config.loaded_from.push(path.to_path_buf());
        tracing::info!("Loaded config from: {}", path.display());

        config
            .validate()
            .map_err(|e| ConfigError::ValidationError(e, path.to_path_buf()))?;

        Ok(config)
    }

    /// Try to load the system config file from the system path.
    ///
    /// # Returns
    ///
    /// The loaded system config
    ///
    /// # Errors
    ///
    /// I/O errors or parsing errors
    pub fn try_load_system() -> Result<Config, ConfigError> {
        Self::from_path(&config_path_system())
    }

    /// Load the system config file from the system path.
    ///
    /// # Returns
    ///
    /// The loaded system config
    pub fn load_system() -> Config {
        Self::try_load_system().unwrap_or_else(|e| {
            match e {
                ConfigError::FileNotFound(_) => (), // it's fine that no file is there
                e => tracing::error!("{e}"),
            }

            Self::default()
        })
    }

    /// Validate the config file.
    pub fn validate(&self) -> miette::Result<()> {
        // Validate the detached environments directory is set correctly
        if let Some(detached_environments) = self.detached_environments.clone() {
            match detached_environments {
                DetachedEnvironments::Boolean(_) => {}
                DetachedEnvironments::Path(path) => {
                    if !path.is_absolute() {
                        return Err(miette!(
                            "The `detached-environments` path must be an absolute path: {}",
                            path.display()
                        ));
                    }
                }
            }
        }

        Ok(())
    }

    /// Load the global config file from various global paths.
    ///
    /// # Returns
    ///
    /// The loaded global config
    pub fn load_global() -> Config {
        let mut config = Self::load_system();

        for p in config_path_global() {
            match Self::from_path(&p) {
                Ok(c) => config = config.merge_config(c),
                Err(ConfigError::FileNotFound(_)) => (),
                Err(e) => tracing::error!(
                    "Failed to load global config '{}' with error: {}",
                    p.display(),
                    e
                ),
            }
        }

        // Load the default CLI config and layer it on top of the global config
        // This will add any environment variables defined in the `clap` attributes to
        // the config
        let mut default_cli = ConfigCli::default();
        default_cli.update_from(std::env::args().take(0));
        config.merge_config(default_cli.into())
    }

    /// Load the global config and layer the given cli config on top of it.
    pub fn with_cli_config(cli: &ConfigCli) -> Config {
        let config = Config::load_global();
        config.merge_config(cli.clone().into())
    }

    /// Load the config from the given path (project root).
    ///
    /// # Returns
    ///
    /// The loaded config (merged with the global config)
    pub fn load(project_root: &Path) -> Config {
        let mut config = Self::load_global();
        let local_config_path = project_root
            .join(consts::PIXI_DIR)
            .join(consts::CONFIG_FILE);

        match Self::from_path(&local_config_path) {
            Ok(c) => config = config.merge_config(c),
            Err(e) => tracing::debug!(
                "Failed to load local config: {} (error: {})",
                local_config_path.display(),
                e
            ),
        }

        config
    }

    // Get all possible keys of the configuration
    pub fn get_keys(&self) -> &[&str] {
        &[
            "default-channels",
            "change-ps1",
            "authentication-override-file",
            "tls-no-verify",
            "mirrors",
            "detached-environments",
            "pinning-strategy",
            "max-concurrent-solves",
            "repodata-config",
            "repodata-config.disable-jlap",
            "repodata-config.disable-bzip2",
            "repodata-config.disable-zstd",
            "repodata-config.disable-sharded",
            "pypi-config",
            "pypi-config.index-url",
            "pypi-config.extra-index-urls",
            "pypi-config.keyring-provider",
            "s3-config",
            "s3-config.endpoint-url",
            "s3-config.region",
            "s3-config.force-path-style",
            "experimental.use-environment-activation-cache",
        ]
    }

    /// Merge the given config into the current one.
    /// The given config will have higher priority
    #[must_use]
    pub fn merge_config(self, mut other: Config) -> Self {
        other.mirrors.extend(self.mirrors);
        other.loaded_from.extend(self.loaded_from);

        Self {
            default_channels: if other.default_channels.is_empty() {
                self.default_channels
            } else {
                other.default_channels
            },
            tls_no_verify: other.tls_no_verify.or(self.tls_no_verify),
            change_ps1: other.change_ps1.or(self.change_ps1),
            authentication_override_file: other
                .authentication_override_file
                .or(self.authentication_override_file),
            mirrors: other.mirrors,
            loaded_from: other.loaded_from,
            // currently this is always the default so just use the other value
            channel_config: other.channel_config,
            repodata_config: self.repodata_config.merge(other.repodata_config),
            pypi_config: self.pypi_config.merge(other.pypi_config),
            s3_config: other.s3_config.or(self.s3_config),
            detached_environments: other.detached_environments.or(self.detached_environments),
            pinning_strategy: other.pinning_strategy.or(self.pinning_strategy),
            force_activate: other.force_activate,
            experimental: self.experimental.merge(other.experimental),
            // Make other take precedence over self to allow for setting the value through the CLI
            concurrency: self.concurrency.merge(other.concurrency),
        }
    }

    /// Retrieve the value for the default_channels field (defaults to the
    /// ["conda-forge"]).
    pub fn default_channels(&self) -> Vec<NamedChannelOrUrl> {
        if self.default_channels.is_empty() {
            consts::DEFAULT_CHANNELS.clone()
        } else {
            self.default_channels.clone()
        }
    }

    /// Retrieve the value for the tls_no_verify field (defaults to false).
    pub fn tls_no_verify(&self) -> bool {
        self.tls_no_verify.unwrap_or(false)
    }

    /// Retrieve the value for the change_ps1 field (defaults to true).
    pub fn change_ps1(&self) -> bool {
        self.change_ps1.unwrap_or(true)
    }

    /// Retrieve the value for the auth_file field.
    pub fn authentication_override_file(&self) -> Option<&PathBuf> {
        self.authentication_override_file.as_ref()
    }

    /// Returns the global channel configuration.
    ///
    /// This roots the channel configuration to the current directory. When
    /// working with a project though the channel configuration should be rooted
    /// in the project directory.
    pub fn global_channel_config(&self) -> &ChannelConfig {
        &self.channel_config
    }

    pub fn repodata_config(&self) -> &RepodataConfig {
        &self.repodata_config
    }

    pub fn pypi_config(&self) -> &PyPIConfig {
        &self.pypi_config
    }

    pub fn s3_config(&self) -> &Option<S3Config> {
        &self.s3_config
    }

    pub fn mirror_map(&self) -> &std::collections::HashMap<Url, Vec<Url>> {
        &self.mirrors
    }

    /// Retrieve the value for the target_environments_directory field.
    pub fn detached_environments(&self) -> DetachedEnvironments {
        self.detached_environments.clone().unwrap_or_default()
    }

    pub fn force_activate(&self) -> bool {
        self.force_activate.unwrap_or(false)
    }

    pub fn experimental_activation_cache_usage(&self) -> bool {
        self.experimental.use_environment_activation_cache()
    }

    /// Retrieve the value for the max_concurrent_solves field.
    pub fn max_concurrent_solves(&self) -> usize {
        self.concurrency.solves
    }

    /// Retrieve the value for the network_requests field.
    pub fn max_concurrent_downloads(&self) -> usize {
        self.concurrency.downloads
    }

    /// Modify this config with the given key and value
    ///
    /// # Note
    ///
    /// It is required to call `save()` to persist the changes.
    pub fn set(&mut self, key: &str, value: Option<String>) -> miette::Result<()> {
        let show_supported_keys =
            || format!("Supported keys:\n\t{}", self.get_keys().join(",\n\t"));
        let err = miette::miette!(
            "Unknown key: {}\n{}",
            console::style(key).red(),
            show_supported_keys()
        );

        match key {
            "default-channels" => {
                self.default_channels = value
                    .map(|v| serde_json::de::from_str(&v))
                    .transpose()
                    .into_diagnostic()?
                    .unwrap_or_default();
            }
            "change-ps1" => {
                self.change_ps1 = value.map(|v| v.parse()).transpose().into_diagnostic()?;
            }
            "authentication-override-file" => {
                self.authentication_override_file = value.map(PathBuf::from);
            }
            "tls-no-verify" => {
                self.tls_no_verify = value.map(|v| v.parse()).transpose().into_diagnostic()?;
            }
            "mirrors" => {
                self.mirrors = value
                    .map(|v| serde_json::de::from_str(&v))
                    .transpose()
                    .into_diagnostic()?
                    .unwrap_or_default();
            }
            "detached-environments" => {
                self.detached_environments = value.map(|v| match v.as_str() {
                    "true" => DetachedEnvironments::Boolean(true),
                    "false" => DetachedEnvironments::Boolean(false),
                    _ => DetachedEnvironments::Path(PathBuf::from(v)),
                });
            }
            "pinning-strategy" => {
                self.pinning_strategy = value
                    .map(|v| PinningStrategy::from_str(v.as_str()))
                    .transpose()
                    .into_diagnostic()?
            }
            key if key.starts_with("repodata-config") => {
                if key == "repodata-config" {
                    self.repodata_config = value
                        .map(|v| serde_json::de::from_str(&v))
                        .transpose()
                        .into_diagnostic()?
                        .unwrap_or_default();
                    return Ok(());
                } else if !key.starts_with("repodata-config.") {
                    return Err(err);
                }

                let subkey = key.strip_prefix("repodata-config.").unwrap();
                match subkey {
                    "disable-jlap" => {
                        self.repodata_config.default.disable_jlap =
                            value.map(|v| v.parse()).transpose().into_diagnostic()?;
                    }
                    "disable-bzip2" => {
                        self.repodata_config.default.disable_bzip2 =
                            value.map(|v| v.parse()).transpose().into_diagnostic()?;
                    }
                    "disable-zstd" => {
                        self.repodata_config.default.disable_zstd =
                            value.map(|v| v.parse()).transpose().into_diagnostic()?;
                    }
                    "disable-sharded" => {
                        self.repodata_config.default.disable_sharded =
                            value.map(|v| v.parse()).transpose().into_diagnostic()?;
                    }
                    _ => return Err(err),
                }
            }
            key if key.starts_with("pypi-config") => {
                if key == "pypi-config" {
                    if let Some(value) = value {
                        self.pypi_config = serde_json::de::from_str(&value).into_diagnostic()?;
                    } else {
                        self.pypi_config = PyPIConfig::default();
                    }
                    return Ok(());
                } else if !key.starts_with("pypi-config.") {
                    return Err(err);
                }

                let subkey = key.strip_prefix("pypi-config.").unwrap();
                match subkey {
                    "index-url" => {
                        self.pypi_config.index_url = value
                            .map(|v| Url::parse(&v))
                            .transpose()
                            .into_diagnostic()?;
                    }
                    "extra-index-urls" => {
                        self.pypi_config.extra_index_urls = value
                            .map(|v| serde_json::de::from_str(&v))
                            .transpose()
                            .into_diagnostic()?
                            .unwrap_or_default();
                    }
                    "keyring-provider" => {
                        self.pypi_config.keyring_provider = value
                            .map(|v| match v.as_str() {
                                "disabled" => Ok(KeyringProvider::Disabled),
                                "subprocess" => Ok(KeyringProvider::Subprocess),
                                _ => Err(miette::miette!("invalid keyring provider")),
                            })
                            .transpose()?;
                    }
                    _ => return Err(err),
                }
            }
            key if key.starts_with("s3-config") => {
                if key == "s3-config" {
                    if let Some(value) = value {
                        self.s3_config = serde_json::de::from_str(&value).into_diagnostic()?;
                    } else {
                        return Err(miette!("s3-config requires a value"));
                    }
                    return Ok(());
                }
                let Some(subkey) = key.strip_prefix("s3-config.") else {
                    return Err(err);
                };
                if let Some(ref mut config) = self.s3_config {
                    match subkey {
                        "endpoint-url" => {
                            if let Some(value) = value {
                                config.endpoint_url = Url::parse(&value).into_diagnostic()?;
                            } else {
                                return Err(miette!("s3-config.endpoint-url requires a value"));
                            }
                        }
                        "region" => {
                            if let Some(value) = value {
                                config.region = value;
                            } else {
                                return Err(miette!("s3-config.region requires a value"));
                            }
                        }
                        "force-path-style" => {
                            if let Some(value) = value {
                                config.force_path_style = value.parse().into_diagnostic()?;
                            } else {
                                return Err(miette!("s3-config.force-path-style requires a value"));
                            }
                        }
                        _ => return Err(err),
                    }
                } else {
                    return Err(miette!(
                        "Cannot set s3-config subkeys without s3-config being present"
                    ));
                }
            }
            key if key.starts_with(EXPERIMENTAL) => {
                if key == EXPERIMENTAL {
                    if let Some(value) = value {
                        self.experimental = serde_json::de::from_str(&value).into_diagnostic()?;
                    } else {
                        self.experimental = ExperimentalConfig::default();
                    }
                    return Ok(());
                } else if !key.starts_with(format!("{EXPERIMENTAL}.").as_str()) {
                    return Err(err);
                }

                let subkey = key
                    .strip_prefix(format!("{EXPERIMENTAL}.").as_str())
                    .unwrap();
                match subkey {
                    "use-environment-activation-cache" => {
                        self.experimental.use_environment_activation_cache =
                            value.map(|v| v.parse()).transpose().into_diagnostic()?;
                    }
                    _ => return Err(err),
                }
            }
            key if key.starts_with("concurrency") => {
                if key == "concurrency" {
                    if let Some(value) = value {
                        self.pypi_config = serde_json::de::from_str(&value).into_diagnostic()?;
                    } else {
                        self.pypi_config = PyPIConfig::default();
                    }
                    return Ok(());
                } else if !key.starts_with("concurrency.") {
                    return Err(err);
                }
                let subkey = key.strip_prefix("concurrency.").unwrap();
                match subkey {
                    "solves" => {
                        if let Some(value) = value {
                            self.concurrency.solves = value.parse().into_diagnostic()?;
                        } else {
                            return Err(miette!("'solves' requires a number value"));
                        }
                    }
                    "downloads" => {
                        if let Some(value) = value {
                            self.concurrency.downloads = value.parse().into_diagnostic()?;
                        } else {
                            return Err(miette!("'downloads' requires a number value"));
                        }
                    }
                    _ => return Err(err),
                }
            }
            _ => return Err(err),
        }

        Ok(())
    }

    /// Save the config to the given path.
    pub fn save(&self, to: &Path) -> miette::Result<()> {
        let contents = toml_edit::ser::to_string_pretty(&self).into_diagnostic()?;
        tracing::debug!("Saving config to: {}", to.display());

        let parent = to.parent().expect("config path should have a parent");
        fs_err::create_dir_all(parent)
            .into_diagnostic()
            .wrap_err(format!(
                "failed to create directories in '{}'",
                parent.display()
            ))?;
        fs_err::write(to, contents)
            .into_diagnostic()
            .wrap_err(format!("failed to write config to '{}'", to.display()))
    }

    /// Constructs a [`Gateway`] using a [`ClientWithMiddleware`]
    pub fn gateway(&self, client: ClientWithMiddleware) -> Gateway {
        // Determine the cache directory and fall back to sane defaults otherwise.
        let cache_dir = get_cache_dir().unwrap_or_else(|e| {
            tracing::error!("failed to determine repodata cache directory: {e}");
            std::env::current_dir().unwrap_or_else(|_| PathBuf::from("./"))
        });

        // Construct the gateway
        Gateway::builder()
            .with_client(client)
            .with_cache_dir(cache_dir.join(consts::CONDA_REPODATA_CACHE_DIR))
            .with_channel_config(self.into())
            .with_max_concurrent_requests(self.max_concurrent_downloads())
            .finish()
    }

    pub fn compute_s3_config(&self) -> s3_middleware::S3Config {
        match self.s3_config.clone() {
            Some(config) => s3_middleware::S3Config::Custom {
                endpoint_url: config.endpoint_url,
                region: config.region,
                force_path_style: config.force_path_style,
            },
            None => s3_middleware::S3Config::FromAWS,
        }
    }
}

/// Returns the path to the system-level pixi config file.
pub fn config_path_system() -> PathBuf {
    // TODO: the base_path for Windows is currently hardcoded, it should be
    // determined via the system API to support general volume label
    #[cfg(target_os = "windows")]
    let base_path = PathBuf::from("C:\\ProgramData");
    #[cfg(not(target_os = "windows"))]
    let base_path = PathBuf::from("/etc");

    base_path.join(consts::CONFIG_DIR).join(consts::CONFIG_FILE)
}

/// Returns the path(s) to the global pixi config file.
pub fn config_path_global() -> Vec<PathBuf> {
    vec![
        dirs::config_dir().map(|d| d.join(consts::CONFIG_DIR).join(consts::CONFIG_FILE)),
        pixi_home().map(|d| d.join(consts::CONFIG_FILE)),
    ]
    .into_iter()
    .flatten()
    .collect()
}

#[cfg(test)]
mod tests {
    use rstest::rstest;

    use super::*;

    #[test]
    fn test_config_parse() {
        let toml = format!(
            r#"default-channels = ["conda-forge"]
tls-no-verify = true
detached-environments = "{}"
pinning-strategy = "no-pin"
concurrency.solves = 5
UNUSED = "unused"
        "#,
            env!("CARGO_MANIFEST_DIR").replace('\\', "\\\\").as_str()
        );
        let (config, unused) = Config::from_toml(toml.as_str()).unwrap();
        assert_eq!(
            config.default_channels,
            vec![NamedChannelOrUrl::from_str("conda-forge").unwrap()]
        );
        assert_eq!(config.tls_no_verify, Some(true));
        assert_eq!(
            config.detached_environments().path().unwrap(),
            Some(PathBuf::from(env!("CARGO_MANIFEST_DIR")))
        );
        assert_eq!(config.max_concurrent_solves(), 5);
        assert!(unused.contains("UNUSED"));

        let toml = r"detached-environments = true";
        let (config, _) = Config::from_toml(toml).unwrap();
        assert_eq!(
            config.detached_environments().path().unwrap().unwrap(),
            get_cache_dir()
                .unwrap()
                .join(consts::ENVIRONMENTS_DIR)
                .as_path()
        );
    }

    #[rstest]
    #[case("semver", PinningStrategy::Semver)]
    #[case("major", PinningStrategy::Major)]
    #[case("minor", PinningStrategy::Minor)]
    #[case("exact-version", PinningStrategy::ExactVersion)]
    #[case("latest-up", PinningStrategy::LatestUp)]
    #[case("no-pin", PinningStrategy::NoPin)]
    fn test_config_parse_pinning_strategy(#[case] input: &str, #[case] expected: PinningStrategy) {
        let toml = format!("pinning-strategy = \"{}\"", input);
        let (config, _) = Config::from_toml(&toml).unwrap();
        assert_eq!(config.pinning_strategy, Some(expected));
    }

    #[test]
    fn test_config_from_cli() {
        let cli = ConfigCli {
            tls_no_verify: true,
            auth_file: None,
            pypi_keyring_provider: Some(KeyringProvider::Subprocess),
            concurrent_solves: None,
            concurrent_downloads: None,
        };
        let config = Config::from(cli);
        assert_eq!(config.tls_no_verify, Some(true));
        assert_eq!(
            config.pypi_config().keyring_provider,
            Some(KeyringProvider::Subprocess)
        );

        let cli = ConfigCli {
            tls_no_verify: false,
            auth_file: Some(PathBuf::from("path.json")),
            pypi_keyring_provider: None,
            concurrent_solves: None,
            concurrent_downloads: None,
        };

        let config = Config::from(cli);
        assert_eq!(config.tls_no_verify, None);
        assert_eq!(
            config.authentication_override_file,
            Some(PathBuf::from("path.json"))
        );
        assert!(!config.experimental.use_environment_activation_cache());
    }

    #[test]
    fn test_pypi_config_parse() {
        let toml = r#"
            [pypi-config]
            index-url = "https://pypi.org/simple"
            extra-index-urls = ["https://pypi.org/simple2"]
            keyring-provider = "subprocess"
        "#;
        let (config, _) = Config::from_toml(toml).unwrap();
        assert_eq!(
            config.pypi_config().index_url,
            Some(Url::parse("https://pypi.org/simple").unwrap())
        );
        assert!(config.pypi_config().extra_index_urls.len() == 1);
        assert_eq!(
            config.pypi_config().keyring_provider,
            Some(KeyringProvider::Subprocess)
        );
    }

    #[test]
    fn test_pypi_config_allow_insecure_host() {
        let toml = r#"
            [pypi-config]
            index-url = "https://pypi.org/simple"
            extra-index-urls = ["https://pypi.org/simple2"]
            keyring-provider = "subprocess"
            allow-insecure-host = ["https://localhost:1234", "*"]
        "#;
        let (config, _) = Config::from_toml(toml).unwrap();
        assert_eq!(
            config.pypi_config().allow_insecure_host,
            vec!["https://localhost:1234", "*",]
        );
    }

    #[test]
    fn test_s3_config_parse() {
        let toml = r#"
            [s3-config]
            endpoint-url = "https://my-s3-host"
            region = "us-east-1"
            force-path-style = false
        "#;
        let (config, _) = Config::from_toml(toml).unwrap();
        let s3_config = config.s3_config.unwrap();
        assert_eq!(
            s3_config.endpoint_url,
            Url::parse("https://my-s3-host").unwrap()
        );
        assert_eq!(s3_config.region, "us-east-1");
        assert!(!s3_config.force_path_style);
    }

    #[test]
    fn test_s3_config_invalid_config() {
        let toml = r#"
            [s3-config]
            endpoint-url = "https://my-s3-host"
            region = "us-east-1"
            # force-path-style = false
        "#;
        let result = Config::from_toml(toml);
        assert!(result.is_err());
        assert!(result
            .err()
            .unwrap()
            .to_string()
            .contains("missing field `force-path-style`"));
    }

    #[test]
    fn test_default_config() {
        let config = Config::default();
        // This depends on the system so it's hard to test.
        assert!(config.concurrency.solves > 0);
        assert_eq!(config.concurrency.downloads, 50);
    }

    #[test]
    fn test_config_merge_priority() {
        // If I set every config key, ensure that `other wins`
        let mut config = Config::default();
        let other = Config {
            default_channels: vec![NamedChannelOrUrl::from_str("conda-forge").unwrap()],
            channel_config: ChannelConfig::default_with_root_dir(PathBuf::from("/root/dir")),
            tls_no_verify: Some(true),
            detached_environments: Some(DetachedEnvironments::Path(PathBuf::from("/path/to/envs"))),
            concurrency: ConcurrencyConfig {
                solves: 5,
                ..ConcurrencyConfig::default()
            },
            change_ps1: Some(false),
            authentication_override_file: Some(PathBuf::default()),
            mirrors: HashMap::from([(
                Url::parse("https://conda.anaconda.org/conda-forge").unwrap(),
                Vec::default(),
            )]),
            pinning_strategy: Some(PinningStrategy::NoPin),
            experimental: ExperimentalConfig {
                use_environment_activation_cache: Some(true),
            },
            loaded_from: Vec::from([PathBuf::from_str("test").unwrap()]),
            force_activate: Some(true),
            pypi_config: PyPIConfig {
                allow_insecure_host: Vec::from(["test".to_string()]),
                extra_index_urls: Vec::from([
                    Url::parse("https://conda.anaconda.org/conda-forge").unwrap()
                ]),
                index_url: Some(Url::parse("https://conda.anaconda.org/conda-forge").unwrap()),
                keyring_provider: Some(KeyringProvider::Subprocess),
            },
            s3_config: Some(S3Config {
                endpoint_url: Url::parse("https://my-s3-host").unwrap(),
                region: "us-east-1".to_string(),
                force_path_style: false,
            }),
            repodata_config: RepodataConfig {
                default: RepodataChannelConfig {
                    disable_bzip2: Some(true),
                    disable_jlap: Some(true),
                    disable_sharded: Some(true),
                    disable_zstd: Some(true),
                },
                per_channel: HashMap::from([(
                    Url::parse("https://conda.anaconda.org/conda-forge").unwrap(),
                    RepodataChannelConfig::default(),
                )]),
            },
        };
        let original_other = other.clone();
        config = config.merge_config(other);
        assert_eq!(config, original_other);
    }
    #[test]
    fn test_config_merge_multiple() {
        let mut config = Config::default();
        let other = Config {
            default_channels: vec![NamedChannelOrUrl::from_str("conda-forge").unwrap()],
            channel_config: ChannelConfig::default_with_root_dir(PathBuf::from("/root/dir")),
            tls_no_verify: Some(true),
            detached_environments: Some(DetachedEnvironments::Path(PathBuf::from("/path/to/envs"))),
            concurrency: ConcurrencyConfig {
                solves: 5,
                ..ConcurrencyConfig::default()
            },
            s3_config: Some(S3Config {
                endpoint_url: Url::parse("https://my-s3-host").unwrap(),
                region: "us-east-1".to_string(),
                force_path_style: false,
            }),
            ..Default::default()
        };
        config = config.merge_config(other);
        assert_eq!(
            config.default_channels,
            vec![NamedChannelOrUrl::from_str("conda-forge").unwrap()]
        );
        assert_eq!(config.tls_no_verify, Some(true));
        assert_eq!(
            config.detached_environments().path().unwrap(),
            Some(PathBuf::from("/path/to/envs"))
        );
        assert!(config.s3_config.is_some());

        let other2 = Config {
            default_channels: vec![NamedChannelOrUrl::from_str("channel").unwrap()],
            channel_config: ChannelConfig::default_with_root_dir(PathBuf::from("/root/dir2")),
            tls_no_verify: Some(false),
            detached_environments: Some(DetachedEnvironments::Path(PathBuf::from(
                "/path/to/envs2",
            ))),
            ..Default::default()
        };

        config = config.merge_config(other2);
        assert_eq!(
            config.default_channels,
            vec![NamedChannelOrUrl::from_str("channel").unwrap()]
        );
        assert_eq!(config.tls_no_verify, Some(false));
        assert_eq!(
            config.detached_environments().path().unwrap(),
            Some(PathBuf::from("/path/to/envs2"))
        );
        assert_eq!(config.max_concurrent_solves(), 5);
        assert!(config.s3_config.is_some());

        let d = Path::new(&env!("CARGO_MANIFEST_DIR"))
            .join("tests")
            .join("config");

        let config_1 = Config::from_path(&d.join("config_1.toml")).unwrap();
        let config_2 = Config::from_path(&d.join("config_2.toml")).unwrap();
        let config_2 = Config {
            channel_config: ChannelConfig::default_with_root_dir(PathBuf::from("/root/dir")),
            detached_environments: Some(DetachedEnvironments::Boolean(true)),
            ..config_2
        };

        let mut merged = config_1.clone();
        merged = merged.merge_config(config_2);

        let debug = format!("{:#?}", merged);
        let debug = debug.replace("\\\\", "/");
        // replace the path with a placeholder
        let debug = debug.replace(&d.to_str().unwrap().replace('\\', "/"), "path");
        insta::assert_snapshot!(debug);
    }

    #[test]
    fn test_parse_kebab_and_snake_case() {
        let toml = r#"
            default_channels = ["conda-forge"]
            change_ps1 = true
            tls_no_verify = false
            authentication_override_file = "/path/to/your/override.json"
            [mirrors]
            "https://conda.anaconda.org/conda-forge" = [
                "https://prefix.dev/conda-forge"
            ]
            [repodata_config]
            disable_jlap = true
            disable_bzip2 = true
            disable_zstd = true
        "#;
        let (config, _) = Config::from_toml(toml).unwrap();
        assert_eq!(
            config.default_channels,
            vec![NamedChannelOrUrl::from_str("conda-forge").unwrap()]
        );
        assert_eq!(config.tls_no_verify, Some(false));
        assert_eq!(
            config.authentication_override_file,
            Some(PathBuf::from("/path/to/your/override.json"))
        );
        assert_eq!(config.change_ps1, Some(true));
        assert_eq!(
            config
                .mirrors
                .get(&Url::parse("https://conda.anaconda.org/conda-forge").unwrap()),
            Some(&vec![Url::parse("https://prefix.dev/conda-forge").unwrap()])
        );
        let repodata_config = config.repodata_config;
        assert_eq!(repodata_config.default.disable_jlap, Some(true));
        assert_eq!(repodata_config.default.disable_bzip2, Some(true));
        assert_eq!(repodata_config.default.disable_zstd, Some(true));
        assert_eq!(repodata_config.default.disable_sharded, None);
        // See if the toml parses in kebab-case
        let toml = r#"
            default-channels = ["conda-forge"]
            change-ps1 = true
            tls-no-verify = false
            authentication-override-file = "/path/to/your/override.json"
            [mirrors]
            "https://conda.anaconda.org/conda-forge" = [
                "https://prefix.dev/conda-forge"
            ]
            [repodata-config]
            disable-jlap = true
            disable-bzip2 = true
            disable-zstd = true
            disable-sharded = true
        "#;
        Config::from_toml(toml).unwrap();
    }

    #[test]
    fn test_alter_config() {
        let mut config = Config::default();
        config
            .set("default-channels", Some(r#"["conda-forge"]"#.to_string()))
            .unwrap();
        assert_eq!(
            config.default_channels,
            vec![NamedChannelOrUrl::from_str("conda-forge").unwrap()]
        );

        config
            .set("tls-no-verify", Some("true".to_string()))
            .unwrap();
        assert_eq!(config.tls_no_verify, Some(true));

        config
            .set(
                "authentication-override-file",
                Some("/path/to/your/override.json".to_string()),
            )
            .unwrap();
        assert_eq!(
            config.authentication_override_file,
            Some(PathBuf::from("/path/to/your/override.json"))
        );

        config
            .set("detached-environments", Some("true".to_string()))
            .unwrap();
        assert_eq!(
            config.detached_environments().path().unwrap().unwrap(),
            get_cache_dir()
                .unwrap()
                .join(consts::ENVIRONMENTS_DIR)
                .as_path()
        );

        config
            .set("detached-environments", Some("/path/to/envs".to_string()))
            .unwrap();
        assert_eq!(
            config.detached_environments().path().unwrap(),
            Some(PathBuf::from("/path/to/envs"))
        );

        config
            .set("mirrors", Some(r#"{"https://conda.anaconda.org/conda-forge": ["https://prefix.dev/conda-forge"]}"#.to_string()))
            .unwrap();
        assert_eq!(
            config
                .mirrors
                .get(&Url::parse("https://conda.anaconda.org/conda-forge").unwrap()),
            Some(&vec![Url::parse("https://prefix.dev/conda-forge").unwrap()])
        );

        config
            .set("repodata-config.disable-jlap", Some("true".to_string()))
            .unwrap();
        let repodata_config = config.repodata_config();
        assert_eq!(repodata_config.default.disable_jlap, Some(true));

        config
            .set(
                "pypi-config.index-url",
                Some("https://pypi.org/simple".to_string()),
            )
            .unwrap();
        assert_eq!(
            config.pypi_config().index_url,
            Some(Url::parse("https://pypi.org/simple").unwrap())
        );

        config
            .set(
                "pypi-config.extra-index-urls",
                Some(r#"["https://pypi.org/simple2"]"#.to_string()),
            )
            .unwrap();
        assert!(config.pypi_config().extra_index_urls.len() == 1);

        config
            .set(
                "pypi-config.keyring-provider",
                Some("subprocess".to_string()),
            )
            .unwrap();
        assert_eq!(
            config.pypi_config().keyring_provider,
            Some(KeyringProvider::Subprocess)
        );

        config.set("change-ps1", None).unwrap();
        assert_eq!(config.change_ps1, None);

        config
            .set("concurrency.solves", Some("10".to_string()))
            .unwrap();
        assert_eq!(config.max_concurrent_solves(), 10);
        config
            .set("concurrency.solves", Some("1".to_string()))
            .unwrap();

        config
            .set("concurrency.downloads", Some("10".to_string()))
            .unwrap();
        assert_eq!(config.max_concurrent_downloads(), 10);
        config
            .set("concurrency.downloads", Some("1".to_string()))
            .unwrap();

        assert_eq!(config.max_concurrent_downloads(), 1);

        config.set("unknown-key", None).unwrap_err();
    }

    #[rstest]
    #[case("pinning-strategy", None, None)]
    #[case("pinning-strategy", Some("semver".to_string()), Some(PinningStrategy::Semver))]
    #[case("pinning-strategy", Some("no-pin".to_string()), Some(PinningStrategy::NoPin))]
    #[case("pinning-strategy", Some("exact-version".to_string()), Some(PinningStrategy::ExactVersion))]
    #[case("pinning-strategy", Some("latest-up".to_string()), Some(PinningStrategy::LatestUp))]
    #[case("pinning-strategy", Some("major".to_string()), Some(PinningStrategy::Major))]
    #[case("pinning-strategy", Some("minor".to_string()), Some(PinningStrategy::Minor))]
    fn test_set_pinning_strategy(
        #[case] key: &str,
        #[case] value: Option<String>,
        #[case] expected: Option<PinningStrategy>,
    ) {
        let mut config = Config::default();
        config.set(key, value).unwrap();
        assert_eq!(config.pinning_strategy, expected);
    }

    #[test]
    fn test_version_constraints() {
        let versions = vec![
            vec!["1.2.3"],
            vec!["0.0.0"],
            vec!["1!1"],
            vec!["1!0.0.0"],
            vec!["1.2.3a1"],
            vec!["1.2.3a1", "1.2.3"],
            vec!["1.2.3", "1.2.3a1", "1.2.3b1", "1.2.3rc1", "2", "10000"],
            vec!["1.2.0", "1.3.0"],
            vec!["0.2.0", "0.3.0"],
            vec!["0.2.0", "1.3.0"],
            vec!["1.2"],
            vec!["1.2", "2"],
            vec!["1.2", "1!2.0"],
            vec!["24.2"],
        ];

        // We could use `strum` for this, but it requires another dependency
        let strategies = vec![
            PinningStrategy::Semver,
            PinningStrategy::Major,
            PinningStrategy::Minor,
            PinningStrategy::ExactVersion,
            PinningStrategy::LatestUp,
            PinningStrategy::NoPin,
        ];

        let results = strategies
            .into_iter()
            .map(|strategy| {
                let constraints: Vec<String> = versions
                    .iter()
                    .map(|v| {
                        let constraint = strategy
                            .determine_version_constraint(
                                v.clone()
                                    .into_iter()
                                    .map(|v| v.parse().unwrap())
                                    .collect::<Vec<Version>>()
                                    .as_slice(),
                            )
                            .unwrap()
                            .to_string();
                        format!("{} from {}", constraint, v.join(", "))
                    })
                    .collect();
                format!(
                    "### Strategy: '{:?}'\n{}\n",
                    strategy,
                    constraints.join("\n")
                )
            })
            .collect::<Vec<_>>()
            .join("\n");
        insta::assert_snapshot!(results);
    }

    #[test]
    fn test_repodata_config() {
        let toml = r#"
            [repodata-config]
            disable-jlap = true
            disable-bzip2 = true
            disable-zstd = true
            disable-sharded = true

            [repodata-config."https://prefix.dev/conda-forge"]
            disable-jlap = false
            disable-bzip2 = false
            disable-zstd = false
            disable-sharded = false

            [repodata-config."https://conda.anaconda.org/conda-forge"]
            disable-jlap = false
            disable-bzip2 = false
            disable-zstd = false
        "#;
        let (config, _) = Config::from_toml(toml).unwrap();
        let repodata_config = config.repodata_config();
        assert_eq!(repodata_config.default.disable_jlap, Some(true));
        assert_eq!(repodata_config.default.disable_bzip2, Some(true));
        assert_eq!(repodata_config.default.disable_zstd, Some(true));
        assert_eq!(repodata_config.default.disable_sharded, Some(true));

        let per_channel = repodata_config.clone().per_channel;
        assert_eq!(per_channel.len(), 2);

        let prefix_config = per_channel
            .get(&Url::from_str("https://prefix.dev/conda-forge").unwrap())
            .unwrap();
        assert_eq!(prefix_config.disable_jlap, Some(false));
        assert_eq!(prefix_config.disable_bzip2, Some(false));
        assert_eq!(prefix_config.disable_zstd, Some(false));
        assert_eq!(prefix_config.disable_sharded, Some(false));

        let anaconda_config = per_channel
            .get(&Url::from_str("https://conda.anaconda.org/conda-forge").unwrap())
            .unwrap();
        assert_eq!(anaconda_config.disable_jlap, Some(false));
        assert_eq!(anaconda_config.disable_bzip2, Some(false));
        assert_eq!(anaconda_config.disable_zstd, Some(false));
        assert_eq!(anaconda_config.disable_sharded, None);
    }
}<|MERGE_RESOLUTION|>--- conflicted
+++ resolved
@@ -652,12 +652,8 @@
             channel_config: default_channel_config(),
             repodata_config: RepodataConfig::default(),
             pypi_config: PyPIConfig::default(),
-<<<<<<< HEAD
             s3_config: None,
-            detached_environments: Some(DetachedEnvironments::default()),
-=======
             detached_environments: None,
->>>>>>> 2180e7eb
             pinning_strategy: None,
             force_activate: None,
             experimental: ExperimentalConfig::default(),
