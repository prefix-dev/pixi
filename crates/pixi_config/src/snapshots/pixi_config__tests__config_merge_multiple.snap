---
source: crates/pixi_config/src/lib.rs
<<<<<<< HEAD
assertion_line: 2225
=======
>>>>>>> a34b37a7
expression: debug
---
Config {
    default_channels: [
        Name(
            "conda-forge",
        ),
        Name(
            "bioconda",
        ),
        Name(
            "defaults",
        ),
    ],
    authentication_override_file: None,
    tls_no_verify: Some(
        false,
    ),
    mirrors: {
        Url {
            scheme: "https",
            cannot_be_a_base: false,
            username: "",
            password: None,
            host: Some(
                Domain(
                    "conda.anaconda.org",
                ),
            ),
            port: None,
            path: "/conda-forge",
            query: None,
            fragment: None,
        }: [
            Url {
                scheme: "whatever",
                cannot_be_a_base: false,
                username: "",
                password: None,
                host: Some(
                    Domain(
                        "config_2",
                    ),
                ),
                port: None,
                path: "",
                query: None,
                fragment: None,
            },
        ],
    },
    pinning_strategy: None,
    loaded_from: [
        "path/config_2.toml",
        "path/config_1.toml",
    ],
    channel_config: ChannelConfig {
        channel_alias: Url {
            scheme: "https",
            cannot_be_a_base: false,
            username: "",
            password: None,
            host: Some(
                Domain(
                    "conda.anaconda.org",
                ),
            ),
            port: None,
            path: "/",
            query: None,
            fragment: None,
        },
        root_dir: "/root/dir",
    },
    repodata_config: RepodataConfig {
        default: RepodataChannelConfig {
            disable_jlap: Some(
                true,
            ),
            disable_bzip2: None,
            disable_zstd: Some(
                true,
            ),
            disable_sharded: None,
        },
        per_channel: {},
    },
    pypi_config: PyPIConfig {
        index_url: None,
        extra_index_urls: [],
        keyring_provider: None,
        allow_insecure_host: [],
        verify_direct_url_hashes: false,
    },
    s3_options: {
        "bucket1": S3Options {
            endpoint_url: Url {
                scheme: "https",
                cannot_be_a_base: false,
                username: "",
                password: None,
                host: Some(
                    Domain(
                        "my-s3-host",
                    ),
                ),
                port: None,
                path: "/",
                query: None,
                fragment: None,
            },
            region: "us-east-1",
            force_path_style: false,
        },
    },
    detached_environments: Some(
        Boolean(
            true,
        ),
    ),
    shell: ShellConfig {
        force_activate: None,
        source_completion_scripts: None,
        change_ps1: Some(
            true,
        ),
    },
    experimental: ExperimentalConfig {
        use_environment_activation_cache: None,
    },
    concurrency: ConcurrencyConfig {
        solves: 1,
        downloads: 50,
    },
    run_post_link_scripts: None,
    proxy_config: ProxyConfig {
        https: None,
        http: None,
        non_proxy_hosts: [],
    },
    build: BuildConfig {
        package_format: Some(
            PackageFormatAndCompression {
                archive_type: Conda,
                compression_level: Highest,
            },
        ),
    },
    tool_platform: None,
    change_ps1: None,
    force_activate: None,
}<|MERGE_RESOLUTION|>--- conflicted
+++ resolved
@@ -1,9 +1,6 @@
 ---
 source: crates/pixi_config/src/lib.rs
-<<<<<<< HEAD
 assertion_line: 2225
-=======
->>>>>>> a34b37a7
 expression: debug
 ---
 Config {
