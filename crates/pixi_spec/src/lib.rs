--- conflicted
+++ resolved
@@ -352,22 +352,14 @@
 ///
 /// This type only represents source packages. Use [`PixiSpec`] to represent
 /// both binary and source packages.
-<<<<<<< HEAD
-#[derive(Debug, Clone, Hash, PartialEq, Eq, Serialize, Deserialize)]
-=======
 #[derive(Debug, Clone, Hash, PartialEq, Eq, serde::Serialize)]
->>>>>>> 66b75dc0
 pub struct SourceSpec {
     /// The location of the source.
     pub location: SourceLocationSpec,
 }
 
 /// A specification for a source location.
-<<<<<<< HEAD
-#[derive(Debug, Clone, Hash, PartialEq, Eq, Serialize, Deserialize)]
-=======
 #[derive(Debug, Clone, Hash, PartialEq, Eq, serde::Serialize)]
->>>>>>> 66b75dc0
 #[serde(untagged)]
 pub enum SourceLocationSpec {
     /// The spec is represented as an archive that can be downloaded from the
