--- conflicted
+++ resolved
@@ -1322,17 +1322,12 @@
                             SourceAnchor::Workspace,
                         ),
                         PixiRecord::Source(record) => (
-<<<<<<< HEAD
-                            Cow::Owned(format!("{} @ {}", record.name.as_source(), &record.source)),
-                            SourceSpec::from(record.source.clone()).into(),
-=======
                             Cow::Owned(format!(
                                 "{} @ {}",
-                                record.package_record.name.as_source(),
+                                record.name.as_source(),
                                 &record.manifest_source
                             )),
                             SourceSpec::from(record.manifest_source.clone()).into(),
->>>>>>> e7b1d97f
                         ),
                     };
 
@@ -1876,7 +1871,7 @@
     let Some(record) = locked_pixi_records
         .records
         .iter()
-        .find(|r| r.package_record().name.as_source() == pkg_name)
+        .find(|r| r.name().as_source() == pkg_name)
     else {
         return Ok(());
     };
@@ -1889,13 +1884,13 @@
         pixi_spec::SourceLocationSpec::Url(url_spec) => {
             let Some(locked_url) = src_record.build_source.as_ref().and_then(|p| p.as_url()) else {
                 return Err(Box::new(PlatformUnsat::PackageBuildSourceMismatch(
-                    src_record.package_record.name.as_source().to_string(),
+                    src_record.name.as_source().to_string(),
                     SourceMismatchError::SourceTypeMismatch,
                 )));
             };
             locked_url.satisfies(&url_spec).map_err(|e| {
                 Box::new(PlatformUnsat::PackageBuildSourceMismatch(
-                    src_record.package_record.name.as_source().to_string(),
+                    src_record.name.as_source().to_string(),
                     e,
                 ))
             })
@@ -1903,7 +1898,7 @@
         pixi_spec::SourceLocationSpec::Git(mut git_spec) => {
             let Some(locked_git) = src_record.build_source.as_ref().and_then(|p| p.as_git()) else {
                 return Err(Box::new(PlatformUnsat::PackageBuildSourceMismatch(
-                    src_record.package_record.name.as_source().to_string(),
+                    src_record.name.as_source().to_string(),
                     SourceMismatchError::SourceTypeMismatch,
                 )));
             };
@@ -1919,7 +1914,7 @@
             }
             locked_git.satisfies(&git_spec).map_err(|e| {
                 Box::new(PlatformUnsat::PackageBuildSourceMismatch(
-                    src_record.package_record.name.as_source().to_string(),
+                    src_record.name.as_source().to_string(),
                     e,
                 ))
             })
@@ -1928,14 +1923,14 @@
             let Some(locked_path) = src_record.build_source.as_ref().and_then(|p| p.as_path())
             else {
                 return Err(Box::new(PlatformUnsat::PackageBuildSourceMismatch(
-                    src_record.package_record.name.as_source().to_string(),
+                    src_record.name.as_source().to_string(),
                     SourceMismatchError::SourceTypeMismatch,
                 )));
             };
 
             locked_path.satisfies(&path_spec).map_err(|e| {
                 Box::new(PlatformUnsat::PackageBuildSourceMismatch(
-                    src_record.package_record.name.as_source().to_string(),
+                    src_record.name.as_source().to_string(),
                     e,
                 ))
             })
