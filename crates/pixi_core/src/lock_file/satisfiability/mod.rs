use futures::stream::StreamExt;
use itertools::{Either, Itertools};
use miette::Diagnostic;
use pep440_rs::VersionSpecifiers;
use pixi_build_discovery::{DiscoveredBackend, EnabledProtocols};
use pixi_command_dispatcher::{
    BuildBackendMetadataSpec, BuildEnvironment, CommandDispatcher, CommandDispatcherError,
    DevSourceMetadataError, DevSourceMetadataSpec, SourceCheckoutError,
    calculate_additional_glob_hash,
};
use pixi_git::url::RepositoryUrl;
use pixi_glob::{GlobHashCache, GlobHashError, GlobHashKey};
use pixi_manifest::{FeaturesExt, pypi::pypi_options::NoBuild};
use pixi_record::{
<<<<<<< HEAD
    DevSourceRecord, LockedGitUrl, ParseLockFileError, PixiRecord, SourceMismatchError,
};
use pixi_spec::{PixiSpec, SourceAnchor, SourceSpec, SpecConversionError};
=======
    LockedGitUrl, ParseLockFileError, PinnedSourceSpec, PixiRecord, SourceMismatchError,
};
use pixi_spec::{PixiSpec, SourceAnchor, SourceLocationSpec, SourceSpec, SpecConversionError};
>>>>>>> 42fbfd80
use pixi_utils::variants::VariantConfig;
use pixi_uv_conversions::{
    AsPep508Error, as_uv_req, into_pixi_reference, pep508_requirement_to_uv_requirement,
    to_normalize, to_uv_specifiers, to_uv_version,
};
use pypi_modifiers::pypi_marker_env::determine_marker_environment;
use rattler_conda_types::{
    ChannelUrl, GenericVirtualPackage, MatchSpec, Matches, NamedChannelOrUrl, PackageName,
    ParseChannelError, ParseMatchSpecError, ParseStrictness::Lenient, Platform,
};
use rattler_lock::{
    LockedPackageRef, PackageHashes, PypiIndexes, PypiPackageData, PypiSourceTreeHashable,
    UrlOrPath,
};
use std::{
    borrow::Cow,
    collections::{HashMap, HashSet},
    fmt::{Display, Formatter},
    hash::Hash,
    ops::Sub,
    path::{Path, PathBuf},
    str::FromStr,
};
use thiserror::Error;
use typed_path::Utf8TypedPathBuf;
use url::Url;
use uv_distribution_filename::{DistExtension, ExtensionError, SourceDistExtension};
use uv_distribution_types::RequirementSource;
use uv_distribution_types::RequiresPython;
use uv_git_types::GitReference;
use uv_pypi_types::ParsedUrlError;

use super::{
    PixiRecordsByName, PypiRecord, PypiRecordsByName, package_identifier::ConversionError,
};
use crate::workspace::{
    Environment, HasWorkspaceRef, errors::VariantsError, grouped_environment::GroupedEnvironment,
};

#[derive(Debug, Error, Diagnostic)]
pub enum EnvironmentUnsat {
    #[error("the channels in the lock-file do not match the environments channels")]
    ChannelsMismatch,

    #[error("platform(s) '{platforms}' present in the lock-file but not in the environment", platforms = .0.iter().map(|p| p.as_str()).join(", ")
    )]
    AdditionalPlatformsInLockFile(HashSet<Platform>),

    #[error(transparent)]
    IndexesMismatch(#[from] IndexesMismatch),

    #[error(transparent)]
    InvalidChannel(#[from] ParseChannelError),

    #[error(transparent)]
    InvalidDistExtensionInNoBuild(#[from] ExtensionError),

    #[error(
        "the lock-file contains non-binary package: '{0}', but the pypi-option `no-build` is set"
    )]
    NoBuildWithNonBinaryPackages(String),

    #[error(
        "the lock-file was solved with a different strategy ({locked_strategy}) than the one selected ({expected_strategy})",
        locked_strategy = fmt_solve_strategy(*.locked_strategy),
        expected_strategy = fmt_solve_strategy(*.expected_strategy),
    )]
    SolveStrategyMismatch {
        locked_strategy: rattler_solve::SolveStrategy,
        expected_strategy: rattler_solve::SolveStrategy,
    },

    #[error(
        "the lock-file was solved with a different channel priority ({locked_priority}) than the one selected ({expected_priority})",
        locked_priority = fmt_channel_priority(*.locked_priority),
        expected_priority = fmt_channel_priority(*.expected_priority),
    )]
    ChannelPriorityMismatch {
        locked_priority: rattler_solve::ChannelPriority,
        expected_priority: rattler_solve::ChannelPriority,
    },

    #[error(transparent)]
    ExcludeNewerMismatch(#[from] ExcludeNewerMismatch),
}

fn fmt_channel_priority(priority: rattler_solve::ChannelPriority) -> &'static str {
    match priority {
        rattler_solve::ChannelPriority::Strict => "strict",
        rattler_solve::ChannelPriority::Disabled => "disabled",
    }
}

fn fmt_solve_strategy(strategy: rattler_solve::SolveStrategy) -> &'static str {
    match strategy {
        rattler_solve::SolveStrategy::Highest => "highest",
        rattler_solve::SolveStrategy::LowestVersion => "lowest-version",
        rattler_solve::SolveStrategy::LowestVersionDirect => "lowest-version-direct",
    }
}

#[derive(Debug, Error)]
pub struct ExcludeNewerMismatch {
    locked_exclude_newer: Option<chrono::DateTime<chrono::Utc>>,
    expected_exclude_newer: Option<chrono::DateTime<chrono::Utc>>,
}

impl Display for ExcludeNewerMismatch {
    fn fmt(&self, f: &mut Formatter<'_>) -> std::fmt::Result {
        match (self.locked_exclude_newer, self.expected_exclude_newer) {
            (Some(locked), None) => {
                write!(
                    f,
                    "the lock-file was solved with exclude-newer set to {locked}, but the environment does not have this option set"
                )
            }
            (None, Some(expected)) => {
                write!(
                    f,
                    "the lock-file was solved without exclude-newer, but the environment has this option set to {expected}"
                )
            }
            (Some(locked), Some(expected)) if locked != expected => {
                write!(
                    f,
                    "the lock-file was solved with exclude-newer set to {locked}, but the environment has this option set to {expected}"
                )
            }
            _ => unreachable!("if we get here the values are the same"),
        }
    }
}

#[derive(Debug, Error)]
pub struct IndexesMismatch {
    current: PypiIndexes,
    previous: Option<PypiIndexes>,
}

impl Display for IndexesMismatch {
    fn fmt(&self, f: &mut std::fmt::Formatter<'_>) -> std::fmt::Result {
        if let Some(previous) = &self.previous {
            write!(
                f,
                "the indexes used to previously solve to lock file do not match the environments indexes.\n \
                Expected: {expected:#?}\n Found: {found:#?}",
                expected = previous,
                found = self.current
            )
        } else {
            write!(
                f,
                "the indexes used to previously solve to lock file are missing"
            )
        }
    }
}

#[derive(Debug, Error)]
pub struct EditablePackagesMismatch {
    pub expected_editable: Vec<uv_normalize::PackageName>,
    pub unexpected_editable: Vec<uv_normalize::PackageName>,
}

#[derive(Debug, Error)]
pub struct SourceTreeHashMismatch {
    pub computed: PackageHashes,
    pub locked: Option<PackageHashes>,
}

impl Display for SourceTreeHashMismatch {
    fn fmt(&self, f: &mut Formatter<'_>) -> std::fmt::Result {
        let computed_hash = self
            .computed
            .sha256()
            .map(|hash| format!("{hash:x}"))
            .or(self.computed.md5().map(|hash| format!("{hash:x}")));
        let locked_hash = self.locked.as_ref().and_then(|hash| {
            hash.sha256()
                .map(|hash| format!("{hash:x}"))
                .or(hash.md5().map(|hash| format!("{hash:x}")))
        });

        match (computed_hash, locked_hash) {
            (None, None) => write!(f, "could not compute a source tree hash"),
            (Some(computed), None) => {
                write!(
                    f,
                    "the computed source tree hash is '{computed}', but the lock-file does not contain a hash"
                )
            }
            (Some(computed), Some(locked)) => write!(
                f,
                "the computed source tree hash is '{computed}', but the lock-file contains '{locked}'"
            ),
            (None, Some(locked)) => write!(
                f,
                "could not compute a source tree hash, but the lock-file contains '{locked}'"
            ),
        }
    }
}

#[derive(Debug, Error, Diagnostic)]
pub enum PlatformUnsat {
    #[error("the requirement '{0}' could not be satisfied (required by '{1}')")]
    UnsatisfiableMatchSpec(Box<MatchSpec>, String),

    #[error("no package named exists '{0}' (required by '{1}')")]
    SourcePackageMissing(String, String),

    #[error("required source package '{0}' is locked as binary (required by '{1}')")]
    RequiredSourceIsBinary(String, String),

    #[error("package '{0}' is locked as source, but is only required as binary")]
    RequiredBinaryIsSource(String),

    #[error("the locked source package '{0}' does not match the requested source package, {1}")]
    SourcePackageMismatch(String, SourceMismatchError),

    #[error("failed to convert the requirement for '{0}'")]
    FailedToConvertRequirement(pep508_rs::PackageName, #[source] Box<ParsedUrlError>),

    #[error("the requirement '{0}' could not be satisfied (required by '{1}')")]
    UnsatisfiableRequirement(Box<uv_distribution_types::Requirement>, String),

    #[error("the conda package does not satisfy the pypi requirement '{0}' (required by '{1}')")]
    CondaUnsatisfiableRequirement(Box<uv_distribution_types::Requirement>, String),

    #[error("there was a duplicate entry for '{0}'")]
    DuplicateEntry(String),

    #[error("the requirement '{0}' failed to parse")]
    FailedToParseMatchSpec(String, #[source] ParseMatchSpecError),

    #[error("there are more conda packages in the lock-file than are used by the environment: {}", .0.iter().map(rattler_conda_types::PackageName::as_source).format(", "))]
    TooManyCondaPackages(Vec<PackageName>),

    #[error("missing purls")]
    MissingPurls,

    #[error("corrupted lock-file entry for '{0}'")]
    CorruptedEntry(String, ParseLockFileError),

    #[error("there are more pypi packages in the lock-file than are used by the environment: {}", .0.iter().format(", ")
    )]
    TooManyPypiPackages(Vec<pep508_rs::PackageName>),

    #[error("there are PyPi dependencies but a python interpreter is missing from the lock-file")]
    MissingPythonInterpreter,

    #[error(
        "a marker environment could not be derived from the python interpreter in the lock-file"
    )]
    FailedToDetermineMarkerEnvironment(#[source] Box<dyn Diagnostic + Send + Sync>),

    #[error(
        "'{0}' requires python version {1} but the python interpreter in the lock-file has version {2}"
    )]
    PythonVersionMismatch(
        pep508_rs::PackageName,
        VersionSpecifiers,
        Box<pep440_rs::Version>,
    ),

    #[error("when converting {0} into a pep508 requirement")]
    AsPep508Error(pep508_rs::PackageName, #[source] AsPep508Error),

    #[error("editable pypi dependency on conda resolved package '{0}' is not supported")]
    EditableDependencyOnCondaInstalledPackage(
        uv_normalize::PackageName,
        Box<uv_distribution_types::RequirementSource>,
    ),

    #[error("direct pypi url dependency to a conda installed package '{0}' is not supported")]
    DirectUrlDependencyOnCondaInstalledPackage(uv_normalize::PackageName),

    #[error("git dependency on a conda installed package '{0}' is not supported")]
    GitDependencyOnCondaInstalledPackage(uv_normalize::PackageName),

    #[error("path dependency on a conda installed package '{0}' is not supported")]
    PathDependencyOnCondaInstalledPackage(uv_normalize::PackageName),

    #[error("directory dependency on a conda installed package '{0}' is not supported")]
    DirectoryDependencyOnCondaInstalledPackage(uv_normalize::PackageName),

    #[error(transparent)]
    EditablePackageMismatch(EditablePackagesMismatch),

    #[error(
        "the editable package '{0}' was expected to be a directory but is a url, which cannot be editable: '{1}'"
    )]
    EditablePackageIsUrl(uv_normalize::PackageName, String),

    #[error("the editable package path '{0}', lock does not equal spec path '{1}' == '{2}'")]
    EditablePackagePathMismatch(uv_normalize::PackageName, PathBuf, PathBuf),

    #[error("failed to determine pypi source tree hash for {0}")]
    FailedToDetermineSourceTreeHash(pep508_rs::PackageName, std::io::Error),

    #[error("source tree hash for {0} does not match the hash in the lock-file")]
    SourceTreeHashMismatch(pep508_rs::PackageName, #[source] SourceTreeHashMismatch),

    #[error("the path '{0}, cannot be canonicalized")]
    FailedToCanonicalizePath(PathBuf, #[source] std::io::Error),

    #[error(transparent)]
    FailedToComputeInputHash(#[from] GlobHashError),

    #[error("the input hash for '{0}' ({1}) does not match the hash in the lock-file ({2})")]
    InputHashMismatch(String, String, String),

    #[error("expect pypi package name '{expected}' but found '{found}'")]
    LockedPyPINamesMismatch { expected: String, found: String },

    #[error(
        "'{name}' with specifiers '{specifiers}' does not match the locked version '{version}' "
    )]
    LockedPyPIVersionsMismatch {
        name: String,
        specifiers: String,
        version: String,
    },

    #[error("the direct url should start with `direct+` or `git+` but found '{0}'")]
    LockedPyPIMalformedUrl(Url),

    #[error("the spec for '{0}' required a direct url but it was not locked as such")]
    LockedPyPIRequiresDirectUrl(String),

    #[error("'{name}' has mismatching url: '{spec_url} != {lock_url}'")]
    LockedPyPIDirectUrlMismatch {
        name: String,
        spec_url: String,
        lock_url: String,
    },

    #[error("'{name}' has mismatching git url: '{spec_url} != {lock_url}'")]
    LockedPyPIGitUrlMismatch {
        name: String,
        spec_url: String,
        lock_url: String,
    },

    #[error(
        "'{name}' has mismatching git subdirectory: '{spec_subdirectory} != {lock_subdirectory}'"
    )]
    LockedPyPIGitSubdirectoryMismatch {
        name: String,
        spec_subdirectory: String,
        lock_subdirectory: String,
    },

    #[error("'{name}' has mismatching git ref: '{expected_ref} != {found_ref}'")]
    LockedPyPIGitRefMismatch {
        name: String,
        expected_ref: String,
        found_ref: String,
    },

    #[error("'{0}' expected a git url but the lock file has: '{1}'")]
    LockedPyPIRequiresGitUrl(String, String),

    #[error("'{0}' expected a path but the lock file has a url")]
    LockedPyPIRequiresPath(String),

    #[error(
        "'{name}' absolute required path is {install_path} but currently locked at {locked_path}"
    )]
    LockedPyPIPathMismatch {
        name: String,
        install_path: String,
        locked_path: String,
    },

    #[error("failed to convert between pep508 and uv types: {0}")]
    UvTypesConversionError(#[from] ConversionError),

    #[error(transparent)]
    #[diagnostic(transparent)]
    BackendDiscovery(#[from] pixi_build_discovery::DiscoveryError),

    #[error(transparent)]
    #[diagnostic(transparent)]
    Variants(#[from] VariantsError),

    #[error("'{name}' is locked as a conda package but only requested by pypi dependencies")]
    CondaPackageShouldBePypi { name: String },

<<<<<<< HEAD
    #[error(transparent)]
    InvalidChannel(#[from] ParseChannelError),

    #[error(transparent)]
    #[diagnostic(transparent)]
    DevSourceMetadataError(DevSourceMetadataError),

    #[error(transparent)]
    #[diagnostic(transparent)]
    SourceCheckout(#[from] CommandDispatcherError<SourceCheckoutError>),

    #[error(transparent)]
    #[diagnostic(transparent)]
    DevSourceMetadata(#[from] CommandDispatcherError<DevSourceMetadataError>),
=======
    #[error(
        "the locked package build source for '{0}' does not match the requested build source, {1}"
    )]
    PackageBuildSourceMismatch(String, SourceMismatchError),
>>>>>>> 42fbfd80
}

#[derive(Debug, Error, Diagnostic)]
pub enum SolveGroupUnsat {
    #[error("'{name}' is locked as a conda package but only requested by pypi dependencies")]
    CondaPackageShouldBePypi { name: String },
}

impl PlatformUnsat {
    /// Returns true if this is a problem with pypi packages only. This means
    /// the conda packages are still considered valid.
    pub(crate) fn is_pypi_only(&self) -> bool {
        matches!(
            self,
            PlatformUnsat::UnsatisfiableRequirement(_, _)
                | PlatformUnsat::TooManyPypiPackages(_)
                | PlatformUnsat::AsPep508Error(_, _)
                | PlatformUnsat::FailedToDetermineSourceTreeHash(_, _)
                | PlatformUnsat::PythonVersionMismatch(_, _, _)
                | PlatformUnsat::EditablePackageMismatch(_)
                | PlatformUnsat::SourceTreeHashMismatch(..),
        )
    }
}

/// Verifies that all the requirements of the specified `environment` can be
/// satisfied with the packages present in the lock-file.
///
/// This function returns a [`EnvironmentUnsat`] error if a verification issue
/// occurred. The [`EnvironmentUnsat`] error should contain enough information
/// for the user and developer to figure out what went wrong.
pub fn verify_environment_satisfiability(
    environment: &Environment<'_>,
    locked_environment: rattler_lock::Environment<'_>,
) -> Result<(), EnvironmentUnsat> {
    let grouped_env = GroupedEnvironment::from(environment.clone());

    // Check if the channels in the lock file match our current configuration. Note
    // that the order matters here. If channels are added in a different order,
    // the solver might return a different result.
    let config = environment.channel_config();
    let channels: Vec<ChannelUrl> = grouped_env
        .channels()
        .into_iter()
        .map(|channel| channel.clone().into_base_url(&config))
        .try_collect()?;

    let locked_channels: Vec<ChannelUrl> = locked_environment
        .channels()
        .iter()
        .map(|c| {
            NamedChannelOrUrl::from_str(&c.url)
                .unwrap_or_else(|_err| NamedChannelOrUrl::Name(c.url.clone()))
                .into_base_url(&config)
        })
        .try_collect()?;
    if !channels.eq(&locked_channels) {
        return Err(EnvironmentUnsat::ChannelsMismatch);
    }

    let platforms = environment.platforms();
    let locked_platforms = locked_environment.platforms().collect::<HashSet<_>>();
    let additional_platforms = locked_platforms
        .difference(&platforms)
        .map(|p| p.to_owned())
        .collect::<HashSet<_>>();
    if !additional_platforms.is_empty() {
        return Err(EnvironmentUnsat::AdditionalPlatformsInLockFile(
            additional_platforms,
        ));
    }

    // Do some more checks if we have pypi dependencies
    // 1. Check if the PyPI indexes are present and match
    // 2. Check if we have a no-build option set, that we only have binary packages,
    //    or an editable source
    if !environment.pypi_dependencies(None).is_empty() {
        let group_pypi_options = grouped_env.pypi_options();
        let indexes = rattler_lock::PypiIndexes::from(group_pypi_options.clone());

        // Check if the indexes in the lock file match our current configuration.
        verify_pypi_indexes(locked_environment, indexes)?;

        // Check that if `no-build` is set, we only have binary packages
        // or that the package that we disallow are not built from source
        if let Some(no_build) = group_pypi_options.no_build.as_ref() {
            verify_pypi_no_build(no_build, locked_environment)?;
        }
    }

    // Verify solver options
    let expected_solve_strategy = environment.solve_strategy().into();
    if locked_environment.solve_options().strategy != expected_solve_strategy {
        return Err(EnvironmentUnsat::SolveStrategyMismatch {
            locked_strategy: locked_environment.solve_options().strategy,
            expected_strategy: expected_solve_strategy,
        });
    }

    let expected_channel_priority = environment
        .channel_priority()
        .unwrap_or_default()
        .unwrap_or_default()
        .into();
    if locked_environment.solve_options().channel_priority != expected_channel_priority {
        return Err(EnvironmentUnsat::ChannelPriorityMismatch {
            locked_priority: locked_environment.solve_options().channel_priority,
            expected_priority: expected_channel_priority,
        });
    }

    let locked_exclude_newer = locked_environment.solve_options().exclude_newer;
    let expected_exclude_newer = environment.exclude_newer();
    if locked_exclude_newer != expected_exclude_newer {
        return Err(EnvironmentUnsat::ExcludeNewerMismatch(
            ExcludeNewerMismatch {
                locked_exclude_newer,
                expected_exclude_newer,
            },
        ));
    }

    Ok(())
}

fn verify_pypi_no_build(
    no_build: &NoBuild,
    locked_environment: rattler_lock::Environment<'_>,
) -> Result<(), EnvironmentUnsat> {
    // Check if we are disallowing all source packages or only a subset
    #[derive(Eq, PartialEq)]
    enum Check {
        All,
        Packages(HashSet<pep508_rs::PackageName>),
    }

    let check = match no_build {
        // Ok, so we are allowed to build any source package
        NoBuild::None => return Ok(()),
        // We are not allowed to build any source package
        NoBuild::All => Check::All,
        // We are not allowed to build a subset of source packages
        NoBuild::Packages(hash_set) => {
            let packages = hash_set
                .iter()
                .filter_map(|name| pep508_rs::PackageName::new(name.to_string()).ok())
                .collect();
            Check::Packages(packages)
        }
    };

    // Small helper function to get the dist extension from a url
    fn pypi_dist_extension_from_url(url: &Url) -> Result<DistExtension, ExtensionError> {
        // Take the file name from the url
        let path = url
            .path_segments()
            .and_then(|mut s| s.next_back())
            .unwrap_or_default();
        // Convert the path to a dist extension
        DistExtension::from_path(Path::new(path))
    }

    // Determine if we do not accept non-wheels for all packages or only for a
    // subset Check all the currently locked packages if we are making any
    // violations
    for (_, packages) in locked_environment.pypi_packages_by_platform() {
        for (package, _) in packages {
            let extension = match &package.location {
                // Get the extension from the url
                UrlOrPath::Url(url) => {
                    if url.scheme().starts_with("git+") {
                        // Just choose some source extension, does not really matter, cause it is
                        // actually a directory, this is just for the check
                        Ok(DistExtension::Source(SourceDistExtension::TarGz))
                    } else {
                        pypi_dist_extension_from_url(url)
                    }
                }
                UrlOrPath::Path(path) => {
                    let path = Path::new(path.as_str());
                    if path.is_dir() {
                        // Editables are allowed with no-build
                        if package.editable {
                            continue;
                        } else {
                            // Non-editable source packages might not be allowed
                            Ok(DistExtension::Source(SourceDistExtension::TarGz))
                        }
                    } else {
                        // Could be a reference to a wheel or sdist
                        DistExtension::from_path(path)
                    }
                }
            }?;

            match extension {
                // Wheels are fine
                DistExtension::Wheel => continue,
                // Check if we have a source package that we are not allowed to build
                // it could be that we are only disallowing for certain source packages
                DistExtension::Source(_) => match check {
                    Check::All => {
                        return Err(EnvironmentUnsat::NoBuildWithNonBinaryPackages(
                            package.name.to_string(),
                        ));
                    }
                    Check::Packages(ref hash_set) => {
                        if hash_set.contains(&package.name) {
                            return Err(EnvironmentUnsat::NoBuildWithNonBinaryPackages(
                                package.name.to_string(),
                            ));
                        }
                    }
                },
            }
        }
    }
    Ok(())
}

fn verify_pypi_indexes(
    locked_environment: rattler_lock::Environment<'_>,
    indexes: PypiIndexes,
) -> Result<(), EnvironmentUnsat> {
    match locked_environment.pypi_indexes() {
        None => {
            // Mismatch when there should be an index but there is not
            if locked_environment
                .lock_file()
                .version()
                .should_pypi_indexes_be_present()
                && locked_environment
                    .pypi_packages_by_platform()
                    .any(|(_platform, mut packages)| packages.next().is_some())
            {
                return Err(IndexesMismatch {
                    current: indexes,
                    previous: None,
                }
                .into());
            }
        }
        Some(locked_indexes) => {
            if locked_indexes != &indexes {
                return Err(IndexesMismatch {
                    current: indexes,
                    previous: Some(locked_indexes.clone()),
                }
                .into());
            }
        }
    }
    Ok(())
}

/// Verifies that the package requirements of the specified `environment` can be
/// satisfied with the packages present in the lock-file.
///
/// Both Conda and pypi packages are verified by this function. First all the
/// conda package are verified and then all the pypi packages are verified. This
/// is done so that if we can check if we only need to update the pypi
/// dependencies or also the conda dependencies.
///
/// This function returns a [`PlatformUnsat`] error if a verification issue
/// occurred. The [`PlatformUnsat`] error should contain enough information for
/// the user and developer to figure out what went wrong.
pub async fn verify_platform_satisfiability(
    environment: &Environment<'_>,
    command_dispatcher: CommandDispatcher,
    locked_environment: rattler_lock::Environment<'_>,
    platform: Platform,
    project_root: &Path,
    glob_hash_cache: GlobHashCache,
) -> Result<VerifiedIndividualEnvironment, Box<PlatformUnsat>> {
    // Convert the lock file into a list of conda and pypi packages
    let mut pixi_records: Vec<PixiRecord> = Vec::new();
    let mut pypi_packages: Vec<PypiRecord> = Vec::new();
    for package in locked_environment.packages(platform).into_iter().flatten() {
        match package {
            LockedPackageRef::Conda(conda) => {
                let url = conda.location().clone();
                pixi_records.push(
                    conda
                        .clone()
                        .try_into()
                        .map_err(|e| PlatformUnsat::CorruptedEntry(url.to_string(), e))?,
                );
            }
            LockedPackageRef::Pypi(pypi, env) => {
                pypi_packages.push((pypi.clone(), env.clone()));
            }
        }
    }

    // to reflect new purls for pypi packages
    // we need to invalidate the locked environment
    // if all conda packages have empty purls
    if environment.has_pypi_dependencies()
        && pypi_packages.is_empty()
        && pixi_records
            .iter()
            .filter_map(PixiRecord::as_binary)
            .all(|record| record.package_record.purls.is_none())
    {
        {
            return Err(Box::new(PlatformUnsat::MissingPurls));
        }
    }

    // Create a lookup table from package name to package record. Returns an error
    // if we find a duplicate entry for a record
    let pixi_records_by_name = match PixiRecordsByName::from_unique_iter(pixi_records) {
        Ok(pixi_records) => pixi_records,
        Err(duplicate) => {
            return Err(Box::new(PlatformUnsat::DuplicateEntry(
                duplicate.package_record().name.as_source().to_string(),
            )));
        }
    };

    // Create a lookup table from package name to package record. Returns an error
    // if we find a duplicate entry for a record
    let pypi_records_by_name = match PypiRecordsByName::from_unique_iter(pypi_packages) {
        Ok(pypi_packages) => pypi_packages,
        Err(duplicate) => {
            return Err(Box::new(PlatformUnsat::DuplicateEntry(
                duplicate.0.name.to_string(),
            )));
        }
    };

    verify_package_platform_satisfiability(
        environment,
        command_dispatcher,
        &pixi_records_by_name,
        &pypi_records_by_name,
        platform,
        project_root,
        glob_hash_cache,
    )
    .await
}

#[allow(clippy::large_enum_variant)]
enum Dependency {
    Input(PackageName, PixiSpec, Cow<'static, str>),
    Conda(MatchSpec, Cow<'static, str>),
    CondaSource(PackageName, MatchSpec, SourceSpec, Cow<'static, str>),
    PyPi(uv_distribution_types::Requirement, Cow<'static, str>),
}

/// Check satatisfiability of a pypi requirement against a locked pypi package
/// This also does an additional check for git urls when using direct url
/// references
pub(crate) fn pypi_satifisfies_editable(
    spec: &uv_distribution_types::Requirement,
    locked_data: &PypiPackageData,
    project_root: &Path,
) -> Result<(), Box<PlatformUnsat>> {
    // We dont match on spec.is_editable() != locked_data.editable
    // as it will happen later in verify_package_platform_satisfiability
    // TODO: could be a potential refactoring opportunity

    match &spec.source {
        RequirementSource::Registry { .. }
        | RequirementSource::Url { .. }
        | RequirementSource::Path { .. }
        | RequirementSource::Git { .. } => {
            unreachable!(
                "editable requirement cannot be from registry, url, git or path (non-directory)"
            )
        }
        RequirementSource::Directory { install_path, .. } => match &locked_data.location {
            // If we have an url requirement locked, but the editable is requested, this does not
            // satifsfy
            UrlOrPath::Url(url) => Err(Box::new(PlatformUnsat::EditablePackageIsUrl(
                spec.name.clone(),
                url.to_string(),
            ))),
            UrlOrPath::Path(path) => {
                // Most of the times the path will be relative to the project root
                let absolute_path = if path.is_absolute() {
                    Cow::Borrowed(Path::new(path.as_str()))
                } else {
                    Cow::Owned(project_root.join(Path::new(path.as_str())))
                };
                // Absolute paths can have symbolic links, so we canonicalize
                let canocalized_path = dunce::canonicalize(&absolute_path).map_err(|e| {
                    Box::new(PlatformUnsat::FailedToCanonicalizePath(
                        absolute_path.to_path_buf(),
                        e,
                    ))
                })?;

                if canocalized_path != install_path.as_ref() {
                    return Err(Box::new(PlatformUnsat::EditablePackagePathMismatch(
                        spec.name.clone(),
                        absolute_path.into_owned(),
                        install_path.to_path_buf(),
                    )));
                }
                Ok(())
            }
        },
    }
}

/// Check satatisfiability of a pypi requirement against a locked pypi package
/// This also does an additional check for git urls when using direct url
/// references
pub(crate) fn pypi_satifisfies_requirement(
    spec: &uv_distribution_types::Requirement,
    locked_data: &PypiPackageData,
    project_root: &Path,
) -> Result<(), Box<PlatformUnsat>> {
    if spec.name.to_string() != locked_data.name.to_string() {
        return Err(PlatformUnsat::LockedPyPINamesMismatch {
            expected: spec.name.to_string(),
            found: locked_data.name.to_string(),
        }
        .into());
    }

    match &spec.source {
        RequirementSource::Registry { specifier, .. } => {
            // In the old way we always satisfy based on version so let's keep it similar
            // here
            let version_string = locked_data.version.to_string();
            if specifier.contains(
                &uv_pep440::Version::from_str(&version_string).expect("could not parse version"),
            ) {
                Ok(())
            } else {
                Err(PlatformUnsat::LockedPyPIVersionsMismatch {
                    name: spec.name.clone().to_string(),
                    specifiers: specifier.clone().to_string(),
                    version: version_string,
                }
                .into())
            }
        }
        RequirementSource::Url { url: spec_url, .. } => {
            if let UrlOrPath::Url(locked_url) = &locked_data.location {
                // Url may not start with git, and must start with direct+
                if locked_url.as_str().starts_with("git+")
                    || !locked_url.as_str().starts_with("direct+")
                {
                    return Err(PlatformUnsat::LockedPyPIMalformedUrl(locked_url.clone()).into());
                }
                let locked_url = locked_url
                    .as_ref()
                    .strip_prefix("direct+")
                    .and_then(|str| Url::parse(str).ok())
                    .unwrap_or(locked_url.clone());

                if *spec_url.raw() == locked_url.clone().into() {
                    return Ok(());
                } else {
                    return Err(PlatformUnsat::LockedPyPIDirectUrlMismatch {
                        name: spec.name.clone().to_string(),
                        spec_url: spec_url.raw().to_string(),
                        lock_url: locked_url.to_string(),
                    }
                    .into());
                }
            }
            Err(PlatformUnsat::LockedPyPIRequiresDirectUrl(spec.name.to_string()).into())
        }
        RequirementSource::Git {
            git, subdirectory, ..
        } => {
            let repository = git.repository();
            let reference = git.reference();
            match &locked_data.location {
                UrlOrPath::Url(url) => {
                    if let Ok(pinned_git_spec) = LockedGitUrl::new(url.clone()).to_pinned_git_spec()
                    {
                        let pinned_repository = RepositoryUrl::new(&pinned_git_spec.git);
                        let specified_repository = RepositoryUrl::new(repository);

                        let repo_is_same = pinned_repository == specified_repository;
                        if !repo_is_same {
                            return Err(PlatformUnsat::LockedPyPIGitUrlMismatch {
                                name: spec.name.clone().to_string(),
                                spec_url: repository.to_string(),
                                lock_url: pinned_git_spec.git.to_string(),
                            }
                            .into());
                        }
                        // If the spec does not specify a revision than any will do
                        // E.g `git.com/user/repo` is the same as `git.com/user/repo@adbdd`
                        if *reference == GitReference::DefaultBranch {
                            return Ok(());
                        }

                        if pinned_git_spec.source.subdirectory
                            != subdirectory
                                .as_ref()
                                .map(|s| s.to_string_lossy().to_string())
                        {
                            return Err(PlatformUnsat::LockedPyPIGitSubdirectoryMismatch {
                                name: spec.name.clone().to_string(),
                                spec_subdirectory: subdirectory
                                    .as_ref()
                                    .map_or_else(String::default, |s| {
                                        s.to_string_lossy().to_string()
                                    }),
                                lock_subdirectory: pinned_git_spec
                                    .source
                                    .subdirectory
                                    .unwrap_or_default(),
                            }
                            .into());
                        }
                        // If the spec does specify a revision than the revision must match
                        // convert first to the same type
                        let pixi_reference = into_pixi_reference(reference.clone());

                        if pinned_git_spec.source.reference == pixi_reference {
                            return Ok(());
                        } else {
                            return Err(PlatformUnsat::LockedPyPIGitRefMismatch {
                                name: spec.name.clone().to_string(),
                                expected_ref: reference.to_string(),
                                found_ref: pinned_git_spec.source.reference.to_string(),
                            }
                            .into());
                        }
                    }
                    Err(PlatformUnsat::LockedPyPIRequiresGitUrl(
                        spec.name.to_string(),
                        url.to_string(),
                    )
                    .into())
                }
                UrlOrPath::Path(path) => Err(PlatformUnsat::LockedPyPIRequiresGitUrl(
                    spec.name.to_string(),
                    path.to_string(),
                )
                .into()),
            }
        }
        RequirementSource::Path { install_path, .. }
        | RequirementSource::Directory { install_path, .. } => {
            if let UrlOrPath::Path(locked_path) = &locked_data.location {
                let install_path =
                    Utf8TypedPathBuf::from(install_path.to_string_lossy().to_string());
                let project_root =
                    Utf8TypedPathBuf::from(project_root.to_string_lossy().to_string());
                // Join relative paths with the project root
                let locked_path = if locked_path.is_absolute() {
                    locked_path.clone()
                } else {
                    project_root.join(locked_path.to_path()).normalize()
                };
                if locked_path.to_path() != install_path {
                    return Err(PlatformUnsat::LockedPyPIPathMismatch {
                        name: spec.name.clone().to_string(),
                        install_path: install_path.to_string(),
                        locked_path: locked_path.to_string(),
                    }
                    .into());
                }
                return Ok(());
            }
            Err(PlatformUnsat::LockedPyPIRequiresPath(spec.name.to_string()).into())
        }
    }
}

/// A struct that records some information about an environment that has been
/// verified.
///
/// Some of this information from an individual environment is useful to have
/// when considering solve groups.
pub struct VerifiedIndividualEnvironment {
    /// All packages in the environment that are expected to be conda packages
    /// e.g. they are in the environment as a direct or transitive dependency of
    /// another conda package.
    pub expected_conda_packages: HashSet<PackageName>,

    /// All conda packages that satisfy a pypi requirement.
    pub conda_packages_used_by_pypi: HashSet<PackageName>,
}

/// Resolve dev dependencies and get all their dependencies
async fn resolve_dev_dependencies(
    dev_dependencies: Vec<(PackageName, SourceSpec)>,
    command_dispatcher: &CommandDispatcher,
    channel_config: &rattler_conda_types::ChannelConfig,
    channels: &[ChannelUrl],
    build_environment: &BuildEnvironment,
    variants: &std::collections::BTreeMap<String, Vec<String>>,
    variant_files: &[PathBuf],
) -> Result<Vec<Dependency>, PlatformUnsat> {
    let futures = dev_dependencies
        .into_iter()
        .map(|(package_name, source_spec)| {
            let command_dispatcher = command_dispatcher.clone();
            let channel_config = channel_config.clone();
            let channels = channels.to_vec();
            let build_environment = build_environment.clone();
            let variants = variants.clone();
            let variant_files = variant_files.to_vec();

            resolve_single_dev_dependency(
                package_name,
                source_spec,
                command_dispatcher,
                channel_config,
                channels,
                build_environment,
                variants,
                variant_files,
            )
        })
        .collect::<futures::stream::FuturesUnordered<_>>();

    let results: Vec<Result<Vec<Dependency>, PlatformUnsat>> = futures.collect().await;

    let mut resolved_dependencies = Vec::new();
    for result in results {
        resolved_dependencies.extend(result?);
    }

    Ok(resolved_dependencies)
}

/// Resolves all dependencies of a single dev dependency
#[allow(clippy::too_many_arguments)]
async fn resolve_single_dev_dependency(
    package_name: PackageName,
    source_spec: SourceSpec,
    command_dispatcher: CommandDispatcher,
    channel_config: rattler_conda_types::ChannelConfig,
    channels: Vec<ChannelUrl>,
    build_environment: BuildEnvironment,
    variants: std::collections::BTreeMap<String, Vec<String>>,
    variant_files: Vec<PathBuf>,
) -> Result<Vec<Dependency>, PlatformUnsat> {
    let pinned_source = command_dispatcher.pin_and_checkout(source_spec).await?;

    // Create the spec for getting dev source metadata
    let spec = DevSourceMetadataSpec {
        package_name: package_name.clone(),
        backend_metadata: BuildBackendMetadataSpec {
            source: pinned_source.pinned,
            channel_config: channel_config.clone(),
            channels,
            build_environment,
            variants: Some(variants),
            variant_files: Some(variant_files),
            enabled_protocols: Default::default(),
        },
    };

    let dev_metadata = command_dispatcher.dev_source_metadata(spec).await?;

    let dev_deps = DevSourceRecord::dev_source_dependencies(&dev_metadata.records);

    let (dev_source, dev_bin) =
        DevSourceRecord::split_into_source_and_binary_requirements(dev_deps);

    let mut dependencies = Vec::new();

    // Process source dependencies
    for (dev_name, dep) in dev_source.into_specs() {
        let anchored_source = SourceAnchor::Workspace.resolve(dep.clone());

        let spec = MatchSpec::from_str(dev_name.as_source(), Lenient).map_err(|e| {
            PlatformUnsat::FailedToParseMatchSpec(dev_name.as_source().to_string(), e)
        })?;

        dependencies.push(Dependency::CondaSource(
            dev_name.clone(),
            spec,
            anchored_source,
            Cow::Owned(format!("{} @ {}", dev_name.as_source(), dep)),
        ));
    }

    // Process binary dependencies
    for (dev_name, binary_spec) in dev_bin.into_specs() {
        // Convert BinarySpec to NamelessMatchSpec
        let nameless_spec = binary_spec
            .try_into_nameless_match_spec(&channel_config)
            .map_err(|e| {
                let parse_channel_err: ParseMatchSpecError = match e {
                    SpecConversionError::NonAbsoluteRootDir(p) => {
                        ParseChannelError::NonAbsoluteRootDir(p).into()
                    }
                    SpecConversionError::NotUtf8RootDir(p) => {
                        ParseChannelError::NotUtf8RootDir(p).into()
                    }
                    SpecConversionError::InvalidPath(p) => ParseChannelError::InvalidPath(p).into(),
                    SpecConversionError::InvalidChannel(_name, p) => p.into(),
                    SpecConversionError::MissingName => ParseMatchSpecError::MissingPackageName,
                };
                PlatformUnsat::FailedToParseMatchSpec(
                    dev_name.as_source().to_string(),
                    parse_channel_err,
                )
            })?;

        let spec = MatchSpec::from_nameless(nameless_spec, Some(dev_name.clone()));

        dependencies.push(Dependency::Conda(
            spec,
            Cow::Owned(dev_name.as_source().to_string()),
        ));
    }

    Ok(dependencies)
}

pub(crate) async fn verify_package_platform_satisfiability(
    environment: &Environment<'_>,
    command_dispatcher: CommandDispatcher,
    locked_pixi_records: &PixiRecordsByName,
    locked_pypi_environment: &PypiRecordsByName,
    platform: Platform,
    project_root: &Path,
    input_hash_cache: GlobHashCache,
) -> Result<VerifiedIndividualEnvironment, Box<PlatformUnsat>> {
    // Determine the dependencies requested by the environment
    let environment_dependencies = environment
        .combined_dependencies(Some(platform))
        .into_specs()
        .map(|(package_name, spec)| Dependency::Input(package_name, spec, "<environment>".into()))
        .collect_vec();

    // Get the dev dependencies for this platform
    let dev_dependencies = environment
        .combined_dev_dependencies(Some(platform))
        .into_specs()
        .collect_vec();

    // retrieve dependency-overrides
    // map it to (name => requirement) for later matching
    let dependency_overrides = environment
        .pypi_options()
        .dependency_overrides
        .unwrap_or_default()
        .into_iter()
        .map(|(name, req)| -> Result<_, Box<PlatformUnsat>> {
            let uv_req = as_uv_req(&req, name.as_source(), project_root).map_err(|e| {
                Box::new(PlatformUnsat::AsPep508Error(
                    name.as_normalized().clone(),
                    e,
                ))
            })?;
            Ok((uv_req.name.clone(), uv_req))
        })
        .collect::<Result<indexmap::IndexMap<_, _>, _>>()?;

    // Transform from PyPiPackage name into UV Requirement type
    let pypi_requirements = environment
        .pypi_dependencies(Some(platform))
        .iter()
        .flat_map(|(name, reqs)| {
            reqs.iter().map(move |req| {
                Ok::<Dependency, Box<PlatformUnsat>>(Dependency::PyPi(
                    as_uv_req(req, name.as_source(), project_root).map_err(|e| {
                        Box::new(PlatformUnsat::AsPep508Error(
                            name.as_normalized().clone(),
                            e,
                        ))
                    })?,
                    "<environment>".into(),
                ))
            })
        })
        .collect::<Result<Vec<_>, _>>()?;

    if pypi_requirements.is_empty() && !locked_pypi_environment.is_empty() {
        return Err(Box::new(PlatformUnsat::TooManyPypiPackages(
            locked_pypi_environment.names().cloned().collect(),
        )));
    }

    // Create a list of virtual packages by name
    let virtual_packages = environment
        .virtual_packages(platform)
        .into_iter()
        .map(GenericVirtualPackage::from)
        .map(|vpkg| (vpkg.name.clone(), vpkg))
        .collect::<HashMap<_, _>>();

    // The list of channels and platforms we need for this task
    let channels = environment.channels().into_iter().cloned().collect_vec();

    // Get the channel configuration
    let channel_config = environment.workspace().channel_config();

    // Resolve the channel URLs for the channels we need.
    let channels = channels
        .iter()
        .map(|c| c.clone().into_base_url(&channel_config))
        .collect::<Result<Vec<_>, _>>()
        .map_err(|e| Box::new(PlatformUnsat::InvalidChannel(e)))?;

    // Determine the build variants
    let VariantConfig {
        variants,
        variant_files,
    } = environment
        .workspace()
        .variants(platform)
        .map_err(|e| Box::new(PlatformUnsat::Variants(e)))?;

    let build_environment =
        BuildEnvironment::simple(platform, virtual_packages.values().cloned().collect());

    // Resolve all dev dependencies upfront to get their actual dependencies
    // which will be pushed onto the conda queue later
    let resolved_dev_dependencies = resolve_dev_dependencies(
        dev_dependencies,
        &command_dispatcher,
        &channel_config,
        &channels,
        &build_environment,
        &variants,
        &variant_files,
    )
    .await?;

    if (environment_dependencies.is_empty() && resolved_dev_dependencies.is_empty())
        && !locked_pixi_records.is_empty()
    {
        return Err(Box::new(PlatformUnsat::TooManyCondaPackages(Vec::new())));
    }

    // Find the python interpreter from the list of conda packages. Note that this
    // refers to the locked python interpreter, it might not match the specs
    // from the environment. That is ok because we will find that out when we
    // check all the records.
    let python_interpreter_record = locked_pixi_records.python_interpreter_record();

    // Determine the marker environment from the python interpreter package.
    let marker_environment = python_interpreter_record
        .map(|interpreter| determine_marker_environment(platform, &interpreter.package_record))
        .transpose()
        .map_err(|err| {
            Box::new(PlatformUnsat::FailedToDetermineMarkerEnvironment(
                err.into(),
            ))
        });

    // We cannot determine the marker environment, for example if installing
    // `wasm32` dependencies. However, it also doesn't really matter if we don't
    // have any pypi requirements.
    let marker_environment = match marker_environment {
        Err(err) => {
            if !pypi_requirements.is_empty() {
                return Err(err);
            } else {
                None
            }
        }
        Ok(marker_environment) => marker_environment,
    };

    // Determine the pypi packages provided by the locked conda packages.
    let locked_conda_pypi_packages = locked_pixi_records
        .by_pypi_name()
        .map_err(From::from)
        .map_err(Box::new)?;

    // Keep a list of all conda packages that we have already visisted
    let mut conda_packages_visited = HashSet::new();
    let mut pypi_packages_visited = HashSet::new();
    let mut pypi_requirements_visited = pypi_requirements
        .iter()
        .filter_map(|r| match r {
            Dependency::PyPi(req, _) => Some(req.clone()),
            _ => None,
        })
        .collect::<HashSet<_>>();

    // Iterate over all packages. First iterate over all conda matchspecs and then
    // over all pypi requirements. We want to ensure we always check the conda
    // packages first.
    let mut conda_queue = environment_dependencies
        .into_iter()
        .chain(resolved_dev_dependencies.into_iter())
        .collect_vec();
    let mut pypi_queue = pypi_requirements;
    let mut expected_editable_pypi_packages = HashSet::new();
    let mut expected_conda_source_dependencies = HashSet::new();
    let mut expected_conda_packages = HashSet::new();
    let mut conda_packages_used_by_pypi = HashSet::new();
    let mut delayed_pypi_error = None;

    while let Some(package) = conda_queue.pop().or_else(|| pypi_queue.pop()) {
        // Determine the package that matches the requirement of matchspec.
        let found_package = match package {
            Dependency::Input(name, spec, source) => {
                let found_package = match spec.into_source_or_binary() {
                    Either::Left(source_spec) => {
                        expected_conda_source_dependencies.insert(name.clone());
                        find_matching_source_package(
                            locked_pixi_records,
                            name,
                            source_spec,
                            source,
                            None,
                        )?
                    }
                    Either::Right(binary_spec) => {
                        let spec = match binary_spec.try_into_nameless_match_spec(&channel_config) {
                            Err(e) => {
                                let parse_channel_err: ParseMatchSpecError = match e {
                                    SpecConversionError::NonAbsoluteRootDir(p) => {
                                        ParseChannelError::NonAbsoluteRootDir(p).into()
                                    }
                                    SpecConversionError::NotUtf8RootDir(p) => {
                                        ParseChannelError::NotUtf8RootDir(p).into()
                                    }
                                    SpecConversionError::InvalidPath(p) => {
                                        ParseChannelError::InvalidPath(p).into()
                                    }
                                    SpecConversionError::InvalidChannel(_name, p) => p.into(),
                                    SpecConversionError::MissingName => {
                                        ParseMatchSpecError::MissingPackageName
                                    }
                                };
                                return Err(Box::new(PlatformUnsat::FailedToParseMatchSpec(
                                    name.as_source().to_string(),
                                    parse_channel_err,
                                )));
                            }
                            Ok(spec) => spec,
                        };
                        match find_matching_package(
                            locked_pixi_records,
                            &virtual_packages,
                            MatchSpec::from_nameless(spec, Some(name)),
                            source,
                        )? {
                            Some(pkg) => pkg,
                            None => continue,
                        }
                    }
                };

                expected_conda_packages
                    .insert(locked_pixi_records.records[found_package.0].name().clone());
                FoundPackage::Conda(found_package)
            }
            Dependency::Conda(spec, source) => {
                match find_matching_package(locked_pixi_records, &virtual_packages, spec, source)? {
                    Some(pkg) => {
                        expected_conda_packages
                            .insert(locked_pixi_records.records[pkg.0].name().clone());
                        FoundPackage::Conda(pkg)
                    }
                    None => continue,
                }
            }
            Dependency::CondaSource(name, spec, source_spec, source) => {
                expected_conda_source_dependencies.insert(name.clone());
                FoundPackage::Conda(find_matching_source_package(
                    locked_pixi_records,
                    name,
                    source_spec,
                    source,
                    Some(spec),
                )?)
            }
            Dependency::PyPi(requirement, source) => {
                // Check if there is a pypi identifier that matches our requirement.
                if let Some((identifier, repodata_idx, _)) =
                    locked_conda_pypi_packages.get(&requirement.name)
                {
                    if requirement.is_editable() {
                        delayed_pypi_error.get_or_insert_with(|| {
                            Box::new(PlatformUnsat::EditableDependencyOnCondaInstalledPackage(
                                requirement.name.clone(),
                                Box::new(requirement.source.clone()),
                            ))
                        });
                    }

                    if matches!(requirement.source, RequirementSource::Url { .. }) {
                        delayed_pypi_error.get_or_insert_with(|| {
                            Box::new(PlatformUnsat::DirectUrlDependencyOnCondaInstalledPackage(
                                requirement.name.clone(),
                            ))
                        });
                    }

                    if matches!(requirement.source, RequirementSource::Git { .. }) {
                        delayed_pypi_error.get_or_insert_with(|| {
                            Box::new(PlatformUnsat::GitDependencyOnCondaInstalledPackage(
                                requirement.name.clone(),
                            ))
                        });
                    }

                    if !identifier.satisfies(&requirement)? {
                        // The record does not match the spec, the lock-file is inconsistent.
                        delayed_pypi_error.get_or_insert_with(|| {
                            Box::new(PlatformUnsat::CondaUnsatisfiableRequirement(
                                Box::new(requirement.clone()),
                                source.into_owned(),
                            ))
                        });
                    }
                    let pkg_idx = CondaPackageIdx(*repodata_idx);
                    conda_packages_used_by_pypi
                        .insert(locked_pixi_records.records[pkg_idx.0].name().clone());
                    FoundPackage::Conda(pkg_idx)
                } else {
                    match to_normalize(&requirement.name)
                        .map(|name| locked_pypi_environment.index_by_name(&name))
                    {
                        Ok(Some(idx)) => {
                            let record = &locked_pypi_environment.records[idx];

                            // use the overridden requirements if specified
                            let requirement = dependency_overrides
                                .get(&requirement.name)
                                .cloned()
                                .unwrap_or(requirement);

                            if requirement.is_editable() {
                                if let Err(err) =
                                    pypi_satifisfies_editable(&requirement, &record.0, project_root)
                                {
                                    delayed_pypi_error.get_or_insert(err);
                                }

                                // Record that we want this package to be editable. This is used to
                                // check at the end if packages that should be editable are actually
                                // editable and vice versa.
                                expected_editable_pypi_packages.insert(requirement.name.clone());

                                FoundPackage::PyPi(PypiPackageIdx(idx), requirement.extras.to_vec())
                            } else {
                                if let Err(err) = pypi_satifisfies_requirement(
                                    &requirement,
                                    &record.0,
                                    project_root,
                                ) {
                                    delayed_pypi_error.get_or_insert(err);
                                }

                                FoundPackage::PyPi(PypiPackageIdx(idx), requirement.extras.to_vec())
                            }
                        }
                        Ok(None) => {
                            // The record does not match the spec, the lock-file is inconsistent.
                            delayed_pypi_error.get_or_insert_with(|| {
                                Box::new(PlatformUnsat::UnsatisfiableRequirement(
                                    Box::new(requirement),
                                    source.into_owned(),
                                ))
                            });
                            continue;
                        }
                        Err(err) => {
                            // An error occurred while converting the package name.
                            delayed_pypi_error.get_or_insert_with(|| {
                                Box::new(PlatformUnsat::from(ConversionError::NameConversion(err)))
                            });
                            continue;
                        }
                    }
                }
            }
        };

        // Add all the requirements of the package to the queue.
        match found_package {
            FoundPackage::Conda(idx) => {
                if !conda_packages_visited.insert(idx) {
                    // We already visited this package, so we can skip adding its dependencies to
                    // the queue
                    continue;
                }

                let record = &locked_pixi_records.records[idx.0];
                for depends in &record.package_record().depends {
                    let spec = MatchSpec::from_str(depends.as_str(), Lenient)
                        .map_err(|e| PlatformUnsat::FailedToParseMatchSpec(depends.clone(), e))?;

                    let (origin, anchor) = match record {
                        PixiRecord::Binary(record) => (
                            Cow::Owned(record.file_name.to_string()),
                            SourceAnchor::Workspace,
                        ),
                        PixiRecord::Source(record) => (
                            Cow::Owned(format!(
                                "{} @ {}",
                                record.package_record.name.as_source(),
                                &record.manifest_source
                            )),
                            SourceSpec::from(record.manifest_source.clone()).into(),
                        ),
                    };

                    if let Some((source, package_name)) = record
                        .as_source()
                        .and_then(|record| Some((record, spec.name.as_ref()?)))
                        .and_then(|(record, package_name)| {
                            Some((
                                record.sources.get(package_name.as_normalized())?,
                                package_name,
                            ))
                        })
                    {
                        let anchored_source = anchor.resolve(source.clone());
                        conda_queue.push(Dependency::CondaSource(
                            package_name.clone(),
                            spec,
                            anchored_source,
                            origin,
                        ));
                    } else {
                        conda_queue.push(Dependency::Conda(spec, origin));
                    }
                }
            }
            FoundPackage::PyPi(idx, extras) => {
                let record = &locked_pypi_environment.records[idx.0];

                // If there is no marker environment there is no python version
                let Some(marker_environment) = marker_environment.as_ref() else {
                    return Err(Box::new(PlatformUnsat::MissingPythonInterpreter));
                };

                if pypi_packages_visited.insert(idx) {
                    // If this is path based package we need to check if the source tree hash still
                    // matches. and if it is a directory
                    if let UrlOrPath::Path(path) = &record.0.location {
                        let absolute_path = if path.is_absolute() {
                            Cow::Borrowed(Path::new(path.as_str()))
                        } else {
                            Cow::Owned(project_root.join(Path::new(path.as_str())))
                        };

                        if absolute_path.is_dir() {
                            match PypiSourceTreeHashable::from_directory(&absolute_path)
                                .map(|hashable| hashable.hash())
                            {
                                Ok(hashable) if Some(&hashable) != record.0.hash.as_ref() => {
                                    delayed_pypi_error.get_or_insert_with(|| {
                                        Box::new(PlatformUnsat::SourceTreeHashMismatch(
                                            record.0.name.clone(),
                                            SourceTreeHashMismatch {
                                                computed: hashable,
                                                locked: record.0.hash.clone(),
                                            },
                                        ))
                                    });
                                }
                                Ok(_) => {}
                                Err(err) => {
                                    delayed_pypi_error.get_or_insert_with(|| {
                                        Box::new(PlatformUnsat::FailedToDetermineSourceTreeHash(
                                            record.0.name.clone(),
                                            err,
                                        ))
                                    });
                                }
                            }
                        }
                    }

                    // Ensure that the record matches the currently selected interpreter.
                    if let Some(requires_python) = &record.0.requires_python {
                        let uv_specifier_requires_python = to_uv_specifiers(requires_python)
                            .expect("pep440 conversion should never fail");

                        let marker_version = pep440_rs::Version::from_str(
                            &marker_environment.python_full_version().version.to_string(),
                        )
                        .expect("cannot parse version");
                        let uv_maker_version = to_uv_version(&marker_version)
                            .expect("cannot convert python marker version to uv_pep440");

                        let marker_requires_python =
                            RequiresPython::greater_than_equal_version(&uv_maker_version);
                        // Use the function of RequiresPython object as it implements the lower
                        // bound logic Related issue https://github.com/astral-sh/uv/issues/4022
                        if !marker_requires_python.is_contained_by(&uv_specifier_requires_python) {
                            delayed_pypi_error.get_or_insert_with(|| {
                                Box::new(PlatformUnsat::PythonVersionMismatch(
                                    record.0.name.clone(),
                                    requires_python.clone(),
                                    marker_version.into(),
                                ))
                            });
                        }
                    }
                }

                // Add all the requirements of the package to the queue.
                for requirement in &record.0.requires_dist {
                    let requirement =
                        match pep508_requirement_to_uv_requirement(requirement.clone()) {
                            Ok(requirement) => requirement,
                            Err(err) => {
                                delayed_pypi_error.get_or_insert_with(|| {
                                    Box::new(ConversionError::NameConversion(err).into())
                                });
                                continue;
                            }
                        };

                    // Skip this requirement if it does not apply.
                    if !requirement.evaluate_markers(Some(marker_environment), &extras) {
                        continue;
                    }

                    // Skip this requirement if it has already been visited.
                    if !pypi_requirements_visited.insert(requirement.clone()) {
                        continue;
                    }

                    pypi_queue.push(Dependency::PyPi(
                        requirement.clone(),
                        record.0.name.as_ref().to_string().into(),
                    ));
                }
            }
        }
    }

    // Check if all locked packages have also been visited
    if conda_packages_visited.len() != locked_pixi_records.len() {
        return Err(Box::new(PlatformUnsat::TooManyCondaPackages(
            locked_pixi_records
                .names()
                .enumerate()
                .filter_map(|(idx, name)| {
                    if conda_packages_visited.contains(&CondaPackageIdx(idx)) {
                        None
                    } else {
                        Some(name.clone())
                    }
                })
                .collect(),
        )));
    }

    // Check if all records that are source records should actually be source
    // records. If there are no source specs in the environment for a particular
    // package than the package must be a binary package.
    for record in locked_pixi_records
        .records
        .iter()
        .filter_map(PixiRecord::as_source)
    {
        if !expected_conda_source_dependencies.contains(&record.package_record.name) {
            return Err(Box::new(PlatformUnsat::RequiredBinaryIsSource(
                record.package_record.name.as_source().to_string(),
            )));
        }
    }

    // Check if all source packages are still up-to-date.
    for source_record in locked_pixi_records
        .records
        .iter()
        .filter_map(PixiRecord::as_source)
    {
        let Some(locked_input_hash) = &source_record.input_hash else {
            continue;
        };

        // Determine the source directory to hash
        // If build_source is specified, it points to where the actual source files are located
        // and should be resolved relative to the manifest_source location
        // Otherwise, use manifest_source directly
        let source_dir = if let Some(build_source) = &source_record.build_source {
            // Convert to mutable source spec (only path-based sources are supported)
            let Ok(mutable_source) = build_source.clone().into_mutable() else {
                continue;
            };
            let Some(build_path_record) = mutable_source.as_path() else {
                continue;
            };

            // Get the manifest directory first
            let Some(manifest_path_record) = source_record.manifest_source.as_path() else {
                continue;
            };
            let manifest_dir = manifest_path_record.resolve(project_root);

            // Resolve build_source relative to the manifest directory
            build_path_record.resolve(&manifest_dir)
        } else {
            let Some(path_record) = source_record.manifest_source.as_path() else {
                continue;
            };
            path_record.resolve(project_root)
        };

        let source_dir = source_dir.canonicalize().map_err(|e| {
            Box::new(PlatformUnsat::FailedToCanonicalizePath(
                source_dir.display().to_string().into(),
                e,
            ))
        })?;

        // Always discover the backend from the manifest directory (where pixi.toml with build config is)
        // even if we're hashing files from a different build_source directory
        let Some(manifest_path_record) = source_record.manifest_source.as_path() else {
            continue;
        };
        let manifest_dir = manifest_path_record.resolve(project_root);
        let manifest_dir = manifest_dir.canonicalize().map_err(|e| {
            Box::new(PlatformUnsat::FailedToCanonicalizePath(
                manifest_path_record.path.as_str().into(),
                e,
            ))
        })?;

        let discovered_backend = DiscoveredBackend::discover(
            &manifest_dir,
            &environment.channel_config(),
            &EnabledProtocols::default(),
        )
        .map_err(PlatformUnsat::BackendDiscovery)
        .map_err(Box::new)?;

        let VariantConfig { variants, .. } = environment
            .workspace()
            .variants(platform)
            .map_err(|err| Box::new(err.into()))?;

        let additional_glob_hash = calculate_additional_glob_hash(
            &discovered_backend.init_params.project_model,
            &Some(variants),
        );

        let input_hash = input_hash_cache
            .compute_hash(GlobHashKey::new(
                source_dir,
                locked_input_hash.globs.clone(),
                additional_glob_hash,
            ))
            .await
            .map_err(PlatformUnsat::FailedToComputeInputHash)
            .map_err(Box::new)?;

        if input_hash.hash != locked_input_hash.hash {
            let manifest_path = source_record
                .manifest_source
                .as_path()
                .map(|p| p.path.to_string())
                .unwrap_or_else(|| source_record.manifest_source.to_string());
            return Err(Box::new(PlatformUnsat::InputHashMismatch(
                manifest_path,
                format!("{:x}", input_hash.hash),
                format!("{:x}", locked_input_hash.hash),
            )));
        }
    }

    // Now that we checked all conda requirements, check if there were any pypi issues.
    if let Some(err) = delayed_pypi_error {
        return Err(err);
    }

    if pypi_packages_visited.len() != locked_pypi_environment.len() {
        return Err(Box::new(PlatformUnsat::TooManyPypiPackages(
            locked_pypi_environment
                .names()
                .enumerate()
                .filter_map(|(idx, name)| {
                    if pypi_packages_visited.contains(&PypiPackageIdx(idx)) {
                        None
                    } else {
                        Some(name.clone())
                    }
                })
                .collect(),
        )));
    }

    // Check if all packages that should be editable are actually editable and vice
    // versa.
    let locked_editable_packages = locked_pypi_environment
        .records
        .iter()
        .filter(|record| record.0.editable)
        .map(|record| {
            uv_normalize::PackageName::from_str(record.0.name.as_ref())
                .expect("cannot convert name")
        })
        .collect::<HashSet<_>>();
    let expected_editable = expected_editable_pypi_packages.sub(&locked_editable_packages);
    let unexpected_editable = locked_editable_packages.sub(&expected_editable_pypi_packages);
    if !expected_editable.is_empty() || !unexpected_editable.is_empty() {
        return Err(Box::new(PlatformUnsat::EditablePackageMismatch(
            EditablePackagesMismatch {
                expected_editable: expected_editable.into_iter().sorted().collect(),
                unexpected_editable: unexpected_editable.into_iter().sorted().collect(),
            },
        )));
    }

    // Verify the pixi build package's package_build_source matches the manifest.
    verify_build_source_matches_manifest(environment, locked_pixi_records)?;

    Ok(VerifiedIndividualEnvironment {
        expected_conda_packages,
        conda_packages_used_by_pypi,
    })
}

enum FoundPackage {
    Conda(CondaPackageIdx),
    PyPi(PypiPackageIdx, Vec<uv_normalize::ExtraName>),
}

/// An index into the list of conda packages.
#[derive(Debug, Clone, Copy, Eq, PartialEq, Hash)]
#[repr(transparent)]
pub struct CondaPackageIdx(usize);

/// An index into the list of pypi packages.
#[derive(Debug, Clone, Copy, Eq, PartialEq, Hash)]
#[repr(transparent)]
pub struct PypiPackageIdx(usize);

fn find_matching_package(
    locked_pixi_records: &PixiRecordsByName,
    virtual_packages: &HashMap<PackageName, GenericVirtualPackage>,
    spec: MatchSpec,
    source: Cow<str>,
) -> Result<Option<CondaPackageIdx>, Box<PlatformUnsat>> {
    let found_package = match &spec.name {
        None => {
            // No name means we have to find any package that matches the spec.
            match locked_pixi_records
                .records
                .iter()
                .position(|record| spec.matches(record))
            {
                None => {
                    // No records match the spec.
                    return Err(Box::new(PlatformUnsat::UnsatisfiableMatchSpec(
                        Box::new(spec),
                        source.into_owned(),
                    )));
                }
                Some(idx) => idx,
            }
        }
        Some(name) => {
            match locked_pixi_records
                .index_by_name(name)
                .map(|idx| (idx, &locked_pixi_records.records[idx]))
            {
                Some((idx, record)) if spec.matches(record) => idx,
                Some(_) => {
                    // The record does not match the spec, the lock-file is
                    // inconsistent.
                    return Err(Box::new(PlatformUnsat::UnsatisfiableMatchSpec(
                        Box::new(spec),
                        source.into_owned(),
                    )));
                }
                None => {
                    // Check if there is a virtual package by that name
                    if let Some(vpkg) = virtual_packages.get(name.as_normalized()) {
                        if vpkg.matches(&spec) {
                            // The matchspec matches a virtual package. No need to
                            // propagate the dependencies.
                            return Ok(None);
                        } else {
                            // The record does not match the spec, the lock-file is
                            // inconsistent.
                            return Err(Box::new(PlatformUnsat::UnsatisfiableMatchSpec(
                                Box::new(spec),
                                source.into_owned(),
                            )));
                        }
                    } else {
                        // The record does not match the spec, the lock-file is
                        // inconsistent.
                        return Err(Box::new(PlatformUnsat::UnsatisfiableMatchSpec(
                            Box::new(spec),
                            source.into_owned(),
                        )));
                    }
                }
            }
        }
    };

    Ok(Some(CondaPackageIdx(found_package)))
}

fn find_matching_source_package(
    locked_pixi_records: &PixiRecordsByName,
    name: PackageName,
    source_spec: SourceSpec,
    source: Cow<str>,
    match_spec: Option<MatchSpec>,
) -> Result<CondaPackageIdx, Box<PlatformUnsat>> {
    // Find the package that matches the source spec.
    let Some((idx, package)) = locked_pixi_records
        .index_by_name(&name)
        .map(|idx| (idx, &locked_pixi_records.records[idx]))
    else {
        // The record does not match the spec, the lock-file is
        // inconsistent.
        return Err(Box::new(PlatformUnsat::SourcePackageMissing(
            name.as_source().to_string(),
            source.into_owned(),
        )));
    };

    let PixiRecord::Source(source_package) = package else {
        return Err(Box::new(PlatformUnsat::RequiredSourceIsBinary(
            name.as_source().to_string(),
            source.into_owned(),
        )));
    };

    source_package
        .manifest_source
        .satisfies(&source_spec)
        .map_err(|e| PlatformUnsat::SourcePackageMismatch(name.as_source().to_string(), e))?;

    if let Some(match_spec) = match_spec {
        if !match_spec.matches(package) {
            return Err(Box::new(PlatformUnsat::UnsatisfiableMatchSpec(
                Box::new(match_spec),
                source.into_owned(),
            )));
        }
    }

    Ok(CondaPackageIdx(idx))
}

trait MatchesMatchspec {
    fn matches(&self, spec: &MatchSpec) -> bool;
}

impl MatchesMatchspec for GenericVirtualPackage {
    fn matches(&self, spec: &MatchSpec) -> bool {
        if let Some(name) = &spec.name {
            if name != &self.name {
                return false;
            }
        }

        if let Some(version) = &spec.version {
            if !version.matches(&self.version) {
                return false;
            }
        }

        if let Some(build) = &spec.build {
            if !build.matches(&self.build_string) {
                return false;
            }
        }

        true
    }
}

pub fn verify_solve_group_satisfiability(
    environments: impl IntoIterator<Item = VerifiedIndividualEnvironment>,
) -> Result<(), SolveGroupUnsat> {
    let mut expected_conda_packages = HashSet::new();
    let mut conda_packages_used_by_pypi = HashSet::new();

    // Group all conda requested packages and pypi requested packages
    for env in environments {
        expected_conda_packages.extend(env.expected_conda_packages.into_iter());
        conda_packages_used_by_pypi.extend(env.conda_packages_used_by_pypi.into_iter());
    }

    // Check if all conda packages are also requested by another conda package.
    if let Some(conda_package) = conda_packages_used_by_pypi
        .into_iter()
        .find(|pkg| !expected_conda_packages.contains(pkg))
    {
        return Err(SolveGroupUnsat::CondaPackageShouldBePypi {
            name: conda_package.as_source().to_string(),
        });
    }

    Ok(())
}

impl Display for EditablePackagesMismatch {
    fn fmt(&self, f: &mut std::fmt::Formatter<'_>) -> std::fmt::Result {
        if !self.expected_editable.is_empty() && self.unexpected_editable.is_empty() {
            write!(f, "expected ")?;
            format_package_list(f, &self.expected_editable)?;
            write!(
                f,
                " to be editable but in the lock-file {they} {are} not",
                they = it_they(self.expected_editable.len()),
                are = is_are(self.expected_editable.len())
            )?
        } else if self.expected_editable.is_empty() && !self.unexpected_editable.is_empty() {
            write!(f, "expected ")?;
            format_package_list(f, &self.unexpected_editable)?;
            write!(
                f,
                " NOT to be editable but in the lock-file {they} {are}",
                they = it_they(self.unexpected_editable.len()),
                are = is_are(self.unexpected_editable.len())
            )?
        } else {
            write!(f, "expected ")?;
            format_package_list(f, &self.expected_editable)?;
            write!(
                f,
                " to be editable but in the lock-file but {they} {are} not, whereas ",
                they = it_they(self.expected_editable.len()),
                are = is_are(self.expected_editable.len())
            )?;
            format_package_list(f, &self.unexpected_editable)?;
            write!(
                f,
                " {are} NOT expected to be editable which in the lock-file {they} {are}",
                they = it_they(self.unexpected_editable.len()),
                are = is_are(self.unexpected_editable.len())
            )?
        }

        return Ok(());

        fn format_package_list(
            f: &mut std::fmt::Formatter<'_>,
            packages: &[uv_normalize::PackageName],
        ) -> std::fmt::Result {
            for (idx, package) in packages.iter().enumerate() {
                if idx == packages.len() - 1 && idx > 0 {
                    write!(f, " and ")?;
                } else if idx > 0 {
                    write!(f, ", ")?;
                }
                write!(f, "{package}")?;
            }

            Ok(())
        }

        fn is_are(count: usize) -> &'static str {
            if count == 1 { "is" } else { "are" }
        }

        fn it_they(count: usize) -> &'static str {
            if count == 1 { "it" } else { "they" }
        }
    }
}

/// Verify that the current package's build.source in the manifest
/// matches the lock file's `package_build_source` (if applicable).
/// Path-based sources are not represented in the lock file's
/// `package_build_source` and are skipped.
fn verify_build_source_matches_manifest(
    environment: &Environment<'_>,
    locked_pixi_records: &PixiRecordsByName,
) -> Result<(), Box<PlatformUnsat>> {
    let Some(pkg_manifest) = environment.workspace().package.as_ref() else {
        return Ok(());
    };
    let Some(pkg_name) = &pkg_manifest.value.package.name else {
        return Ok(());
    };
    let package_name = PackageName::new_unchecked(pkg_name);
    let manifest_source_location = pkg_manifest.value.build.source.clone();

    // Find the source record for the current package in locked conda packages.
    let Some(record) = locked_pixi_records.by_name(&package_name) else {
        return Ok(());
    };

    let PixiRecord::Source(src_record) = record else {
        return Ok(());
    };

    let lockfile_source_location = src_record.build_source.clone();

    let ok = Ok(());
    let error = Err(Box::new(PlatformUnsat::PackageBuildSourceMismatch(
        src_record.package_record.name.as_source().to_string(),
        SourceMismatchError::SourceTypeMismatch,
    )));
    let sat_err = |e| {
        Box::new(PlatformUnsat::PackageBuildSourceMismatch(
            src_record.package_record.name.as_source().to_string(),
            e,
        ))
    };

    match (manifest_source_location, lockfile_source_location) {
        (None, None) => ok,
        (Some(SourceLocationSpec::Url(murl_spec)), Some(PinnedSourceSpec::Url(lurl_spec))) => {
            lurl_spec.satisfies(&murl_spec).map_err(sat_err)
        }
        (
            Some(SourceLocationSpec::Git(mut mgit_spec)),
            Some(PinnedSourceSpec::Git(mut lgit_spec)),
        ) => {
            // Ignore subdirectory for comparison, they should not
            // trigger lockfile invalidation.
            mgit_spec.subdirectory = None;
            lgit_spec.source.subdirectory = None;

            // Ensure that we always compare references.
            if mgit_spec.rev.is_none() {
                mgit_spec.rev = Some(pixi_spec::GitReference::DefaultBranch);
            }
            lgit_spec.satisfies(&mgit_spec).map_err(sat_err)
        }
        (Some(SourceLocationSpec::Path(mpath_spec)), Some(PinnedSourceSpec::Path(lpath_spec))) => {
            lpath_spec.satisfies(&mpath_spec).map_err(sat_err)
        }
        // If they not equal kind we error-out
        (_, _) => error,
    }
}

#[cfg(test)]
mod tests {
    use std::{
        ffi::OsStr,
        path::{Component, PathBuf},
        str::FromStr,
    };

    use insta::Settings;
    use miette::{IntoDiagnostic, NarratableReportHandler};
    use pep440_rs::{Operator, Version};
    use rattler_lock::LockFile;
    use rstest::rstest;

    use super::*;
    use crate::Workspace;

    #[derive(Error, Debug, Diagnostic)]
    enum LockfileUnsat {
        #[error("environment '{0}' is missing")]
        EnvironmentMissing(String),

        #[error("environment '{0}' does not satisfy the requirements of the project")]
        Environment(String, #[source] EnvironmentUnsat),

        #[error(
            "environment '{0}' does not satisfy the requirements of the project for platform '{1}'"
        )]
        PlatformUnsat(String, Platform, #[source] PlatformUnsat),

        #[error(
            "solve group '{0}' does not satisfy the requirements of the project for platform '{1}'"
        )]
        SolveGroupUnsat(String, Platform, #[source] SolveGroupUnsat),
    }

    async fn verify_lockfile_satisfiability(
        project: &Workspace,
        lock_file: &LockFile,
    ) -> Result<(), LockfileUnsat> {
        let mut individual_verified_envs = HashMap::new();

        let command_dispatcher = project.command_dispatcher_builder().unwrap().finish();

        // Verify individual environment satisfiability
        for env in project.environments() {
            let locked_env = lock_file
                .environment(env.name().as_str())
                .ok_or_else(|| LockfileUnsat::EnvironmentMissing(env.name().to_string()))?;
            verify_environment_satisfiability(&env, locked_env)
                .map_err(|e| LockfileUnsat::Environment(env.name().to_string(), e))?;

            for platform in env.platforms() {
                let verified_env = verify_platform_satisfiability(
                    &env,
                    command_dispatcher.clone(),
                    locked_env,
                    platform,
                    project.root(),
                    Default::default(),
                )
                .await
                .map_err(|e| LockfileUnsat::PlatformUnsat(env.name().to_string(), platform, *e))?;

                individual_verified_envs.insert((env.name(), platform), verified_env);
            }
        }

        // Verify the solve group requirements
        for solve_group in project.solve_groups() {
            for platform in solve_group.platforms() {
                verify_solve_group_satisfiability(
                    solve_group
                        .environments()
                        .filter_map(|env| individual_verified_envs.remove(&(env.name(), platform))),
                )
                .map_err(|e| {
                    LockfileUnsat::SolveGroupUnsat(solve_group.name().to_string(), platform, e)
                })?;
            }
        }

        // Verify environments not part of a solve group
        for ((env_name, platform), verified_env) in individual_verified_envs.into_iter() {
            verify_solve_group_satisfiability([verified_env])
                .map_err(|e| match e {
                    SolveGroupUnsat::CondaPackageShouldBePypi { name } => {
                        PlatformUnsat::CondaPackageShouldBePypi { name }
                    }
                })
                .map_err(|e| LockfileUnsat::PlatformUnsat(env_name.to_string(), platform, e))?;
        }

        Ok(())
    }

    #[rstest]
    #[tokio::test]
    async fn test_good_satisfiability(
        #[files("../../tests/data/satisfiability/*/pixi.toml")] manifest_path: PathBuf,
    ) {
        // TODO: skip this test on windows
        // Until we can figure out how to handle unix file paths with pep508_rs url
        // parsing correctly
        if manifest_path
            .components()
            .contains(&Component::Normal(OsStr::new("absolute-paths")))
            && cfg!(windows)
        {
            return;
        }

        let project = Workspace::from_path(&manifest_path).unwrap();
        let lock_file = LockFile::from_path(&project.lock_file_path()).unwrap();
        match verify_lockfile_satisfiability(&project, &lock_file)
            .await
            .into_diagnostic()
        {
            Ok(()) => {}
            Err(e) => panic!("{e:?}"),
        }
    }

    #[rstest]
    #[tokio::test]
    async fn test_example_satisfiability(
        #[files("../../examples/**/p*.toml")] manifest_path: PathBuf,
    ) {
        // If a pyproject.toml is present check for `tool.pixi` in the file to avoid
        // testing of non-pixi files
        if manifest_path.file_name().unwrap() == "pyproject.toml" {
            let manifest_str = fs_err::read_to_string(&manifest_path).unwrap();
            if !manifest_str.contains("tool.pixi.workspace") {
                return;
            }
        }

        // If a pixi.toml is present check for `workspace` in the file to avoid
        // testing of non-pixi workspace files
        if manifest_path.file_name().unwrap() == "pixi.toml" {
            let manifest_str = fs_err::read_to_string(&manifest_path).unwrap();
            if !manifest_str.contains("workspace") {
                return;
            }
        }

        let project = Workspace::from_path(&manifest_path).unwrap();
        let lock_file = LockFile::from_path(&project.lock_file_path()).unwrap();
        match verify_lockfile_satisfiability(&project, &lock_file)
            .await
            .into_diagnostic()
        {
            Ok(()) => {}
            Err(e) => panic!("{e:?}"),
        }
    }

    #[rstest]
    #[tokio::test]
    async fn test_failing_satisiability(
        #[files("../../tests/data/non-satisfiability/*/pixi.toml")] manifest_path: PathBuf,
    ) {
        let report_handler = NarratableReportHandler::new().with_cause_chain();

        let project = Workspace::from_path(&manifest_path).unwrap();
        let lock_file = LockFile::from_path(&project.lock_file_path()).unwrap();
        let err = verify_lockfile_satisfiability(&project, &lock_file)
            .await
            .expect_err("expected failing satisfiability");

        let name = manifest_path
            .parent()
            .unwrap()
            .file_name()
            .and_then(OsStr::to_str)
            .unwrap();

        let mut s = String::new();
        report_handler.render_report(&mut s, &err).unwrap();

        let mut settings = Settings::clone_current();
        settings.set_snapshot_suffix(name);
        settings.bind(|| {
            // run snapshot test here
            insta::assert_snapshot!(s);
        });
    }

    #[test]
    fn test_pypi_git_check_with_rev() {
        // Mock locked data
        let locked_data = PypiPackageData {
            name: "mypkg".parse().unwrap(),
            version: Version::from_str("0.1.0").unwrap(),
            location: "git+https://github.com/mypkg@rev=29932f3915935d773dc8d52c292cadd81c81071d#29932f3915935d773dc8d52c292cadd81c81071d"
                .parse()
                .expect("failed to parse url"),
            hash: None,
            requires_dist: vec![],
            requires_python: None,
            editable: false,
        };
        let spec = pep508_requirement_to_uv_requirement(
            pep508_rs::Requirement::from_str("mypkg @ git+https://github.com/mypkg@2993").unwrap(),
        )
        .unwrap();
        let project_root = PathBuf::from_str("/").unwrap();
        // This will not satisfy because the rev length is different, even being
        // resolved to the same one
        pypi_satifisfies_requirement(&spec, &locked_data, &project_root).unwrap_err();

        let locked_data = PypiPackageData {
            name: "mypkg".parse().unwrap(),
            version: Version::from_str("0.1.0").unwrap(),
            location: "git+https://github.com/mypkg.git?rev=29932f3915935d773dc8d52c292cadd81c81071d#29932f3915935d773dc8d52c292cadd81c81071d"
                .parse()
                .expect("failed to parse url"),
            hash: None,
            requires_dist: vec![],
            requires_python: None,
            editable: false,
        };
        let spec = pep508_requirement_to_uv_requirement(
            pep508_rs::Requirement::from_str(
                "mypkg @ git+https://github.com/mypkg.git@29932f3915935d773dc8d52c292cadd81c81071d",
            )
            .unwrap(),
        )
        .unwrap();
        let project_root = PathBuf::from_str("/").unwrap();
        // This will satisfy
        pypi_satifisfies_requirement(&spec, &locked_data, &project_root).unwrap();
        let non_matching_spec = pep508_requirement_to_uv_requirement(
            pep508_rs::Requirement::from_str("mypkg @ git+https://github.com/mypkg@defgd").unwrap(),
        )
        .unwrap();
        // This should not
        pypi_satifisfies_requirement(&non_matching_spec, &locked_data, &project_root).unwrap_err();
        // Removing the rev from the Requirement should satisfy any revision
        let spec = pep508_requirement_to_uv_requirement(
            pep508_rs::Requirement::from_str("mypkg @ git+https://github.com/mypkg").unwrap(),
        )
        .unwrap();
        pypi_satifisfies_requirement(&spec, &locked_data, &project_root).unwrap();
    }

    // Currently this test is missing from `good_satisfiability`, so we test the
    // specific windows case here this should work an all supported platforms
    #[test]
    fn test_windows_absolute_path_handling() {
        // Mock locked data
        let locked_data = PypiPackageData {
            name: "mypkg".parse().unwrap(),
            version: Version::from_str("0.1.0").unwrap(),
            location: UrlOrPath::Path("C:\\Users\\username\\mypkg.tar.gz".into()),
            hash: None,
            requires_dist: vec![],
            requires_python: None,
            editable: false,
        };

        let spec =
            pep508_rs::Requirement::from_str("mypkg @ file:///C:\\Users\\username\\mypkg.tar.gz")
                .unwrap();

        let spec = pep508_requirement_to_uv_requirement(spec).unwrap();

        // This should satisfy:
        pypi_satifisfies_requirement(&spec, &locked_data, Path::new("")).unwrap();
    }

    // Validate uv documentation to avoid breaking change in pixi
    #[test]
    fn test_version_specifiers_logic() {
        let version = Version::from_str("1.19").unwrap();
        let version_specifiers = VersionSpecifiers::from_str("<2.0, >=1.16").unwrap();
        assert!(version_specifiers.contains(&version));
        // VersionSpecifiers derefs into a list of specifiers
        assert_eq!(
            version_specifiers
                .iter()
                .position(|specifier| *specifier.operator() == Operator::LessThan),
            Some(1)
        );
    }
}<|MERGE_RESOLUTION|>--- conflicted
+++ resolved
@@ -12,15 +12,11 @@
 use pixi_glob::{GlobHashCache, GlobHashError, GlobHashKey};
 use pixi_manifest::{FeaturesExt, pypi::pypi_options::NoBuild};
 use pixi_record::{
-<<<<<<< HEAD
-    DevSourceRecord, LockedGitUrl, ParseLockFileError, PixiRecord, SourceMismatchError,
-};
-use pixi_spec::{PixiSpec, SourceAnchor, SourceSpec, SpecConversionError};
-=======
-    LockedGitUrl, ParseLockFileError, PinnedSourceSpec, PixiRecord, SourceMismatchError,
+    DevSourceRecord, LockedGitUrl, ParseLockFileError, PinnedSourceSpec, PixiRecord,
+    SourceMismatchError,
 };
 use pixi_spec::{PixiSpec, SourceAnchor, SourceLocationSpec, SourceSpec, SpecConversionError};
->>>>>>> 42fbfd80
+use pixi_spec::{PixiSpec, SourceAnchor, SourceSpec, SpecConversionError};
 use pixi_utils::variants::VariantConfig;
 use pixi_uv_conversions::{
     AsPep508Error, as_uv_req, into_pixi_reference, pep508_requirement_to_uv_requirement,
@@ -410,7 +406,6 @@
     #[error("'{name}' is locked as a conda package but only requested by pypi dependencies")]
     CondaPackageShouldBePypi { name: String },
 
-<<<<<<< HEAD
     #[error(transparent)]
     InvalidChannel(#[from] ParseChannelError),
 
@@ -425,12 +420,11 @@
     #[error(transparent)]
     #[diagnostic(transparent)]
     DevSourceMetadata(#[from] CommandDispatcherError<DevSourceMetadataError>),
-=======
+
     #[error(
         "the locked package build source for '{0}' does not match the requested build source, {1}"
     )]
     PackageBuildSourceMismatch(String, SourceMismatchError),
->>>>>>> 42fbfd80
 }
 
 #[derive(Debug, Error, Diagnostic)]
@@ -1077,13 +1071,14 @@
     let spec = DevSourceMetadataSpec {
         package_name: package_name.clone(),
         backend_metadata: BuildBackendMetadataSpec {
-            source: pinned_source.pinned,
+            manifest_source: pinned_source.pinned,
             channel_config: channel_config.clone(),
             channels,
             build_environment,
             variants: Some(variants),
             variant_files: Some(variant_files),
             enabled_protocols: Default::default(),
+            pin_override: None,
         },
     };
 
