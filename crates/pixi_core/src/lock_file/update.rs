use std::{
    cmp::PartialEq,
    collections::{HashMap, HashSet},
    future::{Future, ready},
    iter,
    path::PathBuf,
    str::FromStr,
    sync::Arc,
    time::{Duration, Instant},
};

use barrier_cell::BarrierCell;
use dashmap::DashMap;
use fancy_display::FancyDisplay;
use futures::{FutureExt, StreamExt, TryFutureExt, stream::FuturesUnordered};
use indexmap::{IndexMap, IndexSet};
use indicatif::ProgressBar;
use itertools::{Either, Itertools};
use miette::{Diagnostic, IntoDiagnostic, MietteDiagnostic, Report, WrapErr};
use pixi_command_dispatcher::{
    BuildEnvironment, CommandDispatcher, CommandDispatcherError, PixiEnvironmentSpec,
    SolvePixiEnvironmentError,
};
use pixi_consts::consts;
use pixi_glob::GlobHashCache;
use pixi_manifest::{ChannelPriority, EnvironmentName, FeaturesExt};
use pixi_progress::global_multi_progress;
use pixi_record::{ParseLockFileError, PixiRecord};
use pixi_utils::prefix::Prefix;
use pixi_uv_conversions::{
    ConversionError, to_extra_name, to_marker_environment, to_normalize, to_uv_extra_name,
    to_uv_normalize,
};
use pypi_mapping::{self, MappingClient};
use pypi_modifiers::pypi_marker_env::determine_marker_environment;
use rattler::package_cache::PackageCache;
use rattler_conda_types::{Arch, GenericVirtualPackage, PackageName, ParseChannelError, Platform};
use rattler_lock::{LockFile, LockedPackageRef, ParseCondaLockError};
<<<<<<< HEAD
=======
use std::collections::hash_map::Entry;
use std::{
    cmp::PartialEq,
    collections::{HashMap, HashSet},
    future::{Future, ready},
    iter,
    path::PathBuf,
    str::FromStr,
    sync::Arc,
    time::{Duration, Instant},
};
>>>>>>> a79cdced
use thiserror::Error;
use tokio::sync::Semaphore;
use tracing::Instrument;
use uv_normalize::ExtraName;

use super::{
    CondaPrefixUpdater, PixiRecordsByName, PypiRecordsByName, UvResolutionContext,
    outdated::OutdatedEnvironments, utils::IoConcurrencyLimit,
};
use crate::{
    Workspace,
    activation::CurrentEnvVarBehavior,
    environment::{
        CondaPrefixUpdated, EnvironmentFile, LockFileUsage, LockedEnvironmentHash,
        PerEnvironmentAndPlatform, PerGroup, PerGroupAndPlatform, PythonStatus,
        read_environment_file, write_environment_file,
    },
    install_pypi::{PyPIBuildConfig, PyPIContextConfig, PyPIEnvironmentUpdater, PyPIUpdateConfig},
    lock_file::{
        self, PypiRecord, reporter::SolveProgressBar,
        virtual_packages::validate_system_meets_environment_requirements,
    },
    workspace::{
        Environment, EnvironmentVars, HasWorkspaceRef, get_activated_environment_variables,
        grouped_environment::{GroupedEnvironment, GroupedEnvironmentName},
    },
};

impl Workspace {
    /// Ensures that the lock-file is up-to-date with the project.
    ///
    /// This function will return a `LockFileDerivedData` struct that contains
    /// the lock-file and any potential derived data that was computed as
    /// part of this function. The derived data might be usable by other
    /// functions to avoid recomputing the same data.
    ///
    /// This function starts by checking if the lock-file is up-to-date. If it
    /// is not up-to-date it will construct a task graph of all the work
    /// that needs to be done to update the lock-file. The tasks are awaited
    /// in a specific order to make sure that we can start instantiating
    /// prefixes as soon as possible.
    pub async fn update_lock_file(
        &self,
        options: UpdateLockFileOptions,
    ) -> miette::Result<(LockFileDerivedData<'_>, bool)> {
        let lock_file = self.load_lock_file().await?;
        let glob_hash_cache = GlobHashCache::default();

        // Construct a command dispatcher that will be used to run the tasks.
        let multi_progress = global_multi_progress();
        let anchor_pb = multi_progress.add(ProgressBar::hidden());
        let command_dispatcher = self
            .command_dispatcher_builder()?
            .with_reporter(pixi_reporters::TopLevelProgress::new(
                global_multi_progress(),
                anchor_pb,
            ))
            .finish();

        // Get the package cache from the dispatcher.
        let package_cache = command_dispatcher.package_cache().clone();

        // should we check the lock-file in the first place?
        if !options.lock_file_usage.should_check_if_out_of_date() {
            tracing::info!("skipping check if lock-file is up-to-date");

            return Ok((
                LockFileDerivedData {
                    workspace: self,
                    lock_file,
                    package_cache,
                    updated_conda_prefixes: Default::default(),
                    updated_pypi_prefixes: Default::default(),
                    uv_context: Default::default(),
                    io_concurrency_limit: IoConcurrencyLimit::default(),
                    command_dispatcher,
                    glob_hash_cache,
                },
                false,
            ));
        }

        // Check which environments are out of date.
        let outdated = OutdatedEnvironments::from_workspace_and_lock_file(
            self,
            &lock_file,
            glob_hash_cache.clone(),
        )
        .await;
        if outdated.is_empty() {
            tracing::info!("the lock-file is up-to-date");

            // If no-environment is outdated we can return early.
            return Ok((
                LockFileDerivedData {
                    workspace: self,
                    lock_file,
                    package_cache,
                    updated_conda_prefixes: Default::default(),
                    updated_pypi_prefixes: Default::default(),
                    uv_context: Default::default(),
                    io_concurrency_limit: IoConcurrencyLimit::default(),
                    command_dispatcher,
                    glob_hash_cache,
                },
                false,
            ));
        }

        // If the lock-file is out of date, but we're not allowed to update it, we
        // should exit.
        if !options.lock_file_usage.allow_updates() {
            miette::bail!("lock-file not up-to-date with the workspace");
        }

        // Construct an update context and perform the actual update.
        let lock_file_derived_data = UpdateContext::builder(self)
            .with_package_cache(package_cache)
            .with_no_install(options.no_install)
            .with_outdated_environments(outdated)
            .with_lock_file(lock_file)
            .with_glob_hash_cache(glob_hash_cache)
            .with_command_dispatcher(command_dispatcher)
            .finish()
            .await?
            .update()
            .await?;

        // Write the lock-file to disk
        lock_file_derived_data.write_to_disk()?;

        Ok((lock_file_derived_data, true))
    }

    /// Loads the lockfile for the workspace or returns `Lockfile::default` if
    /// none could be found.
    pub async fn load_lock_file(&self) -> miette::Result<LockFile> {
        let lock_file_path = self.lock_file_path();
        if lock_file_path.is_file() {
            // Spawn a background task because loading the file might be IO bound.
            tokio::task::spawn_blocking(move || {
                LockFile::from_path(&lock_file_path)
                    .map_err(|err| match err {
                        ParseCondaLockError::IncompatibleVersion { lock_file_version, max_supported_version } => {
                            miette::miette!(
                            help="Please update pixi to the latest version and try again.",
                            "The lock file version is {}, but only up to including version {} is supported by the current version.",
                            lock_file_version, max_supported_version
                        )
                        }
                        _ => miette::miette!(err),
                    })
                    .wrap_err_with(|| {
                        format!(
                            "Failed to load lock file from `{}`",
                            lock_file_path.display()
                        )
                    })
            })
                .await
                .unwrap_or_else(|e| Err(e).into_diagnostic())
        } else {
            Ok(LockFile::default())
        }
    }
}

#[derive(Debug, Error, Diagnostic)]
enum UpdateError {
    #[error("the lockfile is not up-to-date with requested environment: '{}'", .0.fancy_display())]
    LockFileMissingEnv(EnvironmentName),
    #[error("some information from the lockfile could not be parsed")]
    ParseLockFileError(#[from] ParseLockFileError),
}

#[derive(Debug, Error, Diagnostic)]
pub enum SolveCondaEnvironmentError {
    #[error("failed to solve requirements of environment '{}' for platform '{}'", .environment_name.fancy_display(), .platform)]
    SolveFailed {
        environment_name: GroupedEnvironmentName,
        platform: Platform,
        #[source]
        #[diagnostic_source]
        source: CommandDispatcherError<SolvePixiEnvironmentError>,
    },

    #[error(transparent)]
    #[diagnostic(transparent)]
    PypiMappingFailed(Box<dyn Diagnostic + Send + Sync + 'static>),

    #[error(transparent)]
    ParseChannels(#[from] ParseChannelError),
}

/// Options to pass to [`Workspace::update_lock_file`].
#[derive(Default)]
pub struct UpdateLockFileOptions {
    /// Defines what to do if the lock-file is out of date
    pub lock_file_usage: LockFileUsage,

    /// Don't install anything to disk.
    pub no_install: bool,

    /// The maximum number of concurrent solves that are allowed to run. If this
    /// value is None a heuristic is used based on the number of cores
    /// available from the system.
    pub max_concurrent_solves: usize,
}

#[derive(Debug, Clone, Default)]
pub enum ReinstallPackages {
    #[default]
    None,
    All,
    Some(HashSet<String>),
}

/// A struct that holds the lock-file and any potential derived data that was
/// computed when calling `update_lock_file`.
pub struct LockFileDerivedData<'p> {
    pub workspace: &'p Workspace,

    /// The lock-file
    ///
    /// Prefer to use `as_lock_file` or `into_lock_file` to also make a decision
    /// what to do with the resources used to create this instance.
    pub lock_file: LockFile,

    /// The package cache
    pub package_cache: PackageCache,

    /// A list of prefixes that are up-to-date with the latest conda packages.
    pub updated_conda_prefixes:
        DashMap<EnvironmentName, Arc<async_once_cell::OnceCell<(Prefix, PythonStatus)>>>,

    /// A list of prefixes that have been updated while resolving all
    /// dependencies.
    pub updated_pypi_prefixes: DashMap<EnvironmentName, Arc<async_once_cell::OnceCell<Prefix>>>,

    /// The cached uv context
    pub uv_context: once_cell::sync::OnceCell<UvResolutionContext>,

    /// The IO concurrency semaphore to use when updating environments
    pub io_concurrency_limit: IoConcurrencyLimit,

    /// The command dispatcher that is used to build and solve.
    pub command_dispatcher: CommandDispatcher,

    /// An object that caches input hashes
    pub glob_hash_cache: GlobHashCache,
}

/// The mode to use when updating a prefix.
#[derive(Debug, Clone, Copy, PartialEq, Eq)]
pub enum UpdateMode {
    /// Validate if the prefix is up-to-date.
    /// Using a fast and simple validation method.
    /// Used for skipping the update if the prefix is already up-to-date, in
    /// activating commands. Like `pixi shell` or `pixi run`.
    QuickValidate,
    /// Force a prefix install without running the short validation.
    /// Used for updating the prefix when the lock-file likely out of date.
    /// Like `pixi install` or `pixi update`.
    Revalidate,
}

impl<'p> LockFileDerivedData<'p> {
    /// Write the lock-file to disk.
    pub fn write_to_disk(&self) -> miette::Result<()> {
        let lock_file_path = self.workspace.lock_file_path();
        self.lock_file
            .to_path(&lock_file_path)
            .into_diagnostic()
            .context("failed to write lock-file to disk")
    }

    /// Consumes this instance, dropping any resources that are not needed
    /// anymore to work with the lock-file.
    pub fn into_lock_file(self) -> LockFile {
        self.lock_file
    }

    /// Returns a reference to the internal lock-file but does not consume any
    /// build resources, this is useful if you want to keep using the original
    /// instance.
    pub fn as_lock_file(&self) -> &LockFile {
        &self.lock_file
    }

    fn locked_environment_hash(
        &self,
        environment: &Environment<'p>,
        skipped: &[String],
    ) -> miette::Result<LockedEnvironmentHash> {
        let locked_environment = self
            .lock_file
            .environment(environment.name().as_str())
            .ok_or_else(|| UpdateError::LockFileMissingEnv(environment.name().clone()))?;
        Ok(LockedEnvironmentHash::from_environment(
            locked_environment,
            environment.best_platform(),
            skipped,
        ))
    }

    /// Returns the up-to-date prefix for the given environment.
    pub async fn prefix(
        &self,
        environment: &Environment<'p>,
        update_mode: UpdateMode,
        reinstall_packages: &ReinstallPackages,
        skipped: &[String],
    ) -> miette::Result<Prefix> {
        // Check if the prefix is already up-to-date by validating the hash with the
        // environment file
        let hash = self.locked_environment_hash(environment, skipped)?;
        if update_mode == UpdateMode::QuickValidate {
            if let Some(prefix) = self.cached_prefix(environment, &hash) {
                return prefix;
            }
        }

        // Get the up-to-date prefix
        let prefix = self
            .update_prefix(environment, reinstall_packages, skipped)
            .await?;

        // Save an environment file to the environment directory after the update.
        // Avoiding writing the cache away before the update is done.
        write_environment_file(
            &environment.dir(),
            EnvironmentFile {
                manifest_path: environment.workspace().workspace.provenance.path.clone(),
                environment_name: environment.name().to_string(),
                pixi_version: consts::PIXI_VERSION.to_string(),
                environment_lock_file_hash: hash,
            },
        )?;

        Ok(prefix)
    }

    fn cached_prefix(
        &self,
        environment: &Environment<'p>,
        hash: &LockedEnvironmentHash,
    ) -> Option<Result<Prefix, Report>> {
        let Ok(Some(environment_file)) = read_environment_file(&environment.dir()) else {
            tracing::debug!(
                "Environment file not found or parsable for '{}'",
                environment.name().fancy_display()
            );
            return None;
        };

        if environment_file.environment_lock_file_hash == *hash {
            // If we contain source packages from conda or PyPI we update the prefix by
            // default
            let contains_conda_source_pkgs = self.lock_file.environments().any(|(_, env)| {
                env.conda_packages(Platform::current())
                    .is_some_and(|mut packages| {
                        packages.any(|package| package.as_source().is_some())
                    })
            });

            // Check if we have source packages from PyPI
            // that is a directory, this is basically the only kind of source dependency
            // that you'll modify on a general basis.
            let contains_pypi_source_pkgs = environment
                .pypi_dependencies(Some(Platform::current()))
                .iter()
                .any(|(_, req)| {
                    req.iter()
                        .any(|dep| dep.as_path().map(|p| p.is_dir()).unwrap_or_default())
                });
            if contains_conda_source_pkgs || contains_pypi_source_pkgs {
                tracing::debug!(
                    "Lock file contains source packages: ignore lock file hash and update the prefix"
                );
            } else {
                tracing::info!(
                    "Environment '{}' is up-to-date with lock file hash",
                    environment.name().fancy_display()
                );
                return Some(Ok(Prefix::new(environment.dir())));
            }
        }
        None
    }

    /// Returns the up-to-date prefix for the given environment.
    async fn update_prefix(
        &self,
        environment: &Environment<'p>,
        reinstall_packages: &ReinstallPackages,
        skipped: &[String],
    ) -> miette::Result<Prefix> {
        let prefix_once_cell = self
            .updated_pypi_prefixes
            .entry(environment.name().clone())
            .or_default()
            .clone();
        prefix_once_cell
            .get_or_try_init(async {
                let start = Instant::now();

                // Validate the virtual packages for the environment match the system
                validate_system_meets_environment_requirements(
                    &self.lock_file,
                    environment.best_platform(),
                    environment.name(),
                    None,
                )
                .wrap_err(format!(
                    "Cannot install environment '{}'",
                    environment.name().fancy_display()
                ))?;

                let platform = environment.best_platform();
                let locked_env = self.locked_env(environment)?;
                let packages =
                    Self::filter_skipped_packages(locked_env.packages(platform), skipped);

                // Separate the packages into conda and pypi packages
                let (conda_packages, pypi_packages) = packages
                    .into_iter()
                    .partition::<Vec<_>, _>(|p| p.as_conda().is_some());

                let pixi_records = locked_packages_to_pixi_records(conda_packages)?;

                let pypi_records = pypi_packages
                    .into_iter()
                    .filter_map(LockedPackageRef::as_pypi)
                    .map(|(data, env_data)| (data.clone(), env_data.clone()))
                    .collect::<Vec<_>>();

                let conda_reinstall_packages = match reinstall_packages {
                    ReinstallPackages::None => None,
                    ReinstallPackages::Some(p) => Some(
                        p.iter()
                            .filter_map(|p| PackageName::from_str(p).ok())
                            .filter(|name| pixi_records.iter().any(|r| r.name() == name))
                            .collect(),
                    ),
                    ReinstallPackages::All => {
                        Some(pixi_records.iter().map(|r| r.name().clone()).collect())
                    }
                };

                // Get the prefix with the conda packages installed.
                let (prefix, python_status) = self
                    .conda_prefix(environment, conda_reinstall_packages, skipped)
                    .await?;

                // No `uv` support for WASM right now
                if platform.arch() == Some(Arch::Wasm32) {
                    return Ok(prefix);
                }

                let pypi_lock_file_names = pypi_records
                    .iter()
                    .filter_map(|(data, _)| to_uv_normalize(&data.name).ok())
                    .collect::<HashSet<_>>();

                // Figure out uv reinstall
                let (uv_reinstall, uv_packages) = match reinstall_packages {
                    ReinstallPackages::None => (Some(false), None),
                    ReinstallPackages::All => (Some(true), None),
                    ReinstallPackages::Some(pkgs) => (
                        None,
                        Some(
                            pkgs.iter()
                                .filter_map(|pkg| uv_pep508::PackageName::from_str(pkg).ok())
                                .filter(|name| pypi_lock_file_names.contains(name))
                                .collect(),
                        ),
                    ),
                };

                let uv_context = self
                    .uv_context
                    .get_or_try_init(|| UvResolutionContext::from_workspace(self.workspace))?
                    .clone()
                    .set_cache_refresh(uv_reinstall, uv_packages);

                // TODO: This can be really slow (~200ms for pixi on @ruben-arts machine).
                let env_variables = get_activated_environment_variables(
                    self.workspace.env_vars(),
                    environment,
                    CurrentEnvVarBehavior::Exclude,
                    None,
                    false,
                    false,
                )
                .await?;

                let non_isolated_packages = environment.pypi_options().no_build_isolation;
                let no_build = environment
                    .pypi_options()
                    .no_build
                    .clone()
                    .unwrap_or_default();
                let no_binary = environment
                    .pypi_options()
                    .no_binary
                    .clone()
                    .unwrap_or_default();

                // Update the prefix with Pypi records
                {
                    let pypi_indexes = self.locked_env(environment)?.pypi_indexes().cloned();
                    let index_strategy = environment.pypi_options().index_strategy.clone();
                    let exclude_newer = environment.exclude_newer();

                    let config = PyPIUpdateConfig {
                        environment_name: environment.name(),
                        prefix: &prefix,
                        platform: environment.best_platform(),
                        lock_file_dir: self.workspace.root(),
                        system_requirements: &environment.system_requirements(),
                    };

                    let build_config = PyPIBuildConfig {
                        no_build_isolation: &non_isolated_packages,
                        no_build: &no_build,
                        no_binary: &no_binary,
                        index_strategy: index_strategy.as_ref(),
                        exclude_newer: exclude_newer.as_ref(),
                    };

                    let context_config = PyPIContextConfig {
                        uv_context: &uv_context,
                        pypi_indexes: pypi_indexes.as_ref(),
                        environment_variables: env_variables,
                    };

                    PyPIEnvironmentUpdater::new(config, build_config, context_config)
                        .update(&pixi_records, &pypi_records, &python_status)
                        .await
                }
                .with_context(|| {
                    format!(
                        "Failed to update PyPI packages for environment '{}'",
                        environment.name().fancy_display()
                    )
                })?;

                tracing::info!(
                    "Installed environment '{}' in {:?}",
                    environment.name().fancy_display(),
                    start.elapsed()
                );

                Ok(prefix)
            })
            .await
            .cloned()
    }

    fn locked_env(
        &self,
        environment: &Environment<'p>,
    ) -> Result<rattler_lock::Environment<'_>, UpdateError> {
        self.lock_file
            .environment(environment.name().as_str())
            .ok_or_else(|| UpdateError::LockFileMissingEnv(environment.name().clone()))
    }

    /// Filters out packages that are in the `skipped` list.
    /// so it this will return the packages that should *not* be skipped
    pub fn filter_skipped_packages<'lock>(
        packages: Option<impl IntoIterator<Item = LockedPackageRef<'lock>> + 'lock>,
        skipped: &[String],
    ) -> Vec<LockedPackageRef<'lock>> {
        // No packages to skip
        let Some(packages) = packages else {
            return Vec::new();
        };

        // Skip list is empty
        if skipped.is_empty() {
            return packages.into_iter().collect();
        }

        // Otherwise, lets filter out
        packages
            .into_iter()
            .filter(|package| !skipped.contains(&package.name().to_string()))
            .collect()
    }

    async fn conda_prefix(
        &self,
        environment: &Environment<'p>,
        reinstall_packages: Option<HashSet<PackageName>>,
        skipped: &[String],
    ) -> miette::Result<(Prefix, PythonStatus)> {
        // If we previously updated this environment, early out.
        let prefix_once_cell = self
            .updated_conda_prefixes
            .entry(environment.name().clone())
            .or_default()
            .clone();
        prefix_once_cell
            .get_or_try_init(async {
                // Create object to update the prefix
                let group = GroupedEnvironment::Environment(environment.clone());
                let platform = environment.best_platform();
                let virtual_packages = environment.virtual_packages(platform);

                let conda_prefix_updater = CondaPrefixUpdater::builder(
                    group,
                    platform,
                    virtual_packages
                        .into_iter()
                        .map(GenericVirtualPackage::from)
                        .collect(),
                    self.command_dispatcher.clone(),
                )
                .finish()?;

                // Get the locked environment from the lock-file.
                let locked_env = self.locked_env(environment)?;
                let packages =
                    Self::filter_skipped_packages(locked_env.packages(platform), skipped);
                let records = locked_packages_to_pixi_records(packages)?;

                // Update the conda prefix
                let CondaPrefixUpdated {
                    prefix,
                    python_status,
                    ..
                } = conda_prefix_updater
                    .update(records, reinstall_packages)
                    .await?;

                Ok((prefix.clone(), *python_status.clone()))
            })
            .await
            .map(|(prefix, python_status)| (prefix.clone(), python_status.clone()))
    }

    /// Returns a list of matching pypi or conda package names in the lock file
    /// that are also present in the `skipped` list.
    pub fn get_skipped_package_names(
        &self,
        environment: &Environment<'p>,
        skipped: &[String],
    ) -> miette::Result<Vec<String>> {
        let platform = environment.best_platform();
        let locked_env = self.locked_env(environment)?;

        // Get all package names
        let all_package_names: HashSet<String> = locked_env
            .packages(platform)
            .into_iter()
            .flat_map(|p| p.map(|p| p.name().to_string()))
            .collect();

        // Get kept package names
        let kept_package_names: HashSet<String> =
            Self::filter_skipped_packages(locked_env.packages(platform), skipped)
                .into_iter()
                .map(|p| p.name().to_string())
                .collect();

        Ok(all_package_names
            .difference(&kept_package_names)
            .cloned()
            .sorted()
            .collect())
    }
}

fn locked_packages_to_pixi_records(
    conda_packages: Vec<LockedPackageRef<'_>>,
) -> Result<Vec<PixiRecord>, Report> {
    let pixi_records = conda_packages
        .into_iter()
        .filter_map(LockedPackageRef::as_conda)
        .cloned()
        .map(PixiRecord::try_from)
        .collect::<Result<Vec<_>, _>>()
        .into_diagnostic()?;
    Ok(pixi_records)
}

pub struct UpdateContext<'p> {
    project: &'p Workspace,

    /// Repodata records from the lock-file. This contains the records that
    /// actually exist in the lock-file. If the lock-file is missing or
    /// partially missing then the data also won't exist in this field.
    locked_repodata_records: PerEnvironmentAndPlatform<'p, Arc<PixiRecordsByName>>,

    /// Repodata records from the lock-file grouped by solve-group.
    locked_grouped_repodata_records: PerGroupAndPlatform<'p, Arc<PixiRecordsByName>>,

    /// Pypi  records from the lock-file grouped by solve-group.
    locked_grouped_pypi_records: PerGroupAndPlatform<'p, Arc<PypiRecordsByName>>,

    /// Repodata records from the lock-file. This contains the records that
    /// actually exist in the lock-file. If the lock-file is missing or
    /// partially missing then the data also won't exist in this field.
    locked_pypi_records: PerEnvironmentAndPlatform<'p, Arc<PypiRecordsByName>>,

    /// Information about environments that are considered out of date. Only
    /// these environments are updated.
    outdated_envs: OutdatedEnvironments<'p>,

    /// Keeps track of all pending conda targets that are being solved. The
    /// mapping contains a [`BarrierCell`] that will eventually contain the
    /// solved records computed by another task. This allows tasks to wait
    /// for the records to be solved before proceeding.
    solved_repodata_records: PerEnvironmentAndPlatform<'p, Arc<BarrierCell<PixiRecordsByName>>>,

    /// Keeps track of all pending grouped conda targets that are being solved.
    grouped_solved_repodata_records: PerGroupAndPlatform<'p, Arc<BarrierCell<PixiRecordsByName>>>,

    /// Keeps track of all pending prefix updates. This only tracks the conda
    /// updates to a prefix, not whether the pypi packages have also been
    /// updated.
    instantiated_conda_prefixes: PerGroup<'p, Arc<BarrierCell<(Prefix, PythonStatus)>>>,

    /// Keeps track of all pending conda targets that are being solved. The
    /// mapping contains a [`BarrierCell`] that will eventually contain the
    /// solved records computed by another task. This allows tasks to wait
    /// for the records to be solved before proceeding.
    solved_pypi_records: PerEnvironmentAndPlatform<'p, Arc<BarrierCell<PypiRecordsByName>>>,

    /// Keeps track of all pending grouped pypi targets that are being solved.
    grouped_solved_pypi_records: PerGroupAndPlatform<'p, Arc<BarrierCell<PypiRecordsByName>>>,

    /// The package cache to use when instantiating prefixes.
    package_cache: PackageCache,

    /// The mapping client to use when fetching pypi mappings.
    mapping_client: MappingClient,

    /// A semaphore to limit the number of concurrent pypi solves.
    /// TODO(tim): we need this semaphore, to limit the number of concurrent
    ///     solves. This is a problem when using source dependencies
    pypi_solve_semaphore: Arc<Semaphore>,

    /// An io concurrency semaphore to limit the number of active filesystem
    /// operations.
    io_concurrency_limit: IoConcurrencyLimit,

    /// The command dispatcher
    command_dispatcher: CommandDispatcher,

    /// The input hash cache
    glob_hash_cache: GlobHashCache,

    /// Whether it is allowed to instantiate any prefix.
    no_install: bool,

    /// The progress bar where all the command dispatcher progress will be
    /// placed.
    dispatcher_progress_bar: ProgressBar,
}

impl<'p> UpdateContext<'p> {
    /// Returns a future that will resolve to the solved repodata records for
    /// the given environment group or `None` if the records do not exist
    /// and are also not in the process of being updated.
    pub(crate) fn get_latest_group_repodata_records(
        &self,
        group: &GroupedEnvironment<'p>,
        platform: Platform,
    ) -> Option<impl Future<Output = Arc<PixiRecordsByName>> + use<>> {
        // Check if there is a pending operation for this group and platform
        if let Some(pending_records) = self
            .grouped_solved_repodata_records
            .get(group)
            .and_then(|records| records.get(&platform))
            .cloned()
        {
            return Some((async move { pending_records.wait().await.clone() }).left_future());
        }

        // Otherwise read the records directly from the lock-file.
        let locked_records = self
            .locked_grouped_repodata_records
            .get(group)
            .and_then(|records| records.get(&platform))?
            .clone();

        Some(ready(locked_records).right_future())
    }

    /// Returns a future that will resolve to the solved pypi records for the
    /// given environment group or `None` if the records do not exist and
    /// are also not in the process of being updated.
    pub(crate) fn get_latest_group_pypi_records(
        &self,
        group: &GroupedEnvironment<'p>,
        platform: Platform,
    ) -> Option<impl Future<Output = Arc<PypiRecordsByName>> + use<>> {
        // Check if there is a pending operation for this group and platform
        if let Some(pending_records) = self
            .grouped_solved_pypi_records
            .get(group)
            .and_then(|records| records.get(&platform))
            .cloned()
        {
            return Some(async move { pending_records.wait().await.clone() });
        }

        None
    }

    /// Takes the latest repodata records for the given environment and
    /// platform. Returns `None` if neither the records exist nor are in the
    /// process of being updated.
    ///
    /// This function panics if the repodata records are still pending.
    pub(crate) fn take_latest_repodata_records(
        &mut self,
        environment: &Environment<'p>,
        platform: Platform,
    ) -> Option<PixiRecordsByName> {
        self.solved_repodata_records
            .get_mut(environment)
            .and_then(|records| records.remove(&platform))
            .map(|cell| {
                Arc::into_inner(cell)
                    .expect("records must not be shared")
                    .into_inner()
                    .expect("records must be available")
            })
            .or_else(|| {
                self.locked_repodata_records
                    .get_mut(environment)
                    .and_then(|records| records.remove(&platform))
            })
            .map(|records| Arc::try_unwrap(records).unwrap_or_else(|arc| (*arc).clone()))
    }

    /// Takes the latest pypi records for the given environment and platform.
    /// Returns `None` if neither the records exist nor are in the process
    /// of being updated.
    ///
    /// This function panics if the repodata records are still pending.
    pub(crate) fn take_latest_pypi_records(
        &mut self,
        environment: &Environment<'p>,
        platform: Platform,
    ) -> Option<PypiRecordsByName> {
        self.solved_pypi_records
            .get_mut(environment)
            .and_then(|records| records.remove(&platform))
            .map(|cell| {
                Arc::into_inner(cell)
                    .expect("records must not be shared")
                    .into_inner()
                    .expect("records must be available")
            })
            .or_else(|| {
                self.locked_pypi_records
                    .get_mut(environment)
                    .and_then(|records| records.remove(&platform))
            })
            .map(|records| Arc::try_unwrap(records).unwrap_or_else(|arc| (*arc).clone()))
    }

    /// Get a list of conda prefixes that have been updated.
    pub(crate) fn take_instantiated_conda_prefixes(
        &mut self,
    ) -> HashMap<EnvironmentName, (Prefix, PythonStatus)> {
        self.instantiated_conda_prefixes
            .drain()
            .filter_map(|(env, cell)| match env {
                GroupedEnvironment::Environment(env) => {
                    let prefix = Arc::into_inner(cell)
                        .expect("prefixes must not be shared")
                        .into_inner()
                        .expect("prefix must be available");
                    Some((env.name().clone(), (prefix.0.clone(), prefix.1.clone())))
                }
                _ => None,
            })
            .collect()
    }
}

/// If the project has any source dependencies, like `git` or `path`
/// dependencies. for pypi dependencies, we need to limit the solve to 1,
/// because of uv internals
fn determine_pypi_solve_permits(project: &Workspace) -> usize {
    // Get all environments
    let environments = project.environments();
    for environment in environments {
        for (_, req) in environment.pypi_dependencies(None).iter() {
            for dep in req {
                if dep.is_direct_dependency() {
                    return 1;
                }
            }
        }
    }
    // If no source dependencies are found, we can use the default concurrency
    project.config().max_concurrent_solves()
}

pub struct UpdateContextBuilder<'p> {
    /// The project
    project: &'p Workspace,

    /// The current lock-file.
    lock_file: LockFile,

    /// The environments that are considered outdated. These are the
    /// environments that will be updated in the lock-file. If this value is
    /// `None` it will be computed from the project and the lock-file.
    outdated_environments: Option<OutdatedEnvironments<'p>>,

    /// Defines if during the update-process it is allowed to create prefixes.
    /// This might be required to solve pypi dependencies because those require
    /// a python interpreter.
    no_install: bool,

    /// The package cache to use during the update process.
    package_cache: Option<PackageCache>,

    /// The mapping client to use for fetching pypi mappings.
    mapping_client: Option<MappingClient>,

    /// The io concurrency semaphore to use when updating environments
    io_concurrency_limit: Option<IoConcurrencyLimit>,

    /// A cache for computing input hashes
    glob_hash_cache: Option<GlobHashCache>,

    /// Set the command dispatcher to use for the update process.
    command_dispatcher: Option<CommandDispatcher>,
}

impl<'p> UpdateContextBuilder<'p> {
    pub(crate) fn with_glob_hash_cache(self, glob_hash_cache: GlobHashCache) -> Self {
        Self {
            glob_hash_cache: Some(glob_hash_cache),
            ..self
        }
    }

    /// The package cache to use during the update process. Prefixes might need
    /// to be instantiated to be able to solve pypi dependencies.
    pub(crate) fn with_package_cache(self, package_cache: PackageCache) -> Self {
        Self {
            package_cache: Some(package_cache),
            ..self
        }
    }

    /// Defines if during the update-process it is allowed to create prefixes.
    /// This might be required to solve pypi dependencies because those require
    /// a python interpreter.
    pub fn with_no_install(self, no_install: bool) -> Self {
        Self { no_install, ..self }
    }

    /// Sets the current lock-file that should be used to determine the
    /// previously locked packages.
    pub fn with_lock_file(self, lock_file: LockFile) -> Self {
        Self { lock_file, ..self }
    }

    /// Sets the command dispatcher to use for the update process.
    pub(crate) fn with_command_dispatcher(self, command_dispatcher: CommandDispatcher) -> Self {
        Self {
            command_dispatcher: Some(command_dispatcher),
            ..self
        }
    }

    /// Explicitly set the environments that are considered out-of-date. Only
    /// these environments will be updated during the update process.
    pub fn with_outdated_environments(
        self,
        outdated_environments: OutdatedEnvironments<'p>,
    ) -> Self {
        Self {
            outdated_environments: Some(outdated_environments),
            ..self
        }
    }

    /// Sets the io concurrency semaphore to use when updating environments.
    #[allow(unused)]
    pub fn with_io_concurrency_semaphore(self, io_concurrency_limit: IoConcurrencyLimit) -> Self {
        Self {
            io_concurrency_limit: Some(io_concurrency_limit),
            ..self
        }
    }

    /// Construct the context.
    pub async fn finish(self) -> miette::Result<UpdateContext<'p>> {
        let project = self.project;
        let package_cache = match self.package_cache {
            Some(package_cache) => package_cache,
            None => PackageCache::new(
                pixi_config::get_cache_dir()?.join(consts::CONDA_PACKAGE_CACHE_DIR),
            ),
        };
        let lock_file = self.lock_file;
        let glob_hash_cache = self.glob_hash_cache.unwrap_or_default();
        let outdated = match self.outdated_environments {
            Some(outdated) => outdated,
            None => {
                OutdatedEnvironments::from_workspace_and_lock_file(
                    project,
                    &lock_file,
                    glob_hash_cache.clone(),
                )
                .await
            }
        };

        // Extract the current conda records from the lock-file
        // TODO: Should we parallelize this? Measure please.
        let locked_repodata_records = project
            .environments()
            .into_iter()
            .flat_map(|env| {
                lock_file
                    .environment(env.name().as_str())
                    .into_iter()
                    .map(move |locked_env| {
                        locked_env
                            .conda_packages_by_platform()
                            .map(|(platform, records)| {
                                records
                                    .cloned()
                                    .map(PixiRecord::try_from)
                                    .collect::<Result<Vec<_>, _>>()
                                    .map(|records| {
                                        (platform, Arc::new(PixiRecordsByName::from_iter(records)))
                                    })
                            })
                            .collect::<Result<HashMap<_, _>, _>>()
                            .map(|records| (env.clone(), records))
                    })
            })
            .collect::<Result<HashMap<_, HashMap<_, _>>, _>>()
            .into_diagnostic()?;

        let locked_pypi_records = project
            .environments()
            .into_iter()
            .flat_map(|env| {
                lock_file
                    .environment(env.name().as_str())
                    .into_iter()
                    .map(move |locked_env| {
                        (
                            env.clone(),
                            locked_env
                                .pypi_packages_by_platform()
                                .map(|(platform, records)| {
                                    (
                                        platform,
                                        Arc::new(PypiRecordsByName::from_iter(records.map(
                                            |(data, env_data)| (data.clone(), env_data.clone()),
                                        ))),
                                    )
                                })
                                .collect(),
                        )
                    })
            })
            .collect::<HashMap<_, HashMap<_, _>>>();

        // Create a collection of all the [`GroupedEnvironments`] involved in the solve.
        let all_grouped_environments = project
            .environments()
            .into_iter()
            .map(GroupedEnvironment::from)
            .unique()
            .collect_vec();

        // For every grouped environment extract the data from the lock-file. If
        // multiple environments in a single solve-group have different versions for
        // a single package name than the record with the highest version is used.
        // This logic is implemented in `RepoDataRecordsByName::from_iter`. This can
        // happen if previously two environments did not share the same solve-group.
        let locked_grouped_repodata_records = all_grouped_environments
            .iter()
            .filter_map(|group| {
                // If any content of the environments in the group are outdated we need to
                // disregard the locked content.
                if group
                    .environments()
                    .any(|e| outdated.disregard_locked_content.should_disregard_conda(&e))
                {
                    return None;
                }

                let records = match group {
                    GroupedEnvironment::Environment(env) => {
                        locked_repodata_records.get(env)?.clone()
                    }
                    GroupedEnvironment::Group(group) => {
                        let mut by_platform = HashMap::new();
                        for env in group.environments() {
                            let Some(records) = locked_repodata_records.get(&env) else {
                                continue;
                            };

                            for (platform, records) in records.iter() {
                                by_platform
                                    .entry(*platform)
                                    .or_insert_with(Vec::new)
                                    .extend(records.records.iter().cloned());
                            }
                        }

                        by_platform
                            .into_iter()
                            .map(|(platform, records)| {
                                (platform, Arc::new(PixiRecordsByName::from_iter(records)))
                            })
                            .collect()
                    }
                };
                Some((group.clone(), records))
            })
            .collect();

        let locked_grouped_pypi_records = all_grouped_environments
            .iter()
            .filter_map(|group| {
                // If any content of the environments in the group are outdated we need to
                // disregard the locked content.
                if group
                    .environments()
                    .any(|e| outdated.disregard_locked_content.should_disregard_pypi(&e))
                {
                    return None;
                }

                let records = match group {
                    GroupedEnvironment::Environment(env) => locked_pypi_records.get(env)?.clone(),
                    GroupedEnvironment::Group(group) => {
                        let mut by_platform = HashMap::new();
                        for env in group.environments() {
                            let Some(records) = locked_pypi_records.get(&env) else {
                                continue;
                            };

                            for (platform, records) in records.iter() {
                                by_platform
                                    .entry(*platform)
                                    .or_insert_with(Vec::new)
                                    .extend(records.records.iter().cloned());
                            }
                        }

                        by_platform
                            .into_iter()
                            .map(|(platform, records)| {
                                (platform, Arc::new(PypiRecordsByName::from_iter(records)))
                            })
                            .collect()
                    }
                };
                Some((group.clone(), records))
            })
            .collect();

        let client = project.authenticated_client()?.clone();

        // Construct a command dispatcher that will be used to run the tasks.
        let multi_progress = global_multi_progress();
        let anchor_pb = multi_progress.add(ProgressBar::hidden());
        let command_dispatcher = match self.command_dispatcher {
            Some(dispatcher) => dispatcher,
            None => self
                .project
                .command_dispatcher_builder()?
                .with_reporter(pixi_reporters::TopLevelProgress::new(
                    global_multi_progress(),
                    anchor_pb.clone(),
                ))
                .finish(),
        };

        let mapping_client = self.mapping_client.unwrap_or_else(|| {
            MappingClient::builder(client)
                .with_concurrency_limit(project.concurrent_downloads_semaphore())
                .finish()
        });

        Ok(UpdateContext {
            project,

            locked_repodata_records,
            locked_grouped_repodata_records,
            locked_grouped_pypi_records,
            locked_pypi_records,
            outdated_envs: outdated,

            solved_repodata_records: HashMap::new(),
            instantiated_conda_prefixes: HashMap::new(),
            solved_pypi_records: HashMap::new(),
            grouped_solved_repodata_records: HashMap::new(),
            grouped_solved_pypi_records: HashMap::new(),

            mapping_client,
            package_cache,
            pypi_solve_semaphore: Arc::new(Semaphore::new(determine_pypi_solve_permits(project))),
            io_concurrency_limit: self.io_concurrency_limit.unwrap_or_default(),
            command_dispatcher,
            glob_hash_cache,
            dispatcher_progress_bar: anchor_pb,

            no_install: self.no_install,
        })
    }
}

impl<'p> UpdateContext<'p> {
    /// Construct a new builder for the update context.
    pub fn builder(project: &'p Workspace) -> UpdateContextBuilder<'p> {
        UpdateContextBuilder {
            project,
            lock_file: LockFile::default(),
            outdated_environments: None,
            no_install: true,
            package_cache: None,
            io_concurrency_limit: None,
            glob_hash_cache: None,
            mapping_client: None,
            command_dispatcher: None,
        }
    }

    pub async fn update(mut self) -> miette::Result<LockFileDerivedData<'p>> {
        let project = self.project;

        // Create a mapping that iterators over all outdated environments and their
        // platforms for both and pypi.
        let all_outdated_envs = itertools::chain(
            self.outdated_envs.conda.iter(),
            self.outdated_envs.pypi.iter(),
        )
        .fold(
            HashMap::<Environment<'_>, HashSet<Platform>>::new(),
            |mut acc, (env, platforms)| {
                acc.entry(env.clone())
                    .or_default()
                    .extend(platforms.iter().cloned());
                acc
            },
        );

        // This will keep track of all outstanding tasks that we need to wait for. All
        // tasks are added to this list after they are spawned. This function blocks
        // until all pending tasks have either completed or errored.
        let mut pending_futures = FuturesUnordered::new();

        // Spawn tasks for all the conda targets that are out of date.
        for (environment, platforms) in self.outdated_envs.conda.iter() {
            // Turn the platforms into an IndexSet, so we have a little control over the
            // order in which we solve the platforms. We want to solve the current
            // platform first, so we can start instantiating prefixes if we have to.
            let mut ordered_platforms = environment
                .platforms()
                .intersection(platforms)
                .copied()
                .collect::<IndexSet<_>>();
            if let Some(current_platform_index) =
                ordered_platforms.get_index_of(&environment.best_platform())
            {
                ordered_platforms.move_index(current_platform_index, 0);
            }

            // Determine the source of the solve information
            let source = GroupedEnvironment::from(environment.clone());

            // Determine the channel priority, if no channel priority is set we use the
            // default.
            let channel_priority = source.channel_priority()?.unwrap_or_default();

            for platform in ordered_platforms {
                // Is there an existing pending task to solve the group?
                if self
                    .grouped_solved_repodata_records
                    .get(&source)
                    .and_then(|platforms| platforms.get(&platform))
                    .is_some()
                {
                    // Yes, we can reuse the existing cell.
                    continue;
                }
                // No, we need to spawn a task to update for the entire solve group.
                let locked_group_records = self
                    .locked_grouped_repodata_records
                    .get(&source)
                    .and_then(|records| records.get(&platform))
                    .cloned()
                    .unwrap_or_default();

                // Spawn a task to solve the group.
                let group_solve_task = spawn_solve_conda_environment_task(
                    source.clone(),
                    locked_group_records,
                    self.mapping_client.clone(),
                    platform,
                    channel_priority,
                    self.command_dispatcher.clone(),
                )
                .map_err(Report::new)
                .boxed_local();

                // Store the task so we can poll it later.
                pending_futures.push(group_solve_task);

                // Create an entry that can be used by other tasks to wait for the result.
                let previous_cell = self
                    .grouped_solved_repodata_records
                    .entry(source.clone())
                    .or_default()
                    .insert(platform, Arc::default());
                assert!(
                    previous_cell.is_none(),
                    "a cell has already been added to update conda records"
                );
            }
        }

        // Spawn tasks to update the pypi packages.
        let uv_context = once_cell::sync::OnceCell::new();
        let mut pypi_conda_prefix_updaters = HashMap::new();
        for (environment, platform) in
            self.outdated_envs
                .pypi
                .iter()
                .flat_map(|(env, outdated_platforms)| {
                    let platforms_to_update = env
                        .platforms()
                        .intersection(outdated_platforms)
                        .cloned()
                        .collect_vec();
                    iter::once(env).cartesian_product(platforms_to_update)
                })
        {
            let group = GroupedEnvironment::from(environment.clone());

            // If the environment does not have any pypi dependencies we can skip it.
            if environment.pypi_dependencies(Some(platform)).is_empty() {
                continue;
            }

            // Solve all the pypi records in the solve group together.
            if self
                .grouped_solved_pypi_records
                .get(&group)
                .and_then(|records| records.get(&platform))
                .is_some()
            {
                // There is already a task to solve the pypi records for the group.
                continue;
            }

            // Get environment variables from the activation
            let project_variables = self.project.env_vars().clone();
            // Construct a future that will resolve when we have the repodata available
            let repodata_solve_platform_future = self
                .get_latest_group_repodata_records(&group, platform)
                .ok_or_else(|| make_unsupported_pypi_platform_error(environment, true))?;
            // Construct an optional future that will resolve for building the pypi sources,
            // the error is delayed to raise at the time when building the sources.
            let repodata_building_env = self
                .get_latest_group_repodata_records(&group, environment.best_platform())
                .ok_or_else(|| make_unsupported_pypi_platform_error(environment, false));

            // Creates an object to initiate an update at a later point. Make sure to only create a single entry if we are solving for multiple platforms.
            let conda_prefix_updater =
                match pypi_conda_prefix_updaters.entry(environment.name().clone()) {
                    Entry::Vacant(entry) => {
                        let prefix_platform = environment.best_platform();
                        let conda_prefix_updater = CondaPrefixUpdater::builder(
                            group.clone(),
                            prefix_platform,
                            environment
                                .virtual_packages(prefix_platform)
                                .into_iter()
                                .map(GenericVirtualPackage::from)
                                .collect(),
                            self.command_dispatcher.clone(),
                        )
                        .finish()?;
                        entry.insert(conda_prefix_updater).clone()
                    }
                    Entry::Occupied(entry) => entry.get().clone(),
                };

            let uv_context = uv_context
                .get_or_try_init(|| UvResolutionContext::from_workspace(project))?
                .clone();

            let locked_group_records = self
                .locked_grouped_pypi_records
                .get(&group)
                .and_then(|records| records.get(&platform))
                .cloned()
                .unwrap_or_default();

            // Spawn a task to solve the pypi environment
            let pypi_solve_future = spawn_solve_pypi_task(
                uv_context,
                group.clone(),
                environment.clone(),
                project_variables,
                platform,
                repodata_solve_platform_future,
                repodata_building_env,
                conda_prefix_updater,
                self.pypi_solve_semaphore.clone(),
                project.root().to_path_buf(),
                locked_group_records,
                self.no_install,
            );

            pending_futures.push(pypi_solve_future.boxed_local());

            let previous_cell = self
                .grouped_solved_pypi_records
                .entry(group)
                .or_default()
                .insert(platform, Arc::default());
            assert!(
                previous_cell.is_none(),
                "a cell has already been added to update pypi records"
            );
        }

        // Iterate over all outdated environments and their platforms and extract the
        // corresponding records from them.
        for (environment, platform) in
            all_outdated_envs
                .iter()
                .flat_map(|(env, outdated_platforms)| {
                    let platforms_to_update = outdated_platforms
                        .intersection(&env.platforms())
                        .cloned()
                        .collect_vec();
                    iter::once(env.clone()).cartesian_product(platforms_to_update)
                })
        {
            let grouped_environment = GroupedEnvironment::from(environment.clone());

            // Get futures that will resolve when the conda and pypi records become
            // available.
            let grouped_repodata_records = self
                .get_latest_group_repodata_records(&grouped_environment, platform)
                .expect("conda records should be available now or in the future");
            let grouped_pypi_records = self
                .get_latest_group_pypi_records(&grouped_environment, platform)
                .map(Either::Left)
                .unwrap_or_else(|| Either::Right(ready(Arc::default())));

            // Spawn a task to extract a subset of the resolution.
            let extract_resolution_task = spawn_extract_environment_task(
                environment.clone(),
                platform,
                grouped_repodata_records,
                grouped_pypi_records,
            );
            pending_futures.push(extract_resolution_task.boxed_local());

            // Create a cell that will be used to store the result of the extraction.
            let previous_cell = self
                .solved_repodata_records
                .entry(environment.clone())
                .or_default()
                .insert(platform, Arc::default());
            assert!(
                previous_cell.is_none(),
                "a cell has already been added to update conda records"
            );

            let previous_cell = self
                .solved_pypi_records
                .entry(environment.clone())
                .or_default()
                .insert(platform, Arc::default());
            assert!(
                previous_cell.is_none(),
                "a cell has already been added to update pypi records"
            );
        }

        let top_level_progress = global_multi_progress()
            .insert_before(&self.dispatcher_progress_bar, ProgressBar::hidden());
        top_level_progress.set_style(indicatif::ProgressStyle::default_bar()
            .template("{spinner:.cyan} {prefix:20!} [{elapsed_precise}] [{bar:40!.bright.yellow/dim.white}] {pos:>4}/{len:4} {wide_msg:.dim}")
            .expect("should be able to set style")
            .progress_chars("━━╾─"));
        top_level_progress.enable_steady_tick(Duration::from_millis(50));
        top_level_progress.set_prefix("updating lock-file");
        top_level_progress.set_length(pending_futures.len() as u64);

        // Iterate over all the futures we spawned and wait for them to complete.
        //
        // The spawned futures each result either in an error or in a `TaskResult`. The
        // `TaskResult` contains the result of the task. The results are stored into
        // [`BarrierCell`]s which allows other tasks to respond to the data becoming
        // available.
        //
        // A loop on the main task is used versus individually spawning all tasks for
        // two reasons:
        //
        // 1. This provides some control over when data is polled and broadcasted to
        //    other tasks. No data is broadcasted until we start polling futures here.
        //    This reduces the risk of race-conditions where data has already been
        //    broadcasted before a task subscribes to it.
        // 2. The futures stored in `pending_futures` do not necessarily have to be
        //    `'static`. Which makes them easier to work with.
        while let Some(result) = pending_futures.next().await {
            top_level_progress.inc(1);
            match result? {
                TaskResult::CondaGroupSolved(group_name, platform, records, duration) => {
                    let group = GroupedEnvironment::from_name(project, &group_name)
                        .expect("group should exist");

                    self.grouped_solved_repodata_records
                        .get_mut(&group)
                        .expect("the entry for this environment should exist")
                        .get_mut(&platform)
                        .expect("the entry for this platform should exist")
                        .set(Arc::new(records))
                        .expect("records should not be solved twice");

                    match group_name {
                        GroupedEnvironmentName::Group(_) => {
                            tracing::info!(
                                "resolved conda environment for solve group '{}' '{}' in {}",
                                group_name.fancy_display(),
                                consts::PLATFORM_STYLE.apply_to(platform),
                                humantime::format_duration(duration)
                            );
                        }
                        GroupedEnvironmentName::Environment(env_name) => {
                            tracing::info!(
                                "resolved conda environment for environment '{}' '{}' in {}",
                                env_name.fancy_display(),
                                consts::PLATFORM_STYLE.apply_to(platform),
                                humantime::format_duration(duration)
                            );
                        }
                    }
                }
                TaskResult::PypiGroupSolved(
                    group_name,
                    platform,
                    records,
                    duration,
                    conda_prefix,
                ) => {
                    let group = GroupedEnvironment::from_name(project, &group_name)
                        .expect("group should exist");

                    self.grouped_solved_pypi_records
                        .get_mut(&group)
                        .expect("the entry for this environment should exist")
                        .get_mut(&platform)
                        .expect("the entry for this platform should exist")
                        .set(Arc::new(records))
                        .expect("records should not be solved twice");

                    match group_name {
                        GroupedEnvironmentName::Group(_) => {
                            tracing::info!(
                                "resolved pypi packages for solve group '{}' '{}' in {}",
                                group_name.fancy_display(),
                                consts::PLATFORM_STYLE.apply_to(platform),
                                humantime::format_duration(duration),
                            );
                        }
                        GroupedEnvironmentName::Environment(env_name) => {
                            tracing::info!(
                                "resolved pypi packages for environment '{}' '{}' in {}",
                                env_name.fancy_display(),
                                consts::PLATFORM_STYLE.apply_to(platform),
                                humantime::format_duration(duration),
                            );
                        }
                    }

                    if let Some(conda_prefix) = conda_prefix {
                        let group = GroupedEnvironment::from_name(project, &conda_prefix.group)
                            .expect("grouped environment should exist");

                        self.instantiated_conda_prefixes
                            .get_mut(&group)
                            .expect("the entry for this environment should exists")
                            .set(Arc::new((conda_prefix.prefix, *conda_prefix.python_status)))
                            .expect("prefix should not be instantiated twice");

                        tracing::info!(
                            "updated conda packages in the '{}' prefix in {}",
                            group.name().fancy_display(),
                            humantime::format_duration(duration)
                        );
                    }
                }
                TaskResult::ExtractedRecordsSubset(
                    environment,
                    platform,
                    repodata_records,
                    pypi_records,
                ) => {
                    let environment = project
                        .environment(&environment)
                        .expect("environment should exist");

                    self.solved_pypi_records
                        .get_mut(&environment)
                        .expect("the entry for this environment should exist")
                        .get_mut(&platform)
                        .expect("the entry for this platform should exist")
                        .set(pypi_records)
                        .expect("records should not be solved twice");

                    self.solved_repodata_records
                        .get_mut(&environment)
                        .expect("the entry for this environment should exist")
                        .get_mut(&platform)
                        .expect("the entry for this platform should exist")
                        .set(repodata_records)
                        .expect("records should not be solved twice");

                    let group = GroupedEnvironment::from(environment.clone());
                    if matches!(group, GroupedEnvironment::Group(_)) {
                        tracing::info!(
                            "extracted subset of records for '{}' '{}' from the '{}' group",
                            environment.name().fancy_display(),
                            consts::PLATFORM_STYLE.apply_to(platform),
                            group.name().fancy_display(),
                        );
                    }
                }
            }
        }

        // Construct a new lock-file containing all the updated or old records.
        let mut builder = LockFile::builder();

        // Iterate over all environments and add their records to the lock-file.
        for environment in project.environments() {
            let environment_name = environment.name().to_string();
            let grouped_env = GroupedEnvironment::from(environment.clone());

            let channel_config = project.channel_config();
            let channels: Vec<String> = grouped_env
                .channels()
                .into_iter()
                .cloned()
                .map(|channel| {
                    channel
                        .into_base_url(&channel_config)
                        .map(|ch| ch.to_string())
                })
                .try_collect()
                .into_diagnostic()?;

            builder.set_channels(&environment_name, channels);
            builder.set_options(
                &environment_name,
                rattler_lock::SolveOptions {
                    strategy: grouped_env.solve_strategy(),
                    channel_priority: grouped_env
                        .channel_priority()
                        .unwrap_or_default()
                        .unwrap_or_default()
                        .into(),
                    exclude_newer: grouped_env.exclude_newer(),
                },
            );

            let mut has_pypi_records = false;
            for platform in environment.platforms() {
                if let Some(records) = self.take_latest_repodata_records(&environment, platform) {
                    for record in records.into_inner() {
                        builder.add_conda_package(&environment_name, platform, record.into());
                    }
                }
                if let Some(records) = self.take_latest_pypi_records(&environment, platform) {
                    for (pkg_data, pkg_env_data) in records.into_inner() {
                        builder.add_pypi_package(
                            &environment_name,
                            platform,
                            pkg_data,
                            pkg_env_data,
                        );
                        has_pypi_records = true;
                    }
                }
            }

            // Store the indexes that were used to solve the environment. But only if there
            // are pypi packages.
            if has_pypi_records {
                builder.set_pypi_indexes(&environment_name, grouped_env.pypi_options().into());
            }
        }

        // Store the lock file
        let lock_file = builder.finish();
        top_level_progress.finish_and_clear();

        Ok(LockFileDerivedData {
            workspace: project,
            lock_file,
            updated_conda_prefixes: self
                .take_instantiated_conda_prefixes()
                .into_iter()
                .map(|(key, value)| (key, Arc::new(async_once_cell::OnceCell::new_with(value))))
                .collect(),
            package_cache: self.package_cache,
            updated_pypi_prefixes: Default::default(),
            uv_context,
            io_concurrency_limit: self.io_concurrency_limit,
            command_dispatcher: self.command_dispatcher,
            glob_hash_cache: self.glob_hash_cache,
        })
    }
}

/// Constructs an error that indicates that the current platform cannot solve
/// pypi dependencies because there is no python interpreter available for the
/// current platform.
fn make_unsupported_pypi_platform_error(
    environment: &Environment<'_>,
    top_level_error: bool,
) -> Report {
    let grouped_environment = GroupedEnvironment::from(environment.clone());
    let current_platform = environment.best_platform();
    let platforms = environment.platforms();

    let mut diag = if top_level_error {
        MietteDiagnostic::new(format!(
            "Unable to solve pypi dependencies for the {} {} — there is no compatible Python interpreter for '{}'",
            grouped_environment.name().fancy_display(),
            match &grouped_environment {
                GroupedEnvironment::Group(_) => "solve group",
                GroupedEnvironment::Environment(_) => "environment",
            },
            consts::PLATFORM_STYLE.apply_to(current_platform),
        ))
    } else {
        MietteDiagnostic::new(format!(
            "there is no compatible Python interpreter for '{}'",
            consts::PLATFORM_STYLE.apply_to(current_platform),
        ))
    };

    let help_message = if !platforms.contains(&current_platform) {
        // State 1: The current platform is not in the `platforms` list
        format!(
            "Try: {}",
            consts::TASK_STYLE.apply_to(format!("pixi workspace platform add {current_platform}")),
        )
    } else {
        // State 2: Python is not in the dependencies.
        format!("Try: {}", consts::TASK_STYLE.apply_to("pixi add python"))
    };

    diag.help = Some(help_message);

    Report::new(diag)
}

/// Represents data that is sent back from a task. This is used to communicate
/// the result of a task back to the main task which will forward the
/// information to other tasks waiting for results.
pub enum TaskResult {
    /// The conda dependencies for a grouped environment have been solved.
    CondaGroupSolved(
        GroupedEnvironmentName,
        Platform,
        PixiRecordsByName,
        Duration,
    ),

    /// The pypi dependencies for a grouped environment have been solved.
    PypiGroupSolved(
        GroupedEnvironmentName,
        Platform,
        PypiRecordsByName,
        Duration,
        Option<CondaPrefixUpdated>,
    ),

    /// The records for a specific environment have been extracted from a
    /// grouped solve.
    ExtractedRecordsSubset(
        EnvironmentName,
        Platform,
        Arc<PixiRecordsByName>,
        Arc<PypiRecordsByName>,
    ),
}

/// A task that solves the conda dependencies for a given environment.
#[allow(clippy::too_many_arguments)]
async fn spawn_solve_conda_environment_task(
    group: GroupedEnvironment<'_>,
    existing_repodata_records: Arc<PixiRecordsByName>,
    mapping_client: MappingClient,
    platform: Platform,
    channel_priority: ChannelPriority,
    command_dispatcher: CommandDispatcher,
) -> Result<TaskResult, SolveCondaEnvironmentError> {
    // Get the dependencies for this platform
    let dependencies = group.combined_dependencies(Some(platform));

    // Get solve options
    let exclude_newer = group.exclude_newer();
    let strategy = group.solve_strategy();

    // Get the environment name
    let group_name = group.name();

    // Early out if there are no dependencies to solve.
    if dependencies.is_empty() {
        return Ok(TaskResult::CondaGroupSolved(
            group_name,
            platform,
            PixiRecordsByName::default(),
            Duration::default(),
        ));
    }

    // Get the virtual packages for this platform
    let virtual_packages = group.virtual_packages(platform);

    // The list of channels and platforms we need for this task
    let channels = group.channels().into_iter().cloned().collect_vec();

    // Whether there are pypi dependencies, and we should fetch purls.
    let has_pypi_dependencies = group.has_pypi_dependencies();

    // Whether we should use custom mapping location
    let pypi_name_mapping_location = group
        .workspace()
        .pypi_name_mapping_source()
        .map_err(|err| SolveCondaEnvironmentError::PypiMappingFailed(err.into()))?
        .clone();

    // Get the channel configuration
    let channel_config = group.workspace().channel_config();

    // Resolve the channel URLs for the channels we need.
    let channels = channels
        .iter()
        .map(|c| c.clone().into_base_url(&channel_config))
        .collect::<Result<Vec<_>, _>>()?;

    // Determine the build variants
    let variants = group.workspace().variants(platform);

    let start = Instant::now();

    // Solve the environment using the command dispatcher.
    let mut records = command_dispatcher
        .solve_pixi_environment(PixiEnvironmentSpec {
            name: Some(group_name.to_string()),
            dependencies,
            constraints: Default::default(),
            installed: existing_repodata_records.records.clone(),
            build_environment: BuildEnvironment::simple(platform, virtual_packages),
            channels,
            strategy,
            channel_priority: channel_priority.into(),
            exclude_newer,
            channel_config,
            variants: Some(variants),
            enabled_protocols: Default::default(),
        })
        .await
        .map_err(|source| SolveCondaEnvironmentError::SolveFailed {
            environment_name: group_name.clone(),
            platform,
            source,
        })?;

    // Add purl's for the conda packages that are also available as pypi packages if
    // we need them.
    if has_pypi_dependencies {
        // TODO: Bring back the pypi mapping reporter
        mapping_client
            .amend_purls(
                &pypi_name_mapping_location,
                records.iter_mut().filter_map(PixiRecord::as_binary_mut),
                None,
            )
            .await
            .map_err(|err| SolveCondaEnvironmentError::PypiMappingFailed(err.into()))?;
    }

    // Turn the records into a map by name
    let records_by_name = PixiRecordsByName::from(records);

    let end = Instant::now();

    Ok(TaskResult::CondaGroupSolved(
        group_name,
        platform,
        records_by_name,
        end - start,
    ))
}

/// Distill the repodata that is applicable for the given `environment` from the
/// repodata of an entire solve group.
async fn spawn_extract_environment_task(
    environment: Environment<'_>,
    platform: Platform,
    grouped_repodata_records: impl Future<Output = Arc<PixiRecordsByName>>,
    grouped_pypi_records: impl Future<Output = Arc<PypiRecordsByName>>,
) -> miette::Result<TaskResult> {
    let group = GroupedEnvironment::from(environment.clone());

    // Await the records from the group
    let (grouped_repodata_records, grouped_pypi_records) =
        tokio::join!(grouped_repodata_records, grouped_pypi_records);

    // If the group is just the environment on its own we can immediately return the
    // records.
    if let GroupedEnvironment::Environment(_) = group {
        return Ok(TaskResult::ExtractedRecordsSubset(
            environment.name().clone(),
            platform,
            grouped_repodata_records,
            grouped_pypi_records,
        ));
    }

    // Convert all the conda records to package identifiers.
    let conda_package_identifiers = grouped_repodata_records.by_pypi_name().into_diagnostic()?;

    #[derive(Clone, Eq, PartialEq, Hash)]
    enum PackageName {
        Conda(rattler_conda_types::PackageName),
        Pypi((uv_normalize::PackageName, Option<ExtraName>)),
    }

    enum PackageRecord<'a> {
        Conda(&'a PixiRecord),
        Pypi((&'a PypiRecord, Option<ExtraName>)),
    }

    // Determine the conda packages we need.
    let conda_package_names = environment
        .combined_dependencies(Some(platform))
        .names()
        .cloned()
        .map(PackageName::Conda)
        .collect::<Vec<_>>();

    // Determine the pypi packages we need.
    let pypi_dependencies = environment.pypi_dependencies(Some(platform));
    let has_pypi_dependencies = !pypi_dependencies.is_empty();
    let mut pypi_package_names = HashSet::new();
    for (name, reqs) in pypi_dependencies {
        let name = name.as_normalized().clone();
        let uv_name = to_uv_normalize(&name).into_diagnostic()?;
        for req in reqs {
            for extra in req.extras().iter() {
                pypi_package_names.insert(PackageName::Pypi((
                    uv_name.clone(),
                    Some(to_uv_extra_name(extra).into_diagnostic()?),
                )));
            }
        }
        pypi_package_names.insert(PackageName::Pypi((uv_name, None)));
    }

    // Compute the Pypi marker environment. Only do this if we have pypi
    // dependencies.
    let marker_environment = if has_pypi_dependencies {
        grouped_repodata_records
            .python_interpreter_record()
            .and_then(|record| determine_marker_environment(platform, &record.package_record).ok())
    } else {
        None
    };

    // Construct a queue of packages that we need to check.
    let mut queue = itertools::chain(conda_package_names, pypi_package_names).collect::<Vec<_>>();
    let mut queued_names = queue.iter().cloned().collect::<HashSet<_>>();

    let mut pixi_records = Vec::new();
    let mut pypi_records = HashMap::new();
    while let Some(package) = queue.pop() {
        let record = match package {
            PackageName::Conda(name) => grouped_repodata_records
                .by_name(&name)
                .map(PackageRecord::Conda),
            PackageName::Pypi((name, extra)) => {
                let pep_name = to_normalize(&name).into_diagnostic()?;
                if let Some(found_record) = grouped_pypi_records.by_name(&pep_name) {
                    Some(PackageRecord::Pypi((found_record, extra)))
                } else if let Some((_, _, found_record)) = conda_package_identifiers.get(&name) {
                    Some(PackageRecord::Conda(found_record))
                } else {
                    None
                }
            }
        };

        let Some(record) = record else {
            // If this happens we are missing a dependency from the grouped environment. We
            // currently just ignore this.
            continue;
        };

        match record {
            PackageRecord::Conda(record) => {
                // Find all dependencies in the record and add them to the queue.
                for dependency in record.package_record().depends.iter() {
                    let dependency_name =
                        PackageName::Conda(rattler_conda_types::PackageName::new_unchecked(
                            dependency.split_once(' ').unwrap_or((dependency, "")).0,
                        ));
                    if queued_names.insert(dependency_name.clone()) {
                        queue.push(dependency_name);
                    }
                }

                // Store the record itself as part of the subset
                pixi_records.push(record);
            }
            PackageRecord::Pypi((record, extra)) => {
                // Evaluate all dependencies
                let extras = extra
                    .map(|extra| Ok::<_, ConversionError>(vec![to_extra_name(&extra)?]))
                    .transpose()
                    .into_diagnostic()?
                    .unwrap_or_default();

                for req in record.0.requires_dist.iter() {
                    // Evaluate the marker environment with the given extras
                    if let Some(marker_env) = &marker_environment {
                        // let marker_str = marker_env.to_string();
                        let pep_marker = to_marker_environment(marker_env).into_diagnostic()?;

                        if !req.evaluate_markers(&pep_marker, &extras) {
                            continue;
                        }
                    }
                    let uv_name = to_uv_normalize(&req.name).into_diagnostic()?;

                    // Add the package to the queue
                    for extra in req.extras.iter() {
                        let extra_name = to_uv_extra_name(extra).into_diagnostic()?;
                        if queued_names.insert(PackageName::Pypi((
                            uv_name.clone(),
                            Some(extra_name.clone()),
                        ))) {
                            queue.push(PackageName::Pypi((
                                uv_name.clone(),
                                Some(extra_name.clone()),
                            )));
                        }
                    }

                    // Also add the dependency without any extras
                    queue.push(PackageName::Pypi((uv_name, None)));
                }

                // Insert the record if it is not already present
                pypi_records.entry(record.0.name.clone()).or_insert(record);
            }
        }
    }

    Ok(TaskResult::ExtractedRecordsSubset(
        environment.name().clone(),
        platform,
        Arc::new(PixiRecordsByName::from_iter(
            pixi_records.into_iter().cloned(),
        )),
        Arc::new(PypiRecordsByName::from_iter(
            pypi_records.into_values().cloned(),
        )),
    ))
}

/// A task that solves the pypi dependencies for a given environment.
#[allow(clippy::too_many_arguments)]
async fn spawn_solve_pypi_task<'p>(
    resolution_context: UvResolutionContext,
    grouped_environment: GroupedEnvironment<'p>,
    environment: Environment<'p>,
    project_variables: HashMap<EnvironmentName, EnvironmentVars>,
    platform: Platform,
    repodata_solve_records: impl Future<Output = Arc<PixiRecordsByName>>,
    repodata_building_records: miette::Result<impl Future<Output = Arc<PixiRecordsByName>>>,
    prefix_task: CondaPrefixUpdater,
    semaphore: Arc<Semaphore>,
    project_root: PathBuf,
    locked_pypi_packages: Arc<PypiRecordsByName>,
    disallow_install_conda_prefix: bool,
) -> miette::Result<TaskResult> {
    // Get the Pypi dependencies for this environment
    let dependencies = grouped_environment.pypi_dependencies(Some(platform));
    if dependencies.is_empty() {
        return Ok(TaskResult::PypiGroupSolved(
            grouped_environment.name().clone(),
            platform,
            PypiRecordsByName::default(),
            Duration::from_millis(0),
            None,
        ));
    }

    let exclude_newer = grouped_environment.exclude_newer();

    // Get the system requirements for this environment
    let system_requirements = grouped_environment.system_requirements();

    // Wait until the conda records and prefix are available.
    let (repodata_records, repodata_building_records) = match repodata_building_records {
        Ok(repodata_building_records) => {
            let (repodata_records, repodata_building_records, _guard) = tokio::join!(
                repodata_solve_records,
                repodata_building_records,
                semaphore.acquire_owned()
            );
            (repodata_records, Ok(repodata_building_records))
        }
        Err(err) => {
            let (repodata_records, _guard) =
                tokio::join!(repodata_solve_records, semaphore.acquire_owned());
            (repodata_records, Err(err))
        }
    };

    let environment_name = grouped_environment.name().clone();

    let pixi_solve_records = &repodata_records.records;
    let locked_pypi_records = &locked_pypi_packages.records;

    let pypi_options = environment.pypi_options();
    let (pypi_packages, duration, prefix_task_result) = async move {
        let pb = SolveProgressBar::new(
            global_multi_progress().add(ProgressBar::hidden()),
            platform,
            environment_name.clone(),
        );
        pb.start();

        let start = Instant::now();

        let dependencies: Vec<(uv_normalize::PackageName, IndexSet<_>)> = dependencies
            .into_iter()
            .map(|(name, requirement)| Ok((to_uv_normalize(name.as_normalized())?, requirement)))
            .collect::<Result<_, ConversionError>>()
            .into_diagnostic()?;

        let requirements = IndexMap::from_iter(dependencies);

        let (records, prefix_task_result) = lock_file::resolve_pypi(
            resolution_context,
            &pypi_options,
            requirements,
            system_requirements,
            pixi_solve_records,
            locked_pypi_records,
            platform,
            &pb.pb,
            &project_root,
            prefix_task,
            repodata_building_records,
            project_variables,
            environment,
            disallow_install_conda_prefix,
            exclude_newer,
        )
        .await
        .with_context(|| {
            format!(
                "failed to solve the pypi requirements of environment '{}' for platform '{}'",
                environment_name.fancy_display(),
                consts::PLATFORM_STYLE.apply_to(platform)
            )
        })?;
        let end = Instant::now();

        pb.finish();

        Ok::<(_, _, _), miette::Report>((
            PypiRecordsByName::from_iter(records),
            end - start,
            prefix_task_result,
        ))
    }
    .instrument(tracing::info_span!(
        "resolve_pypi",
        group = %grouped_environment.name().as_str(),
        platform = %platform
    ))
    .await?;

    Ok(TaskResult::PypiGroupSolved(
        grouped_environment.name().clone(),
        platform,
        pypi_packages,
        duration,
        prefix_task_result,
    ))
}<|MERGE_RESOLUTION|>--- conflicted
+++ resolved
@@ -1,6 +1,6 @@
 use std::{
     cmp::PartialEq,
-    collections::{HashMap, HashSet},
+    collections::{HashMap, HashSet, hash_map::Entry},
     future::{Future, ready},
     iter,
     path::PathBuf,
@@ -36,20 +36,6 @@
 use rattler::package_cache::PackageCache;
 use rattler_conda_types::{Arch, GenericVirtualPackage, PackageName, ParseChannelError, Platform};
 use rattler_lock::{LockFile, LockedPackageRef, ParseCondaLockError};
-<<<<<<< HEAD
-=======
-use std::collections::hash_map::Entry;
-use std::{
-    cmp::PartialEq,
-    collections::{HashMap, HashSet},
-    future::{Future, ready},
-    iter,
-    path::PathBuf,
-    str::FromStr,
-    sync::Arc,
-    time::{Duration, Instant},
-};
->>>>>>> a79cdced
 use thiserror::Error;
 use tokio::sync::Semaphore;
 use tracing::Instrument;
