--- conflicted
+++ resolved
@@ -4,14 +4,7 @@
     workspace::{DependencyOptions, GitOptions},
 };
 use pixi_config::ConfigCli;
-<<<<<<< HEAD
-use pixi_core::{WorkspaceLocator, environment::sanity_check_workspace, workspace::DependencyType};
-use pixi_manifest::{FeatureName, KnownPreviewFeature, PrioritizedChannel, SpecType};
-use pixi_spec::{GitSpec, SourceLocationSpec, SourceSpec};
-use rattler_conda_types::{MatchSpec, NamedChannelOrUrl, PackageName};
-=======
 use pixi_core::{DependencyType, WorkspaceLocator};
->>>>>>> ccc3fcc4
 
 use crate::{
     cli_config::{DependencyConfig, LockFileUpdateConfig, NoInstallConfig, WorkspaceConfig},
@@ -144,98 +137,10 @@
         workspace = workspace.with_backend_override(backend_override);
     }
 
-<<<<<<< HEAD
-    // Add a channel if specified
-    if args.channel.is_some() {
-        let channel = args.channel;
-        workspace.manifest().add_channels(
-            [
-                PrioritizedChannel::from(NamedChannelOrUrl::Name(channel.unwrap_or_default()))
-                    .clone(),
-            ],
-            &FeatureName::DEFAULT,
-            false,
-        )?;
-    }
-
-    // Add the platform if it is not already present
-    workspace
-        .manifest()
-        .add_platforms(dependency_config.platforms.iter(), &FeatureName::DEFAULT)?;
-=======
     let workspace_ctx = WorkspaceContext::new(CliInterface {}, workspace.clone());
->>>>>>> ccc3fcc4
 
     let update_deps = match args.dependency_config.dependency_type() {
         DependencyType::CondaDependency(spec_type) => {
-<<<<<<< HEAD
-            // if user passed some git configuration
-            // we will use it to create pixi source specs
-            let passed_specs: IndexMap<PackageName, (MatchSpec, SpecType)> = dependency_config
-                .specs()?
-                .into_iter()
-                .map(|(name, spec)| (name, (spec, spec_type)))
-                .collect();
-
-            for i in dependency_config.specs().into_iter() {
-                for (_, spec) in i {
-                    let Some(channel) = spec.channel.as_ref().and_then(|c| c.name.as_ref()) else {
-                        break;
-                    };
-
-                    workspace.manifest().add_channels(
-                        [
-                            PrioritizedChannel::from(NamedChannelOrUrl::Name(channel.clone()))
-                                .clone(),
-                        ],
-                        &FeatureName::DEFAULT,
-                        false,
-                    )?;
-                }
-            }
-            if let Some(git) = &dependency_config.git {
-                if !workspace
-                    .manifest()
-                    .workspace
-                    .preview()
-                    .is_enabled(KnownPreviewFeature::PixiBuild)
-                {
-                    return Err(miette::miette!(
-                        help = format!(
-                            "Add `preview = [\"pixi-build\"]` to the `workspace` or `project` table of your manifest ({})",
-                            workspace.workspace().workspace.provenance.path.display()
-                        ),
-                        "conda source dependencies are not allowed without enabling the 'pixi-build' preview feature"
-                    ));
-                }
-
-                let source_specs = passed_specs
-                    .iter()
-                    .map(|(name, (_spec, spec_type))| {
-                        let git_reference =
-                            dependency_config.rev.clone().unwrap_or_default().into();
-
-                        let git_spec = GitSpec {
-                            git: git.clone(),
-                            rev: Some(git_reference),
-                            subdirectory: dependency_config.subdir.clone(),
-                        };
-                        (
-                            name.clone(),
-                            (
-                                SourceSpec {
-                                    location: SourceLocationSpec::Git(git_spec),
-                                },
-                                *spec_type,
-                            ),
-                        )
-                    })
-                    .collect();
-                (IndexMap::default(), source_specs, IndexMap::default())
-            } else {
-                (passed_specs, IndexMap::default(), IndexMap::default())
-            }
-=======
             let git_options = GitOptions {
                 git: args.dependency_config.git.clone(),
                 reference: args
@@ -255,7 +160,6 @@
                     git_options,
                 )
                 .await?
->>>>>>> ccc3fcc4
         }
         DependencyType::PypiDependency => {
             let pypi_deps = match args
