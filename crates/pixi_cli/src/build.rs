use std::path::PathBuf;

use clap::Parser;
use indicatif::ProgressBar;
use miette::{Context, IntoDiagnostic};
use pixi_command_dispatcher::{
    BuildBackendMetadataSpec, BuildEnvironment, BuildProfile, CacheDirs, SourceBuildSpec,
};
use pixi_config::ConfigCli;
use pixi_core::WorkspaceLocator;
use pixi_manifest::FeaturesExt;
use pixi_progress::global_multi_progress;
use pixi_record::{PinnedPathSpec, PinnedSourceSpec};
use pixi_reporters::TopLevelProgress;
use pixi_utils::variants::VariantConfig;
use rattler_conda_types::{GenericVirtualPackage, Platform};
use tempfile::tempdir;

use crate::cli_config::{LockAndInstallConfig, WorkspaceConfig};

#[derive(Parser, Debug)]
#[clap(verbatim_doc_comment)]
pub struct Args {
    #[clap(flatten)]
    pub project_config: WorkspaceConfig,

    #[clap(flatten)]
    pub config_cli: ConfigCli,

    #[clap(flatten)]
    pub lock_and_install_config: LockAndInstallConfig,

    /// The target platform to build for (defaults to the current platform)
    #[clap(long, short, default_value_t = Platform::current())]
    pub target_platform: Platform,

    /// The build platform to use for building (defaults to the current platform)
    #[clap(long, default_value_t = Platform::current())]
    pub build_platform: Platform,

    /// The output directory to place the built artifacts
    #[clap(long, short, default_value = ".")]
    pub output_dir: PathBuf,

    /// The directory to use for incremental builds artifacts.
    #[clap(long, short)]
    pub build_dir: Option<PathBuf>,

    /// Whether to clean the build directory before building.
    #[clap(long, short)]
    pub clean: bool,
}

pub async fn execute(args: Args) -> miette::Result<()> {
    // Locate the workspace based on the provided configuration.
    let workspace_locator = args.project_config.workspace_locator_start();
    let workspace = WorkspaceLocator::for_cli()
        .with_search_start(workspace_locator.clone())
        .with_closest_package(false)
        .locate()?
        .with_cli_config(args.config_cli);

    // Construct a command dispatcher based on the workspace.
    let multi_progress = global_multi_progress();
    let anchor_pb = multi_progress.add(ProgressBar::hidden());
    let mut cache_dirs =
        CacheDirs::new(pixi_config::get_cache_dir()?).with_workspace(workspace.pixi_dir());
    if let Some(build_dir) = args.build_dir {
        cache_dirs.set_working_dirs(build_dir);
    }
    let command_dispatcher = workspace
        .command_dispatcher_builder()?
        .with_cache_dirs(cache_dirs)
        .with_reporter(TopLevelProgress::new(multi_progress, anchor_pb))
        .finish();

    // Determine the variant configuration for the build.
    let VariantConfig {
        variants: variant_config,
        variant_files,
    } = workspace.variants(args.target_platform)?;

    // Build platform virtual packages
    let build_virtual_packages: Vec<GenericVirtualPackage> = workspace
        .default_environment()
        .virtual_packages(args.build_platform)
        .into_iter()
        .map(GenericVirtualPackage::from)
        .collect();

    // Host platform virtual packages
    let host_virtual_packages: Vec<GenericVirtualPackage> = workspace
        .default_environment()
        .virtual_packages(args.target_platform)
        .into_iter()
        .map(GenericVirtualPackage::from)
        .collect();

    let build_environment = BuildEnvironment {
        host_platform: args.target_platform,
        build_platform: args.build_platform,
        build_virtual_packages,
        host_virtual_packages,
    };

    // Query any and all information we can acquire about the package we're
    // attempting to build.
    let Ok(manifest_path) = workspace_locator.path() else {
        miette::bail!("could not determine the current working directory to locate the workspace");
    };
    let manifest_path_canonical = dunce::canonicalize(&manifest_path)
        .into_diagnostic()
        .with_context(|| {
            format!(
                "failed to canonicalize manifest path '{}'",
                manifest_path.display()
            )
        })?;
    // Determine the directory that contains the manifest.
    let manifest_dir_canonical = if manifest_path_canonical.is_file() {
        manifest_path_canonical.parent().ok_or_else(|| {
            miette::miette!(
                "explicit manifest path: {} doesn't have a parent",
                manifest_path.display()
            )
        })?
    } else {
        manifest_path_canonical.as_path()
    };

    // Store the manifest directory relative to the workspace root when possible to
    // keep the pinned path relocatable and avoid double-prefixing during resolution.
    let manifest_dir_spec = pathdiff::diff_paths(manifest_dir_canonical, workspace.root())
        .unwrap_or_else(|| manifest_dir_canonical.to_path_buf());
    let channel_config = workspace.channel_config();
    let channels = workspace
        .default_environment()
        .channel_urls(&channel_config)
        .into_diagnostic()?;

    let manifest_source: PinnedSourceSpec = PinnedPathSpec {
        path: manifest_dir_spec.to_string_lossy().into_owned().into(),
    }
    .into();

    // Create the build backend metadata specification.
    let backend_metadata_spec = BuildBackendMetadataSpec {
        manifest_source: manifest_source.clone(),
        channels: channels.clone(),
        channel_config: channel_config.clone(),
        build_environment: build_environment.clone(),
        variants: Some(variant_config.clone()),
        variant_files: Some(variant_files.clone()),
        enabled_protocols: Default::default(),
        pin_override: None,
    };
    let backend_metadata = command_dispatcher
        .build_backend_metadata(backend_metadata_spec.clone())
        .await?;

    // Determine all the outputs available from the build backend.
    let packages = backend_metadata.metadata.outputs();

    // Ensure the final output directory exists
    fs_err::create_dir_all(&args.output_dir)
        .into_diagnostic()
        .with_context(|| {
            format!(
                "failed to create output directory '{0}'",
                args.output_dir.display()
            )
        })?;

    // Create a temporary directory to hold build outputs
    let temp_output_dir = tempdir()
        .into_diagnostic()
        .context("failed to create temporary output directory for build artifacts")?;

    // Build the individual packages
    for (package_name, package_variant) in packages {
        let built_package = command_dispatcher
            .source_build(SourceBuildSpec {
                package_name,
                package_variant,
                source: source.clone(),
                // Build into a temporary directory first
                output_directory: Some(temp_output_dir.path().to_path_buf()),
<<<<<<< HEAD
=======
                manifest_source: manifest_source.clone(),
                build_source: None,
>>>>>>> e7b1d97f
                channels: channels.clone(),
                channel_config: channel_config.clone(),
                build_environment: build_environment.clone(),
                variant_config: Some(variant_config.clone()),
                variant_files: Some(variant_files.clone()),
                enabled_protocols: Default::default(),
                work_directory: None,
                clean: args.clean,
                force: false,
                build_profile: BuildProfile::Release,
            })
            .await?;

        // Clear the top level progress
        command_dispatcher.clear_reporter().await;

        let package_path = dunce::canonicalize(&built_package.output_file)
            .expect("failed to canonicalize output file which must now exist");

        // Destination inside the user-requested output directory
        let file_name = package_path
            .file_name()
            .expect("built package should have a file name");
        let dest_path = args.output_dir.join(file_name);

        // Move the .conda artifact into the requested directory.
        // If a simple rename fails (e.g., across filesystems), fall back to copy+remove.
        if let Err(_e) = fs_err::rename(&package_path, &dest_path) {
            fs_err::copy(&package_path, &dest_path).into_diagnostic()?;
            fs_err::remove_file(&package_path).into_diagnostic()?;
        }

        // Print success relative to the user-requested output directory
        let output_dir = dunce::canonicalize(&args.output_dir)
            .expect("failed to canonicalize output directory which must now exist");
        let dest_canon = dunce::canonicalize(&dest_path)
            .expect("failed to canonicalize moved output file which must now exist");
        let output_file = pathdiff::diff_paths(&dest_canon, &output_dir)
            .map(|p| args.output_dir.join(p))
            .unwrap_or_else(|| dunce::simplified(&dest_path).to_path_buf());
        let stripped_output_file = output_file
            .strip_prefix(&args.output_dir)
            .unwrap_or(&output_file);

        pixi_progress::println!(
            "{}Successfully built '{}'",
            console::style(console::Emoji("✔ ", "")).green(),
            stripped_output_file.display()
        );
    }

    Ok(())
}<|MERGE_RESOLUTION|>--- conflicted
+++ resolved
@@ -182,14 +182,10 @@
             .source_build(SourceBuildSpec {
                 package_name,
                 package_variant,
-                source: source.clone(),
                 // Build into a temporary directory first
                 output_directory: Some(temp_output_dir.path().to_path_buf()),
-<<<<<<< HEAD
-=======
                 manifest_source: manifest_source.clone(),
                 build_source: None,
->>>>>>> e7b1d97f
                 channels: channels.clone(),
                 channel_config: channel_config.clone(),
                 build_environment: build_environment.clone(),
