--- conflicted
+++ resolved
@@ -4,19 +4,16 @@
 use fs_err::tokio as tokio_fs;
 use indicatif::ProgressBar;
 use miette::{Context, IntoDiagnostic};
+use pixi_build_frontend::BackendOverride;
 use pixi_command_dispatcher::{
     BuildBackendMetadataSpec, BuildEnvironment, BuildProfile, CacheDirs, SourceBuildSpec,
 };
 use pixi_config::ConfigCli;
-<<<<<<< HEAD
 use pixi_consts::consts::{
     MOJOPROJECT_MANIFEST, PYPROJECT_MANIFEST, RATTLER_BUILD_FILE_NAMES, ROS_BACKEND_FILE_NAMES,
     WORKSPACE_MANIFEST,
 };
-use pixi_core::{WorkspaceLocator, workspace::DiscoveryStart};
-=======
-use pixi_core::{WorkspaceLocator, environment::sanity_check_workspace};
->>>>>>> 09d6092c
+use pixi_core::{WorkspaceLocator, environment::sanity_check_workspace, workspace::DiscoveryStart};
 use pixi_manifest::FeaturesExt;
 use pixi_progress::global_multi_progress;
 use pixi_record::{PinnedPathSpec, PinnedSourceSpec};
@@ -32,6 +29,11 @@
 pub struct Args {
     #[clap(flatten)]
     pub config_cli: ConfigCli,
+
+    /// Backend override for testing purposes. This field is ignored by clap
+    /// and should only be set programmatically in tests.
+    #[clap(skip)]
+    pub backend_override: Option<BackendOverride>,
 
     #[clap(flatten)]
     pub lock_and_install_config: LockAndInstallConfig,
@@ -191,12 +193,8 @@
         .locate()?
         .with_cli_config(args.config_cli);
 
-<<<<<<< HEAD
-    eprintln!("located");
-=======
     // Sanity check of workspace, ensuring .pixi directory and .gitignore exist
     sanity_check_workspace(&workspace).await?;
->>>>>>> 09d6092c
 
     // Construct a command dispatcher based on the workspace.
     let multi_progress = global_multi_progress();
