use std::{ffi::OsStr, path::PathBuf};

use clap::Parser;
use fs_err::tokio as tokio_fs;
use indicatif::ProgressBar;
use miette::{Context, IntoDiagnostic};
use pixi_command_dispatcher::{
    BuildBackendMetadataSpec, BuildEnvironment, BuildProfile, CacheDirs, SourceBuildSpec,
};
use pixi_config::ConfigCli;
use pixi_consts::consts::{
    MOJOPROJECT_MANIFEST, PYPROJECT_MANIFEST, RATTLER_BUILD_FILE_NAMES, ROS_BACKEND_FILE_NAMES,
    WORKSPACE_MANIFEST,
};
use pixi_core::{WorkspaceLocator, workspace::DiscoveryStart};
use pixi_manifest::FeaturesExt;
use pixi_progress::global_multi_progress;
use pixi_record::{PinnedPathSpec, PinnedSourceSpec};
use pixi_reporters::TopLevelProgress;
use pixi_utils::variants::VariantConfig;
use rattler_conda_types::{GenericVirtualPackage, Platform};
use tempfile::tempdir;

<<<<<<< HEAD
=======
use crate::cli_config::{LockAndInstallConfig, WorkspaceConfig};

>>>>>>> 19dc117b
#[derive(Parser, Debug)]
#[clap(verbatim_doc_comment)]
pub struct Args {
    #[clap(flatten)]
    pub config_cli: ConfigCli,

    #[clap(flatten)]
    pub lock_and_install_config: LockAndInstallConfig,

    /// The target platform to build for (defaults to the current platform)
    #[clap(long, short, default_value_t = Platform::current())]
    pub target_platform: Platform,

    /// The build platform to use for building (defaults to the current platform)
    #[clap(long, default_value_t = Platform::current())]
    pub build_platform: Platform,

    /// The output directory to place the built artifacts
    #[clap(long, short, default_value = ".")]
    pub output_dir: PathBuf,

    /// The directory to use for incremental builds artifacts.
    #[clap(long, short)]
    pub build_dir: Option<PathBuf>,

    /// Whether to clean the build directory before building.
    #[clap(long, short)]
    pub clean: bool,

    /// The path to a directory containing a package manifest, or to a specific manifest file.
    ///
    /// Supported manifest files: `package.xml`, `recipe.yaml`, `pixi.toml`, `pyproject.toml`, or `mojoproject.toml`.
    ///
    /// When a directory is provided, the command will search for supported manifest files within it.
    #[arg(long)]
    pub path: Option<PathBuf>,
}

/// Validate that the full path of package manifest exists and is a supported format.
/// Directories are allowed (for discovery), and specific manifest files must be supported formats.
async fn validate_package_manifest(path: &PathBuf) -> miette::Result<()> {
    let supported_file_names: Vec<&str> = [
        // backend-specific build files
        // that will be autodiscovered
        &ROS_BACKEND_FILE_NAMES[..],
        &RATTLER_BUILD_FILE_NAMES[..],
        // manifests that can contain a package section in it
        &[WORKSPACE_MANIFEST],
        &[PYPROJECT_MANIFEST],
        &[MOJOPROJECT_MANIFEST],
    ]
    .concat();

    // Iterate over the files in the directory to provide a more helpful error
    // of what manifests were found.
    if path.is_dir() {
        let mut entries = tokio_fs::read_dir(&path).await.into_diagnostic()?;

        while let Some(entry) = entries.next_entry().await.into_diagnostic()? {
            let path = entry.path();
            if let Some(filename) = path.file_name().and_then(|f| f.to_str()) {
                if supported_file_names.contains(&filename) {
                    return Err(miette::diagnostic!(
                        help = format!("did you mean {filename}?"),
                        "the build manifest path '{}' is a directory, please provide the path to the manifest file",
                        path.display(),
                    ).into());
                }
            }
        }
    }

    let filename = path
        .file_name()
        .and_then(OsStr::to_str)
        .ok_or_else(|| miette::miette!("Failed to extract file name from {:?}", path))?;

    if !supported_file_names
        .iter()
        .any(|names| names.contains(filename))
    {
        let supported_names = supported_file_names
            .iter()
            .map(|name| name.to_string())
            .collect::<Vec<_>>()
            .join(", ");

        return Err(miette::diagnostic!(
            help = format!("Supported formats are: {supported_names}"),
            "the build manifest file '{}' is not a supported format.",
            path.display(),
        )
        .into());
    }

    Ok(())
}

pub(crate) async fn determine_discovery_start(
    path: &Option<PathBuf>,
) -> miette::Result<DiscoveryStart> {
    match path {
        Some(path) => {
            // Validate the path first
            validate_package_manifest(path).await?;

            // If it's a directory, use it as the search root
            if path.is_dir() {
                Ok(DiscoveryStart::SearchRoot(path.clone()))
            } else {
                // If it's a file, use its parent directory as the search root
                let package_dir = path.parent().ok_or_else(|| {
                    miette::miette!("Failed to get parent directory of package manifest")
                })?;
                Ok(DiscoveryStart::SearchRoot(package_dir.to_path_buf()))
            }
        }
        // If no path is provided, use the current directory
        None => Ok(DiscoveryStart::CurrentDir),
    }
}

pub async fn execute(args: Args) -> miette::Result<()> {
    // Locate the workspace based on the provided configuration.
    // When --path is specified, we should find the workspace manifest relative
    // to the path's directory, not the current working directory.
    let workspace_locator = determine_discovery_start(&args.path).await?;

    let workspace = WorkspaceLocator::for_cli()
        .with_search_start(workspace_locator.clone())
        .with_closest_package(false)
        .locate()?
        .with_cli_config(args.config_cli);

    // Construct a command dispatcher based on the workspace.
    let multi_progress = global_multi_progress();
    let anchor_pb = multi_progress.add(ProgressBar::hidden());
    let mut cache_dirs =
        CacheDirs::new(pixi_config::get_cache_dir()?).with_workspace(workspace.pixi_dir());
    if let Some(build_dir) = args.build_dir {
        cache_dirs.set_working_dirs(build_dir);
    }
    let command_dispatcher = workspace
        .command_dispatcher_builder()?
        .with_cache_dirs(cache_dirs)
        .with_reporter(TopLevelProgress::new(multi_progress, anchor_pb))
        .finish();

    // Determine the variant configuration for the build.
    let VariantConfig {
        variants,
        variant_files,
    } = workspace.variants(args.target_platform)?;

    // Build platform virtual packages
    let build_virtual_packages: Vec<GenericVirtualPackage> = workspace
        .default_environment()
        .virtual_packages(args.build_platform)
        .into_iter()
        .map(GenericVirtualPackage::from)
        .collect();

    // Host platform virtual packages
    let host_virtual_packages: Vec<GenericVirtualPackage> = workspace
        .default_environment()
        .virtual_packages(args.target_platform)
        .into_iter()
        .map(GenericVirtualPackage::from)
        .collect();

    let build_environment = BuildEnvironment {
        host_platform: args.target_platform,
        build_platform: args.build_platform,
        build_virtual_packages,
        host_virtual_packages,
    };

    // Query any and all information we can acquire about the package we're
    // attempting to build.
    let Ok(manifest_path) = workspace_locator.path() else {
        miette::bail!("could not determine the current working directory to locate the workspace");
    };

    let package_manifest_path = match args.path {
        Some(path) => {
            validate_package_manifest(&path).await?;
            // If the path is a directory, use the manifest_path from workspace_locator
            // (discovery will have found the appropriate manifest)
            if path.is_dir() {
                manifest_path.clone()
            } else {
                path
            }
        }
        None => manifest_path.clone(),
    };

    let package_manifest_path_canonical = dunce::canonicalize(&package_manifest_path)
        .into_diagnostic()
        .with_context(|| {
            format!(
                "failed to canonicalize manifest path '{}'",
                package_manifest_path.display()
            )
        })?;
    // Determine the directory that contains the manifest.
    let manifest_dir_canonical = if manifest_path_canonical.is_file() {
        manifest_path_canonical.parent().ok_or_else(|| {
            miette::miette!(
                "explicit manifest path: {} doesn't have a parent",
                manifest_path.display()
            )
        })?
    } else {
        manifest_path_canonical.as_path()
    };

    // Store the manifest directory relative to the workspace root when possible to
    // keep the pinned path relocatable and avoid double-prefixing during resolution.
<<<<<<< HEAD
    let manifest_spec_path =
        pathdiff::diff_paths(&package_manifest_path_canonical, workspace.root())
            .unwrap_or(package_manifest_path_canonical.clone());
=======
    let manifest_dir_spec = pathdiff::diff_paths(manifest_dir_canonical, workspace.root())
        .unwrap_or_else(|| manifest_dir_canonical.to_path_buf());
>>>>>>> 19dc117b
    let channel_config = workspace.channel_config();
    let channels = workspace
        .default_environment()
        .channel_urls(&channel_config)
        .into_diagnostic()?;

    let manifest_source: PinnedSourceSpec = PinnedPathSpec {
        path: manifest_dir_spec.to_string_lossy().into_owned().into(),
    }
    .into();

    // Create the build backend metadata specification.
    let backend_metadata_spec = BuildBackendMetadataSpec {
        manifest_source: manifest_source.clone(),
        channels: channels.clone(),
        channel_config: channel_config.clone(),
        build_environment: build_environment.clone(),
        variants: Some(variants.clone()),
        variant_files: Some(variant_files.clone()),
        enabled_protocols: Default::default(),
        pin_override: None,
    };
    let backend_metadata = command_dispatcher
        .build_backend_metadata(backend_metadata_spec.clone())
        .await?;

    // Determine all the outputs available from the build backend.
    let packages = backend_metadata.metadata.outputs();

    // Ensure the final output directory exists
    fs_err::create_dir_all(&args.output_dir)
        .into_diagnostic()
        .with_context(|| {
            format!(
                "failed to create output directory '{0}'",
                args.output_dir.display()
            )
        })?;

    // Create a temporary directory to hold build outputs
    let temp_output_dir = tempdir()
        .into_diagnostic()
        .context("failed to create temporary output directory for build artifacts")?;

    // Build the individual packages
    for package in packages {
        let built_package = command_dispatcher
            .source_build(SourceBuildSpec {
                package,
                // Build into a temporary directory first
                output_directory: Some(temp_output_dir.path().to_path_buf()),
                manifest_source: manifest_source.clone(),
                build_source: None,
                channels: channels.clone(),
                channel_config: channel_config.clone(),
                build_environment: build_environment.clone(),
                variants: Some(variants.clone()),
                variant_files: Some(variant_files.clone()),
                enabled_protocols: Default::default(),
                work_directory: None,
                clean: args.clean,
                force: false,
                build_profile: BuildProfile::Release,
            })
            .await?;

        // Clear the top level progress
        command_dispatcher.clear_reporter().await;

        let package_path = dunce::canonicalize(&built_package.output_file)
            .expect("failed to canonicalize output file which must now exist");

        // Destination inside the user-requested output directory
        let file_name = package_path
            .file_name()
            .expect("built package should have a file name");
        let dest_path = args.output_dir.join(file_name);

        // Move the .conda artifact into the requested directory.
        // If a simple rename fails (e.g., across filesystems), fall back to copy+remove.
        if let Err(_e) = fs_err::rename(&package_path, &dest_path) {
            fs_err::copy(&package_path, &dest_path).into_diagnostic()?;
            fs_err::remove_file(&package_path).into_diagnostic()?;
        }

        // Print success relative to the user-requested output directory
        let output_dir = dunce::canonicalize(&args.output_dir)
            .expect("failed to canonicalize output directory which must now exist");
        let dest_canon = dunce::canonicalize(&dest_path)
            .expect("failed to canonicalize moved output file which must now exist");
        let output_file = pathdiff::diff_paths(&dest_canon, &output_dir)
            .map(|p| args.output_dir.join(p))
            .unwrap_or_else(|| dunce::simplified(&dest_path).to_path_buf());
        let stripped_output_file = output_file
            .strip_prefix(&args.output_dir)
            .unwrap_or(&output_file);

        pixi_progress::println!(
            "{}Successfully built '{}'",
            console::style(console::Emoji("✔ ", "")).green(),
            stripped_output_file.display()
        );
    }

    Ok(())
}

#[cfg(test)]
mod tests {
    use super::*;

    #[tokio::test]
    async fn test_discovery_start_with_file_path() {
        let discovery_start = determine_discovery_start(&Some(PathBuf::from(
            "tests/fixtures/build_tests/recipe/recipe.yaml",
        )))
        .await
        .unwrap();

        let discovery_start_path = discovery_start.path().unwrap();
        let expected_path = PathBuf::from("tests/fixtures/build_tests/recipe");
        assert_eq!(discovery_start_path, expected_path);
    }

    #[tokio::test]
    async fn test_discovery_start_with_directory_path() {
        // Use the current directory which always exists
        let test_dir = PathBuf::from(".");
        let discovery_start = determine_discovery_start(&Some(test_dir.clone()))
            .await
            .unwrap();

        let discovery_start_path = discovery_start.path().unwrap();
        assert_eq!(discovery_start_path, test_dir);
    }

    #[tokio::test]
    async fn test_discovery_start_without_path() {
        let discovery_start = determine_discovery_start(&None).await.unwrap();

        // When no path is provided, it should use CurrentDir
        assert!(matches!(discovery_start, DiscoveryStart::CurrentDir));
    }
}<|MERGE_RESOLUTION|>--- conflicted
+++ resolved
@@ -21,11 +21,8 @@
 use rattler_conda_types::{GenericVirtualPackage, Platform};
 use tempfile::tempdir;
 
-<<<<<<< HEAD
-=======
 use crate::cli_config::{LockAndInstallConfig, WorkspaceConfig};
 
->>>>>>> 19dc117b
 #[derive(Parser, Debug)]
 #[clap(verbatim_doc_comment)]
 pub struct Args {
@@ -79,6 +76,18 @@
     ]
     .concat();
 
+    let unsupported_implicit_file_names: Vec<&str> = [
+        // backend-specific build files
+        // that will be autodiscovered
+        &ROS_BACKEND_FILE_NAMES[..],
+        // &RATTLER_BUILD_FILE_NAMES[..],
+        // // manifests that can contain a package section in it
+        // &[WORKSPACE_MANIFEST],
+        // &[PYPROJECT_MANIFEST],
+        // &[MOJOPROJECT_MANIFEST],
+    ]
+    .concat();
+
     // Iterate over the files in the directory to provide a more helpful error
     // of what manifests were found.
     if path.is_dir() {
@@ -87,7 +96,7 @@
         while let Some(entry) = entries.next_entry().await.into_diagnostic()? {
             let path = entry.path();
             if let Some(filename) = path.file_name().and_then(|f| f.to_str()) {
-                if supported_file_names.contains(&filename) {
+                if unsupported_implicit_file_names.contains(&filename) {
                     return Err(miette::diagnostic!(
                         help = format!("did you mean {filename}?"),
                         "the build manifest path '{}' is a directory, please provide the path to the manifest file",
@@ -129,8 +138,8 @@
 ) -> miette::Result<DiscoveryStart> {
     match path {
         Some(path) => {
-            // Validate the path first
-            validate_package_manifest(path).await?;
+            // // Validate the path first
+            // validate_package_manifest(path).await?;
 
             // If it's a directory, use it as the search root
             if path.is_dir() {
@@ -232,27 +241,22 @@
             )
         })?;
     // Determine the directory that contains the manifest.
-    let manifest_dir_canonical = if manifest_path_canonical.is_file() {
-        manifest_path_canonical.parent().ok_or_else(|| {
+    let manifest_dir_canonical = if package_manifest_path_canonical.is_file() {
+        package_manifest_path_canonical.parent().ok_or_else(|| {
             miette::miette!(
                 "explicit manifest path: {} doesn't have a parent",
-                manifest_path.display()
+                package_manifest_path.display()
             )
         })?
     } else {
-        manifest_path_canonical.as_path()
+        package_manifest_path_canonical.as_path()
     };
 
     // Store the manifest directory relative to the workspace root when possible to
     // keep the pinned path relocatable and avoid double-prefixing during resolution.
-<<<<<<< HEAD
-    let manifest_spec_path =
-        pathdiff::diff_paths(&package_manifest_path_canonical, workspace.root())
-            .unwrap_or(package_manifest_path_canonical.clone());
-=======
     let manifest_dir_spec = pathdiff::diff_paths(manifest_dir_canonical, workspace.root())
         .unwrap_or_else(|| manifest_dir_canonical.to_path_buf());
->>>>>>> 19dc117b
+
     let channel_config = workspace.channel_config();
     let channels = workspace
         .default_environment()
