--- conflicted
+++ resolved
@@ -3,11 +3,8 @@
 mod add_tests;
 mod build_tests;
 mod common;
-<<<<<<< HEAD
 mod develop_dependencies_tests;
-=======
 mod global_tests;
->>>>>>> c87bf081
 mod init_tests;
 mod install_filter_tests;
 mod install_tests;
