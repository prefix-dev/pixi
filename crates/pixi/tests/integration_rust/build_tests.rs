use fs_err as fs;
use pixi_build_backend_passthrough::PassthroughBackend;
use pixi_build_frontend::BackendOverride;
use pixi_consts::consts;
use rattler_conda_types::Platform;
use tempfile::TempDir;

use crate::{
    common::{
        LockFileExt, PixiControl,
        package_database::{Package, PackageDatabase},
    },
    setup_tracing,
};

/// Test that verifies build backend receives the correct resolved source path
/// when a relative path is specified in the source field
#[tokio::test]
async fn test_build_with_relative_source_path() {
    setup_tracing();

    // Create a simple package database for our test
    let mut package_database = PackageDatabase::default();
    package_database.add_package(Package::build("empty-backend", "0.1.0").finish());

    // Write the repodata to disk
    let channel_dir = TempDir::new().unwrap();
    package_database
        .write_repodata(channel_dir.path())
        .await
        .unwrap();

    // Create a PixiControl instance and initialize it
    let pixi = PixiControl::new().unwrap();

    // Create a relative source directory structure outside the workspace
    let alternative_source_dir = pixi
        .workspace_path()
        .parent()
        .unwrap()
        .join("alternative-source");
    fs::create_dir_all(&alternative_source_dir).unwrap();

    // Create a simple recipe.yaml in the alternative source
    let recipe_content = r#"
schema_version: 1

package:
  name: test-package
  version: 0.1.0

build:
  number: 0
  noarch: generic

about:
  summary: Test package for relative source path
"#;
    fs::write(alternative_source_dir.join("recipe.yaml"), recipe_content).unwrap();

    // Create a manifest with relative source path
    let manifest_content = format!(
        r#"
[package]
name = "test-package"
version = "0.1.0"
description = "Test package for relative source path"

[package.build]
backend = {{ name = "empty-backend", version = "0.1.0" }}
channels = [
  "file://{}"
]
source.path = "../alternative-source"

[workspace]
channels = [
  "file://{}"
]
platforms = ["{}"]
preview = ["pixi-build"]
"#,
        channel_dir
            .path()
            .display()
            .to_string()
            .replace('\\', "\\\\"),
        channel_dir
            .path()
            .display()
            .to_string()
            .replace('\\', "\\\\"),
        Platform::current()
    );

    // Write the manifest
    fs::write(pixi.manifest_path(), manifest_content).unwrap();

    // Test that the manifest can be loaded and the source path resolves correctly
    let workspace = dbg!(pixi.workspace()).unwrap();

    if let Some(package) = &workspace.package {
        if let Some(source_spec) = &package.value.build.source {
            match &source_spec {
                pixi_spec::SourceLocationSpec::Path(path_spec) => {
                    // Test that the path resolves to the correct absolute location
                    let resolved_path = path_spec.resolve(pixi.workspace_path()).unwrap();
                    let expected_path = alternative_source_dir.canonicalize().unwrap();
                    let resolved_canonical = resolved_path.canonicalize().unwrap();

                    assert_eq!(
                        resolved_canonical, expected_path,
                        "Resolved path should point to the alternative source directory"
                    );

                    // Verify the recipe.yaml exists at the resolved location
                    assert!(
                        resolved_path.join("recipe.yaml").exists(),
                        "recipe.yaml should exist at the resolved source path"
                    );

                    // Test that the original relative path is preserved in the spec
                    assert_eq!(path_spec.path.as_str(), "../alternative-source");
                }
                _ => panic!("Expected a path source spec"),
            }
        } else {
            panic!("Expected source field to be present in build config");
        }
    } else {
        panic!("Expected package manifest to be present");
    }
}

/// Test that verifies absolute paths work correctly
#[tokio::test]
async fn test_build_with_absolute_source_path() {
    setup_tracing();

    let mut package_database = PackageDatabase::default();
    package_database.add_package(Package::build("empty-backend", "0.1.0").finish());

    let channel_dir = TempDir::new().unwrap();
    package_database
        .write_repodata(channel_dir.path())
        .await
        .unwrap();

    let pixi = PixiControl::new().unwrap();

    // Create an absolute source directory
    let absolute_source_dir = pixi.workspace_path().join("absolute-source");
    fs::create_dir_all(&absolute_source_dir).unwrap();
    fs::write(
        absolute_source_dir.join("recipe.yaml"),
        "schema_version: 1\n",
    )
    .unwrap();

    let manifest_content = format!(
        r#"
[package]
name = "test-package-abs"
version = "0.1.0"

[package.build]
backend = {{ name = "empty-backend", version = "0.1.0" }}
channels = ["file://{}"]
source.path = "{}"

[workspace]
channels = ["file://{}"]
platforms = ["{}"]
preview = ["pixi-build"]
"#,
        channel_dir
            .path()
            .display()
            .to_string()
            .replace('\\', "\\\\"),
        absolute_source_dir
            .display()
            .to_string()
            .replace('\\', "\\\\"),
        channel_dir
            .path()
            .display()
            .to_string()
            .replace('\\', "\\\\"),
        Platform::current()
    );

    fs::write(pixi.manifest_path(), manifest_content).unwrap();

    let workspace = dbg!(pixi.workspace()).unwrap();

    if let Some(package) = &workspace.package {
        if let Some(source_spec) = &package.value.build.source {
            match &source_spec {
                pixi_spec::SourceLocationSpec::Path(path_spec) => {
                    let resolved_path = path_spec.resolve(pixi.workspace_path()).unwrap();
                    let expected_path = absolute_source_dir.canonicalize().unwrap();
                    let resolved_canonical = resolved_path.canonicalize().unwrap();

                    assert_eq!(resolved_canonical, expected_path);
                    assert!(resolved_path.join("recipe.yaml").exists());
                }
                _ => panic!("Expected a path source spec"),
            }
        }
    }
}

/// Test that verifies subdirectory relative paths work correctly
#[tokio::test]
async fn test_build_with_subdirectory_source_path() {
    setup_tracing();

    let mut package_database = PackageDatabase::default();
    package_database.add_package(Package::build("empty-backend", "0.1.0").finish());

    let channel_dir = TempDir::new().unwrap();
    package_database
        .write_repodata(channel_dir.path())
        .await
        .unwrap();

    let pixi = PixiControl::new().unwrap();

    // Create a subdirectory source path
    let subdir_source = pixi.workspace_path().join("subdir").join("source");
    fs::create_dir_all(&subdir_source).unwrap();
    fs::write(subdir_source.join("recipe.yaml"), "schema_version: 1\n").unwrap();

    let manifest_content = format!(
        r#"
[package]
name = "test-package-subdir"
version = "0.1.0"

[package.build]
backend = {{ name = "empty-backend", version = "0.1.0" }}
channels = ["file://{}"]
source.path = "./subdir/source"

[workspace]
channels = ["file://{}"]
platforms = ["{}"]
preview = ["pixi-build"]
"#,
        channel_dir
            .path()
            .display()
            .to_string()
            .replace('\\', "\\\\"),
        channel_dir
            .path()
            .display()
            .to_string()
            .replace('\\', "\\\\"),
        Platform::current()
    );

    fs::write(pixi.manifest_path(), manifest_content).unwrap();

    let workspace = pixi.workspace().unwrap();

    if let Some(package) = &workspace.package {
        if let Some(source_spec) = &package.value.build.source {
            match &source_spec {
                pixi_spec::SourceLocationSpec::Path(path_spec) => {
                    // Test that the original relative path is preserved
                    assert_eq!(path_spec.path.as_str(), "./subdir/source");

                    // Test that it resolves to the correct absolute location
                    let resolved_path = path_spec.resolve(pixi.workspace_path()).unwrap();
                    assert!(resolved_path.is_absolute());
                    assert!(resolved_path.join("recipe.yaml").exists());

                    // Verify the resolved path matches our expectation
                    let expected_path = subdir_source.canonicalize().unwrap();
                    let resolved_canonical = resolved_path.canonicalize().unwrap();
                    assert_eq!(resolved_canonical, expected_path);
                }
                _ => panic!("Expected a path source spec"),
            }
        }
    }
}

/// Test that demonstrates using PassthroughBackend with PixiControl
/// to test build operations without requiring actual backend processes.
#[tokio::test]
async fn test_with_passthrough_backend() {
    setup_tracing();

    // Create a PixiControl instance with PassthroughBackend
    let backend_override = BackendOverride::from_memory(PassthroughBackend::instantiator());
    let pixi = PixiControl::new()
        .unwrap()
        .with_backend_override(backend_override);

    // Create a simple source directory
    let source_dir = pixi.workspace_path().join("my-package");
    fs::create_dir_all(&source_dir).unwrap();

    // Create a pixi.toml that the PassthroughBackend will read
    let pixi_toml_content = r#"
[package]
name = "my-package"
version = "1.0.0"

[package.build]
backend = { name = "in-memory", version = "0.1.0" }
"#;
    fs::write(source_dir.join("pixi.toml"), pixi_toml_content).unwrap();

    // Create a manifest with a source dependency
    let manifest_content = format!(
        r#"
[workspace]
channels = []
platforms = ["{}"]
preview = ["pixi-build"]

[dependencies]
# This will use the PassthroughBackend instead of a real backend
my-package = {{ path = "./my-package" }}
"#,
        Platform::current()
    );

    fs::write(pixi.manifest_path(), manifest_content).unwrap();

    // Build the lock-file and ensure that it contains our package.
    let lock_file = pixi.update_lock_file().await.unwrap();
    assert!(lock_file.contains_conda_package(
        consts::DEFAULT_ENVIRONMENT_NAME,
        Platform::current(),
        "my-package",
    ));
}

<<<<<<< HEAD
/// Test that verifies --path finds workspace manifest relative to the path's directory
#[tokio::test]
#[ignore] // TODO: Re-enable when PixiControl.build() method is implemented
async fn test_path_finds_workspace_from_package_dir() {
    setup_tracing();

    // Create a temporary directory structure:
    // workspace_dir/
    //   pixi.toml (workspace manifest)
    //   project/
    //     recipe/
    //       recipe.yaml (package manifest)

    // Create a PixiControl instance with PassthroughBackend
    // let backend_override = BackendOverride::from_memory(PassthroughBackend::instantiator());
    let pixi = PixiControl::new().unwrap();
    // .with_backend_override(backend_override);

    // let workspace_dir = TempDir::new().unwrap();
    let workspace_dir = pixi.manifest_path().parent().unwrap().to_path_buf();
    let recipe_dir = workspace_dir.join("recipe");
    fs::create_dir_all(&recipe_dir).unwrap();

    // Create workspace manifest at workspace_dir/pixi.toml
    let workspace_manifest = format!(
        r#"
[workspace]
channels = ["https://prefix.dev/conda-forge", "https://prefix.dev/pixi-build-backends"]
platforms = ["{}"]
preview = ["pixi-build"]

[dependencies]
# This will use the PassthroughBackend instead of a real backend
test-package = {{ path = "./recipe/recipe.yaml" }}
"#,
        Platform::current()
    );
    fs::write(pixi.manifest_path(), workspace_manifest).unwrap();

    // Create package manifest at project/recipe/recipe.yaml
    let recipe_content = r#"
schema_version: 1

package:
  name: test-package
  version: 0.1.0

build:
  number: 0
  noarch: generic

about:
  summary: Test package for workspace discovery
"#;
    fs::write(recipe_dir.join("recipe.yaml"), recipe_content).unwrap();

    let _package_path = recipe_dir.join("recipe.yaml");

    // TODO: Implement this test when PixiControl.build() method is available
    // When --path is provided, it should search for workspace manifest
    // from the path's directory (or the path itself if it's a directory)

    // let lock_file = pixi.build().with_path(package_path).await.unwrap();

    // // When --path is provided,
    // // it should search for workspace manifest from the path's directory
    // let package_dir = package_path.parent().unwrap();
    // let workspace_locator = DiscoveryStart::SearchRoot(package_dir.to_path_buf());

    // let workspace = WorkspaceLocator::default()
    //     .with_search_start(workspace_locator)
    //     .locate();

    // assert!(
    //     workspace.is_ok(),
    //     "Should find workspace manifest at workspace_dir/pixi.toml when searching from package path directory"
    // );

    // let workspace = workspace.unwrap();
    // let expected_root = workspace_dir.canonicalize().unwrap();
    // let actual_root = workspace.root().canonicalize().unwrap();
    // assert_eq!(
    //     actual_root,
    //     expected_root,
    //     "Workspace root should be the directory containing pixi.toml"
    // );
=======
/// Test that verifies [package.build] source.path is resolved relative to the
/// package manifest directory, not the workspace root.
///
/// This tests the fix for out-of-tree builds where a package manifest
/// specifies `source.path = "src"` and expects it to be resolved relative
/// to the package manifest's parent directory.
#[tokio::test]
async fn test_package_build_source_relative_to_manifest() {
    setup_tracing();

    // Create a PixiControl instance with PassthroughBackend
    let backend_override = BackendOverride::from_memory(PassthroughBackend::instantiator());
    let pixi = PixiControl::new()
        .unwrap()
        .with_backend_override(backend_override);

    // Create the package structure:
    // workspace/
    //   pixi.toml (workspace and package manifest)
    //   src/      (source directory - should be found relative to package manifest)
    //     pixi.toml (build source manifest)

    let package_source_dir = pixi.workspace_path().join("src");
    fs::create_dir_all(&package_source_dir).unwrap();

    // Create a pixi.toml in the source directory that PassthroughBackend will read
    let source_pixi_toml = r#"
[package]
name = "test-build-source"
version = "0.1.0"

[package.build]
backend = { name = "in-memory", version = "0.1.0" }
"#;
    fs::write(package_source_dir.join("pixi.toml"), source_pixi_toml).unwrap();

    // Create a manifest where the package has [package.build] with source.path
    // The source.path should be resolved relative to the package manifest directory
    let manifest_content = format!(
        r#"
[workspace]
channels = []
platforms = ["{}"]
preview = ["pixi-build"]

[package]
name = "test-build-source"
version = "0.1.0"
description = "Test package for build source path resolution"

[package.build]
backend = {{ name = "in-memory", version = "0.1.0" }}
# This should resolve to <package_manifest_dir>/src, not <workspace_root>/src
source.path = "src"

[dependencies]
test-build-source = {{ path = "." }}
"#,
        Platform::current(),
    );

    // Write the manifest
    fs::write(pixi.manifest_path(), manifest_content).unwrap();

    // Actually trigger the build process to test the bug
    // This will call build_backend_metadata which uses alternative_root
    let result = pixi.update_lock_file().await;

    // The test should succeed if the source path is resolved correctly
    // If the bug exists (manifest_path instead of manifest_path.parent()),
    // the build will fail because it will try to find src relative to pixi.toml (a file)
    // instead of relative to the directory containing pixi.toml
    assert!(
        result.is_ok(),
        "Lock file update should succeed when source.path is resolved correctly. Error: {:?}",
        result.err()
    );

    let lock_file = result.unwrap();

    // Verify the package was built and is in the lock file
    assert!(
        lock_file.contains_conda_package(
            consts::DEFAULT_ENVIRONMENT_NAME,
            Platform::current(),
            "test-build-source",
        ),
        "Built package should be in the lock file"
    );
>>>>>>> 19dc117b
}<|MERGE_RESOLUTION|>--- conflicted
+++ resolved
@@ -341,7 +341,6 @@
     ));
 }
 
-<<<<<<< HEAD
 /// Test that verifies --path finds workspace manifest relative to the path's directory
 #[tokio::test]
 #[ignore] // TODO: Re-enable when PixiControl.build() method is implemented
@@ -428,7 +427,8 @@
     //     expected_root,
     //     "Workspace root should be the directory containing pixi.toml"
     // );
-=======
+}
+
 /// Test that verifies [package.build] source.path is resolved relative to the
 /// package manifest directory, not the workspace root.
 ///
@@ -518,5 +518,4 @@
         ),
         "Built package should be in the lock file"
     );
->>>>>>> 19dc117b
 }