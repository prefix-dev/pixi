//! A passthrough build backend for testing purposes.
//!
//! This backend simply passes along the information from the project model to
//! the `conda/outputs` API without any modifications. It's useful for testing
//! and debugging purposes, as it does not perform any actual building or
//! processing of the project model.

use std::{
    collections::{BTreeMap, BTreeSet},
    path::PathBuf,
};

use ordermap::OrderMap;
use pixi_build_frontend::{
    BackendOutputStream,
    error::BackendError,
    in_memory::{InMemoryBackend, InMemoryBackendInstantiator},
    json_rpc::CommunicationError,
};
use pixi_build_types::{
    BackendCapabilities, BinaryPackageSpecV1, NamedSpecV1, PackageSpecV1, ProjectModelV1,
    SourcePackageName, TargetSelectorV1, TargetV1, TargetsV1, VersionedProjectModel,
    procedures::{
        conda_build_v1::{CondaBuildV1Params, CondaBuildV1Result},
        conda_outputs::{
            CondaOutput, CondaOutputDependencies, CondaOutputMetadata, CondaOutputsParams,
            CondaOutputsResult,
        },
        initialize::InitializeParams,
    },
};
use rattler_conda_types::{PackageName, Platform, Version, VersionSpec, package::IndexJson};
use serde::Deserialize;

const BACKEND_NAME: &str = "passthrough";

/// An in-memory build backend that simply passes along the information from the
/// project model to the `conda/outputs` API without any modifications. This
/// backend is useful for testing and debugging purposes, as it does not perform
/// any actual building or processing of the project model.
pub struct PassthroughBackend {
    project_model: ProjectModelV1,
    config: PassthroughBackendConfig,
    source_dir: PathBuf,
    index_json: Option<IndexJson>,
}

impl PassthroughBackend {
    /// Returns an object that can be used to instantiate a
    /// [`PassthroughBackend`].
    pub fn instantiator() -> impl InMemoryBackendInstantiator<Backend = Self> {
        PassthroughBackendInstantiator
    }
}

impl InMemoryBackend for PassthroughBackend {
    fn capabilities(&self) -> BackendCapabilities {
        BackendCapabilities {
            provides_conda_outputs: Some(true),
            provides_conda_build_v1: Some(true),
            ..BackendCapabilities::default()
        }
    }

    fn identifier(&self) -> &str {
        BACKEND_NAME
    }

    fn conda_outputs(
        &self,
        params: CondaOutputsParams,
<<<<<<< HEAD
    ) -> Result<CondaOutputsResult, CommunicationError> {
        // Generate outputs for all variant combinations
        let outputs = generate_variant_outputs(&self.project_model, &self.index_json, &params);

=======
        _output_stream: &(dyn BackendOutputStream + Send + 'static),
    ) -> Result<CondaOutputsResult, Box<CommunicationError>> {
>>>>>>> 0d8b2c2f
        Ok(CondaOutputsResult {
            outputs,
            input_globs: Default::default(),
        })
    }

    fn conda_build_v1(
        &self,
        params: CondaBuildV1Params,
        _output_stream: &(dyn BackendOutputStream + Send + 'static),
    ) -> Result<CondaBuildV1Result, Box<CommunicationError>> {
        let (Some(index_json), Some(package)) = (&self.index_json, &self.config.package) else {
            return Err(Box::new(
                BackendError::new("no 'package' configured for passthrough backend").into(),
            ));
        };
        let absolute_path = self.source_dir.join(package);
        let output_file = params
            .output_directory
            .unwrap_or(params.work_directory)
            .join(package);
        fs_err::copy(absolute_path, &output_file).unwrap();

        Ok(CondaBuildV1Result {
            output_file,
            input_globs: self.config.build_globs.clone().unwrap_or_default(),
            name: index_json.name.as_normalized().to_owned(),
            version: index_json.version.clone(),
            build: index_json.build.clone(),
            subdir: index_json
                .subdir
                .as_ref()
                .expect("missing subdir in index.json")
                .parse()
                .expect("invalid subdir in index.json"),
        })
    }
}

/// Generates all variant outputs for a package based on the variant configuration.
///
/// If any dependency has a "*" version requirement and there's a variant configuration
/// for that package, multiple outputs will be generated - one for each variant combination.
fn generate_variant_outputs(
    project_model: &ProjectModelV1,
    index_json: &Option<IndexJson>,
    params: &CondaOutputsParams,
) -> Vec<CondaOutput> {
    // Check if we have variant configurations and dependencies with "*"
    let variant_keys = find_variant_keys(project_model, params);

    if variant_keys.is_empty() {
        // No variants needed, return single output
        return vec![create_output(
            project_model,
            index_json,
            params,
            &BTreeMap::new(),
        )];
    }

    // Get variant values for each key from the configuration
    let variant_values: Vec<(String, Vec<String>)> = variant_keys
        .into_iter()
        .filter_map(|key| {
            params
                .variant_configuration
                .as_ref()
                .and_then(|config| config.get(&key))
                .map(|values| (key, values.clone()))
        })
        .collect();

    if variant_values.is_empty() {
        // No variant values found, return single output
        return vec![create_output(
            project_model,
            index_json,
            params,
            &BTreeMap::new(),
        )];
    }

    // Generate all combinations of variant values
    let combinations = generate_variant_combinations(&variant_values);

    // Create an output for each variant combination
    combinations
        .iter()
        .map(|variant| create_output(project_model, index_json, params, variant))
        .collect()
}

/// Finds all dependency names that have "*" requirements and have variant configurations.
fn find_variant_keys(project_model: &ProjectModelV1, params: &CondaOutputsParams) -> Vec<String> {
    let Some(targets) = &project_model.targets else {
        return Vec::new();
    };

    let Some(variant_config) = &params.variant_configuration else {
        return Vec::new();
    };

    let mut variant_keys = BTreeSet::new();

    // Helper to check dependencies in a target
    let mut check_deps = |deps: Option<&OrderMap<SourcePackageName, PackageSpecV1>>| {
        if let Some(deps) = deps {
            for (name, spec) in deps {
                // Check if this dependency has a "*" requirement
                if is_star_requirement(spec) {
                    let name_str = name.as_str();
                    // Check if there's a variant configuration for this package
                    if variant_config.contains_key(name_str) {
                        variant_keys.insert(name_str.to_string());
                    }
                }
            }
        }
    };

    // Check default target
    if let Some(default_target) = &targets.default_target {
        check_deps(default_target.build_dependencies.as_ref());
        check_deps(default_target.host_dependencies.as_ref());
        check_deps(default_target.run_dependencies.as_ref());
    }

    // Check platform-specific targets
    if let Some(targets_map) = &targets.targets {
        for (selector, target) in targets_map {
            if matches_target_selector(selector, params.host_platform) {
                check_deps(target.build_dependencies.as_ref());
                check_deps(target.host_dependencies.as_ref());
                check_deps(target.run_dependencies.as_ref());
            }
        }
    }

    variant_keys.into_iter().collect()
}

/// Checks if a package spec has a "*" version requirement.
fn is_star_requirement(spec: &PackageSpecV1) -> bool {
    let PackageSpecV1::Binary(boxed) = spec else {
        return false;
    };

    match boxed.as_ref() {
        BinaryPackageSpecV1 {
            version,
            build: None,
            build_number: None,
            file_name: None,
            channel: None,
            subdir: None,
            md5: None,
            sha256: None,
            url: None,
            license: None,
        } => version
            .as_ref()
            .is_none_or(|v| matches!(v, VersionSpec::Any)),
        _ => false,
    }
}

/// Generates all combinations of variant values using a Cartesian product.
///
/// For example, if we have:
/// - python: ["3.10", "3.11"]
/// - numpy: ["1.0", "2.0"]
///
/// This will generate 4 combinations:
/// - {python: "3.10", numpy: "1.0"}
/// - {python: "3.10", numpy: "2.0"}
/// - {python: "3.11", numpy: "1.0"}
/// - {python: "3.11", numpy: "2.0"}
fn generate_variant_combinations(
    variant_values: &[(String, Vec<String>)],
) -> Vec<BTreeMap<String, String>> {
    use itertools::Itertools;

    if variant_values.is_empty() {
        return vec![BTreeMap::new()];
    }

    // Extract just the values for the cartesian product
    let value_lists: Vec<_> = variant_values
        .iter()
        .map(|(_, values)| values.as_slice())
        .collect();

    // Generate all combinations using multi_cartesian_product
    value_lists
        .into_iter()
        .multi_cartesian_product()
        .map(|combination| {
            // Zip the keys with the values from this combination
            variant_values
                .iter()
                .map(|(key, _)| key)
                .zip(combination)
                .map(|(key, value)| (key.clone(), value.clone()))
                .collect()
        })
        .collect()
}

/// Creates a single output with the given variant configuration.
fn create_output(
    project_model: &ProjectModelV1,
    index_json: &Option<IndexJson>,
    params: &CondaOutputsParams,
    variant: &BTreeMap<String, String>,
) -> CondaOutput {
    CondaOutput {
        metadata: CondaOutputMetadata {
            name: project_model
                .name
                .as_ref()
                .map(|name| PackageName::try_from(name.as_str()).unwrap())
                .unwrap_or_else(|| {
                    index_json
                        .as_ref()
                        .map(|j| j.name.clone())
                        .unwrap_or_else(|| PackageName::try_from("pixi-package_name").unwrap())
                }),
            version: project_model
                .version
                .as_ref()
                .or_else(|| index_json.as_ref().map(|j| j.version.version()))
                .cloned()
                .unwrap_or_else(|| Version::major(0))
                .into(),
            build: index_json
                .as_ref()
                .map(|j| j.build.clone())
                .unwrap_or_default(),
            build_number: index_json
                .as_ref()
                .map(|j| j.build_number)
                .unwrap_or_default(),
            subdir: index_json
                .as_ref()
                .and_then(|j| j.subdir.as_deref())
                .map(|subdir| subdir.parse().unwrap())
                .unwrap_or(Platform::NoArch),
            license: project_model.license.clone(),
            license_family: None,
            noarch: index_json.as_ref().map(|j| j.noarch).unwrap_or_default(),
            purls: None,
            python_site_packages_path: None,
            variant: variant.clone(),
        },
        build_dependencies: Some(extract_dependencies(
            &project_model.targets,
            |t| t.build_dependencies.as_ref(),
            params.host_platform,
            variant,
        )),
        host_dependencies: Some(extract_dependencies(
            &project_model.targets,
            |t| t.host_dependencies.as_ref(),
            params.host_platform,
            variant,
        )),
        run_dependencies: extract_dependencies(
            &project_model.targets,
            |t| t.run_dependencies.as_ref(),
            params.host_platform,
            variant,
        ),
        ignore_run_exports: Default::default(),
        run_exports: Default::default(),
        input_globs: None,
    }
}

fn extract_dependencies<F: Fn(&TargetV1) -> Option<&OrderMap<SourcePackageName, PackageSpecV1>>>(
    targets: &Option<TargetsV1>,
    extract: F,
    platform: Platform,
    variant: &BTreeMap<String, String>,
) -> CondaOutputDependencies {
    let depends = targets
        .iter()
        .flat_map(|targets| {
            targets
                .default_target
                .iter()
                .chain(
                    targets
                        .targets
                        .iter()
                        .flatten()
                        .flat_map(|(selector, target)| {
                            matches_target_selector(selector, platform).then_some(target)
                        }),
                )
                .flat_map(|target| extract(target).into_iter().flat_map(OrderMap::iter))
                .map(|(name, spec)| {
                    // If this is a star dependency and we have a variant for it, replace the spec
                    let resolved_spec = if is_star_requirement(spec) {
                        if let Some(variant_value) = variant.get(name.as_str()) {
                            // Replace with a version spec using the variant value
                            PackageSpecV1::Binary(Box::new(BinaryPackageSpecV1 {
                                version: Some(
                                    rattler_conda_types::VersionSpec::from_str(
                                        variant_value,
                                        rattler_conda_types::ParseStrictness::Lenient,
                                    )
                                    .unwrap(),
                                ),
                                ..Default::default()
                            }))
                        } else {
                            spec.clone()
                        }
                    } else {
                        spec.clone()
                    };

                    NamedSpecV1 {
                        name: name.clone(),
                        spec: resolved_spec,
                    }
                })
        })
        .collect();

    CondaOutputDependencies {
        depends,
        constraints: Vec::new(),
    }
}

/// Returns true if the given [`TargetSelectorV1`] matches the specified
/// `platform`.
fn matches_target_selector(selector: &TargetSelectorV1, platform: Platform) -> bool {
    match selector {
        TargetSelectorV1::Unix => platform.is_unix(),
        TargetSelectorV1::Linux => platform.is_linux(),
        TargetSelectorV1::Win => platform.is_windows(),
        TargetSelectorV1::MacOs => platform.is_osx(),
        TargetSelectorV1::Platform(target_platform) => target_platform == platform.as_str(),
    }
}

/// An implementation of the [`InMemoryBackendInstantiator`] that creates a
/// [`PassthroughBackend`].
pub struct PassthroughBackendInstantiator;

impl InMemoryBackendInstantiator for PassthroughBackendInstantiator {
    type Backend = PassthroughBackend;

    fn initialize(
        &self,
        params: InitializeParams,
    ) -> Result<Self::Backend, Box<CommunicationError>> {
        let project_model = match params.project_model {
            Some(VersionedProjectModel::V1(project_model)) => project_model,
            _ => {
                return Err(Box::new(CommunicationError::BackendError(
                    BackendError::new("Passthrough backend only supports project model v1"),
                )));
            }
        };

        let config = match params.configuration {
            Some(config) => serde_json::from_value(config).expect("Failed to parse configuration"),
            None => PassthroughBackendConfig::default(),
        };

        // Read the package file if it is specified
        let source_dir = params.source_dir.expect("Missing source directory");
        let index_json = match &config.package {
            Some(path) => {
                let path = source_dir.join(path);
                match rattler_package_streaming::seek::read_package_file(&path) {
                    Err(err) => {
                        return Err(Box::new(
                            BackendError::new(format!(
                                "failed to read '{}' file: {}",
                                path.display(),
                                err
                            ))
                            .into(),
                        ));
                    }
                    Ok(index_json) => Some(index_json),
                }
            }
            None => None,
        };

        Ok(PassthroughBackend {
            project_model,
            config,
            source_dir,
            index_json,
        })
    }

    fn identifier(&self) -> &str {
        BACKEND_NAME
    }
}

#[derive(Default, Deserialize)]
#[serde(rename_all = "kebab-case")]
pub struct PassthroughBackendConfig {
    /// The path to a pre-build conda package.
    pub package: Option<PathBuf>,

    /// Build globs
    pub build_globs: Option<BTreeSet<String>>,
}

#[cfg(test)]
mod tests {
    use super::*;
    use pixi_build_types::{BinaryPackageSpecV1, PackageSpecV1};
    use rattler_conda_types::{ParseStrictness, VersionSpec};

    #[test]
    fn test_is_star_requirement_with_star() {
        let spec = PackageSpecV1::Binary(Box::new(BinaryPackageSpecV1 {
            version: Some(VersionSpec::from_str("*", ParseStrictness::Lenient).unwrap()),
            ..Default::default()
        }));

        assert!(is_star_requirement(&spec));
    }

    #[test]
    fn test_is_star_requirement_with_version() {
        let spec = PackageSpecV1::Binary(Box::new(BinaryPackageSpecV1 {
            version: Some(VersionSpec::from_str(">=1.0", ParseStrictness::Lenient).unwrap()),
            ..Default::default()
        }));

        assert!(!is_star_requirement(&spec));
    }

    #[test]
    fn test_is_star_requirement_with_no_version() {
        let spec = PackageSpecV1::Binary(Box::default());

        assert!(is_star_requirement(&spec));
    }

    #[test]
    fn test_generate_variant_combinations_empty() {
        let variants = generate_variant_combinations(&[]);
        assert_eq!(variants.len(), 1);
        assert!(variants[0].is_empty());
    }

    #[test]
    fn test_generate_variant_combinations_single() {
        let variants = generate_variant_combinations(&[(
            "python".to_string(),
            vec!["3.10".to_string(), "3.11".to_string()],
        )]);

        assert_eq!(variants.len(), 2);
        assert_eq!(variants[0].get("python").unwrap(), "3.10");
        assert_eq!(variants[1].get("python").unwrap(), "3.11");
    }

    #[test]
    fn test_generate_variant_combinations_multiple() {
        let variants = generate_variant_combinations(&[
            (
                "python".to_string(),
                vec!["3.10".to_string(), "3.11".to_string()],
            ),
            (
                "numpy".to_string(),
                vec!["1.0".to_string(), "2.0".to_string()],
            ),
        ]);

        assert_eq!(variants.len(), 4);

        // Verify all combinations exist
        let expected = vec![
            ("3.10", "1.0"),
            ("3.10", "2.0"),
            ("3.11", "1.0"),
            ("3.11", "2.0"),
        ];

        for (expected_python, expected_numpy) in expected {
            assert!(
                variants
                    .iter()
                    .any(|v| v.get("python").unwrap() == expected_python
                        && v.get("numpy").unwrap() == expected_numpy),
                "Expected combination ({}, {}) not found",
                expected_python,
                expected_numpy
            );
        }
    }

    #[test]
    fn test_generate_variant_combinations_three_dimensions() {
        let variants = generate_variant_combinations(&[
            (
                "python".to_string(),
                vec!["3.10".to_string(), "3.11".to_string()],
            ),
            (
                "numpy".to_string(),
                vec!["1.0".to_string(), "2.0".to_string()],
            ),
            (
                "os".to_string(),
                vec!["linux".to_string(), "windows".to_string()],
            ),
        ]);

        // Should generate 2 * 2 * 2 = 8 combinations
        assert_eq!(variants.len(), 8);

        // Verify all keys are present in each variant
        for variant in &variants {
            assert!(variant.contains_key("python"));
            assert!(variant.contains_key("numpy"));
            assert!(variant.contains_key("os"));
        }
    }

    #[test]
    fn test_generate_variant_combinations_single_value() {
        let variants = generate_variant_combinations(&[
            ("python".to_string(), vec!["3.10".to_string()]),
            ("numpy".to_string(), vec!["1.0".to_string()]),
        ]);

        // Should generate only 1 combination
        assert_eq!(variants.len(), 1);
        assert_eq!(variants[0].get("python").unwrap(), "3.10");
        assert_eq!(variants[0].get("numpy").unwrap(), "1.0");
    }
}<|MERGE_RESOLUTION|>--- conflicted
+++ resolved
@@ -69,15 +69,11 @@
     fn conda_outputs(
         &self,
         params: CondaOutputsParams,
-<<<<<<< HEAD
-    ) -> Result<CondaOutputsResult, CommunicationError> {
+        _output_stream: &(dyn BackendOutputStream + Send + 'static),
+    ) -> Result<CondaOutputsResult, Box<CommunicationError>> {
         // Generate outputs for all variant combinations
         let outputs = generate_variant_outputs(&self.project_model, &self.index_json, &params);
 
-=======
-        _output_stream: &(dyn BackendOutputStream + Send + 'static),
-    ) -> Result<CondaOutputsResult, Box<CommunicationError>> {
->>>>>>> 0d8b2c2f
         Ok(CondaOutputsResult {
             outputs,
             input_globs: Default::default(),
