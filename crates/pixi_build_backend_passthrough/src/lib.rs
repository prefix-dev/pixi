--- conflicted
+++ resolved
@@ -19,7 +19,7 @@
 };
 use pixi_build_types::{
     BackendCapabilities, BinaryPackageSpecV1, NamedSpecV1, PackageSpecV1, ProjectModelV1,
-    SourcePackageName, TargetSelectorV1, TargetV1, TargetsV1, VersionedProjectModel,
+    SourcePackageName, TargetSelectorV1, TargetV1, TargetsV1, VariantValue, VersionedProjectModel,
     procedures::{
         conda_build_v1::{CondaBuildV1Params, CondaBuildV1Result},
         conda_outputs::{
@@ -145,7 +145,7 @@
     }
 
     // Get variant values for each key from the configuration
-    let variant_values: Vec<(String, Vec<String>)> = variant_keys
+    let variant_values: Vec<(String, Vec<VariantValue>)> = variant_keys
         .into_iter()
         .filter_map(|key| {
             params
@@ -262,8 +262,8 @@
 /// - {python: "3.11", numpy: "1.0"}
 /// - {python: "3.11", numpy: "2.0"}
 fn generate_variant_combinations(
-    variant_values: &[(String, Vec<String>)],
-) -> Vec<BTreeMap<String, String>> {
+    variant_values: &[(String, Vec<VariantValue>)],
+) -> Vec<BTreeMap<String, VariantValue>> {
     use itertools::Itertools;
 
     if variant_values.is_empty() {
@@ -297,7 +297,7 @@
     project_model: &ProjectModelV1,
     index_json: &Option<IndexJson>,
     params: &CondaOutputsParams,
-    variant: &BTreeMap<String, String>,
+    variant: &BTreeMap<String, VariantValue>,
 ) -> CondaOutput {
     CondaOutput {
         metadata: CondaOutputMetadata {
@@ -366,7 +366,7 @@
     targets: &Option<TargetsV1>,
     extract: F,
     platform: Platform,
-    variant: &BTreeMap<String, String>,
+    variant: &BTreeMap<String, VariantValue>,
 ) -> CondaOutputDependencies {
     let depends = targets
         .iter()
@@ -392,7 +392,7 @@
                             PackageSpecV1::Binary(Box::new(BinaryPackageSpecV1 {
                                 version: Some(
                                     rattler_conda_types::VersionSpec::from_str(
-                                        variant_value,
+                                        variant_value.to_string().as_str(),
                                         rattler_conda_types::ParseStrictness::Lenient,
                                     )
                                     .unwrap(),
@@ -502,133 +502,6 @@
     pub build_globs: Option<BTreeSet<String>>,
 }
 
-<<<<<<< HEAD
-#[cfg(test)]
-mod tests {
-    use super::*;
-    use pixi_build_types::{BinaryPackageSpecV1, PackageSpecV1};
-    use rattler_conda_types::{ParseStrictness, VersionSpec};
-
-    #[test]
-    fn test_is_star_requirement_with_star() {
-        let spec = PackageSpecV1::Binary(Box::new(BinaryPackageSpecV1 {
-            version: Some(VersionSpec::from_str("*", ParseStrictness::Lenient).unwrap()),
-            ..Default::default()
-        }));
-
-        assert!(is_star_requirement(&spec));
-    }
-
-    #[test]
-    fn test_is_star_requirement_with_version() {
-        let spec = PackageSpecV1::Binary(Box::new(BinaryPackageSpecV1 {
-            version: Some(VersionSpec::from_str(">=1.0", ParseStrictness::Lenient).unwrap()),
-            ..Default::default()
-        }));
-
-        assert!(!is_star_requirement(&spec));
-    }
-
-    #[test]
-    fn test_is_star_requirement_with_no_version() {
-        let spec = PackageSpecV1::Binary(Box::default());
-
-        assert!(is_star_requirement(&spec));
-    }
-
-    #[test]
-    fn test_generate_variant_combinations_empty() {
-        let variants = generate_variant_combinations(&[]);
-        assert_eq!(variants.len(), 1);
-        assert!(variants[0].is_empty());
-    }
-
-    #[test]
-    fn test_generate_variant_combinations_single() {
-        let variants = generate_variant_combinations(&[(
-            "python".to_string(),
-            vec!["3.10".to_string(), "3.11".to_string()],
-        )]);
-
-        assert_eq!(variants.len(), 2);
-        assert_eq!(variants[0].get("python").unwrap(), "3.10");
-        assert_eq!(variants[1].get("python").unwrap(), "3.11");
-    }
-
-    #[test]
-    fn test_generate_variant_combinations_multiple() {
-        let variants = generate_variant_combinations(&[
-            (
-                "python".to_string(),
-                vec!["3.10".to_string(), "3.11".to_string()],
-            ),
-            (
-                "numpy".to_string(),
-                vec!["1.0".to_string(), "2.0".to_string()],
-            ),
-        ]);
-
-        assert_eq!(variants.len(), 4);
-
-        // Verify all combinations exist
-        let expected = vec![
-            ("3.10", "1.0"),
-            ("3.10", "2.0"),
-            ("3.11", "1.0"),
-            ("3.11", "2.0"),
-        ];
-
-        for (expected_python, expected_numpy) in expected {
-            assert!(
-                variants
-                    .iter()
-                    .any(|v| v.get("python").unwrap() == expected_python
-                        && v.get("numpy").unwrap() == expected_numpy),
-                "Expected combination ({expected_python}, {expected_numpy}) not found"
-            );
-        }
-    }
-
-    #[test]
-    fn test_generate_variant_combinations_three_dimensions() {
-        let variants = generate_variant_combinations(&[
-            (
-                "python".to_string(),
-                vec!["3.10".to_string(), "3.11".to_string()],
-            ),
-            (
-                "numpy".to_string(),
-                vec!["1.0".to_string(), "2.0".to_string()],
-            ),
-            (
-                "os".to_string(),
-                vec!["linux".to_string(), "windows".to_string()],
-            ),
-        ]);
-
-        // Should generate 2 * 2 * 2 = 8 combinations
-        assert_eq!(variants.len(), 8);
-
-        // Verify all keys are present in each variant
-        for variant in &variants {
-            assert!(variant.contains_key("python"));
-            assert!(variant.contains_key("numpy"));
-            assert!(variant.contains_key("os"));
-        }
-    }
-
-    #[test]
-    fn test_generate_variant_combinations_single_value() {
-        let variants = generate_variant_combinations(&[
-            ("python".to_string(), vec!["3.10".to_string()]),
-            ("numpy".to_string(), vec!["1.0".to_string()]),
-        ]);
-
-        // Should generate only 1 combination
-        assert_eq!(variants.len(), 1);
-        assert_eq!(variants[0].get("python").unwrap(), "3.10");
-        assert_eq!(variants[0].get("numpy").unwrap(), "1.0");
-=======
 /// Observer that allows collecting backend events from an ObservableBackend.
 /// Use the `get_events` method to retrieve all available events.
 pub struct BackendObserver {
@@ -743,6 +616,157 @@
 
     fn identifier(&self) -> &str {
         self.inner_instantiator.identifier()
->>>>>>> c87bf081
+    }
+}
+
+#[cfg(test)]
+mod tests {
+    use super::*;
+    use pixi_build_types::{BinaryPackageSpecV1, PackageSpecV1};
+    use rattler_conda_types::{ParseStrictness, VersionSpec};
+
+    #[test]
+    fn test_is_star_requirement_with_star() {
+        let spec = PackageSpecV1::Binary(Box::new(BinaryPackageSpecV1 {
+            version: Some(VersionSpec::from_str("*", ParseStrictness::Lenient).unwrap()),
+            ..Default::default()
+        }));
+
+        assert!(is_star_requirement(&spec));
+    }
+
+    #[test]
+    fn test_is_star_requirement_with_version() {
+        let spec = PackageSpecV1::Binary(Box::new(BinaryPackageSpecV1 {
+            version: Some(VersionSpec::from_str(">=1.0", ParseStrictness::Lenient).unwrap()),
+            ..Default::default()
+        }));
+
+        assert!(!is_star_requirement(&spec));
+    }
+
+    #[test]
+    fn test_is_star_requirement_with_no_version() {
+        let spec = PackageSpecV1::Binary(Box::default());
+
+        assert!(is_star_requirement(&spec));
+    }
+
+    #[test]
+    fn test_generate_variant_combinations_empty() {
+        let variants = generate_variant_combinations(&[]);
+        assert_eq!(variants.len(), 1);
+        assert!(variants[0].is_empty());
+    }
+
+    #[test]
+    fn test_generate_variant_combinations_single() {
+        let variants = generate_variant_combinations(&[(
+            "python".to_string(),
+            vec![
+                VariantValue::String("3.10".to_string()),
+                VariantValue::String("3.11".to_string()),
+            ],
+        )]);
+
+        assert_eq!(variants.len(), 2);
+        assert_eq!(variants[0].get("python").unwrap().to_string(), "3.10");
+        assert_eq!(variants[1].get("python").unwrap().to_string(), "3.11");
+    }
+
+    #[test]
+    fn test_generate_variant_combinations_multiple() {
+        let variants = generate_variant_combinations(&[
+            (
+                "python".to_string(),
+                vec![
+                    VariantValue::String("3.10".to_string()),
+                    VariantValue::String("3.11".to_string()),
+                ],
+            ),
+            (
+                "numpy".to_string(),
+                vec![
+                    VariantValue::String("1.0".to_string()),
+                    VariantValue::String("2.0".to_string()),
+                ],
+            ),
+        ]);
+
+        assert_eq!(variants.len(), 4);
+
+        // Verify all combinations exist
+        let expected = vec![
+            ("3.10", "1.0"),
+            ("3.10", "2.0"),
+            ("3.11", "1.0"),
+            ("3.11", "2.0"),
+        ];
+
+        for (expected_python, expected_numpy) in expected {
+            assert!(
+                variants
+                    .iter()
+                    .any(|v| v.get("python").unwrap().to_string() == expected_python
+                        && v.get("numpy").unwrap().to_string() == expected_numpy),
+                "Expected combination ({expected_python}, {expected_numpy}) not found"
+            );
+        }
+    }
+
+    #[test]
+    fn test_generate_variant_combinations_three_dimensions() {
+        let variants = generate_variant_combinations(&[
+            (
+                "python".to_string(),
+                vec![
+                    VariantValue::String("3.10".to_string()),
+                    VariantValue::String("3.11".to_string()),
+                ],
+            ),
+            (
+                "numpy".to_string(),
+                vec![
+                    VariantValue::String("1.0".to_string()),
+                    VariantValue::String("2.0".to_string()),
+                ],
+            ),
+            (
+                "os".to_string(),
+                vec![
+                    VariantValue::String("linux".to_string()),
+                    VariantValue::String("windows".to_string()),
+                ],
+            ),
+        ]);
+
+        // Should generate 2 * 2 * 2 = 8 combinations
+        assert_eq!(variants.len(), 8);
+
+        // Verify all keys are present in each variant
+        for variant in &variants {
+            assert!(variant.contains_key("python"));
+            assert!(variant.contains_key("numpy"));
+            assert!(variant.contains_key("os"));
+        }
+    }
+
+    #[test]
+    fn test_generate_variant_combinations_single_value() {
+        let variants = generate_variant_combinations(&[
+            (
+                "python".to_string(),
+                vec![VariantValue::String("3.10".to_string())],
+            ),
+            (
+                "numpy".to_string(),
+                vec![VariantValue::String("1.0".to_string())],
+            ),
+        ]);
+
+        // Should generate only 1 combination
+        assert_eq!(variants.len(), 1);
+        assert_eq!(variants[0].get("python").unwrap().to_string(), "3.10");
+        assert_eq!(variants[0].get("numpy").unwrap().to_string(), "1.0");
     }
 }