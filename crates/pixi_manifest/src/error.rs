use std::{borrow::Borrow, fmt::Display};

use itertools::Itertools;
use miette::{Diagnostic, IntoDiagnostic, LabeledSpan, NamedSource, Report};
use rattler_conda_types::{version_spec::ParseVersionSpecError, InvalidPackageNameError};
use thiserror::Error;

use super::pypi::pypi_requirement::Pep508ToPyPiRequirementError;
use crate::ParsedManifest;

#[derive(Error, Debug, Clone, Diagnostic)]
pub enum DependencyError {
    #[error("{} is already a dependency.", .0)]
    Duplicate(String),
    #[error("spec type {} is missing.", .0)]
    NoSpecType(String),
    #[error("dependency {} is missing.", .0)]
    NoDependency(String),
    #[error("No Pypi dependencies.")]
    NoPyPiDependencies,
    #[error(transparent)]
    Pep508ToPyPiRequirementError(#[from] Box<Pep508ToPyPiRequirementError>),
}

#[derive(Error, Debug)]
pub enum RequirementConversionError {
    #[error("Invalid package name error")]
    InvalidPackageNameError(#[from] InvalidPackageNameError),
    #[error("Failed to parse version")]
    InvalidVersion(#[from] ParseVersionSpecError),
}

#[derive(Error, Debug, Clone, Diagnostic)]
pub enum TomlError {
    #[error(transparent)]
    Error(#[from] toml_edit::TomlError),
<<<<<<< HEAD
    #[error("Missing table `[tool.pixi]`")]
=======
    #[error("Missing table `[tool.pixi.project]`. Try running `pixi init`")]
>>>>>>> 82a3072f
    NoPixiTable,
    #[error("Missing field `name`")]
    NoProjectName(Option<std::ops::Range<usize>>),
    #[error("Could not find or access the part '{part}' in the path '[{table_name}]'")]
    TableError { part: String, table_name: String },
    #[error("Could not find or access array '{array_name}' in '[{table_name}]'")]
    ArrayError {
        array_name: String,
        table_name: String,
    },
    #[error("Could not convert pep508 to pixi pypi requirement")]
    Conversion(#[from] Box<Pep508ToPyPiRequirementError>),
}

impl TomlError {
    pub fn to_fancy<T>(&self, file_name: &str, contents: impl Into<String>) -> Result<T, Report> {
        if let Some(span) = self.span() {
            Err(miette::miette!(
                labels = vec![LabeledSpan::new_primary_with_span(None, span)],
                "{}",
                self.message(),
            )
            .with_source_code(NamedSource::new(file_name, contents.into())))
        } else {
            Err(self.clone()).into_diagnostic()
        }
    }

    fn span(&self) -> Option<std::ops::Range<usize>> {
        match self {
            TomlError::Error(e) => e.span(),
            TomlError::NoPixiTable => Some(0..1),
            TomlError::NoProjectName(span) => span.clone(),
            _ => None,
        }
    }
    fn message(&self) -> String {
        match self {
            TomlError::Error(e) => e.message().to_owned(),
            _ => self.to_string(),
        }
    }

    pub fn table_error(part: &str, table_name: &str) -> Self {
        Self::TableError {
            part: part.into(),
            table_name: table_name.into(),
        }
    }

    pub fn array_error(array_name: &str, table_name: &str) -> Self {
        Self::ArrayError {
            array_name: array_name.into(),
            table_name: table_name.into(),
        }
    }
}
impl From<toml_edit::de::Error> for TomlError {
    fn from(e: toml_edit::de::Error) -> Self {
        TomlError::Error(e.into())
    }
}

/// Error for when a feature is not defined in the project manifest.
#[derive(Debug, Error)]
pub struct UnknownFeature {
    feature: String,
    existing_features: Vec<String>,
}

impl UnknownFeature {
    pub fn new(feature: String, manifest: impl Borrow<ParsedManifest>) -> Self {
        // Find the top 2 features that are closest to the feature name.
        let existing_features = manifest
            .borrow()
            .features
            .keys()
            .filter_map(|f| {
                let distance = strsim::jaro(f.as_str(), &feature);
                (distance > 0.6).then_some((distance, f))
            })
            .sorted_by(|(a, _), (b, _)| b.partial_cmp(a).unwrap_or(std::cmp::Ordering::Equal))
            .map(|(_, name)| name.to_string())
            .take(2)
            .collect();
        Self {
            feature,
            existing_features,
        }
    }
}

impl std::fmt::Display for UnknownFeature {
    fn fmt(&self, f: &mut std::fmt::Formatter<'_>) -> std::fmt::Result {
        write!(
            f,
            "the feature '{}' is not defined in the project manifest",
            self.feature
        )
    }
}

impl miette::Diagnostic for UnknownFeature {
    fn help<'a>(&'a self) -> Option<Box<dyn Display + 'a>> {
        if !self.existing_features.is_empty() {
            Some(Box::new(format!(
                "Did you mean '{}'?",
                self.existing_features.join("' or '")
            )))
        } else {
            None
        }
    }
}<|MERGE_RESOLUTION|>--- conflicted
+++ resolved
@@ -34,11 +34,7 @@
 pub enum TomlError {
     #[error(transparent)]
     Error(#[from] toml_edit::TomlError),
-<<<<<<< HEAD
-    #[error("Missing table `[tool.pixi]`")]
-=======
     #[error("Missing table `[tool.pixi.project]`. Try running `pixi init`")]
->>>>>>> 82a3072f
     NoPixiTable,
     #[error("Missing field `name`")]
     NoProjectName(Option<std::ops::Range<usize>>),
