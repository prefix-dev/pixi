--- conflicted
+++ resolved
@@ -580,11 +580,7 @@
     }
 
     /// Returns a mutable reference to the default feature.
-<<<<<<< HEAD
     pub fn default_feature_mut(&mut self) -> &mut Feature {
-=======
-    pub(crate) fn default_feature_mut(&mut self) -> &mut Feature {
->>>>>>> a83ffbdd
         self.parsed.default_feature_mut()
     }
 
@@ -648,22 +644,14 @@
 #[cfg(test)]
 mod tests {
     use indexmap::IndexMap;
-<<<<<<< HEAD
+    use std::str::FromStr;
+
     use insta::assert_snapshot;
     use miette::NarratableReportHandler;
     use rattler_conda_types::ParseStrictness::Strict;
     use rattler_conda_types::{NamedChannelOrUrl, ParseStrictness};
-=======
-    use std::str::FromStr;
-
-    use insta::assert_snapshot;
-    use miette::NarratableReportHandler;
-    use rattler_conda_types::ParseStrictness::Strict;
-    use rattler_conda_types::{Channel, ChannelConfig, ParseStrictness};
->>>>>>> a83ffbdd
     use rattler_solve::ChannelPriority;
     use rstest::*;
-    use std::str::FromStr;
     use tempfile::tempdir;
 
     use super::*;
