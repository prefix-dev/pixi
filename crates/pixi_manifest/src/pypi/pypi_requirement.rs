use super::{pypi_requirement_types::GitRevParseError, GitRev, VersionOrStar};
use crate::utils::extract_directory_from_url;
use crate::PyPiRequirement::RawVersion;
use pep440_rs::VersionSpecifiers;
use pep508_rs::ExtraName;
use serde::de::Error;
use serde::{Deserialize, Serialize};
use serde_with::serde_as;
use std::fmt::Display;
use std::{
    fmt,
    fmt::Formatter,
    path::{Path, PathBuf},
    str::FromStr,
};
use thiserror::Error;
use url::Url;

#[derive(Debug, Deserialize, Serialize, Clone, PartialEq, Eq, Hash)]
#[serde(rename_all = "kebab-case", deny_unknown_fields)]
pub struct ParsedGitUrl {
    pub git: Url,
    pub branch: Option<String>,
    pub tag: Option<String>,
    pub rev: Option<GitRev>,
    pub subdirectory: Option<String>,
}

impl TryFrom<Url> for ParsedGitUrl {
    type Error = Pep508ToPyPiRequirementError;

    fn try_from(url: Url) -> Result<Self, Self::Error> {
        let subdirectory = extract_directory_from_url(&url);

        // Strip the git+ from the url.
        let url_without_git = url.as_str().strip_prefix("git+").unwrap_or(url.as_str());
<<<<<<< HEAD
        let url = Url::parse(url_without_git)?;
=======
        let mut url = Url::parse(url_without_git)?;
        url.set_fragment(None);
>>>>>>> 82a3072f

        // Split the repository url and the rev.
        let (repository_url, rev) = if let Some((prefix, suffix)) = url
            .path()
            .rsplit_once('@')
            .map(|(prefix, suffix)| (prefix.to_string(), suffix.to_string()))
        {
            let mut repository_url = url.clone();
            repository_url.set_path(&prefix);
            (repository_url, Some(GitRev::from_str(&suffix)?))
        } else {
            (url, None)
        };

        Ok(ParsedGitUrl {
            git: repository_url,
            branch: None,
            tag: None,
            rev,
            subdirectory,
        })
    }
}

#[derive(Debug, Serialize, Clone, PartialEq, Eq, Hash)]
#[serde(untagged, rename_all = "kebab-case", deny_unknown_fields)]
pub enum PyPiRequirement {
    Git {
        #[serde(flatten)]
        url: ParsedGitUrl,
        #[serde(default)]
        extras: Vec<ExtraName>,
    },
    Path {
        path: PathBuf,
        editable: Option<bool>,
        #[serde(default)]
        extras: Vec<ExtraName>,
    },
    Url {
        url: Url,
        subdirectory: Option<String>,
        #[serde(default)]
        extras: Vec<ExtraName>,
    },
    Version {
        version: VersionOrStar,
        #[serde(default)]
        extras: Vec<ExtraName>,
    },
    RawVersion(VersionOrStar),
}

/// Returns a more helpful message when a version requirement is used incorrectly.
fn version_requirement_error<T: Into<String>>(input: T) -> Option<impl Display> {
    let input = input.into();
    if input.starts_with('/')
        || input.starts_with('.')
        || input.starts_with('\\')
        || input.starts_with("~/")
    {
        return Some(format!("it seems you're trying to add a path dependency, please specify as a table with a `path` key: '{{ path = \"{input}\" }}'"));
    }

    if input.contains("git") {
        return Some(format!("it seems you're trying to add a git dependency, please specify as a table with a `git` key: '{{ git = \"{input}\" }}'"));
    }

    if input.contains("://") {
        return Some(format!("it seems you're trying to add a url dependency, please specify as a table with a `url` key: '{{ url = \"{input}\" }}'"));
    }

    None
}

#[serde_as]
#[derive(serde::Deserialize)]
#[serde(deny_unknown_fields)]
#[serde(rename_all = "kebab-case")]
struct RawPyPiRequirement {
    /// The version spec of the package (e.g. `1.2.3`, `>=1.2.3`, `1.2.*`)
    #[serde_as(as = "Option<serde_with::DisplayFromStr>")]
    pub version: Option<VersionOrStar>,

    #[serde(default)]
    extras: Vec<ExtraName>,

    // Path Only
    pub path: Option<PathBuf>,
    pub editable: Option<bool>,

    // Git only
    pub git: Option<Url>,
    pub branch: Option<String>,
    pub tag: Option<String>,
    pub rev: Option<GitRev>,

    // Url only
    pub url: Option<Url>,

    // Git and Url only
    pub subdirectory: Option<String>,
}

impl<'de> Deserialize<'de> for PyPiRequirement {
    fn deserialize<D>(deserializer: D) -> Result<Self, D::Error>
    where
        D: serde::Deserializer<'de>,
    {
        serde_untagged::UntaggedEnumVisitor::new()
            .map(|map| {
                let raw_req: RawPyPiRequirement = map.deserialize()?;

                if raw_req.git.is_none()
                    && (raw_req.branch.is_some() || raw_req.rev.is_some() || raw_req.tag.is_some())
                {
                    return Err(serde_untagged::de::Error::custom(
                        "`branch`, `rev`, and `tag` are only valid when `git` is specified",
                    ));
                }

                // Only one of the git version specifiers can be used.
                if raw_req.branch.is_some() && raw_req.tag.is_some()
                    || raw_req.branch.is_some() && raw_req.rev.is_some()
                    || raw_req.tag.is_some() && raw_req.rev.is_some()
                {
                    return Err(serde_untagged::de::Error::custom(
                        "Only one of `branch` or `tag` or `rev` can be specified",
                    ));
                }

                let is_git = raw_req.git.is_some();
                let is_path = raw_req.path.is_some();
                let is_url = raw_req.url.is_some();

                let git_key = is_git.then_some("`git`");
                let path_key = is_path.then_some("`path`");
                let url_key = is_url.then_some("`url`");
                let non_detailed_keys = [git_key, path_key, url_key]
                    .into_iter()
                    .flatten()
                    .collect::<Vec<_>>()
                    .join(", ");

                if !non_detailed_keys.is_empty() && raw_req.version.is_some() {
                    return Err(serde_untagged::de::Error::custom(format!(
                        "`version` cannot be used with {non_detailed_keys}"
                    )));
                }

                let req = match (raw_req.url, raw_req.path, raw_req.git, raw_req.extras) {
                    (Some(url), None, None, extras) => PyPiRequirement::Url {
                        url,
                        extras,
                        subdirectory: raw_req.subdirectory,
                    },
                    (None, Some(path), None, extras) => PyPiRequirement::Path {
                        path,
                        editable: raw_req.editable,
                        extras,
                    },
                    (None, None, Some(git), extras) => PyPiRequirement::Git {
                        url: ParsedGitUrl {
                            git,
                            branch: raw_req.branch,
                            tag: raw_req.tag,
                            rev: raw_req.rev,
                            subdirectory: raw_req.subdirectory,
                        },
                        extras,
                    },
                    (None, None, None, extras) => PyPiRequirement::Version {
                        version: raw_req.version.unwrap_or(VersionOrStar::Star),
                        extras,
                    },
                    (_, _, _, extras) if !extras.is_empty() => PyPiRequirement::Version {
                        version: raw_req.version.unwrap_or(VersionOrStar::Star),
                        extras,
                    },
                    _ => {
                        return Err(serde_untagged::de::Error::custom(
                            "Exactly one of `url`, `path`, `git`, or `version` must be specified",
                        ));
                    }
                };

                Ok(req)
            })
            .string(|s| {
                VersionOrStar::from_str(s).map(RawVersion).map_err(|err| {
                    if let Some(msg) = version_requirement_error(s) {
                        serde_untagged::de::Error::custom(msg)
                    } else {
                        serde_untagged::de::Error::custom(err)
                    }
                })
            })
            .expecting("a version or a mapping with `family` and `version`")
            .deserialize(deserializer)
    }
}

impl Default for PyPiRequirement {
    fn default() -> Self {
        PyPiRequirement::RawVersion(VersionOrStar::Star)
    }
}

/// The type of parse error that occurred when parsing match spec.
#[derive(Debug, Clone, Error)]
pub enum ParsePyPiRequirementError {
    #[error("invalid pep440 version specifier")]
    Pep440Error(#[from] pep440_rs::VersionSpecifiersParseError),
}

impl fmt::Display for PyPiRequirement {
    fn fmt(&self, f: &mut Formatter<'_>) -> fmt::Result {
        let toml = toml_edit::Value::from(self.clone());
        write!(f, "{toml}")
    }
}

impl From<PyPiRequirement> for toml_edit::Value {
    /// PyPiRequirement to a toml_edit item, to put in the manifest file.
    fn from(val: PyPiRequirement) -> toml_edit::Value {
        fn insert_extras(table: &mut toml_edit::InlineTable, extras: &[ExtraName]) {
            if !extras.is_empty() {
                table.insert(
                    "extras",
                    toml_edit::Value::Array(
                        extras
                            .iter()
                            .map(|e| e.to_string())
                            .map(|extra| {
                                toml_edit::Value::String(toml_edit::Formatted::new(extra.clone()))
                            })
                            .collect(),
                    ),
                );
            }
        }

        match &val {
            PyPiRequirement::Version { version, extras } if extras.is_empty() => {
                toml_edit::Value::from(version.to_string())
            }
            PyPiRequirement::Version { version, extras } => {
                let mut table = toml_edit::Table::new().into_inline_table();
                table.insert(
                    "version",
                    toml_edit::Value::String(toml_edit::Formatted::new(version.to_string())),
                );
                insert_extras(&mut table, extras);
                toml_edit::Value::InlineTable(table.to_owned())
            }
            PyPiRequirement::Git {
                url:
                    ParsedGitUrl {
                        git,
                        branch,
                        tag,
                        rev,
                        subdirectory,
                    },
                extras,
            } => {
                let mut table = toml_edit::Table::new().into_inline_table();
                table.insert(
                    "git",
                    toml_edit::Value::String(toml_edit::Formatted::new(git.to_string())),
                );
                if let Some(branch) = branch {
                    table.insert(
                        "branch",
                        toml_edit::Value::String(toml_edit::Formatted::new(branch.clone())),
                    );
                }
                if let Some(tag) = tag {
                    table.insert(
                        "tag",
                        toml_edit::Value::String(toml_edit::Formatted::new(tag.clone())),
                    );
                }
                if let Some(rev) = rev {
                    table.insert(
                        "rev",
                        toml_edit::Value::String(toml_edit::Formatted::new(rev.to_string())),
                    );
                }
                if let Some(subdirectory) = subdirectory {
                    table.insert(
                        "subdirectory",
                        toml_edit::Value::String(toml_edit::Formatted::new(
                            subdirectory.to_string(),
                        )),
                    );
                }
                insert_extras(&mut table, extras);
                toml_edit::Value::InlineTable(table.to_owned())
            }
            PyPiRequirement::Path {
                path,
                editable,
                extras,
            } => {
                let mut table = toml_edit::Table::new().into_inline_table();
                table.insert(
                    "path",
                    toml_edit::Value::String(toml_edit::Formatted::new(
                        path.to_string_lossy().to_string(),
                    )),
                );
                if editable == &Some(true) {
                    table.insert(
                        "editable",
                        toml_edit::Value::Boolean(toml_edit::Formatted::new(true)),
                    );
                }
                insert_extras(&mut table, extras);
                toml_edit::Value::InlineTable(table.to_owned())
            }
            PyPiRequirement::Url {
                url,
                extras,
                subdirectory,
            } => {
                let mut table = toml_edit::Table::new().into_inline_table();
                table.insert(
                    "url",
                    toml_edit::Value::String(toml_edit::Formatted::new(url.to_string())),
                );
                if let Some(subdirectory) = subdirectory {
                    table.insert(
                        "subdirectory",
                        toml_edit::Value::String(toml_edit::Formatted::new(
                            subdirectory.to_string(),
                        )),
                    );
                }
                insert_extras(&mut table, extras);
                toml_edit::Value::InlineTable(table.to_owned())
            }
            PyPiRequirement::RawVersion(version) => {
                toml_edit::Value::String(toml_edit::Formatted::new(version.to_string()))
            }
        }
    }
}

#[derive(Error, Clone, Debug)]
pub enum Pep508ToPyPiRequirementError {
    #[error(transparent)]
    ParseUrl(#[from] url::ParseError),

    #[error(transparent)]
    ParseGitRev(#[from] GitRevParseError),

    #[error("could not convert '{0}' to a file path")]
    PathUrlIntoPath(Url),

    #[error("Unsupported URL prefix `{prefix}` in Url: `{url}` ({message})")]
    UnsupportedUrlPrefix {
        prefix: String,
        url: Url,
        message: &'static str,
    },
}

impl From<VersionSpecifiers> for VersionOrStar {
    fn from(value: VersionSpecifiers) -> Self {
        if value.is_empty() {
            VersionOrStar::Star
        } else {
            VersionOrStar::Version(value)
        }
    }
}

/// Implement from [`pep508_rs::Requirement`] to make the conversion easier.
impl TryFrom<pep508_rs::Requirement> for PyPiRequirement {
    type Error = Pep508ToPyPiRequirementError;
    fn try_from(req: pep508_rs::Requirement) -> Result<Self, Self::Error> {
        let converted = if let Some(version_or_url) = req.version_or_url {
            match version_or_url {
                pep508_rs::VersionOrUrl::VersionSpecifier(v) => PyPiRequirement::Version {
                    version: v.into(),
                    extras: req.extras,
                },
                pep508_rs::VersionOrUrl::Url(u) => {
                    let url = u.to_url();
                    if let Some((prefix, ..)) = url.scheme().split_once('+') {
                        match prefix {
                            "git" => Self::Git {
                                url: ParsedGitUrl::try_from(url)?,
                                extras: req.extras,
                            },
                            "bzr" => {
                                return Err(Pep508ToPyPiRequirementError::UnsupportedUrlPrefix {
                                    prefix: prefix.to_string(),
                                    url: u.to_url(),
                                    message: "Bazaar is not supported",
                                })
                            }
                            "hg" => {
                                return Err(Pep508ToPyPiRequirementError::UnsupportedUrlPrefix {
                                    prefix: prefix.to_string(),
                                    url: u.to_url(),
                                    message: "Bazaar is not supported",
                                })
                            }
                            "svn" => {
                                return Err(Pep508ToPyPiRequirementError::UnsupportedUrlPrefix {
                                    prefix: prefix.to_string(),
                                    url: u.to_url(),
                                    message: "Bazaar is not supported",
                                })
                            }
                            _ => {
                                return Err(Pep508ToPyPiRequirementError::UnsupportedUrlPrefix {
                                    prefix: prefix.to_string(),
                                    url: u.to_url(),
                                    message: "Unknown scheme",
                                })
                            }
                        }
                    } else if Path::new(url.path())
                        .extension()
                        .is_some_and(|ext| ext.eq_ignore_ascii_case("git"))
                    {
                        let parsed_url = ParsedGitUrl::try_from(url)?;
                        Self::Git {
                            url: parsed_url,
                            extras: req.extras,
                        }
                    } else if url.scheme().eq_ignore_ascii_case("file") {
                        // Convert the file url to a path.
                        let file = url.to_file_path().map_err(|_| {
                            Pep508ToPyPiRequirementError::PathUrlIntoPath(url.clone())
                        })?;
                        PyPiRequirement::Path {
                            path: file,
                            editable: None,
                            extras: req.extras,
                        }
                    } else {
                        let subdirectory = extract_directory_from_url(&url);
                        PyPiRequirement::Url {
                            url,
                            extras: req.extras,
                            subdirectory,
                        }
                    }
                }
            }
        } else if !req.extras.is_empty() {
            PyPiRequirement::Version {
                version: VersionOrStar::Star,
                extras: req.extras,
            }
        } else {
            PyPiRequirement::RawVersion(VersionOrStar::Star)
        };
        Ok(converted)
    }
}

impl PyPiRequirement {
    /// Returns true if the requirement is a direct dependency.
    /// I.e. a url, path or git requirement.
    pub fn is_direct_dependency(&self) -> bool {
        matches!(
            self,
            PyPiRequirement::Git { .. }
                | PyPiRequirement::Path { .. }
                | PyPiRequirement::Url { .. }
        )
    }

    /// Define whether the requirement is editable.
    pub fn set_editable(&mut self, editable: bool) {
        match self {
            PyPiRequirement::Path { editable: e, .. } => {
                *e = Some(editable);
            }
            _ if editable => {
                tracing::warn!("Ignoring editable flag for non-path requirements.");
            }
            _ => {}
        }
    }

    pub fn extras(&self) -> &[ExtraName] {
        match self {
            PyPiRequirement::Version { extras, .. } => extras,
            PyPiRequirement::Git { extras, .. } => extras,
            PyPiRequirement::Path { extras, .. } => extras,
            PyPiRequirement::Url { extras, .. } => extras,
            PyPiRequirement::RawVersion(_) => &[],
        }
    }
}

#[cfg(test)]
mod tests {
    use std::str::FromStr;

    use super::*;
    use crate::pypi::PyPiPackageName;
    use assert_matches::assert_matches;
    use indexmap::IndexMap;
    use insta::assert_snapshot;
    use pep508_rs::Requirement;
    use serde_json::{json, Value};

    #[test]
    fn test_pypi_to_string() {
        let req = pep508_rs::Requirement::from_str("numpy[testing]==1.0.0; os_name == \"posix\"")
            .unwrap();
        let pypi = PyPiRequirement::try_from(req).unwrap();
        assert_eq!(
            pypi.to_string(),
            "{ version = \"==1.0.0\", extras = [\"testing\"] }"
        );

        let req = pep508_rs::Requirement::from_str("numpy").unwrap();
        let pypi = PyPiRequirement::try_from(req).unwrap();
        assert_eq!(pypi.to_string(), "\"*\"");
    }

    #[test]
    fn test_only_version() {
        let requirement: IndexMap<pep508_rs::PackageName, PyPiRequirement> =
            toml_edit::de::from_str(r#"foo = ">=3.12""#).unwrap();
        assert_eq!(
            requirement.first().unwrap().0,
            &pep508_rs::PackageName::from_str("foo").unwrap()
        );
        assert_eq!(
            requirement.first().unwrap().1,
            &PyPiRequirement::RawVersion(">=3.12".parse().unwrap())
        );

        let requirement: IndexMap<pep508_rs::PackageName, PyPiRequirement> =
            toml_edit::de::from_str(r#"foo = "==3.12.0""#).unwrap();
        assert_eq!(
            requirement.first().unwrap().1,
            &PyPiRequirement::RawVersion("==3.12.0".parse().unwrap())
        );

        let requirement: IndexMap<pep508_rs::PackageName, PyPiRequirement> =
            toml_edit::de::from_str(r#"foo = "~=2.1.3""#).unwrap();
        assert_eq!(
            requirement.first().unwrap().1,
            &PyPiRequirement::RawVersion("~=2.1.3".parse().unwrap())
        );

        let requirement: IndexMap<pep508_rs::PackageName, PyPiRequirement> =
            toml_edit::de::from_str(r#"foo = "*""#).unwrap();
        assert_eq!(requirement.first().unwrap().1, &PyPiRequirement::default());
    }

    #[test]
    fn test_extended() {
        let requirement: IndexMap<pep508_rs::PackageName, PyPiRequirement> =
            toml_edit::de::from_str(
                r#"
                    foo = { version=">=3.12", extras = ["bar"]}
                    "#,
            )
            .unwrap();

        assert_eq!(
            requirement.first().unwrap().0,
            &pep508_rs::PackageName::from_str("foo").unwrap()
        );
        assert_eq!(
            requirement.first().unwrap().1,
            &PyPiRequirement::Version {
                version: ">=3.12".parse().unwrap(),
                extras: vec![ExtraName::from_str("bar").unwrap()],
            }
        );

        let requirement: IndexMap<pep508_rs::PackageName, PyPiRequirement> =
            toml_edit::de::from_str(
                r#"bar = { version=">=3.12,<3.13.0", extras = ["bar", "foo"] }"#,
            )
            .unwrap();
        assert_eq!(
            requirement.first().unwrap().0,
            &pep508_rs::PackageName::from_str("bar").unwrap()
        );
        assert_eq!(
            requirement.first().unwrap().1,
            &PyPiRequirement::Version {
                version: ">=3.12,<3.13.0".parse().unwrap(),
                extras: vec![
                    ExtraName::from_str("bar").unwrap(),
                    ExtraName::from_str("foo").unwrap(),
                ],
            }
        );
    }

    #[test]
    fn test_deserialize_pypi_requirement_from_map() {
        let json_string = r#"
                {
                    "version": "==1.2.3",
                    "extras": ["feature1", "feature2"]
                }
            "#;
        let result: Result<PyPiRequirement, _> = serde_json::from_str(json_string);
        assert!(result.is_ok());
        let pypi_requirement: PyPiRequirement = result.unwrap();
        assert_eq!(
            pypi_requirement,
            PyPiRequirement::Version {
                version: "==1.2.3".parse().unwrap(),
                extras: vec![
                    ExtraName::from_str("feature1").unwrap(),
                    ExtraName::from_str("feature2").unwrap()
                ],
            }
        );
    }

    #[test]
    fn test_deserialize_pypi_requirement_from_str() {
        let json_string = r#""==1.2.3""#;
        let result: Result<PyPiRequirement, _> = serde_json::from_str(json_string);
        assert!(result.is_ok());
        let pypi_requirement: PyPiRequirement = result.unwrap();
        assert_eq!(
            pypi_requirement,
            PyPiRequirement::RawVersion("==1.2.3".parse().unwrap())
        );
    }

    #[test]
    fn test_deserialize_pypi_requirement_from_str_with_star() {
        let json_string = r#""*""#;
        let result: Result<PyPiRequirement, _> = serde_json::from_str(json_string);
        assert!(result.is_ok());
        let pypi_requirement: PyPiRequirement = result.unwrap();
        assert_eq!(pypi_requirement, PyPiRequirement::default());
    }

    #[test]
    fn test_deserialize_pypi_from_path() {
        let requirement: IndexMap<PyPiPackageName, PyPiRequirement> = toml_edit::de::from_str(
            r#"
                    foo = { path = "../numpy-test" }
                    "#,
        )
        .unwrap();
        assert_eq!(
            requirement.first().unwrap().1,
            &PyPiRequirement::Path {
                path: PathBuf::from("../numpy-test"),
                editable: None,
                extras: vec![],
            },
        );
    }
    #[test]
    fn test_deserialize_pypi_from_path_editable() {
        let requirement: IndexMap<PyPiPackageName, PyPiRequirement> = toml_edit::de::from_str(
            r#"
                foo = { path = "../numpy-test", editable = true }
                "#,
        )
        .unwrap();
        assert_eq!(
            requirement.first().unwrap().1,
            &PyPiRequirement::Path {
                path: PathBuf::from("../numpy-test"),
                editable: Some(true),
                extras: vec![],
            }
        );
    }

    #[test]
    fn test_deserialize_fail_on_unknown() {
        let _ = toml_edit::de::from_str::<IndexMap<PyPiPackageName, PyPiRequirement>>(
            r#"foo = { borked = "bork"}"#,
        )
        .unwrap_err();
    }

    #[test]
    fn test_deserialize_pypi_from_url() {
        let requirement: IndexMap<PyPiPackageName, PyPiRequirement> = toml_edit::de::from_str(
            r#"
                foo = { url = "https://test.url.com"}
                "#,
        )
        .unwrap();
        assert_eq!(
            requirement.first().unwrap().1,
            &PyPiRequirement::Url {
                url: Url::parse("https://test.url.com").unwrap(),
                extras: vec![],
                subdirectory: None,
            }
        );
    }

    #[test]
    fn test_deserialize_pypi_from_git() {
        let requirement: IndexMap<PyPiPackageName, PyPiRequirement> = toml_edit::de::from_str(
            r#"
                foo = { git = "https://test.url.git" }
                "#,
        )
        .unwrap();
        assert_eq!(
            requirement.first().unwrap().1,
            &PyPiRequirement::Git {
                url: ParsedGitUrl {
                    git: Url::parse("https://test.url.git").unwrap(),
                    branch: None,
                    tag: None,
                    rev: None,
                    subdirectory: None,
                },
                extras: vec![],
            }
        );
    }

    #[test]
    fn test_deserialize_pypi_from_git_branch() {
        let requirement: IndexMap<PyPiPackageName, PyPiRequirement> = toml_edit::de::from_str(
            r#"
                foo = { git = "https://test.url.git", branch = "main" }
                "#,
        )
        .unwrap();
        assert_eq!(
            requirement.first().unwrap().1,
            &PyPiRequirement::Git {
                url: ParsedGitUrl {
                    git: Url::parse("https://test.url.git").unwrap(),
                    branch: Some("main".to_string()),
                    tag: None,
                    rev: None,
                    subdirectory: None,
                },
                extras: vec![],
            }
        );
    }

    #[test]
    fn test_deserialize_pypi_from_git_tag() {
        let requirement: IndexMap<PyPiPackageName, PyPiRequirement> = toml_edit::de::from_str(
            r#"
                foo = { git = "https://test.url.git", tag = "v.1.2.3" }
                "#,
        )
        .unwrap();
        assert_eq!(
            requirement.first().unwrap().1,
            &PyPiRequirement::Git {
                url: ParsedGitUrl {
                    git: Url::parse("https://test.url.git").unwrap(),
                    tag: Some("v.1.2.3".to_string()),
                    branch: None,
                    rev: None,
                    subdirectory: None,
                },
                extras: vec![],
            }
        );
    }

    #[test]
    fn test_deserialize_pypi_from_flask() {
        let requirement: IndexMap<PyPiPackageName, PyPiRequirement> = toml_edit::de::from_str(
            r#"
                flask = { git = "https://github.com/pallets/flask.git", tag = "3.0.0"}
                "#,
        )
        .unwrap();
        assert_eq!(
            requirement.first().unwrap().1,
            &PyPiRequirement::Git {
                url: ParsedGitUrl {
                    git: Url::parse("https://github.com/pallets/flask.git").unwrap(),
                    tag: Some("3.0.0".to_string()),
                    branch: None,
                    rev: None,
                    subdirectory: None,
                },
                extras: vec![],
            },
        );
    }

    #[test]
    fn test_deserialize_pypi_from_git_rev() {
        let requirement: IndexMap<PyPiPackageName, PyPiRequirement> = toml_edit::de::from_str(
            r#"
                foo = { git = "https://test.url.git", rev = "123456" }
                "#,
        )
        .unwrap();
        assert_eq!(
            requirement.first().unwrap().1,
            &PyPiRequirement::Git {
                url: ParsedGitUrl {
                    git: Url::parse("https://test.url.git").unwrap(),
                    rev: Some(GitRev::Short("123456".to_string())),
                    tag: None,
                    branch: None,
                    subdirectory: None,
                },
                extras: vec![],
            }
        );
    }

    #[test]
    fn test_from_args() {
        let pypi: Requirement = "numpy".parse().unwrap();
        let as_pypi_req: PyPiRequirement = pypi.try_into().unwrap();
        // convert to toml and snapshot
        assert_snapshot!(as_pypi_req.to_string());

        let pypi: Requirement = "numpy[test,extrastuff]".parse().unwrap();
        let as_pypi_req: PyPiRequirement = pypi.try_into().unwrap();
        // convert to toml and snapshot
        assert_snapshot!(as_pypi_req.to_string());

        let pypi: Requirement = "exchangelib @ git+https://github.com/ecederstrand/exchangelib"
            .parse()
            .unwrap();
        let as_pypi_req: PyPiRequirement = pypi.try_into().unwrap();
        assert_eq!(
            as_pypi_req,
            PyPiRequirement::Git {
                url: ParsedGitUrl {
                    git: Url::parse("https://github.com/ecederstrand/exchangelib").unwrap(),
                    branch: None,
                    tag: None,
                    rev: None,
                    subdirectory: None,
                },
                extras: vec![]
            }
        );

        let pypi: Requirement = "exchangelib @ git+https://github.com/ecederstrand/exchangelib@b283011c6df4a9e034baca9aea19aa8e5a70e3ab".parse().unwrap();
        let as_pypi_req: PyPiRequirement = pypi.try_into().unwrap();
        assert_eq!(
            as_pypi_req,
            PyPiRequirement::Git {
                url: ParsedGitUrl {
                    git: Url::parse("https://github.com/ecederstrand/exchangelib").unwrap(),
                    branch: None,
                    tag: None,
                    rev: Some(GitRev::Full(
                        "b283011c6df4a9e034baca9aea19aa8e5a70e3ab".to_string()
                    )),
                    subdirectory: None,
                },
                extras: vec![]
            }
        );

        let pypi: Requirement = "boltons @ https://files.pythonhosted.org/packages/46/35/e50d4a115f93e2a3fbf52438435bb2efcf14c11d4fcd6bdcd77a6fc399c9/boltons-24.0.0-py3-none-any.whl".parse().unwrap();
        let as_pypi_req: PyPiRequirement = pypi.try_into().unwrap();
        assert_eq!(as_pypi_req, PyPiRequirement::Url { url: Url::parse("https://files.pythonhosted.org/packages/46/35/e50d4a115f93e2a3fbf52438435bb2efcf14c11d4fcd6bdcd77a6fc399c9/boltons-24.0.0-py3-none-any.whl").unwrap(), extras: vec![], subdirectory: None });

        let pypi: Requirement = "boltons[nichita] @ https://files.pythonhosted.org/packages/46/35/e50d4a115f93e2a3fbf52438435bb2efcf14c11d4fcd6bdcd77a6fc399c9/boltons-24.0.0-py3-none-any.whl".parse().unwrap();
        let as_pypi_req: PyPiRequirement = pypi.try_into().unwrap();
        assert_eq!(as_pypi_req, PyPiRequirement::Url { url: Url::parse("https://files.pythonhosted.org/packages/46/35/e50d4a115f93e2a3fbf52438435bb2efcf14c11d4fcd6bdcd77a6fc399c9/boltons-24.0.0-py3-none-any.whl").unwrap(), extras: vec![ExtraName::new("nichita".to_string()).unwrap()], subdirectory: None });

        #[cfg(target_os = "windows")]
        let pypi: Requirement = "boltons @ file:///C:/path/to/boltons".parse().unwrap();
        #[cfg(not(target_os = "windows"))]
        let pypi: Requirement = "boltons @ file:///path/to/boltons".parse().unwrap();

        let as_pypi_req: PyPiRequirement = pypi.try_into().unwrap();

        #[cfg(target_os = "windows")]
        assert_eq!(
            as_pypi_req,
            PyPiRequirement::Path {
                path: PathBuf::from("C:/path/to/boltons"),
                editable: None,
                extras: vec![]
            }
        );
        #[cfg(not(target_os = "windows"))]
        assert_eq!(
            as_pypi_req,
            PyPiRequirement::Path {
                path: PathBuf::from("/path/to/boltons"),
                editable: None,
                extras: vec![]
            }
        );
    }

    #[test]
    fn test_pep508_git_url() {
        let parsed = pep508_rs::Requirement::from_str(
            "attrs @ git+ssh://git@github.com/python-attrs/attrs.git@main",
        )
        .unwrap();
        assert_matches!(
            PyPiRequirement::try_from(parsed),
            Err(Pep508ToPyPiRequirementError::ParseGitRev(
                GitRevParseError::InvalidCharacters(characters)
            )) if characters == "main"
        );
<<<<<<< HEAD
=======

        // With subdirectory
        let parsed = pep508_rs::Requirement::from_str(
            "ribasim@git+https://github.com/Deltares/Ribasim.git#subdirectory=python/ribasim",
        )
        .unwrap();
        assert_eq!(
            PyPiRequirement::try_from(parsed).unwrap(),
            PyPiRequirement::Git {
                url: ParsedGitUrl {
                    git: Url::parse("https://github.com/Deltares/Ribasim.git").unwrap(),
                    branch: None,
                    tag: None,
                    rev: None,
                    subdirectory: Some("python/ribasim".to_string()),
                },
                extras: vec![],
            }
        );
>>>>>>> 82a3072f
    }

    #[test]
    fn test_deserialize_succeeding() {
        let examples = [
            json! { "==1.2.3" },
            json!({ "version": "==1.2.3" }),
            json! { "*" },
            json!({ "path": "foobar" }),
            json!({ "path": "~/.cache" }),
            json!({ "url": "https://conda.anaconda.org/conda-forge/linux-64/21cmfast-3.3.1-py38h0db86a8_1.conda" }),
            json!({ "git": "https://github.com/conda-forge/21cmfast-feedstock" }),
            json!({ "git": "https://github.com/conda-forge/21cmfast-feedstock", "branch": "main" }),
            json!({ "git": "ssh://github.com/conda-forge/21cmfast-feedstock", "tag": "v1.2.3" }),
            json!({ "git": "https://github.com/prefix-dev/rattler-build", "rev": "123456" }),
        ];

        #[derive(Serialize)]
        struct Snapshot {
            input: Value,
            result: Value,
        }

        let mut snapshot = Vec::new();
        for input in examples {
            let req = serde_json::from_value::<PyPiRequirement>(input.clone()).unwrap();
            let result = serde_json::to_value(&req).unwrap();
            snapshot.push(Snapshot { input, result });
        }

        insta::assert_yaml_snapshot!(snapshot);
    }

    #[test]
    fn test_deserialize_failing() {
        let examples = [
            json!({ "ver": "1.2.3" }),
            json!({ "path": "foobar", "version": "==1.2.3" }),
            json!({ "version": "//" }),
            json!({ "git": "https://github.com/conda-forge/21cmfast-feedstock", "branch": "main", "tag": "v1" }),
            json!({ "git": "https://github.com/conda-forge/21cmfast-feedstock", "branch": "main", "tag": "v1", "rev": "123456" }),
            json!({ "git": "https://github.com/conda-forge/21cmfast-feedstock", "branch": "main", "rev": "v1" }),
            json!({ "git": "https://github.com/conda-forge/21cmfast-feedstock", "tag": "v1", "rev": "123456" }),
            json!({ "git": "ssh://github.com:conda-forge/21cmfast-feedstock"}),
            json!({ "branch": "main", "tag": "v1", "rev": "123456"  }),
            json! { "/path/style"},
            json! { "./path/style"},
            json! { "\\path\\style"},
            json! { "~/path/style"},
            json! { "https://example.com"},
            json! { "https://github.com/conda-forge/21cmfast-feedstock"},
        ];

        #[derive(Serialize)]
        struct Snapshot {
            input: Value,
            result: Value,
        }

        let mut snapshot = Vec::new();
        for input in examples {
            let error = serde_json::from_value::<PyPiRequirement>(input.clone()).unwrap_err();

            let result = json!({
                "error": format!("ERROR: {error}")
            });

            snapshot.push(Snapshot { input, result });
        }

        insta::assert_yaml_snapshot!(snapshot);
    }
}<|MERGE_RESOLUTION|>--- conflicted
+++ resolved
@@ -34,12 +34,8 @@
 
         // Strip the git+ from the url.
         let url_without_git = url.as_str().strip_prefix("git+").unwrap_or(url.as_str());
-<<<<<<< HEAD
-        let url = Url::parse(url_without_git)?;
-=======
         let mut url = Url::parse(url_without_git)?;
         url.set_fragment(None);
->>>>>>> 82a3072f
 
         // Split the repository url and the rev.
         let (repository_url, rev) = if let Some((prefix, suffix)) = url
@@ -959,8 +955,6 @@
                 GitRevParseError::InvalidCharacters(characters)
             )) if characters == "main"
         );
-<<<<<<< HEAD
-=======
 
         // With subdirectory
         let parsed = pep508_rs::Requirement::from_str(
@@ -980,7 +974,6 @@
                 extras: vec![],
             }
         );
->>>>>>> 82a3072f
     }
 
     #[test]
