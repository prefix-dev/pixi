//! This module provides the [`WorkspaceDiscoverer`] struct which can be used to
//! discover the workspace manifest in a directory tree.

use std::{
    path::{Path, PathBuf},
    sync::Arc,
};

use miette::{Diagnostic, NamedSource};
use pixi_consts::consts;
use rattler_conda_types::VersionSpec;
use thiserror::Error;
use toml_span::Deserialize;

use crate::{
    AssociateProvenance, ManifestKind, ManifestProvenance, ManifestSource, PackageManifest,
    ProvenanceError, TomlError, WithProvenance, WithWarnings, WorkspaceManifest,
    pyproject::PyProjectManifest,
<<<<<<< HEAD
    toml::{PackageDefaults, TomlManifest, WorkspacePackageProperties},
=======
    toml::{ExternalWorkspaceProperties, TomlManifest},
>>>>>>> ed08e5ac
    utils::WithSourceCode,
    warning::WarningWithSource,
};

/// A helper struct to discover the workspace manifest in a directory tree from
/// a given path. The discoverer will walk up the directory tree until it finds
/// a workspace.
///
/// It can also collect the first package that was found on the way to the
/// workspace. See [`WorkspaceDiscoverer::with_closest_package`] for more
/// information.
pub struct WorkspaceDiscoverer {
    /// The current path
    start: DiscoveryStart,

    /// Also discover the package closest to the current directory.
    discover_package: bool,
}

/// A workspace discovered by calling [`WorkspaceDiscoverer::discover`].
#[derive(Debug)]
pub struct Manifests {
    /// The discovered workspace manifest
    pub workspace: WithProvenance<WorkspaceManifest>,

    /// If requested, contains the package manifest for the closest package in
    /// the workspace. `None` if there is no package manifest on the path to the
    /// workspace.
    /// If not requested this might still contain the package manifest stored in
    /// the same manifest as the workspace.
    pub package: Option<WithProvenance<PackageManifest>>,
}

/// An error that may occur when loading a discovered workspace directly from a
/// file.
#[derive(Debug, Error, Diagnostic)]
pub enum LoadManifestsError {
    #[error(transparent)]
    Io(#[from] std::io::Error),

    #[error(transparent)]
    #[diagnostic(transparent)]
    Toml(#[from] Box<WithSourceCode<TomlError, NamedSource<Arc<str>>>>),

    #[error(transparent)]
    #[diagnostic(transparent)]
    ProvenanceError(#[from] ProvenanceError),
}

impl Manifests {
    /// Constructs a new instance from a specific workspace manifest.
    pub fn from_workspace_manifest_path(
        workspace_manifest_path: PathBuf,
    ) -> Result<WithWarnings<Self, WarningWithSource>, LoadManifestsError> {
        let provenance = ManifestProvenance::from_path(workspace_manifest_path)?;
        let contents = provenance.read()?;
        Self::from_workspace_source(contents.into_inner().with_provenance(provenance))
    }

    /// Constructs a new instance from a specific workspace manifest that in
    /// memory.
    pub fn from_workspace_source<S: AsRef<str>>(
        WithProvenance {
            value: source,
            provenance,
        }: WithProvenance<S>,
    ) -> Result<WithWarnings<Self, WarningWithSource>, LoadManifestsError> {
        let build_source_code = || {
            NamedSource::new(
                provenance.path.to_string_lossy(),
                Arc::from(source.as_ref()),
            )
            .with_language(provenance.kind.language())
        };

        // Parse the TOML from the manifest.
        let mut toml = match toml_span::parse(source.as_ref()) {
            Ok(toml) => toml,
            Err(e) => {
                return Err(Box::new(WithSourceCode {
                    error: TomlError::from(e),
                    source: build_source_code(),
                })
                .into());
            }
        };

        // Parse the manifest as a workspace based on the type of manifest.
        let manifest_dir = provenance.path.parent().expect("a file must have a parent");
        let parsed_manifests = match provenance.kind {
            ManifestKind::Pixi | ManifestKind::MojoProject => TomlManifest::deserialize(&mut toml)
                .map_err(TomlError::from)
                .and_then(|manifest| {
                    manifest.into_workspace_manifest(
                        ExternalWorkspaceProperties::default(),
                        PackageDefaults::default(),
                        Some(manifest_dir),
                    )
                }),
            ManifestKind::Pyproject => PyProjectManifest::deserialize(&mut toml)
                .map_err(TomlError::from)
                .and_then(|manifest| manifest.into_workspace_manifest(Some(manifest_dir))),
        };

        // Handle any errors that occurred during parsing.
        let (workspace_manifest, package_manifest, warnings) = match parsed_manifests {
            Ok(parsed_manifests) => parsed_manifests,
            Err(toml_error) => {
                return Err(Box::new(WithSourceCode {
                    error: toml_error,
                    source: build_source_code(),
                })
                .into());
            }
        };

        // Associate the warnings with the source code.
        let warnings = if warnings.is_empty() {
            vec![]
        } else {
            let source = build_source_code();
            warnings
                .into_iter()
                .map(|warning| WithSourceCode {
                    error: warning,
                    source: source.clone(),
                })
                .collect()
        };

        Ok(WithWarnings::from(Self {
            package: package_manifest
                .map(|package_manifest| WithProvenance::new(package_manifest, provenance.clone())),
            workspace: WithProvenance {
                provenance,
                value: workspace_manifest,
            },
        })
        .with_warnings(warnings))
    }
}

#[derive(Debug, Error, Diagnostic)]
pub enum ExplicitManifestError {
    #[error("could not find '{}'", .0.display())]
    MissingManifest(PathBuf),

    #[error(transparent)]
    InvalidManifest(ProvenanceError),

    #[error(transparent)]
    ParseVersionError(#[from] rattler_conda_types::ParseVersionError),

    /// The pixi version could not match the minimum requirement.
    #[error("workspace requires pixi '{}', but I am {}", .requires_pixi, consts::PIXI_VERSION)]
    SelfVersionMatchError { requires_pixi: VersionSpec },
}

#[derive(Debug, Error, Diagnostic)]
pub enum WorkspaceDiscoveryError {
    #[error(transparent)]
    Io(#[from] std::io::Error),

    #[error(transparent)]
    #[diagnostic(transparent)]
    Toml(#[from] Box<WithSourceCode<TomlError, NamedSource<Arc<str>>>>),

    #[error(transparent)]
    #[diagnostic(transparent)]
    ExplicitManifestError(#[from] ExplicitManifestError),

    #[error("cannot canonicalize path '{1}' while searching for a manifest.")]
    Canonicalize(#[source] std::io::Error, PathBuf),
}

#[allow(clippy::large_enum_variant)]
enum EitherManifest {
    Pixi(TomlManifest),
    Pyproject(PyProjectManifest),
}

/// Defines where the search for the workspace should start.
#[derive(Debug, Clone)]
pub enum DiscoveryStart {
    /// Start the search from the given directory.
    ///
    /// This will search for a workspace manifest in the given directory and its
    /// parent directories.
    SearchRoot(PathBuf),

    /// Use the manifest file at the given path. Only search for a workspace if
    /// the specified manifest is not a workspace.
    ///
    /// This differs from specifying the parent directory of the manifest file
    /// in that it is also possible to specify a manifest that is not the
    /// default preferred format (e.g. `pyproject.toml`).
    ExplicitManifest(PathBuf),
}

impl DiscoveryStart {
    /// Returns the path of the directory or file to start the search from.
    pub fn root(&self) -> &Path {
        match self {
            DiscoveryStart::SearchRoot(root) => root.as_path(),
            DiscoveryStart::ExplicitManifest(manifest) => manifest.as_path(),
        }
    }
}

impl WorkspaceDiscoverer {
    /// Required sections. At least one of them must be present.
    pub const REQUIRED_SECTIONS: [&'static str; 3] = ["workspace", "project", "package"];

    /// Constructs a new instance from the current path.
    pub fn new(start: DiscoveryStart) -> Self {
        Self {
            start,
            discover_package: false,
        }
    }

    /// Also discover the package closest to the current directory.
    ///
    /// If set to `true`, the discoverer will also try to find the closest
    /// package manifest on the way to the workspace. Or if the workspace
    /// manifest also contains a package manifest it will be used as the closest
    /// package manifest.
    pub fn with_closest_package(self, discover_package: bool) -> Self {
        Self {
            discover_package,
            ..self
        }
    }

    /// Discover the workspace manifest in the directory tree.
    pub fn discover(
        self,
    ) -> Result<Option<WithWarnings<Manifests, WarningWithSource>>, WorkspaceDiscoveryError> {
        #[derive(Clone)]
        enum SearchPath {
            Explicit(PathBuf),
            Directory(PathBuf),
        }

        // Walk up the directory tree until we find a workspace manifest.
        let mut warnings = Vec::new();
        let mut closest_package_manifest = None;
        let mut next_search_path = match &self.start {
            DiscoveryStart::SearchRoot(root) => Some(SearchPath::Directory(
                dunce::canonicalize(root)
                    .map_err(|e| WorkspaceDiscoveryError::Canonicalize(e, root.clone()))?,
            )),
            DiscoveryStart::ExplicitManifest(manifest_path) => Some(SearchPath::Explicit(
                dunce::canonicalize(manifest_path)
                    .map_err(|e| WorkspaceDiscoveryError::Canonicalize(e, manifest_path.clone()))?,
            )),
        };
        while let Some(search_path) = next_search_path {
            let (next, provenance) = match search_path {
                SearchPath::Explicit(ref explicit) => {
                    if !explicit.exists() {
                        return Err(
                            ExplicitManifestError::MissingManifest(explicit.to_path_buf()).into(),
                        );
                    }
                    if explicit.is_file() {
                        let provenance = ManifestProvenance::from_path(explicit.clone())
                            .map_err(ExplicitManifestError::InvalidManifest)?;
                        let next_dir = explicit
                            .parent()
                            .expect("the manifest itself must have a parent directory")
                            .parent();
                        (next_dir.map(ToOwned::to_owned), Some(provenance))
                    } else {
                        let provenance = Self::provenance_from_dir(explicit).ok_or(
                            ExplicitManifestError::InvalidManifest(
                                ProvenanceError::UnrecognizedManifestFormat,
                            ),
                        )?;
                        tracing::trace!(
                            "Found manifest in directory: {:?}, continuing further.",
                            provenance.path
                        );
                        (explicit.parent().map(ToOwned::to_owned), Some(provenance))
                    }
                }
                SearchPath::Directory(ref manifest_dir_path) => {
                    // Check if a pixi.toml file exists in the current directory.
                    let provenance = Self::provenance_from_dir(manifest_dir_path);
                    if provenance.is_some() {
                        tracing::trace!(
                            "Found manifest in directory: {:?}, continuing further.",
                            manifest_dir_path
                        );
                    }
                    (
                        manifest_dir_path.parent().map(ToOwned::to_owned),
                        provenance,
                    )
                }
            };

            next_search_path = next.map(SearchPath::Directory);

            let Some(provenance) = provenance else {
                // If there is no manifest for the current search path, continue searching.
                continue;
            };

            // Read the contents of the manifest file.
            let contents = provenance.read()?.map(Arc::<str>::from);

            // Cheap check to see if the manifest contains a pixi section and if so has the
            // required sections.
            if let ManifestSource::PyProjectToml(source) = &contents {
                if (source.contains("[tool.pixi")
                    || matches!(search_path.clone(), SearchPath::Explicit(_)))
                    && !Self::REQUIRED_SECTIONS
                        .iter()
                        .any(|section| source.contains(&format!("[tool.pixi.{}", section)))
                {
                    return Err(WorkspaceDiscoveryError::Toml(Box::new(WithSourceCode {
                        error: TomlError::NoPixiTable(
                            ManifestKind::Pyproject,
                            Some(format!(
                                "Any of the following sections is required:\n{}",
                                Self::REQUIRED_SECTIONS
                                    .map(|s| format!("* tool.pixi.{}", s))
                                    .join("\n")
                            )),
                        ),
                        source: contents.into_named(provenance.absolute_path().to_string_lossy()),
                    })));
                }
            } else if let ManifestSource::PixiToml(source) = &contents {
                // check if at least one of the required sections is present
                if !Self::REQUIRED_SECTIONS.iter().any(|section| {
                    source
                        .lines()
                        .any(|line| line.trim_start().starts_with(&format!("[{}", section)))
                }) {
                    return Err(WorkspaceDiscoveryError::Toml(Box::new(WithSourceCode {
                        error: TomlError::NoPixiTable(
                            ManifestKind::Pixi,
                            Some(format!(
                                "Any of the following sections is required:\n{}",
                                Self::REQUIRED_SECTIONS
                                    .map(|s| format!("* {}", s))
                                    .join("\n")
                            )),
                        ),
                        source: contents.into_named(provenance.absolute_path().to_string_lossy()),
                    })));
                }
            }

            let source = contents.into_named(provenance.absolute_path().to_string_lossy());

            // Parse the TOML from the manifest
            let mut toml = match toml_span::parse(source.inner()) {
                Ok(toml) => toml,
                Err(e) => {
                    return Err(Box::new(WithSourceCode {
                        error: TomlError::from(e),
                        source,
                    })
                    .into());
                }
            };

            // Parse the workspace manifest.
            let manifest_dir = provenance.path.parent().expect("a file must have a parent");
            let parsed_manifest = match provenance.kind {
                ManifestKind::Pixi | ManifestKind::MojoProject => {
                    if closest_package_manifest.is_some() && toml.pointer("/workspace").is_none() {
                        // The manifest does not contain a workspace section, and we don't care
                        // about the package section.
                        continue;
                    }

                    // Parse as a pixi.toml manifest
                    let manifest = match TomlManifest::deserialize(&mut toml) {
                        Ok(manifest) => manifest,
                        Err(err) => {
                            return Err(Box::new(WithSourceCode {
                                error: TomlError::from(err),
                                source,
                            })
                            .into());
                        }
                    };

                    if manifest.has_workspace() {
                        // Parse the manifest as a workspace manifest if it contains a workspace
                        manifest.into_workspace_manifest(
                            ExternalWorkspaceProperties::default(),
                            PackageDefaults::default(),
                            Some(manifest_dir),
                        )
                    } else {
                        if self.discover_package {
                            // Otherwise store the manifest for later to parse as the closest
                            // package manifest.
                            closest_package_manifest = closest_package_manifest.or(Some((
                                EitherManifest::Pixi(manifest),
                                source,
                                provenance,
                            )));
                        }
                        continue;
                    }
                }
                ManifestKind::Pyproject => {
                    if closest_package_manifest.is_some() && toml.pointer("/tool/pixi").is_none() {
                        // The manifest does not contain a pixi section, and we don't care
                        // about the package section.
                        continue;
                    }

                    // Parse as a pyproject.toml manifest
                    let manifest = match PyProjectManifest::deserialize(&mut toml) {
                        Ok(manifest) => manifest,
                        Err(err) => {
                            return Err(Box::new(WithSourceCode {
                                error: TomlError::from(err),
                                source,
                            })
                            .into());
                        }
                    };

                    if manifest.has_pixi_workspace() {
                        // Parse the manifest as a workspace manifest if it
                        // contains a workspace
                        manifest.into_workspace_manifest(Some(manifest_dir))
                    } else {
                        if self.discover_package {
                            // Otherwise store the manifest for later to parse as the closest
                            // package manifest.
                            closest_package_manifest = closest_package_manifest.or(Some((
                                EitherManifest::Pyproject(manifest),
                                source,
                                provenance,
                            )));
                        }
                        continue;
                    }
                }
            };

            let (workspace_manifest, package_manifest, workspace_warnings) = match parsed_manifest {
                Ok(parsed_manifest) => parsed_manifest,
                Err(error) => return Err(Box::new(WithSourceCode { error, source }).into()),
            };

            // Add the errors from the workspace manifest to the list of warnings.
            warnings.extend(
                workspace_warnings
                    .into_iter()
                    .map(|warning| WithSourceCode {
                        error: warning,
                        source: source.clone(),
                    }),
            );

            // Incorporate the workspace information into the package manifest.
            let closest_package_manifest = match closest_package_manifest {
                None => {
                    // If no package manifest is found on the way to the workspace manifest, we can
                    // use the package defined in the same manifest as the workspace itself.
                    package_manifest.map(|package_manifest| {
                        WithProvenance::new(package_manifest, provenance.clone())
                    })
                }
                Some((package_manifest, source, provenance)) => {
                    // Convert a found manifest into a package manifest using the workspace
                    // manifest.
                    let manifest_dir = provenance.path.parent().expect("a file must have a parent");
                    let package_manifest = match package_manifest {
                        EitherManifest::Pixi(manifest) => manifest.into_package_manifest(
<<<<<<< HEAD
                            WorkspacePackageProperties::default(),
                            PackageDefaults::default(),
=======
                            workspace_manifest.derived_external_package_properties(),
>>>>>>> ed08e5ac
                            &workspace_manifest,
                            Some(manifest_dir),
                        ),
                        EitherManifest::Pyproject(manifest) => {
                            manifest.into_package_manifest(&workspace_manifest, Some(manifest_dir))
                        }
                    };

                    match package_manifest {
                        Ok((package_manifest, package_warnings)) => {
                            warnings.extend(package_warnings.into_iter().map(|warning| {
                                WithSourceCode {
                                    error: warning,
                                    source: source.clone(),
                                }
                            }));
                            Some(WithProvenance::new(package_manifest, provenance))
                        }
                        Err(error) => {
                            return Err(Box::new(WithSourceCode { error, source }).into());
                        }
                    }
                }
            };

            return Ok(Some(
                WithWarnings::from(Manifests {
                    workspace: WithProvenance::new(workspace_manifest, provenance),
                    package: closest_package_manifest,
                })
                .with_warnings(warnings),
            ));
        }

        Ok(None)
    }

    /// Discover the workspace manifest in a directory.
    fn provenance_from_dir(dir: &Path) -> Option<ManifestProvenance> {
        let pixi_toml_path = dir.join(consts::WORKSPACE_MANIFEST);
        let pyproject_toml_path = dir.join(consts::PYPROJECT_MANIFEST);
        let mojoproject_toml_path = dir.join(consts::MOJOPROJECT_MANIFEST);
        if pixi_toml_path.is_file() {
            Some(ManifestProvenance::new(pixi_toml_path, ManifestKind::Pixi))
        } else if pyproject_toml_path.is_file() {
            Some(ManifestProvenance::new(
                pyproject_toml_path,
                ManifestKind::Pyproject,
            ))
        } else if mojoproject_toml_path.is_file() {
            Some(ManifestProvenance::new(
                mojoproject_toml_path,
                ManifestKind::Pixi,
            ))
        } else {
            None
        }
    }
}

#[cfg(test)]
mod test {
    use std::{fmt::Write, path::Path};

    use pixi_test_utils::format_diagnostic;
    use rstest::*;

    use super::*;

    #[rstest]
    #[case::root("")]
    #[case::empty("empty")]
    #[case::package_a("package_a")]
    #[case::package_b("package_a/package_b")]
    #[case::nested_workspace("nested-workspace")]
    #[case::nested_pyproject_workspace("nested-pyproject-workspace")]
    #[case::nested_pixi_project_in_nested_pyproject_workspace(
        "nested-pyproject-workspace/nested-pixi-project"
    )]
    #[case::nested_pyproject_in_nested_pyproject_workspace(
        "nested-pyproject-workspace/nested-pyproject"
    )]
    #[case::nested_non_pixi_pyproject_in_nested_pyproject_workspace(
        "nested-pyproject-workspace/nested-non-pixi-pyproject"
    )]
    #[case::non_pixi_build("non-pixi-build")]
    #[case::non_pixi_build_project("non-pixi-build/project")]
    #[case::tier_resolution_mixed("3tier-resolution-mixed")]
    #[case::tier_resolution_mixed_package("3tier-resolution-mixed/package-with-pyproject")]
    #[case::tier_resolution_pyproject("3tier-resolution-pyproject")]
    #[case::tier_resolution_separate("3tier-resolution-separate")]
    #[case::tier_resolution_separate_package("3tier-resolution-separate/package-dir")]
    #[case::tier_resolution_error("3tier-resolution-error")]
    fn test_workspace_discoverer(#[case] subdir: &str) {
        let test_data_root = dunce::canonicalize(
            Path::new(env!("CARGO_MANIFEST_DIR")).join("../../tests/data/workspace-discovery"),
        )
        .unwrap();

        let snapshot =
            match WorkspaceDiscoverer::new(DiscoveryStart::SearchRoot(test_data_root.join(subdir)))
                .with_closest_package(true)
                .discover()
            {
                Ok(None) => "Not found!".to_owned(),
                Ok(Some(WithWarnings {
                    value: discovered, ..
                })) => {
                    let rel_path =
                        pathdiff::diff_paths(&discovered.workspace.provenance.path, test_data_root)
                            .unwrap_or(discovered.workspace.provenance.path);
                    let mut snapshot = String::new();
                    writeln!(
                        &mut snapshot,
                        "Discovered workspace at: {}\n- Name: {}",
                        rel_path.display().to_string().replace("\\", "/"),
                        &discovered
                            .workspace
                            .value
                            .workspace
                            .name
                            .as_deref()
                            .unwrap_or("??")
                    )
                    .unwrap();

                    if let Some(package) = &discovered.package {
                        writeln!(
                            &mut snapshot,
                            "Package: {} @ {}",
                            &package.value.package.name, &package.value.package.version,
                        )
                        .unwrap();
                    }

                    snapshot
                }
                Err(e) => format_diagnostic(&e),
            };

        insta::with_settings!({
            snapshot_suffix => subdir.replace("/", "_"),
        }, {
            insta::assert_snapshot!(snapshot);
        });
    }

    #[rstest]
    #[case::root("")]
    #[case::pixi("pixi.toml")]
    #[case::empty("empty")]
    #[case::package_specific("package_a/pixi.toml")]
    #[case::missing_table_pixi_manifest("missing-tables/pixi.toml")]
    #[case::missing_table_pyproject_manifest("missing-tables-pyproject/pyproject.toml")]
    #[case::split_package("split_package/good/package")]
    #[case::split_package("split_package/bad/package")]
    fn test_explicit_workspace_discoverer(#[case] subdir: &str) {
        let test_data_root = dunce::canonicalize(
            Path::new(env!("CARGO_MANIFEST_DIR")).join("../../tests/data/workspace-discovery"),
        )
        .unwrap();

        let snapshot = match WorkspaceDiscoverer::new(DiscoveryStart::ExplicitManifest(
            test_data_root.join(subdir),
        ))
        .with_closest_package(true)
        .discover()
        {
            Ok(None) => "Not found!".to_owned(),
            Ok(Some(WithWarnings {
                value: discovered, ..
            })) => {
                let rel_path =
                    pathdiff::diff_paths(&discovered.workspace.provenance.path, test_data_root)
                        .unwrap_or(discovered.workspace.provenance.path);

                let mut snapshot = String::new();
                writeln!(
                    &mut snapshot,
                    "Discovered workspace at: {}\n- Name: {}",
                    rel_path.display().to_string().replace("\\", "/"),
                    &discovered
                        .workspace
                        .value
                        .workspace
                        .name
                        .as_deref()
                        .unwrap_or("??")
                )
                .unwrap();

                if let Some(package) = &discovered.package {
                    writeln!(
                        &mut snapshot,
                        "Package: {} @ {}",
                        &package.value.package.name, &package.value.package.version,
                    )
                    .unwrap();
                }

                snapshot
            }
            Err(e) => format_diagnostic(&e),
        };

        insta::with_settings!({
            snapshot_suffix => subdir.replace("/", "_"),
        }, {
            insta::assert_snapshot!(snapshot);
        });
    }

    #[test]
    fn test_non_existing_discovery() {
        // Split from the previous rstests, to avoid insta snapshot path conflicts in
        // the error.
        let test_data_root = dunce::canonicalize(
            Path::new(env!("CARGO_MANIFEST_DIR")).join("../../tests/data/workspace-discovery"),
        )
        .unwrap();

        let err = WorkspaceDiscoverer::new(DiscoveryStart::SearchRoot(
            test_data_root.join("non-existing"),
        ))
        .with_closest_package(true)
        .discover()
        .expect_err("Expected an error");

        assert!(matches!(err, WorkspaceDiscoveryError::Canonicalize(_, _)));
    }

    #[test]
    fn test_missing_tables_pyproject_discovery() {
        let test_data_root = dunce::canonicalize(
            Path::new(env!("CARGO_MANIFEST_DIR")).join("../../tests/data/workspace-discovery"),
        )
        .unwrap();

        let err = WorkspaceDiscoverer::new(DiscoveryStart::SearchRoot(
            test_data_root.join("missing-tables-pyproject"),
        ))
        .discover()
        .expect_err("Expected an error");

        assert!(matches!(err, WorkspaceDiscoveryError::Toml(_)));
        assert!(
            err.to_string()
                .contains("Missing table in manifest pyproject.toml")
        )
    }
}<|MERGE_RESOLUTION|>--- conflicted
+++ resolved
@@ -16,11 +16,9 @@
     AssociateProvenance, ManifestKind, ManifestProvenance, ManifestSource, PackageManifest,
     ProvenanceError, TomlError, WithProvenance, WithWarnings, WorkspaceManifest,
     pyproject::PyProjectManifest,
-<<<<<<< HEAD
-    toml::{PackageDefaults, TomlManifest, WorkspacePackageProperties},
-=======
-    toml::{ExternalWorkspaceProperties, TomlManifest},
->>>>>>> ed08e5ac
+    toml::{
+        ExternalWorkspaceProperties, PackageDefaults, TomlManifest,
+    },
     utils::WithSourceCode,
     warning::WarningWithSource,
 };
@@ -501,12 +499,8 @@
                     let manifest_dir = provenance.path.parent().expect("a file must have a parent");
                     let package_manifest = match package_manifest {
                         EitherManifest::Pixi(manifest) => manifest.into_package_manifest(
-<<<<<<< HEAD
-                            WorkspacePackageProperties::default(),
+                            workspace_manifest.workspace_package_properties(),
                             PackageDefaults::default(),
-=======
-                            workspace_manifest.derived_external_package_properties(),
->>>>>>> ed08e5ac
                             &workspace_manifest,
                             Some(manifest_dir),
                         ),
