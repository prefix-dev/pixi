--- conflicted
+++ resolved
@@ -4,16 +4,11 @@
 use pixi_spec::PixiSpec;
 use rattler_conda_types::NamedChannelOrUrl;
 
-<<<<<<< HEAD
+use crate::TargetSelector;
 use crate::{
     TomlError,
     toml::{FromTomlStr, TomlPackageBuild},
 };
-=======
-use crate::TargetSelector;
-use crate::toml::FromTomlStr;
-use crate::{TomlError, toml::TomlPackageBuild};
->>>>>>> 56f7ebe6
 
 /// A build section in the pixi manifest.
 /// that defines what backend is used to build the project.
