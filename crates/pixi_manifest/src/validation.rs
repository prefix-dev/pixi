--- conflicted
+++ resolved
@@ -148,8 +148,6 @@
                     "The preview feature{s}: {preview_array} {are} defined in the manifest but un-used pixi");
             }
         }
-
-<<<<<<< HEAD
         // Check if the pixi build feature is enabled
         let build_enabled = self
             .workspace
@@ -171,22 +169,20 @@
                     ));
                 }
             }
-        }
-
-        if let Some(build) = &self.build {
-            // Check if we have enabled the build feature if we have a build section
-            if !build_enabled {
-                return Err(miette::miette!(
-                    help = "enable the build preview feature to use the build section by setting `preview = [\"pixi-build\"]",
-                    "the build section is defined, but the `pixi-build` preview feature is not enabled"
-                ));
-            }
-
-            // If there is a build section, make sure the build-string is not empty
-=======
+
+            if let Some(_) = &self.build_system {
+                // Check if we have enabled the build feature if we have a build section
+                if !build_enabled {
+                    return Err(miette::miette!(
+                        help = "enable the build preview feature to use the build section by setting `preview = [\"pixi-build\"]",
+                        "the build section is defined, but the `pixi-build` preview feature is not enabled"
+                    ));
+                }
+            }
+        }
+
         // If there is a build section, make sure the build-string is not empty
         if let Some(build) = &self.build_system {
->>>>>>> 34115e92
             if build.build_backend.is_empty() {
                 return Err(miette::miette!(
                     help = "the build-backend must contain at least one command. e.g `pixi-build-python`",
