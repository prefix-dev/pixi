---
source: crates/pixi_manifest/src/manifests/workspace.rs
expression: manifest.workspace.pypi_options.clone().unwrap()
---
index-url: ~
extra-index-urls:
  - "https://pypi.org/simple2"
find-links: ~
no-build-isolation: []
index-strategy: ~
no-build: ~
<<<<<<< HEAD
dependency-overrides: ~
=======
no-binary: ~
>>>>>>> 35165a53
<|MERGE_RESOLUTION|>--- conflicted
+++ resolved
@@ -9,8 +9,4 @@
 no-build-isolation: []
 index-strategy: ~
 no-build: ~
-<<<<<<< HEAD
-dependency-overrides: ~
-=======
-no-binary: ~
->>>>>>> 35165a53
+no-binary: ~