use crate::activation::Activation;
use crate::environment::{Environment, EnvironmentIdx, EnvironmentName, TomlEnvironmentMapOrSeq};
use crate::environments::Environments;
use crate::error::TomlError;
use crate::feature::{Feature, FeatureName};
use crate::metadata::ProjectMetadata;
use crate::pypi::pypi_options::PypiOptions;
use crate::pypi::pypi_requirement::PyPiRequirement;
use crate::pypi::pypi_requirement_types::PyPiPackageName;
use crate::solve_group::SolveGroups;
use crate::spec_type::SpecType;
use crate::system_requirements::SystemRequirements;
use crate::target::{Target, TargetSelector, Targets};
use crate::task::{Task, TaskName};
use crate::utils::PixiSpanned;
use crate::{consts, nameless_matchspec::NamelessMatchSpecWrapper};
use indexmap::map::IndexMap;
use indexmap::Equivalent;
use rattler_conda_types::NamelessMatchSpec;
use rattler_conda_types::PackageName;
use serde::de::{Deserialize, DeserializeSeed, Deserializer, MapAccess, Visitor};
use serde_with::serde_as;
use serde_with::serde_derive::Deserialize;
use std::collections::HashMap;
use std::fmt;
use std::hash::Hash;
use std::iter::FromIterator;
use std::marker::PhantomData;
use toml_edit::DocumentMut;

/// Describes the contents of a parsed project manifest.
#[derive(Debug, Clone)]
pub struct ParsedManifest {
    /// Information about the project
    pub project: ProjectMetadata,

    /// All the features defined in the project.
    pub features: IndexMap<FeatureName, Feature>,

    /// All the environments defined in the project.
    pub environments: Environments,

    /// The solve groups that are part of the project.
    pub solve_groups: SolveGroups,
}

impl ParsedManifest {
    /// Parses a toml string into a project manifest.
    pub fn from_toml_str(source: &str) -> Result<Self, TomlError> {
        let manifest: ParsedManifest = toml_edit::de::from_str(source).map_err(TomlError::from)?;

        // Make sure project.name is defined
        if manifest.project.name.is_none() {
            let span = source.parse::<DocumentMut>().map_err(TomlError::from)?["project"].span();
            return Err(TomlError::NoProjectName(span));
        }

        Ok(manifest)
    }

    /// Set the project name.
    pub(crate) fn set_project_name(&mut self, name: String) {
        self.project.name = Some(name);
    }

    /// Returns the default feature.
    ///
    /// This is the feature that is added implicitly by the tables at the root
    /// of the project manifest.
    pub fn default_feature(&self) -> &Feature {
        self.features
            .get(&FeatureName::Default)
            .expect("default feature should always exist")
    }

    /// Returns a mutable reference to the default feature.
    pub(crate) fn default_feature_mut(&mut self) -> &mut Feature {
        self.features
            .get_mut(&FeatureName::Default)
            .expect("default feature should always exist")
    }

    /// Returns the default environment
    ///
    /// This is the environment that is added implicitly as the environment with
    /// only the default feature. The default environment can be overwritten
    /// by a environment named `default`.
    pub fn default_environment(&self) -> &Environment {
        let envs = &self.environments;
        envs.find(&EnvironmentName::Named(String::from(
            consts::DEFAULT_ENVIRONMENT_NAME,
        )))
        .or_else(|| envs.find(&EnvironmentName::Default))
        .expect("default environment should always exist")
    }

    /// Returns the environment with the given name or `None` if it does not
    /// exist.
    pub fn environment<Q: ?Sized>(&self, name: &Q) -> Option<&Environment>
    where
        Q: Hash + Equivalent<EnvironmentName>,
    {
        self.environments.find(name)
    }
}

impl<'de> Deserialize<'de> for ParsedManifest {
    fn deserialize<D>(deserializer: D) -> Result<Self, D::Error>
    where
        D: Deserializer<'de>,
    {
        #[serde_as]
        #[derive(Deserialize)]
        #[serde(deny_unknown_fields, rename_all = "kebab-case")]
        pub struct TomlProjectManifest {
            project: ProjectMetadata,
            #[serde(default)]
            system_requirements: SystemRequirements,
            #[serde(default)]
            target: IndexMap<PixiSpanned<TargetSelector>, Target>,

            // HACK: If we use `flatten`, unknown keys will point to the wrong location in the
            // file.  When https://github.com/toml-rs/toml/issues/589 is fixed we should use that
            //
            // Instead we currently copy the keys from the Target deserialize implementation which
            // is really ugly.
            //
            // #[serde(flatten)]
            // default_target: Target,
            #[serde(default, deserialize_with = "deserialize_package_map")]
            dependencies: IndexMap<PackageName, NamelessMatchSpec>,

            #[serde(default, deserialize_with = "deserialize_opt_package_map")]
            host_dependencies: Option<IndexMap<PackageName, NamelessMatchSpec>>,

            #[serde(default, deserialize_with = "deserialize_opt_package_map")]
            build_dependencies: Option<IndexMap<PackageName, NamelessMatchSpec>>,

            #[serde(default)]
            pypi_dependencies: Option<IndexMap<PyPiPackageName, PyPiRequirement>>,

            /// Additional information to activate an environment.
            #[serde(default)]
            activation: Option<Activation>,

            /// Target specific tasks to run in the environment
            #[serde(default)]
            tasks: HashMap<TaskName, Task>,

            /// The features defined in the project.
            #[serde(default)]
            feature: IndexMap<FeatureName, Feature>,

            /// The environments the project can create.
            #[serde(default)]
            environments: IndexMap<EnvironmentName, TomlEnvironmentMapOrSeq>,

            /// pypi-options
            #[serde(default)]
            pypi_options: Option<PypiOptions>,

            /// The tool configuration which is unused by pixi
            #[serde(default, skip_serializing, rename = "tool")]
            _tool: serde::de::IgnoredAny,

            /// The URI for the manifest schema which is unused by pixi
            #[allow(dead_code)]
            #[serde(rename = "$schema")]
            schema: Option<String>,
        }

        let toml_manifest = TomlProjectManifest::deserialize(deserializer)?;
        let mut dependencies = HashMap::from_iter([(SpecType::Run, toml_manifest.dependencies)]);
        if let Some(host_deps) = toml_manifest.host_dependencies {
            dependencies.insert(SpecType::Host, host_deps);
        }
        if let Some(build_deps) = toml_manifest.build_dependencies {
            dependencies.insert(SpecType::Build, build_deps);
        }

        let default_target = Target {
            dependencies,
            pypi_dependencies: toml_manifest.pypi_dependencies,
            activation: toml_manifest.activation,
            tasks: toml_manifest.tasks,
        };

        // Construct a default feature
        let default_feature = Feature {
            name: FeatureName::Default,

            // The default feature does not overwrite the platforms or channels from the project
            // metadata.
            platforms: None,
            channels: None,

            channel_priority: toml_manifest.project.channel_priority,

            system_requirements: toml_manifest.system_requirements,

            // Use the pypi-options from the manifest for
            // the default feature
            pypi_options: toml_manifest.pypi_options,

            // Combine the default target with all user specified targets
            targets: Targets::from_default_and_user_defined(default_target, toml_manifest.target),
        };

        // Construct the features including the default feature
        let features: IndexMap<FeatureName, Feature> =
            IndexMap::from_iter([(FeatureName::Default, default_feature)]);
        let named_features = toml_manifest
            .feature
            .into_iter()
            .map(|(name, mut feature)| {
                feature.name = name.clone();
                (name, feature)
            })
            .collect::<IndexMap<FeatureName, Feature>>();
        let features = features.into_iter().chain(named_features).collect();

        // Construct the environments including the default environment
        let mut environments = Environments::default();
        let mut solve_groups = SolveGroups::default();

        // Add the default environment first if it was not redefined.
        if !toml_manifest
            .environments
            .contains_key(&EnvironmentName::Default)
        {
            environments.environments.push(Some(Environment::default()));
            environments
                .by_name
                .insert(EnvironmentName::Default, EnvironmentIdx(0));
        }

        // Add all named environments
        for (name, env) in toml_manifest.environments {
            // Decompose the TOML
            let (features, features_source_loc, solve_group, no_default_feature) = match env {
                TomlEnvironmentMapOrSeq::Map(env) => (
                    env.features.value,
                    env.features.span,
                    env.solve_group,
                    env.no_default_feature,
                ),
                TomlEnvironmentMapOrSeq::Seq(features) => (features, None, None, false),
            };

            let environment_idx = EnvironmentIdx(environments.environments.len());
            environments.by_name.insert(name.clone(), environment_idx);
            environments.environments.push(Some(Environment {
                name,
                features,
                features_source_loc,
                solve_group: solve_group.map(|sg| solve_groups.add(sg, environment_idx)),
                no_default_feature,
            }));
        }

        Ok(Self {
            project: toml_manifest.project,
            features,
            environments,
            solve_groups,
        })
    }
}

struct PackageMap<'a>(&'a IndexMap<PackageName, NamelessMatchSpec>);

impl<'de, 'a> DeserializeSeed<'de> for PackageMap<'a> {
    type Value = PackageName;

    fn deserialize<D>(self, deserializer: D) -> Result<Self::Value, D::Error>
    where
        D: Deserializer<'de>,
    {
        let package_name = PackageName::deserialize(deserializer)?;
        match self.0.get_key_value(&package_name) {
            Some((package_name, _)) => {
                Err(serde::de::Error::custom(
                    format!(
                        "duplicate dependency: {} (please avoid using capitalized names for the dependencies)", package_name.as_source())
                ))
            }
            None => Ok(package_name),
        }
    }
}

pub fn deserialize_package_map<'de, D>(
    deserializer: D,
) -> Result<IndexMap<PackageName, NamelessMatchSpec>, D::Error>
where
    D: Deserializer<'de>,
{
    struct PackageMapVisitor(PhantomData<()>);

    impl<'de> Visitor<'de> for PackageMapVisitor {
        type Value = IndexMap<PackageName, NamelessMatchSpec>;

        fn expecting(&self, formatter: &mut fmt::Formatter) -> fmt::Result {
            write!(formatter, "a map")
        }

        fn visit_map<A>(self, mut map: A) -> Result<Self::Value, A::Error>
        where
            A: MapAccess<'de>,
        {
            let mut result = IndexMap::new();
            let match_spec = NamelessMatchSpecWrapper {};
            while let Some((package_name, match_spec)) = map
                .next_entry_seed::<PackageMap, &NamelessMatchSpecWrapper>(
                    PackageMap(&result),
                    &match_spec,
                )?
            {
                result.insert(package_name, match_spec);
            }

            Ok(result)
        }
    }
    let visitor = PackageMapVisitor(PhantomData);
    deserializer.deserialize_seq(visitor)
}

pub fn deserialize_opt_package_map<'de, D>(
    deserializer: D,
) -> Result<Option<IndexMap<PackageName, NamelessMatchSpec>>, D::Error>
where
    D: Deserializer<'de>,
{
    Ok(Some(deserialize_package_map(deserializer)?))
}

#[cfg(test)]
mod tests {
    use crate::parsed_manifest::ParsedManifest;
    use crate::TargetSelector;
    use insta::{assert_snapshot, assert_yaml_snapshot};
    use itertools::Itertools;
    use rattler_conda_types::{Channel, Platform};

    const PROJECT_BOILERPLATE: &str = r#"
        [project]
        name = "foo"
        version = "0.1.0"
        channels = []
<<<<<<< HEAD
        platforms = ["linux-64", "win-64", "osx-64"]
=======
        platforms = []
>>>>>>> a83ffbdd
        "#;

    #[test]
    fn test_target_specific() {
        let contents = format!(
            r#"
        {PROJECT_BOILERPLATE}

        [target.win-64.dependencies]
        foo = "3.4.5"

        [target.osx-64.dependencies]
        foo = "1.2.3"
        "#
        );

        let manifest = ParsedManifest::from_toml_str(&contents).unwrap();
        let targets = &manifest.default_feature().targets;
        assert_eq!(
            targets.user_defined_selectors().cloned().collect_vec(),
            vec![
                TargetSelector::Platform(Platform::Win64),
                TargetSelector::Platform(Platform::Osx64),
            ]
        );

        let win64_target = targets
            .for_target(&TargetSelector::Platform(Platform::Win64))
            .unwrap();
        let osx64_target = targets
            .for_target(&TargetSelector::Platform(Platform::Osx64))
            .unwrap();
        assert_eq!(
            win64_target
                .run_dependencies()
                .unwrap()
                .get("foo")
                .unwrap()
                .to_string(),
            "==3.4.5"
        );
        assert_eq!(
            osx64_target
                .run_dependencies()
                .unwrap()
                .get("foo")
                .unwrap()
                .to_string(),
            "==1.2.3"
        );
    }

    #[test]
    fn test_mapped_dependencies() {
        let contents = format!(
            r#"
            {PROJECT_BOILERPLATE}
            [dependencies]
            test_map = {{ version = ">=1.2.3", channel="conda-forge", build="py34_0" }}
            test_build = {{ build = "bla" }}
            test_channel = {{ channel = "conda-forge" }}
            test_version = {{ version = ">=1.2.3" }}
            test_version_channel = {{ version = ">=1.2.3", channel = "conda-forge" }}
            test_version_build = {{ version = ">=1.2.3", build = "py34_0" }}
            "#
        );

        let manifest = ParsedManifest::from_toml_str(&contents).unwrap();
        let deps = manifest
            .default_feature()
            .targets
            .default()
            .run_dependencies()
            .unwrap();
        let test_map_spec = deps.get("test_map").unwrap();

        assert_eq!(test_map_spec.to_string(), ">=1.2.3 py34_0");
        assert_eq!(
            test_map_spec
                .channel
                .as_deref()
                .map(Channel::canonical_name),
            Some(String::from("https://conda.anaconda.org/conda-forge/"))
        );

        assert_eq!(deps.get("test_build").unwrap().to_string(), "* bla");

        let test_channel = deps.get("test_channel").unwrap();
        assert_eq!(test_channel.to_string(), "*");
        assert_eq!(
            test_channel.channel.as_deref().map(Channel::canonical_name),
            Some(String::from("https://conda.anaconda.org/conda-forge/"))
        );

        let test_version = deps.get("test_version").unwrap();
        assert_eq!(test_version.to_string(), ">=1.2.3");

        let test_version_channel = deps.get("test_version_channel").unwrap();
        assert_eq!(test_version_channel.to_string(), ">=1.2.3");
        assert_eq!(
            test_version_channel
                .channel
                .as_deref()
                .map(Channel::canonical_name),
            Some(String::from("https://conda.anaconda.org/conda-forge/"))
        );

        let test_version_build = deps.get("test_version_build").unwrap();
        assert_eq!(test_version_build.to_string(), ">=1.2.3 py34_0");
    }

    #[test]
    fn test_dependency_types() {
        let contents = format!(
            r#"
            {PROJECT_BOILERPLATE}
            [dependencies]
            my-game = "1.0.0"

            [build-dependencies]
            cmake = "*"

            [host-dependencies]
            sdl2 = "*"
            "#
        );

        let manifest = ParsedManifest::from_toml_str(&contents).unwrap();
        let default_target = manifest.default_feature().targets.default();
        let run_dependencies = default_target.run_dependencies().unwrap();
        let build_dependencies = default_target.build_dependencies().unwrap();
        let host_dependencies = default_target.host_dependencies().unwrap();

        assert_eq!(
            run_dependencies.get("my-game").unwrap().to_string(),
            "==1.0.0"
        );
        assert_eq!(build_dependencies.get("cmake").unwrap().to_string(), "*");
        assert_eq!(host_dependencies.get("sdl2").unwrap().to_string(), "*");
    }

    #[test]
    fn test_invalid_target_specific() {
        let examples = [r#"[target.foobar.dependencies]
            invalid_platform = "henk""#];

        assert_snapshot!(examples
            .into_iter()
            .map(|example| ParsedManifest::from_toml_str(&format!(
                "{PROJECT_BOILERPLATE}\n{example}"
            ))
            .unwrap_err()
            .to_string())
            .collect::<Vec<_>>()
            .join("\n"))
    }

    #[test]
    fn test_invalid_key() {
        let examples = [
            format!("{PROJECT_BOILERPLATE}\n[foobar]"),
            format!("{PROJECT_BOILERPLATE}\n[target.win-64.hostdependencies]"),
        ];
        assert_snapshot!(examples
            .into_iter()
            .map(|example| ParsedManifest::from_toml_str(&example)
                .unwrap_err()
                .to_string())
            .collect::<Vec<_>>()
            .join("\n"))
    }

    #[test]
    fn test_target_specific_tasks() {
        let contents = format!(
            r#"
            {PROJECT_BOILERPLATE}
            [tasks]
            test = "test multi"

            [target.win-64.tasks]
            test = "test win"

            [target.linux-64.tasks]
            test = "test linux"
            "#
        );

        let manifest = ParsedManifest::from_toml_str(&contents).unwrap();

        assert_snapshot!(manifest
            .default_feature()
            .targets
            .iter()
            .flat_map(|(target, selector)| {
                let selector_name =
                    selector.map_or_else(|| String::from("default"), ToString::to_string);
                target.tasks.iter().filter_map(move |(name, task)| {
                    Some(format!(
                        "{}/{} = {}",
                        &selector_name,
                        name.as_str(),
                        task.as_single_command()?
                    ))
                })
            })
            .join("\n"));
    }

    #[test]
    fn test_python_dependencies() {
        let contents = format!(
            r#"
            {PROJECT_BOILERPLATE}
            [pypi-dependencies]
            foo = ">=3.12"
            bar = {{ version=">=3.12", extras=["baz"] }}
            "#
        );

        assert_snapshot!(toml_edit::de::from_str::<ParsedManifest>(&contents)
            .expect("parsing should succeed!")
            .default_feature()
            .targets
            .default()
            .pypi_dependencies
            .clone()
            .into_iter()
            .flat_map(|d| d.into_iter())
            .map(|(name, spec)| format!("{} = {}", name.as_source(), toml_edit::Value::from(spec)))
            .join("\n"));
    }

    #[test]
    fn test_pypi_options_default_feature() {
        let contents = format!(
            r#"
            {PROJECT_BOILERPLATE}
            [project.pypi-options]
            index-url = "https://pypi.org/simple"
            extra-index-urls = ["https://pypi.org/simple2"]
            [[project.pypi-options.find-links]]
            path = "../foo"
            [[project.pypi-options.find-links]]
            url = "https://example.com/bar"
            "#
        );

        assert_yaml_snapshot!(toml_edit::de::from_str::<ParsedManifest>(&contents)
            .expect("parsing should succeed!")
            .project
            .pypi_options
            .clone()
            .unwrap());
    }

    #[test]
    fn test_pypy_options_project_and_default_feature() {
        let contents = format!(
            r#"
            {PROJECT_BOILERPLATE}
            [project.pypi-options]
            extra-index-urls = ["https://pypi.org/simple2"]

            [pypi-options]
            extra-index-urls = ["https://pypi.org/simple3"]
            "#
        );

        let manifest =
            toml_edit::de::from_str::<ParsedManifest>(&contents).expect("parsing should succeed!");
        assert_yaml_snapshot!(manifest.project.pypi_options.clone().unwrap());
    }

    #[test]
    fn test_duplicate_dependency() {
        let contents = format!(
            r#"
        {PROJECT_BOILERPLATE}

        [dependencies]
        Flask = "2.*"
        flask = "2.*"
        "#
        );
        let manifest = ParsedManifest::from_toml_str(&contents);

        assert!(manifest.is_err());
        assert!(manifest
            .unwrap_err()
            .to_string()
            .contains("duplicate dependency"));
    }

    #[test]
    fn test_duplicate_host_dependency() {
        let contents = format!(
            r#"
        {PROJECT_BOILERPLATE}

        [host-dependencies]
        LibC = "2.12"
        libc = "2.12"
        "#
        );
        let manifest = ParsedManifest::from_toml_str(&contents);

        assert!(manifest.is_err());
        assert!(manifest
            .unwrap_err()
            .to_string()
            .contains("duplicate dependency"));
    }

    #[test]
    fn test_tool_deserialization() {
        let contents = r#"
        [project]
        name = "foo"
        channels = []
        platforms = []
        [tool.ruff]
        test = "test"
        test1 = ["test"]
        test2 = { test = "test" }

        [tool.ruff.test3]
        test = "test"

        [tool.poetry]
        test = "test"
        "#;
        let _manifest = ParsedManifest::from_toml_str(contents).unwrap();
    }
}<|MERGE_RESOLUTION|>--- conflicted
+++ resolved
@@ -348,11 +348,7 @@
         name = "foo"
         version = "0.1.0"
         channels = []
-<<<<<<< HEAD
-        platforms = ["linux-64", "win-64", "osx-64"]
-=======
         platforms = []
->>>>>>> a83ffbdd
         "#;
 
     #[test]
