use std::{
    collections::{HashMap, HashSet},
    ops::Range,
    path::{Path, PathBuf},
};

use indexmap::IndexMap;
use miette::LabeledSpan;
use pixi_pypi_spec::{PixiPypiSpec, PypiPackageName};
use pixi_toml::{Same, TomlHashMap, TomlIndexMap, TomlWith};
use rattler_conda_types::{Platform, Version};
use toml_span::{
    DeserError, Spanned, Value,
    de_helpers::{TableHelper, expected},
    value::ValueInner,
};
use url::Url;

use crate::{
    Activation, Environment, EnvironmentName, Environments, Feature, FeatureName,
    KnownPreviewFeature, SolveGroups, SystemRequirements, TargetSelector, Targets, Task, TaskName,
    TomlError, Warning, WithWarnings, WorkspaceManifest,
    environment::EnvironmentIdx,
    error::{FeatureNotEnabled, GenericError},
    manifests::PackageManifest,
    pypi::pypi_options::PypiOptions,
    toml::{
        PackageDefaults, PlatformSpan, TomlFeature, TomlPackage, TomlTarget, TomlWorkspace,
        WorkspacePackageProperties, create_unsupported_selector_warning,
        environment::TomlEnvironmentList, task::TomlTask,
    },
    utils::{PixiSpanned, package_map::UniquePackageMap},
    warning::Deprecation,
};

/// Raw representation of a pixi manifest. This is the deserialized form of the
/// manifest without any validation logic applied.
#[derive(Debug)]
pub struct TomlManifest {
    pub workspace: Option<PixiSpanned<TomlWorkspace>>,
    pub package: Option<PixiSpanned<TomlPackage>>,

    pub system_requirements: Option<PixiSpanned<SystemRequirements>>,
    pub target: Option<PixiSpanned<IndexMap<PixiSpanned<TargetSelector>, TomlTarget>>>,
    pub dependencies: Option<PixiSpanned<UniquePackageMap>>,
    pub host_dependencies: Option<PixiSpanned<UniquePackageMap>>,
    pub build_dependencies: Option<PixiSpanned<UniquePackageMap>>,
    pub pypi_dependencies: Option<PixiSpanned<IndexMap<PypiPackageName, PixiPypiSpec>>>,
    pub develop: Option<
        PixiSpanned<IndexMap<rattler_conda_types::PackageName, pixi_spec::TomlLocationSpec>>,
    >,

    /// Additional information to activate an environment.
    pub activation: Option<PixiSpanned<Activation>>,

    /// Target specific tasks to run in the environment
    pub tasks: Option<PixiSpanned<HashMap<TaskName, Task>>>,

    /// The features defined in the project.
    pub feature: Option<PixiSpanned<IndexMap<PixiSpanned<FeatureName>, TomlFeature>>>,

    /// The environments the project can create.
    pub environments: Option<PixiSpanned<IndexMap<EnvironmentName, TomlEnvironmentList>>>,

    /// pypi-options
    pub pypi_options: Option<PixiSpanned<PypiOptions>>,

    /// Any warnings we encountered while parsing the manifest
    pub warnings: Vec<Warning>,
}

impl TomlManifest {
    /// Returns true if the manifest contains a workspace.
    pub fn has_workspace(&self) -> bool {
        self.workspace.is_some()
    }

    /// Returns true if the manifest contains a package.
    pub fn has_package(&self) -> bool {
        self.package.is_some()
    }

    /// Assume that the manifest is a workspace manifest and convert it as such.
    ///
    /// If the manifest also contains a package section that will be converted
    /// as well.
    ///
    /// The `root_directory` is used to resolve relative paths, if it is `None`,
    /// paths are not checked.
    pub fn into_package_manifest(
        self,
        external: WorkspacePackageProperties,
        package_defaults: PackageDefaults,
        workspace: &WorkspaceManifest,
        root_directory: Option<&Path>,
    ) -> Result<(PackageManifest, Vec<Warning>), TomlError> {
        let Some(PixiSpanned {
            value: package,
            span: package_span,
        }) = self.package
        else {
            return Err(TomlError::MissingField("package".into(), None));
        };

        if !workspace
            .workspace
            .preview
            .is_enabled(KnownPreviewFeature::PixiBuild)
        {
            return Err(FeatureNotEnabled::new(
                format!(
                    "[package] section is only allowed when the `{}` feature is enabled",
                    KnownPreviewFeature::PixiBuild
                ),
                KnownPreviewFeature::PixiBuild,
            )
            .with_opt_span(package_span)
            .into());
        }

        let WithWarnings {
            value: package,
            warnings,
        } = package.into_manifest(
            external,
            package_defaults,
            workspace.preview(),
            root_directory,
        )?;
        Ok((package, warnings))
    }

    /// Assume that the manifest is a workspace manifest and convert it as such.
    ///
    /// If the manifest also contains a package section that will be converted
    /// as well.
    ///
    /// The `root_directory` is used to resolve relative paths, if it is `None`,
    /// paths are not checked.
    pub fn into_workspace_manifest(
        self,
        mut external: ExternalWorkspaceProperties,
        package_defaults: PackageDefaults,
        root_directory: Option<&Path>,
    ) -> Result<(WorkspaceManifest, Option<PackageManifest>, Vec<Warning>), TomlError> {
        let workspace = self
            .workspace
            .ok_or_else(|| TomlError::MissingField("project/workspace".into(), None))?;

        let preview = &workspace.value.preview;
        let pixi_build_enabled = preview.is_enabled(KnownPreviewFeature::PixiBuild);

        let WithWarnings {
            value: default_workspace_target,
            mut warnings,
        } = TomlTarget {
            dependencies: self.dependencies,
            host_dependencies: self.host_dependencies,
            build_dependencies: self.build_dependencies,
            pypi_dependencies: self.pypi_dependencies.map(PixiSpanned::into_inner),
            develop: self.develop.map(PixiSpanned::into_inner),
            activation: self.activation.map(PixiSpanned::into_inner),
            tasks: self.tasks.map(PixiSpanned::into_inner).unwrap_or_default(),
            warnings: self.warnings,
        }
        .into_workspace_target(None, preview)?;

        let mut workspace_targets = IndexMap::new();
        for (selector, target) in self.target.map(|t| t.value).unwrap_or_default() {
            // Verify that the target selector matches at least one of the platforms of the
            // workspace.
            let matching_platforms = Platform::all()
                .filter(|p| selector.value.matches(*p))
                .collect::<Vec<_>>();
            if !matching_platforms
                .iter()
                .any(|p| workspace.value.platforms.value.contains(p))
            {
                let warning = create_unsupported_selector_warning(
                    PlatformSpan::Workspace(workspace.value.platforms.span),
                    &selector,
                    &matching_platforms,
                );
                warnings.push(warning.into());
            }

            let WithWarnings {
                value: workspace_target,
                warnings: mut target_warnings,
            } = target.into_workspace_target(Some(selector.value.clone()), preview)?;
            workspace_targets.insert(selector, workspace_target);
            warnings.append(&mut target_warnings);
        }

        // Construct a default feature
        let default_feature = Feature {
            name: FeatureName::default(),

            // The default feature does not overwrite the platforms or channels from the project
            // metadata.
            platforms: None,
            channels: None,

            channel_priority: workspace.value.channel_priority,

            system_requirements: self
                .system_requirements
                .map(PixiSpanned::into_inner)
                .unwrap_or_default(),

            // Use the pypi-options from the manifest for
            // the default feature
            pypi_options: self.pypi_options.map(PixiSpanned::into_inner),

            // Combine the default target with all user specified targets
            targets: Targets::from_default_and_user_defined(
                default_workspace_target,
                workspace_targets,
            ),
        };

        // Construct the features including the default feature
        let mut feature_name_to_span = IndexMap::new();
        let features: IndexMap<FeatureName, Feature> =
            IndexMap::from_iter([(FeatureName::default(), default_feature)]);
        let named_features = self
            .feature
            .map(PixiSpanned::into_inner)
            .unwrap_or_default()
            .into_iter()
            .map(|(name, feature)| {
                if name.value.is_default() {
                    return Err(TomlError::from(
                        GenericError::new("The feature 'default' is reserved and cannot be redefined")
                            .with_opt_span(name.span)
                            .with_help("All tables at the root of the document are implicitly added to the 'default' feature, use those instead."),
                    ));
                }
                let WithWarnings {
                    value: feature,
                    warnings: mut feature_warnings,
                } = feature.into_feature(name.value.clone(), preview, &workspace.value)?;
                warnings.append(&mut feature_warnings);
                feature_name_to_span
                    .entry(name.value.clone().to_string())
                    .or_insert(name.span);
                Ok((name.value, feature))
            })
            .collect::<Result<IndexMap<FeatureName, Feature>, TomlError>>()?;
        let mut features = features
            .into_iter()
            .chain(named_features)
            .collect::<IndexMap<_, _>>();

        // Add external features if they are not overwritten
        let external_features = std::mem::take(&mut external.features);
        for (feature_name, feature) in external_features {
            if !features.contains_key(&feature_name) {
                features.insert(feature_name, feature);
            }
        }

        // Construct the environments including the default environment
        let mut environments = Environments::default();
        let mut solve_groups = SolveGroups::default();

        // Add the default environment first if it was not redefined.
        let toml_environments = self
            .environments
            .map(PixiSpanned::into_inner)
            .unwrap_or_default();
        if !toml_environments.contains_key(&EnvironmentName::Default) {
            environments.environments.push(Some(Environment::default()));
            environments
                .by_name
                .insert(EnvironmentName::Default, EnvironmentIdx(0));
        }

        // Add all named environments
        let mut features_used_by_environments = HashSet::new();
        for (name, env) in toml_environments {
            // Decompose the TOML
            let (included_features, features_span, solve_group, no_default_feature) = match env {
                TomlEnvironmentList::Map(env) => {
                    let (features, features_span) = env.features.map_or_else(
                        || (Vec::new(), None),
                        |Spanned { value, span }| (value, Some(span)),
                    );
                    (
                        features,
                        features_span,
                        env.solve_group,
                        env.no_default_feature,
                    )
                }
                TomlEnvironmentList::Seq(features) => {
                    (features.value, Some(features.span), None, false)
                }
            };

            features_used_by_environments
                .extend(included_features.iter().map(|span| span.value.clone()));

            // Verify that the features of the environment actually exist and that they are
            // not defined twice.
            let mut features_seen_where = HashMap::new();
            let mut used_features = Vec::with_capacity(included_features.len());
            for Spanned {
                value: feature_name,
                span,
            } in &included_features
            {
                let Some(feature) = features.get(feature_name.as_str()) else {
                    return Err(TomlError::from(
                        GenericError::new(format!(
                            "The feature '{feature_name}' is not defined in the manifest",
                        ))
                        .with_span((*span).into())
                        .with_help("Add the feature to the manifest"),
                    ));
                };

                if let Some(previous_span) = features_seen_where.insert(feature_name, *span) {
                    return Err(TomlError::from(
                        GenericError::new(format!("The feature '{}' is included more than once.", &feature.name))
                            .with_span((*span).into())
                            .with_span_label("the feature is included here")
                            .with_help("Since the order of the features matters, a duplicate feature is ambiguous")
                            .with_label(LabeledSpan::new_with_span(Some(String::from("the feature was previously included here")),
                                                                   Range::<usize>::from(previous_span)))));
                }

                used_features.push(feature);
            }

            // Choose whether to include the default
            if !no_default_feature {
                used_features.push(
                    features
                        .get(&FeatureName::DEFAULT)
                        .expect("default feature must exist"),
                );
            };

            // Ensure that the system requirements of all the features are compatible
            if let Err(e) = used_features
                .iter()
                .map(|feature| &feature.system_requirements)
                .try_fold(SystemRequirements::default(), |acc, req| acc.union(req))
            {
                return Err(TomlError::from(
                    GenericError::new(e.to_string())
                        .with_opt_span(features_span.map(Into::into))
                        .with_span_label(
                            "while resolving system requirements of features defined here",
                        ),
                ));
            }

            // Check if there are no conflicts in pypi options between features
            if let Err(err) = used_features
                .iter()
                .filter_map(|feature| {
                    if feature.pypi_options().is_none() {
                        // Use the project default features
                        workspace.value.pypi_options.as_ref()
                    } else {
                        feature.pypi_options()
                    }
                })
                .try_fold(PypiOptions::default(), |acc, opts| acc.union(opts))
            {
                return Err(TomlError::from(
                    GenericError::new(err.to_string())
                        .with_opt_span(features_span.map(Into::into))
                        .with_span_label("while resolving pypi options of features defined here"),
                ));
            }

            let environment_idx = EnvironmentIdx(environments.environments.len());
            environments.by_name.insert(name.clone(), environment_idx);
            environments.environments.push(Some(Environment {
                name,
                features: included_features.into_iter().map(Spanned::take).collect(),
                solve_group: solve_group.map(|sg| solve_groups.add(sg, environment_idx)),
                no_default_feature,
            }));
        }

        // Verify that all features are used in at least one environment
        for (feature_name, span) in feature_name_to_span {
            if features_used_by_environments.contains(&feature_name) {
                continue;
            }

            warnings.push(Warning::from(
                GenericError::new(format!(
                    "The feature '{}' is defined but not used in any environment. Dependencies of unused features are not resolved or checked, and use wildcard (*) version specifiers by default, disregarding any set `pinning-strategy`",
                    feature_name
                ))
                .with_opt_span(span)
                .with_help("Remove the feature from the manifest or add it to an environment"),
            ));
        }

        // Get the name from the [package] section if it's missing from the workspace.
        let project_name = self
            .package
            .as_ref()
            .and_then(|p| p.value.name.as_ref())
            .and_then(|field| field.clone().value());

        let WithWarnings {
            warnings: mut workspace_warnings,
            value: workspace,
        } = workspace.value.into_workspace(
            ExternalWorkspaceProperties {
                name: project_name.or(external.name),
                ..external
            },
            root_directory,
        )?;
        warnings.append(&mut workspace_warnings);

        let workspace_manifest = WorkspaceManifest {
            workspace,
            features,
            environments,
            solve_groups,
        };

        let package_manifest = if let Some(PixiSpanned {
            value: package,
            span: package_span,
        }) = self.package
        {
            if !pixi_build_enabled {
                return Err(FeatureNotEnabled::new(
                    format!(
                        "[package] section is only allowed when the `{}` feature is enabled",
                        KnownPreviewFeature::PixiBuild
                    ),
                    KnownPreviewFeature::PixiBuild,
                )
                .with_opt_span(package_span)
                .into());
            }

            let WithWarnings {
                value: package_manifest,
                warnings: mut package_warnings,
            } = package.into_manifest(
                workspace_manifest.workspace_package_properties(),
                package_defaults,
                &workspace_manifest.workspace.preview,
                root_directory,
            )?;
            warnings.append(&mut package_warnings);

            Some(package_manifest)
        } else {
            None
        };

        Ok((workspace_manifest, package_manifest, warnings))
    }
}

impl<'de> toml_span::Deserialize<'de> for TomlManifest {
    fn deserialize(value: &mut Value<'de>) -> Result<Self, DeserError> {
        let mut th = TableHelper::new(value)?;
        let mut warnings = Vec::new();

        let workspace = if th.contains("workspace") {
            Some(th.required_s("workspace")?.into())
        } else {
            let project: Option<Spanned<TomlWorkspace>> = th.optional("project");
            if let Some(project) = &project {
                warnings
                    .push(Deprecation::renamed_field("project", "workspace", project.span).into());
            }
            project.map(From::from)
        };
        let package = th.optional("package");

        let target = th
            .optional::<TomlWith<_, PixiSpanned<TomlIndexMap<PixiSpanned<TargetSelector>, Same>>>>(
                "target",
            )
            .map(TomlWith::into_inner);

        let dependencies = th.optional("dependencies");

        let host_dependencies: Option<Spanned<UniquePackageMap>> = th.optional("host-dependencies");
        if let Some(host_dependencies) = &host_dependencies {
            warnings.push(
                Deprecation::renamed_field(
                    "host-dependencies",
                    "dependencies",
                    host_dependencies.span,
                )
                .into(),
            );
        }
        let host_dependencies = host_dependencies.map(From::from);

        let build_dependencies: Option<Spanned<UniquePackageMap>> =
            th.optional("build-dependencies");
        if let Some(build_dependencies) = &build_dependencies {
            warnings.push(
                Deprecation::renamed_field(
                    "build-dependencies",
                    "dependencies",
                    build_dependencies.span,
                )
                .into(),
            );
        }
        let build_dependencies = build_dependencies.map(From::from);

        let pypi_dependencies = th
            .optional::<TomlWith<_, PixiSpanned<TomlIndexMap<_, Same>>>>("pypi-dependencies")
            .map(TomlWith::into_inner);
        let develop = th
            .optional::<TomlWith<_, PixiSpanned<TomlIndexMap<_, Same>>>>("develop")
            .map(TomlWith::into_inner);
        let activation = th.optional("activation");
        let tasks = th
            .optional::<TomlWith<_, PixiSpanned<TomlHashMap<_, Same>>>>("tasks")
            .map(|with| {
                let inner: PixiSpanned<HashMap<String, TomlTask>> = with.into_inner();
                PixiSpanned {
                    value: inner
                        .value
                        .into_iter()
                        .map(|(key, value)| {
                            let WithWarnings {
                                value: task,
                                warnings: mut task_warnings,
                            } = value;
                            warnings.append(&mut task_warnings);
                            (key.into(), task)
                        })
                        .collect(),
                    span: inner.span,
                }
            });
        let feature = th
            .optional::<TomlWith<_, PixiSpanned<TomlIndexMap<_, Same>>>>("feature")
            .map(TomlWith::into_inner);
        let environments = th
            .optional::<TomlWith<_, PixiSpanned<TomlIndexMap<_, Same>>>>("environments")
            .map(TomlWith::into_inner);
        let pypi_options = th.optional("pypi-options");
        let system_requirements = th.optional("system-requirements");

        // Parse the tool section by ignoring it.
        if let Some(mut tool) = th.table.remove("tool") {
            match tool.take() {
                ValueInner::Table(_) => {}
                other => {
                    return Err(expected("a table", other, tool.span).into());
                }
            }
        }

        // Parse the $schema section by ignoring it.
        if let Some(mut schema) = th.table.remove("$schema") {
            match schema.take() {
                ValueInner::String(_) => {}
                other => {
                    return Err(expected("a string", other, schema.span).into());
                }
            }
        }

        th.finalize(None)?;

        Ok(TomlManifest {
            workspace,
            package,
            system_requirements,
            target,
            dependencies,
            host_dependencies,
            build_dependencies,
            pypi_dependencies,
            develop,
            activation,
            tasks,
            feature,
            environments,
            pypi_options,
            warnings,
        })
    }
}

/// Defines some of the properties that might be defined in other parts of the
/// manifest but we do require to be set in the workspace section.
///
/// This can be used to inject these properties.
#[derive(Debug, Clone, Default)]
pub struct ExternalWorkspaceProperties {
    pub name: Option<String>,
    pub version: Option<Version>,
    pub description: Option<String>,
    pub authors: Option<Vec<String>>,
    pub license: Option<String>,
    pub license_file: Option<PathBuf>,
    pub readme: Option<PathBuf>,
    pub homepage: Option<Url>,
    pub repository: Option<Url>,
    pub documentation: Option<Url>,
    pub features: IndexMap<FeatureName, Feature>,
}

#[cfg(test)]
mod test {
    use insta::assert_snapshot;
    use pixi_test_utils::format_parse_error;

    use super::*;
    use crate::{toml::FromTomlStr, utils::test_utils::expect_parse_warnings};

    /// A helper function that generates a snapshot of the error message when
    /// parsing a manifest TOML. The error is returned.
    #[must_use]
    pub(crate) fn expect_parse_failure(pixi_toml: &str) -> String {
        let parse_error = <TomlManifest as FromTomlStr>::from_toml_str(pixi_toml)
            .and_then(|manifest| {
                manifest.into_workspace_manifest(
                    ExternalWorkspaceProperties::default(),
                    PackageDefaults::default(),
                    None,
                )
            })
            .expect_err("parsing should fail");

        format_parse_error(pixi_toml, parse_error)
    }

    #[test]
    fn test_package_without_build_section() {
        assert_snapshot!(expect_parse_failure(
            r#"
        [workspace]
        name = "foo"
        channels = []
        platforms = []

        [package]

        [package.build]
        backend = { name = "foobar", version = "*" }
        "#,
        ));
    }

    #[test]
    fn test_workspace_name_from_package() {
        let workspace_manifest = WorkspaceManifest::from_toml_str(
            r#"
        [workspace]
        channels = []
        platforms = []
        preview = ["pixi-build"]

        [package]
        name = "foo"
        version = "0.1.0"

        [package.build]
        backend = { name = "foobar", version = "*" }
        "#,
        )
        .unwrap();

        assert_eq!(workspace_manifest.workspace.name.as_deref(), Some("foo"));
    }

    #[test]
    fn test_run_dependencies_in_feature() {
        assert_snapshot!(expect_parse_failure(
            r#"
        [workspace]
        channels = []
        platforms = []

        [feature.foobar.run-dependencies]
        "#,
        ));
    }

    #[test]
    fn test_host_dependencies_in_feature_with_pixi_build() {
        assert_snapshot!(expect_parse_failure(
            r#"
        [workspace]
        channels = []
        platforms = []
        preview = ["pixi-build"]

        [package]

        [package.build]
        backend = { name = "foobar", version = "*" }

        [feature.foobar.host-dependencies]
        "#,
        ));
    }

    #[test]
    fn test_build_dependencies_in_feature_with_pixi_build() {
        assert_snapshot!(expect_parse_failure(
            r#"
        [workspace]
        channels = []
        platforms = []
        preview = ["pixi-build"]

        [package]

        [package.build]
        backend = { name = "foobar", version = "*" }

        [feature.foobar.build-dependencies]
        "#,
        ));
    }

    #[test]
    fn test_invalid_non_package_sections() {
        assert_snapshot!(expect_parse_failure(
            r#"
        [workspace]
        channels = []
        platforms = []
        preview = ["pixi-build"]

        [build-dependencies]

        [host-dependencies]

        [target.win.host-dependencies]
        "#,
        ));
    }

    #[test]
    fn test_tool_must_be_table() {
        assert_snapshot!(expect_parse_failure(
            r#"
        tool = false

        [workspace]
        channels = []
        platforms = []
        "#,
        ));
    }

    #[test]
    fn test_schema_must_be_string() {
        assert_snapshot!(expect_parse_failure(
            r#"
        schema = false

        [workspace]
        channels = []
        platforms = []
        "#,
        ));
    }

    #[test]
    fn test_target_workspace_dependencies() {
        assert_snapshot!(expect_parse_warnings(
            r#"
        [workspace]
        name = "test"
        channels = []
        platforms = ['osx-64']
        preview = ["pixi-build"]

        [package]

        [package.build]
        backend = { name = "foobar", version = "*" }

        [target.osx-64.build-dependencies]
        "#,
        ));
    }

    #[test]
    fn test_mismatching_target_selector() {
        assert_snapshot!(expect_parse_warnings(
            r#"
        [workspace]
        name = "test"
        channels = []
        platforms = ['win-64']

        [target.osx-64.dependencies]
        "#,
        ));
    }

    #[test]
    fn test_mismatching_multi_target_selector() {
        assert_snapshot!(expect_parse_warnings(
            r#"
        [workspace]
        name = "test"
        channels = []
        platforms = ['win-64']

        [target.osx.dependencies]
        "#,
        ));
    }

    #[test]
    fn test_host_dependencies_deprecation_warning() {
        assert_snapshot!(
            expect_parse_warnings(
            r#"
        [workspace]
        name = "test"
        channels = []
        platforms = ['linux-64']

        [host-dependencies]
        foo = "*"
        "#,
            ),
            @r#"
         ⚠ The `host-dependencies` field is deprecated. Use `dependencies` instead.
          ╭─[pixi.toml:7:9]
        6 │
        7 │ ╭─▶         [host-dependencies]
        8 │ ├─▶         foo = "*"
          · ╰──── replace this with 'dependencies'
        9 │
          ╰────
        "#
        );
    }

    #[test]
    fn test_build_dependencies_deprecation_warning() {
        assert_snapshot!(
            expect_parse_warnings(
            r#"
        [workspace]
        name = "test"
        channels = []
        platforms = ['linux-64']

        [build-dependencies]
        bar = "*"
        "#,
            ),
            @r#"
         ⚠ The `build-dependencies` field is deprecated. Use `dependencies` instead.
          ╭─[pixi.toml:7:9]
        6 │
        7 │ ╭─▶         [build-dependencies]
        8 │ ├─▶         bar = "*"
          · ╰──── replace this with 'dependencies'
        9 │
          ╰────
        "#
        );
    }

    #[test]
    fn test_unused_features() {
        assert_snapshot!(expect_parse_warnings(
            r#"
        [workspace]
        name = "foo"
        channels = []
        platforms = ['osx-64']

        [feature.foobar.dependencies]

        [feature.generic.target.osx.dependencies]
        "#,
        ));
    }

    #[test]
    fn test_unknown_feature() {
        assert_snapshot!(expect_parse_failure(
            r#"
        [workspace]
        name = "foo"
        channels = []
        platforms = []

        [environments]
        foobar = ["unknown"]
        "#,
        ));
    }

    #[test]
    fn test_unknown_feature2() {
        assert_snapshot!(expect_parse_failure(
            r#"
        [workspace]
        name = "foo"
        channels = []
        platforms = []

        [environments]
        foobar = { features = ["unknown"] }
        "#,
        ));
    }

    #[test]
    fn test_duplicate_feature() {
        assert_snapshot!(expect_parse_failure(
            r#"
        [workspace]
        name = "foo"
        channels = []
        platforms = []

        [feature.foobar.dependencies]
        [feature.duplicate.dependencies]

        [environments]
        foobar = ["duplicate", "foobar", "duplicate"]
        "#,
        ));
    }

    #[test]
    fn test_conflicting_system_requirements() {
        assert_snapshot!(expect_parse_failure(
            r#"
        [workspace]
        name = "foo"
        channels = []
        platforms = []

        [feature.foo.system-requirements]
        archspec = "foo"

        [feature.bar.system-requirements]
        archspec = "bar"

        [environments]
        foobar = ["foo", "bar"]
        "#,
        ));
    }

    #[test]
    fn test_conflicting_pypi_options() {
        assert_snapshot!(expect_parse_failure(
            r#"
        [workspace]
        name = "foo"
        channels = []
        platforms = []

        [feature.foo.pypi-options]
        index-url = "https://google.com"

        [feature.bar.pypi-options]
        index-url = "https://prefix.dev"

        [environments]
        foobar = ["foo", "bar"]
        "#,
        ));
    }

    #[test]
    fn test_redefine_default_feature() {
        assert_snapshot!(expect_parse_failure(
            r#"
        [workspace]
        name = "foo"
        channels = []
        platforms = []

        [feature.default.dependencies]
        "#,
        ));
    }

    #[test]
<<<<<<< HEAD
    fn test_parse_develop_path() {
        let manifest = WorkspaceManifest::from_toml_str(
            r#"
        [workspace]
        name = "test"
        channels = []
        platforms = ["linux-64"]

        [develop]
        test-package = { path = "../test-package" }
        "#,
        )
        .unwrap();

        let develop_deps = manifest
            .default_feature()
            .develop_dependencies(None)
            .expect("should have develop dependencies");

        assert_eq!(develop_deps.len(), 1);
        assert!(develop_deps.contains_key("test-package"));
    }

    #[test]
    fn test_parse_develop_git() {
        let manifest = WorkspaceManifest::from_toml_str(
            r#"
        [workspace]
        name = "test"
        channels = []
        platforms = ["linux-64"]

        [develop]
        my-lib = { git = "https://github.com/example/my-lib.git", branch = "main" }
        "#,
        )
        .unwrap();

        let develop_deps = manifest
            .default_feature()
            .develop_dependencies(None)
            .expect("should have develop dependencies");

        assert_eq!(develop_deps.len(), 1);
        assert!(develop_deps.contains_key("my-lib"));
    }

    #[test]
    fn test_parse_develop_multiple() {
        let manifest = WorkspaceManifest::from_toml_str(
            r#"
        [workspace]
        name = "test"
        channels = []
        platforms = ["linux-64"]

        [develop]
        pkg-a = { path = "../pkg-a" }
        pkg-b = { git = "https://github.com/example/pkg-b.git" }
        pkg-c = { url = "https://example.com/pkg-c.tar.gz" }
        "#,
        )
        .unwrap();

        let develop_deps = manifest
            .default_feature()
            .develop_dependencies(None)
            .expect("should have develop dependencies");

        assert_eq!(develop_deps.len(), 3);
        assert!(develop_deps.contains_key("pkg-a"));
        assert!(develop_deps.contains_key("pkg-b"));
        assert!(develop_deps.contains_key("pkg-c"));
    }

    #[test]
    fn test_parse_feature_develop() {
        let manifest = WorkspaceManifest::from_toml_str(
            r#"
        [workspace]
        name = "test"
        channels = []
        platforms = ["linux-64"]

        [feature.extra.develop]
        feature-pkg = { path = "../feature-pkg" }

        [environments]
        default = []
        extra = ["extra"]
        "#,
        )
        .unwrap();

        // Default feature should not have develop dependencies
        assert!(
            manifest
                .default_feature()
                .develop_dependencies(None)
                .is_none()
        );

        // Extra feature should have develop dependencies
        let extra_feature = manifest
            .feature("extra")
            .expect("extra feature should exist");
        let develop_deps = extra_feature
            .develop_dependencies(None)
            .expect("should have develop dependencies");

        assert_eq!(develop_deps.len(), 1);
        assert!(develop_deps.contains_key("feature-pkg"));
    }

    #[test]
    fn test_parse_target_develop() {
        let manifest = WorkspaceManifest::from_toml_str(
            r#"
        [workspace]
        name = "test"
        channels = []
        platforms = ["linux-64", "win-64"]

        [target.linux-64.develop]
        linux-pkg = { path = "../linux-pkg" }

        [target.win-64.develop]
        windows-pkg = { path = "../windows-pkg" }
        "#,
        )
        .unwrap();

        let linux_deps = manifest
            .default_feature()
            .develop_dependencies(Some(Platform::Linux64))
            .expect("should have linux develop dependencies");

        assert_eq!(linux_deps.len(), 1);
        assert!(linux_deps.contains_key("linux-pkg"));

        let windows_deps = manifest
            .default_feature()
            .develop_dependencies(Some(Platform::Win64))
            .expect("should have windows develop dependencies");

        assert_eq!(windows_deps.len(), 1);
        assert!(windows_deps.contains_key("windows-pkg"));
    }

    #[test]
    fn test_parse_develop_invalid_no_source_type() {
        assert_snapshot!(expect_parse_failure(
            r#"
        [workspace]
        name = "test"
        channels = []
        platforms = ["linux-64"]

        [develop]
        bad-pkg = { subdirectory = "subdir" }
        "#,
        ));
    }

    #[test]
    fn test_parse_develop_invalid_multiple_sources() {
        assert_snapshot!(expect_parse_failure(
            r#"
        [workspace]
        name = "test"
        channels = []
        platforms = ["linux-64"]

        [develop]
        bad-pkg = { path = "../path", git = "https://github.com/example/repo.git" }
        "#,
        ));
=======
    fn test_project_deprecation_warning() {
        assert_snapshot!(
            expect_parse_warnings(
            r#"
        [project]
        name = "foo"
        channels = []
        "#,
            ),
            @r#"
         ⚠ The `project` field is deprecated. Use `workspace` instead.
          ╭─[pixi.toml:2:9]
        1 │
        2 │ ╭─▶         [project]
        3 │ │           name = "foo"
        4 │ ├─▶         channels = []
          · ╰──── replace this with 'workspace'
        5 │
          ╰────
        "#
        );
>>>>>>> 780655a0
    }
}<|MERGE_RESOLUTION|>--- conflicted
+++ resolved
@@ -997,7 +997,6 @@
     }
 
     #[test]
-<<<<<<< HEAD
     fn test_parse_develop_path() {
         let manifest = WorkspaceManifest::from_toml_str(
             r#"
@@ -1175,7 +1174,9 @@
         bad-pkg = { path = "../path", git = "https://github.com/example/repo.git" }
         "#,
         ));
-=======
+    }
+
+    #[test]
     fn test_project_deprecation_warning() {
         assert_snapshot!(
             expect_parse_warnings(
@@ -1197,6 +1198,5 @@
           ╰────
         "#
         );
->>>>>>> 780655a0
     }
 }