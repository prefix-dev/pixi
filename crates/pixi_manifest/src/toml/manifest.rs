--- conflicted
+++ resolved
@@ -4,27 +4,6 @@
     path::{Path, PathBuf},
 };
 
-use crate::{
-    Activation, Environment, EnvironmentName, Environments, Feature, FeatureName,
-    KnownPreviewFeature, SolveGroups, SystemRequirements, TargetSelector, Targets, Task, TaskName,
-    TomlError, Warning, WithWarnings, WorkspaceManifest,
-    environment::EnvironmentIdx,
-    error::{FeatureNotEnabled, GenericError},
-    manifests::PackageManifest,
-    pypi::pypi_options::PypiOptions,
-    toml::{
-<<<<<<< HEAD
-        create_unsupported_selector_warning, environment::TomlEnvironmentList, task::TomlTask,
-        PackageDefaults, PlatformSpan, TomlFeature, TomlPackage, TomlTarget, TomlWorkspace,
-        WorkspacePackageProperties,
-=======
-        ExternalPackageProperties, PlatformSpan, TomlFeature, TomlPackage, TomlTarget,
-        TomlWorkspace, create_unsupported_selector_warning, environment::TomlEnvironmentList,
-        task::TomlTask,
->>>>>>> ed08e5ac
-    },
-    utils::{PixiSpanned, package_map::UniquePackageMap},
-};
 use indexmap::IndexMap;
 use miette::LabeledSpan;
 use pixi_pypi_spec::{PixiPypiSpec, PypiPackageName};
@@ -36,6 +15,22 @@
     value::ValueInner,
 };
 use url::Url;
+
+use crate::{
+    Activation, Environment, EnvironmentName, Environments, Feature, FeatureName,
+    KnownPreviewFeature, SolveGroups, SystemRequirements, TargetSelector, Targets, Task, TaskName,
+    TomlError, Warning, WithWarnings, WorkspaceManifest,
+    environment::EnvironmentIdx,
+    error::{FeatureNotEnabled, GenericError},
+    manifests::PackageManifest,
+    pypi::pypi_options::PypiOptions,
+    toml::{
+        PackageDefaults, PlatformSpan, TomlFeature, TomlPackage, TomlTarget, TomlWorkspace,
+        WorkspacePackageProperties, create_unsupported_selector_warning,
+        environment::TomlEnvironmentList, task::TomlTask,
+    },
+    utils::{PixiSpanned, package_map::UniquePackageMap},
+};
 
 /// Raw representation of a pixi manifest. This is the deserialized form of the
 /// manifest without any validation logic applied.
@@ -450,29 +445,8 @@
                 value: package_manifest,
                 warnings: mut package_warnings,
             } = package.into_manifest(
-<<<<<<< HEAD
-                WorkspacePackageProperties {
-                    name: Some(workspace.name.clone()),
-                    version: workspace.version.clone(),
-                    description: workspace.description.clone(),
-                    authors: workspace.authors.clone(),
-                    license: workspace.license.clone(),
-                    license_file: workspace
-                        .license_file
-                        .as_ref()
-                        .and_then(|path| root_directory.map(|root| root.join(path))),
-                    readme: workspace
-                        .readme
-                        .as_ref()
-                        .and_then(|path| root_directory.map(|root| root.join(path))),
-                    homepage: workspace.homepage.clone(),
-                    repository: workspace.repository.clone(),
-                    documentation: workspace.documentation.clone(),
-                },
+                workspace_manifest.workspace_package_properties(),
                 package_defaults,
-=======
-                workspace_manifest.derived_external_package_properties(),
->>>>>>> ed08e5ac
                 &workspace_manifest.workspace.preview,
                 root_directory,
             )?;
@@ -603,10 +577,11 @@
 
 #[cfg(test)]
 mod test {
+    use insta::assert_snapshot;
+    use pixi_test_utils::format_parse_error;
+
     use super::*;
     use crate::{toml::FromTomlStr, utils::test_utils::expect_parse_warnings};
-    use insta::assert_snapshot;
-    use pixi_test_utils::format_parse_error;
 
     /// A helper function that generates a snapshot of the error message when
     /// parsing a manifest TOML. The error is returned.
@@ -614,7 +589,11 @@
     pub(crate) fn expect_parse_failure(pixi_toml: &str) -> String {
         let parse_error = <TomlManifest as FromTomlStr>::from_toml_str(pixi_toml)
             .and_then(|manifest| {
-                manifest.into_workspace_manifest(ExternalWorkspaceProperties::default(), PackageDefaults::default(), None)
+                manifest.into_workspace_manifest(
+                    ExternalWorkspaceProperties::default(),
+                    PackageDefaults::default(),
+                    None,
+                )
             })
             .expect_err("parsing should fail");
 
