---
source: crates/pixi_manifest/src/toml/pypi_options.rs
assertion_line: 299
expression: options
---
PypiOptions {
    index_url: Some(
        Url {
            scheme: "https",
            cannot_be_a_base: false,
            username: "",
            password: None,
            host: Some(
                Domain(
                    "pypi.org",
                ),
            ),
            port: None,
            path: "/simple",
            query: None,
            fragment: None,
        },
    ),
    extra_index_urls: Some(
        [
            Url {
                scheme: "https",
                cannot_be_a_base: false,
                username: "",
                password: None,
                host: Some(
                    Domain(
                        "pypi.org",
                    ),
                ),
                port: None,
                path: "/simple",
                query: None,
                fragment: None,
            },
            Url {
                scheme: "file",
                cannot_be_a_base: false,
                username: "",
                password: None,
                host: None,
                port: None,
                path: "/path/to/simple",
                query: None,
                fragment: None,
            },
        ],
    ),
    find_links: Some(
        [
            Path(
                "../",
            ),
            Url(
                Url {
                    scheme: "https",
                    cannot_be_a_base: false,
                    username: "",
                    password: None,
                    host: Some(
                        Domain(
                            "google.com",
                        ),
                    ),
                    port: None,
                    path: "/",
                    query: None,
                    fragment: None,
                },
            ),
        ],
    ),
    no_build_isolation: Packages(
        {
            PackageName(
                "sigma",
            ),
        },
    ),
    index_strategy: Some(
        FirstIndex,
    ),
    no_build: Some(
        All,
    ),
<<<<<<< HEAD
    dependency_overrides: None,
=======
    no_binary: Some(
        Packages(
            {
                PackageName(
                    "package1",
                ),
                PackageName(
                    "package2",
                ),
            },
        ),
    ),
>>>>>>> 35165a53
}<|MERGE_RESOLUTION|>--- conflicted
+++ resolved
@@ -88,9 +88,6 @@
     no_build: Some(
         All,
     ),
-<<<<<<< HEAD
-    dependency_overrides: None,
-=======
     no_binary: Some(
         Packages(
             {
@@ -103,5 +100,4 @@
             },
         ),
     ),
->>>>>>> 35165a53
 }