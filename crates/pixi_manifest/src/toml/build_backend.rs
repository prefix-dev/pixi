--- conflicted
+++ resolved
@@ -56,7 +56,7 @@
         }
 
         // Convert target-specific build configurations
-        let target_configuration = self
+        let target_config = self
             .target
             .into_iter()
             .flat_map(|(selector, target)| {
@@ -66,7 +66,6 @@
             })
             .collect::<IndexMap<_, _>>();
 
-<<<<<<< HEAD
         Ok(WithWarnings {
             value: PackageBuild {
                 backend: BuildBackend {
@@ -75,27 +74,13 @@
                 },
                 additional_dependencies,
                 channels: self.channels.map(|channels| channels.value),
+                source: self.source,
                 config: self.configuration,
-                target_config: if target_configuration.is_empty() {
+                target_config: if target_config.is_empty() {
                     None
                 } else {
-                    Some(target_configuration)
+                    Some(target_config)
                 },
-=======
-        Ok(PackageBuild {
-            backend: BuildBackend {
-                name: self.backend.value.name.value,
-                spec: build_backend_spec,
-            },
-            additional_dependencies,
-            channels: self.channels.map(|channels| channels.value),
-            source: self.source,
-            configuration: self.configuration,
-            target_configuration: if target_configuration.is_empty() {
-                None
-            } else {
-                Some(target_configuration)
->>>>>>> 90b4c1c7
             },
             warnings: self.warnings,
         })
@@ -175,7 +160,11 @@
             });
         let additional_dependencies = th.optional("additional-dependencies").unwrap_or_default();
 
-<<<<<<< HEAD
+        let source = th
+            .optional_s::<TomlLocationSpec>("source")
+            .map(spec_from_spanned_toml_location)
+            .transpose()?;
+
         // Try the new "config" key first, then fall back to deprecated "configuration"
         let configuration = if let Some((_, mut value)) = th.take("config") {
             Some(convert_toml_to_serde(&mut value)?)
@@ -185,17 +174,6 @@
         } else {
             None
         };
-=======
-        let source = th
-            .optional_s::<TomlLocationSpec>("source")
-            .map(spec_from_spanned_toml_location)
-            .transpose()?;
-
-        let configuration = th
-            .take("configuration")
-            .map(|(_, mut value)| convert_toml_to_serde(&mut value))
-            .transpose()?;
->>>>>>> 90b4c1c7
 
         let target = th
             .optional::<TomlWith<_, TomlIndexMap<_, Same>>>("target")
