use indexmap::IndexSet;
use pixi_toml::{TomlEnum, TomlFromStr, TomlWith};
use std::{collections::HashSet, path::PathBuf, str::FromStr};
use toml_span::{
    DeserError, ErrorKind, Value,
    de_helpers::{TableHelper, expected},
    value::ValueInner,
};
use url::Url;

use crate::pypi::pypi_options::{
    FindLinksUrlOrPath, NoBinary, NoBuild, NoBuildIsolation, PypiOptions,
};

/// A helper struct to deserialize a [`pep508_rs::PackageName`] from a TOML
/// string.
struct Pep508PackageName(pub pep508_rs::PackageName);

impl<'de> toml_span::Deserialize<'de> for Pep508PackageName {
    fn deserialize(value: &mut Value<'de>) -> Result<Self, DeserError> {
        let str = value.take_string(None)?;
        let package_name = pep508_rs::PackageName::from_str(&str).map_err(|e| {
            DeserError::from(toml_span::Error {
                kind: ErrorKind::Custom(e.to_string().into()),
                span: value.span,
                line_info: None,
            })
        })?;
        Ok(Self(package_name))
    }
}

impl<'de> toml_span::Deserialize<'de> for NoBuild {
    fn deserialize(value: &mut Value<'de>) -> Result<Self, DeserError> {
        // It can be either `true` or `false` or an array of strings
        if value.as_bool().is_some() {
            if bool::deserialize(value)? {
                return Ok(NoBuild::All);
            } else {
                return Ok(NoBuild::None);
            }
        }
        // We assume it's an array of strings
        if value.as_array().is_some() {
            match value.take() {
                ValueInner::Array(array) => {
                    let mut packages = HashSet::with_capacity(array.len());
                    for mut value in array {
                        packages.insert(Pep508PackageName::deserialize(&mut value)?.0);
                    }
                    Ok(NoBuild::Packages(packages))
                }
                _ => Err(expected(
                    "an array of packages e.g. [\"foo\", \"bar\"]",
                    value.take(),
                    value.span,
                )
                .into()),
            }
        } else {
            Err(expected(
                r#"either "all", "none" or an array of packages e.g. ["foo", "bar"] "#,
                value.take(),
                value.span,
            )
            .into())
        }
    }
}

impl<'de> toml_span::Deserialize<'de> for NoBinary {
    fn deserialize(value: &mut Value<'de>) -> Result<Self, DeserError> {
        // It can be either `true` or `false` or an array of strings
        if value.as_bool().is_some() {
            if bool::deserialize(value)? {
                return Ok(NoBinary::All);
            } else {
                return Ok(NoBinary::None);
            }
        }
        // We assume it's an array of strings
        if value.as_array().is_some() {
            match value.take() {
                ValueInner::Array(array) => {
<<<<<<< HEAD
                    let mut packages = IndexSet::with_capacity(array.len());
=======
                    let mut packages = HashSet::with_capacity(array.len());
>>>>>>> edf677fc
                    for mut value in array {
                        packages.insert(Pep508PackageName::deserialize(&mut value)?.0);
                    }
                    Ok(NoBinary::Packages(packages))
                }
                _ => Err(expected(
                    "an array of packages e.g. [\"foo\", \"bar\"]",
                    value.take(),
                    value.span,
                )
                .into()),
            }
        } else {
            Err(expected(
                r#"either "all", "none" or an array of packages e.g. ["foo", "bar"] "#,
                value.take(),
                value.span,
            )
            .into())
        }
    }
}

impl<'de> toml_span::Deserialize<'de> for PypiOptions {
    fn deserialize(value: &mut Value<'de>) -> Result<Self, DeserError> {
        let mut th = TableHelper::new(value)?;

        let index_url = th
            .optional::<TomlFromStr<_>>("index-url")
            .map(TomlFromStr::into_inner);
        let extra_index_urls = th
            .optional::<TomlWith<_, Vec<TomlFromStr<_>>>>("extra-index-urls")
            .map(|x| x.into_inner());
        let find_links = th.optional("find-links");
        let no_build_isolation = th.optional("no-build-isolation").unwrap_or_default();
        let index_strategy = th
            .optional::<TomlEnum<_>>("index-strategy")
            .map(TomlEnum::into_inner);

        let no_build = th.optional::<NoBuild>("no-build");

        let no_binary = th.optional::<NoBinary>("no-binary");

        th.finalize(None)?;

        Ok(Self {
            index_url,
            extra_index_urls,
            find_links,
            no_build_isolation,
            index_strategy,
            no_build,
            no_binary,
        })
    }
}

impl<'de> toml_span::Deserialize<'de> for FindLinksUrlOrPath {
    fn deserialize(value: &mut Value<'de>) -> Result<Self, DeserError> {
        let mut table = match value.take() {
            ValueInner::Table(table) => table,
            other => return Err(expected("a table", other, value.span).into()),
        };

        let mut errors = DeserError { errors: vec![] };

        let path = table.remove("path");
        let url = table.remove("url");
        if path.is_some() && url.is_some() {
            errors.errors.push(toml_span::Error {
                kind: ErrorKind::Custom("cannot define both 'url' and 'path'".into()),
                span: value.span,
                line_info: None,
            });
        }

        let path = if let Some(mut path) = path {
            match path
                .take_string(None)
                .map(|str| PathBuf::from(str.into_owned()))
            {
                Err(error) => {
                    errors.errors.push(error);
                    None
                }
                Ok(path) => Some(path),
            }
        } else {
            None
        };

        let url = if let Some(mut url) = url {
            match url.take_string(None).map(|str| Url::parse(&str)) {
                Err(error) => {
                    errors.errors.push(error);
                    None
                }
                Ok(Err(error)) => {
                    errors.errors.push(toml_span::Error {
                        kind: ErrorKind::Custom(error.to_string().into()),
                        span: url.span,
                        line_info: None,
                    });
                    None
                }
                Ok(Ok(url)) => Some(url),
            }
        } else {
            None
        };

        if !errors.errors.is_empty() {
            return Err(errors);
        }

        if let Some(url) = url {
            Ok(Self::Url(url))
        } else if let Some(path) = path {
            Ok(Self::Path(path))
        } else {
            Err(DeserError::from(toml_span::Error {
                kind: ErrorKind::Custom("either 'url' or 'path' must be defined".into()),
                span: value.span,
                line_info: None,
            }))
        }
    }
}

impl<'de> toml_span::Deserialize<'de> for NoBuildIsolation {
    fn deserialize(value: &mut Value<'de>) -> Result<Self, DeserError> {
        match value.take() {
            ValueInner::Boolean(value) if value => Ok(NoBuildIsolation::All),
            ValueInner::Boolean(value) if !value => Ok(NoBuildIsolation::none()),
            ValueInner::Array(values) => {
                let mut packages = IndexSet::with_capacity(values.len());
                for mut value in values {
                    packages.insert(Pep508PackageName::deserialize(&mut value)?.0);
                }
                Ok(NoBuildIsolation::Packages(packages))
            }
            _ => Err(expected(
                "a boolean or an array of packages e.g. [\"foo\", \"bar\"]",
                value.take(),
                value.span,
            )
            .into()),
        }
    }
}

#[cfg(test)]
mod test {
    use super::*;
    use crate::toml::FromTomlStr;
    use insta::{assert_debug_snapshot, assert_snapshot};
    use pixi_test_utils::format_parse_error;

    #[test]
    fn test_empty() {
        let input = "";
        let options = PypiOptions::from_toml_str(input).unwrap();
        assert_eq!(options, PypiOptions::default());
    }

    #[test]
    fn test_deserialize_pypi_options() {
        let toml_str = r#"
                 index-url = "https://example.com/pypi"
                 extra-index-urls = ["https://example.com/extra"]
                 no-build-isolation = ["pkg1", "pkg2"]

                 [[find-links]]
                 path = "/path/to/flat/index"

                 [[find-links]]
                 url = "https://flat.index"
             "#;
        let deserialized_options: PypiOptions = PypiOptions::from_toml_str(toml_str).unwrap();
        assert_eq!(
            deserialized_options,
            PypiOptions {
                index_url: Some(Url::parse("https://example.com/pypi").unwrap()),
                extra_index_urls: Some(vec![Url::parse("https://example.com/extra").unwrap()]),
                find_links: Some(vec![
                    FindLinksUrlOrPath::Path("/path/to/flat/index".into()),
                    FindLinksUrlOrPath::Url(Url::parse("https://flat.index").unwrap())
                ]),
                no_build_isolation: NoBuildIsolation::from_iter([
                    "pkg1".parse().unwrap(),
                    "pkg2".parse().unwrap()
                ]),
                index_strategy: None,
                no_build: Default::default(),
                no_binary: Default::default(),
            },
        );
    }

    #[test]
    fn test_full() {
        let input = r#"
        index-url = "https://pypi.org/simple"
        extra-index-urls = ["https://pypi.org/simple", "file:///path/to/simple"]
        find-links = [
            { path = "../" },
            { url = "https://google.com" }
        ]
        no-build-isolation = ["sigma"]
        index-strategy = "first-index"
        no-build = true
        no-binary = ["package1", "package2"]
        "#;
        let options = PypiOptions::from_toml_str(input).unwrap();
        assert_debug_snapshot!(options);
    }

    #[test]
    fn test_no_build_packages() {
        let input = r#"
        no-build = ["package1"]
        "#;
        let options = PypiOptions::from_toml_str(input).unwrap();
        assert_debug_snapshot!(options);
    }

    #[test]
    fn test_no_binary_packages() {
        let input = r#"
        no-binary = ["package1"]
        "#;
        let options = PypiOptions::from_toml_str(input).unwrap();
        assert_debug_snapshot!(options);
    }

    #[test]
    fn test_no_build_isolation_boolean() {
        let input = r#"
        no-build-isolation = true
        "#;
        let options = PypiOptions::from_toml_str(input).unwrap();
        assert_debug_snapshot!(options);
    }

    #[test]
    fn test_invalid_strategy_missing_dash() {
        let input = r#"
        index-strategy = "firstindex"
        "#;
        assert_snapshot!(
            format_parse_error(input, PypiOptions::from_toml_str(input).unwrap_err()),
            @r###"
         × Expected one of 'first-index', 'unsafe-first-match', 'unsafe-best-match'
          ╭─[pixi.toml:2:27]
        1 │
        2 │         index-strategy = "firstindex"
          ·                           ──────────
        3 │
          ╰────
         help: Did you mean 'first-index'?
        "###
        )
    }

    #[test]
    fn test_invalid_strategy_upper_case() {
        let input = r#"
        index-strategy = "UnsafeFirstMatch"
        "#;
        assert_snapshot!(
            format_parse_error(input, PypiOptions::from_toml_str(input).unwrap_err()),
            @r###"
         × Expected one of 'first-index', 'unsafe-first-match', 'unsafe-best-match'
          ╭─[pixi.toml:2:27]
        1 │
        2 │         index-strategy = "UnsafeFirstMatch"
          ·                           ────────────────
        3 │
          ╰────
         help: Did you mean 'unsafe-first-match'?
        "###
        )
    }

    #[test]
    fn test_invalid_strategy_far() {
        let input = r#"
        index-strategy = "foobar"
        "#;
        assert_snapshot!(
            format_parse_error(input, PypiOptions::from_toml_str(input).unwrap_err()),
            @r###"
         × Expected one of 'first-index', 'unsafe-first-match', 'unsafe-best-match'
          ╭─[pixi.toml:2:27]
        1 │
        2 │         index-strategy = "foobar"
          ·                           ──────
        3 │
          ╰────
        "###
        )
    }

    #[test]
    fn test_missing_url_or_path() {
        let input = "find-links = [{}]";
        assert_snapshot!(
            format_parse_error(input, PypiOptions::from_toml_str(input).unwrap_err()),
            @r###"
         × either 'url' or 'path' must be defined
          ╭─[pixi.toml:1:15]
        1 │ find-links = [{}]
          ·               ──
          ╰────
        "###
        )
    }

    #[test]
    fn test_both_url_or_path() {
        let input = r#"find-links = [{url = "", path = ""}]"#;
        assert_snapshot!(
            format_parse_error(input, PypiOptions::from_toml_str(input).unwrap_err()),
            @r###"
         × cannot define both 'url' and 'path'
          ╭─[pixi.toml:1:15]
        1 │ find-links = [{url = "", path = ""}]
          ·               ─────────────────────
          ╰────
        "###
        )
    }

    #[test]
    fn test_wrong_build_option_type() {
        let input = r#"no-build = 3"#;
        assert_snapshot!(format_parse_error(
            input,
            PypiOptions::from_toml_str(input).unwrap_err()
        ), @r###"
         × expected either "all", "none" or an array of packages e.g. ["foo", "bar"] , found integer
          ╭─[pixi.toml:1:12]
        1 │ no-build = 3
          ·            ─
          ╰────
        "###)
    }

    #[test]
    fn test_no_build_package_name() {
        let input = r#"no-build = ['$$$']"#;
        assert_snapshot!(format_parse_error(
            input,
            PypiOptions::from_toml_str(input).unwrap_err()
        ), @r###"
         × Not a valid package or extra name: "$$$". Names must start and end with a letter or digit and may only contain -, _, ., and alphanumeric characters.
          ╭─[pixi.toml:1:14]
        1 │ no-build = ['$$$']
          ·              ───
          ╰────
        "###)
    }
}<|MERGE_RESOLUTION|>--- conflicted
+++ resolved
@@ -82,11 +82,45 @@
         if value.as_array().is_some() {
             match value.take() {
                 ValueInner::Array(array) => {
-<<<<<<< HEAD
                     let mut packages = IndexSet::with_capacity(array.len());
-=======
+                    for mut value in array {
+                        packages.insert(Pep508PackageName::deserialize(&mut value)?.0);
+                    }
+                    Ok(NoBinary::Packages(packages))
+                }
+                _ => Err(expected(
+                    "an array of packages e.g. [\"foo\", \"bar\"]",
+                    value.take(),
+                    value.span,
+                )
+                .into()),
+            }
+        } else {
+            Err(expected(
+                r#"either "all", "none" or an array of packages e.g. ["foo", "bar"] "#,
+                value.take(),
+                value.span,
+            )
+            .into())
+        }
+    }
+}
+
+impl<'de> toml_span::Deserialize<'de> for NoBinary {
+    fn deserialize(value: &mut Value<'de>) -> Result<Self, DeserError> {
+        // It can be either `true` or `false` or an array of strings
+        if value.as_bool().is_some() {
+            if bool::deserialize(value)? {
+                return Ok(NoBinary::All);
+            } else {
+                return Ok(NoBinary::None);
+            }
+        }
+        // We assume it's an array of strings
+        if value.as_array().is_some() {
+            match value.take() {
+                ValueInner::Array(array) => {
                     let mut packages = HashSet::with_capacity(array.len());
->>>>>>> edf677fc
                     for mut value in array {
                         packages.insert(Pep508PackageName::deserialize(&mut value)?.0);
                     }
