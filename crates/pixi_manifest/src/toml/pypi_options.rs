--- conflicted
+++ resolved
@@ -1,12 +1,7 @@
 use std::{path::PathBuf, str::FromStr};
 
 use indexmap::IndexSet;
-<<<<<<< HEAD
 use pixi_toml::{TomlEnum, TomlFromStr, TomlIndexMap, TomlWith};
-use std::{collections::HashSet, path::PathBuf, str::FromStr};
-=======
-use pixi_toml::{TomlEnum, TomlFromStr, TomlWith};
->>>>>>> 35165a53
 use toml_span::{
     DeserError, ErrorKind, Value,
     de_helpers::{TableHelper, expected},
@@ -144,11 +139,8 @@
             no_build_isolation,
             index_strategy,
             no_build,
-<<<<<<< HEAD
             dependency_overrides,
-=======
             no_binary,
->>>>>>> 35165a53
         })
     }
 }
@@ -295,16 +287,13 @@
                 ]),
                 index_strategy: None,
                 no_build: Default::default(),
-<<<<<<< HEAD
                 dependency_overrides: Some(indexmap::IndexMap::from_iter([(
                     PypiPackageName::from_str("numpy").unwrap(),
                     pixi_pypi_spec::PixiPypiSpec::RawVersion(
                         pixi_pypi_spec::VersionOrStar::from_str(">=2.0.0").unwrap()
                     )
                 )]),),
-=======
                 no_binary: Default::default(),
->>>>>>> 35165a53
             },
         );
     }
