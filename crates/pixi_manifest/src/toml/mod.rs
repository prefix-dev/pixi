--- conflicted
+++ resolved
@@ -9,12 +9,8 @@
 mod platform;
 mod preview;
 mod pypi_options;
-<<<<<<< HEAD
-mod pyproject;
+pub mod pyproject;
 mod s3_options;
-=======
-pub mod pyproject;
->>>>>>> 3dd47078
 mod system_requirements;
 mod target;
 mod task;
