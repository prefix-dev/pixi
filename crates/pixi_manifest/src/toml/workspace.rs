--- conflicted
+++ resolved
@@ -7,16 +7,13 @@
 use url::Url;
 
 use crate::{
-<<<<<<< HEAD
     preview::Preview, pypi::pypi_options::PypiOptions, utils::PixiSpanned, PrioritizedChannel,
     S3Options, TargetSelector, Targets, Workspace,
-=======
     pypi::pypi_options::PypiOptions,
     toml::{platform::TomlPlatform, preview::TomlPreview},
     utils::PixiSpanned,
     workspace::ChannelPriority,
     PrioritizedChannel, TargetSelector, Targets, TomlError, Workspace,
->>>>>>> 2180e7eb
 };
 
 #[derive(Debug, Clone)]
@@ -45,16 +42,10 @@
     pub documentation: Option<Url>,
     pub conda_pypi_map: Option<HashMap<NamedChannelOrUrl, String>>,
     pub pypi_options: Option<PypiOptions>,
-<<<<<<< HEAD
     pub s3_options: Option<S3Options>,
-
     #[serde(default)]
     pub preview: Preview,
-
-    #[serde(default)]
-=======
     pub preview: TomlPreview,
->>>>>>> 2180e7eb
     pub target: IndexMap<PixiSpanned<TargetSelector>, TomlWorkspaceTarget>,
     pub build_variants: Option<HashMap<String, Vec<String>>>,
 
@@ -104,12 +95,8 @@
             platforms: self.platforms,
             conda_pypi_map: self.conda_pypi_map,
             pypi_options: self.pypi_options,
-<<<<<<< HEAD
             s3_options: self.s3_options,
-            preview: self.preview,
-=======
             preview: self.preview.into(),
->>>>>>> 2180e7eb
             build_variants: Targets::from_default_and_user_defined(
                 self.build_variants,
                 self.target
