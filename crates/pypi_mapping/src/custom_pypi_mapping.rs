--- conflicted
+++ resolved
@@ -168,8 +168,6 @@
     package_purls.extend(purls);
 
     Ok(())
-<<<<<<< HEAD
-=======
 }
 
 pub fn _amend_only_custom_pypi_purls(
@@ -180,11 +178,4 @@
         amend_pypi_purls_for_record(record, custom_mapping)?;
     }
     Ok(())
-}
-
-fn trim_conda_packages_channel_url_suffix(conda_packages: &mut [RepoDataRecord]) {
-    for package in conda_packages {
-        package.channel = package.channel.trim_end_matches('/').to_string();
-    }
->>>>>>> 82a3072f
 }