--- conflicted
+++ resolved
@@ -7,38 +7,13 @@
 pub use cache::ToolCacheError;
 pub use spec::{IsolatedToolSpec, SystemToolSpec, ToolSpec};
 
-<<<<<<< HEAD
-=======
-use crate::InProcessBackend;
-
 pub use installer::ToolContext;
 
->>>>>>> 66553975
 /// A tool that can be invoked.
 #[derive(Debug)]
 pub enum Tool {
     Isolated(IsolatedTool),
     System(SystemTool),
-<<<<<<< HEAD
-=======
-    Io(InProcessBackend),
-}
-
-impl Tool {
-    pub fn as_isolated(&self) -> Option<&IsolatedTool> {
-        match self {
-            Tool::Isolated(tool) => Some(tool),
-            Tool::System(_) => None,
-            Tool::Io(_) => None,
-        }
-    }
-}
-
-#[derive(Debug)]
-pub enum ExecutableTool {
-    Isolated(IsolatedTool),
-    System(SystemTool),
->>>>>>> 66553975
 }
 
 /// A tool that is pre-installed on the system.
@@ -95,6 +70,13 @@
 }
 
 impl Tool {
+    pub fn as_isolated(&self) -> Option<&IsolatedTool> {
+        match self {
+            Tool::Isolated(tool) => Some(tool),
+            Tool::System(_) => None,
+        }
+    }
+
     /// Returns the full path to the executable to invoke.
     pub fn executable(&self) -> &String {
         match self {
