--- conflicted
+++ resolved
@@ -76,18 +76,9 @@
 /// The tool context,
 /// containing client, channels and gateway configuration
 /// that will be used to resolve and install tools.
-<<<<<<< HEAD
-
 #[derive(Default, Clone)]
 pub struct ToolContext {
     // Authentication client to use for fetching repodata.
-=======
-#[derive(Default, Debug)]
-pub struct ToolContext {
-    /// The gateway configuration that is used to fetch repodata.
-    pub gateway_config: ChannelConfig,
-    /// Authenticated client used to fetch repodata.
->>>>>>> 0871d174
     pub client: ClientWithMiddleware,
     /// The channels to use for resolving tools.
     pub channels: Vec<Channel>,
