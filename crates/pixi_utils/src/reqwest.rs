use std::{any::Any, path::PathBuf, sync::Arc, time::Duration};

use miette::IntoDiagnostic;
use pixi_consts::consts;
use rattler_networking::{
<<<<<<< HEAD
    authentication_storage, authentication_storage::backends::file::FileStorageError,
    mirror_middleware::Mirror, retry_policies::ExponentialBackoff, AuthenticationMiddleware,
    AuthenticationStorage, GCSMiddleware, MirrorMiddleware, OciMiddleware, S3Middleware,
=======
    authentication_storage::{self, AuthenticationStorageError},
    mirror_middleware::Mirror,
    retry_policies::ExponentialBackoff,
    AuthenticationMiddleware, AuthenticationStorage, GCSMiddleware, MirrorMiddleware,
    OciMiddleware,
>>>>>>> 3dd47078
};

use reqwest::Client;
use reqwest_middleware::{ClientBuilder, ClientWithMiddleware};
use reqwest_retry::RetryTransientMiddleware;
use std::collections::HashMap;
use tracing::debug;

use pixi_config::Config;

/// The default retry policy employed by pixi.
/// TODO: At some point we might want to make this configurable.
pub fn default_retry_policy() -> ExponentialBackoff {
    ExponentialBackoff::builder().build_with_max_retries(3)
}

fn auth_store(config: &Config) -> Result<AuthenticationStorage, AuthenticationStorageError> {
    let mut store = AuthenticationStorage::from_env_and_defaults()?;
    if let Some(auth_file) = config.authentication_override_file() {
        tracing::info!("Loading authentication from file: {:?}", auth_file);

        if !auth_file.exists() {
            tracing::warn!("Authentication file does not exist: {:?}", auth_file);
        }

        // this should be the first place before the keyring authentication
        // i.e. either index 0 if RATTLER_AUTH_FILE is not set or index 1 if it is
        let first_storage = store.backends.first().unwrap();
        let index = if first_storage.type_id()
            == std::any::TypeId::of::<authentication_storage::backends::file::FileStorage>()
        {
            1
        } else {
            0
        };
        store.backends.insert(
            index,
            Arc::from(
                authentication_storage::backends::file::FileStorage::from_path(PathBuf::from(
                    &auth_file,
                ))?,
            ),
        );
    }
    Ok(store)
}

fn auth_middleware(
    config: &Config,
) -> Result<AuthenticationMiddleware, AuthenticationStorageError> {
    Ok(AuthenticationMiddleware::from_auth_storage(auth_store(
        config,
    )?))
}

pub fn mirror_middleware(config: &Config) -> MirrorMiddleware {
    let mut internal_map = HashMap::new();
    tracing::info!("Using mirrors: {:?}", config.mirror_map());

    fn ensure_trailing_slash(url: &url::Url) -> url::Url {
        if url.path().ends_with('/') {
            url.clone()
        } else {
            // Do not use `join` because it removes the last element
            format!("{}/", url)
                .parse()
                .expect("Failed to add trailing slash to URL")
        }
    }

    for (key, value) in config.mirror_map() {
        let mut mirrors = Vec::new();
        for v in value {
            mirrors.push(Mirror {
                url: ensure_trailing_slash(v),
                no_jlap: false,
                no_bz2: false,
                no_zstd: false,
                max_failures: None,
            });
        }
        internal_map.insert(ensure_trailing_slash(key), mirrors);
    }

    MirrorMiddleware::from_map(internal_map)
}

pub fn oci_middleware() -> OciMiddleware {
    OciMiddleware
}

pub fn build_reqwest_clients(
    config: Option<&Config>,
    s3_config_project: Option<HashMap<String, rattler_networking::s3_middleware::S3Config>>,
) -> miette::Result<(Client, ClientWithMiddleware)> {
    let app_user_agent = format!("pixi/{}", consts::PIXI_VERSION);

    // If we do not have a config, we will just load the global default.
    let config = if let Some(config) = config {
        config.clone()
    } else {
        Config::load_global()
    };

    if config.tls_no_verify() {
        tracing::warn!("TLS verification is disabled. This is insecure and should only be used for testing or internal networks.");
    }

    let timeout = 5 * 60;
    let client = Client::builder()
        .pool_max_idle_per_host(20)
        .user_agent(app_user_agent)
        .danger_accept_invalid_certs(config.tls_no_verify())
        .read_timeout(Duration::from_secs(timeout))
        .use_rustls_tls()
        .build()
        .expect("failed to create reqwest Client");

    let mut client_builder = ClientBuilder::new(client.clone());

    if !config.mirror_map().is_empty() {
        client_builder = client_builder
            .with(mirror_middleware(&config))
            .with(oci_middleware());
    }

    client_builder = client_builder.with(GCSMiddleware);

    let s3_config_global = config.compute_s3_config();
    let s3_config_project = s3_config_project.unwrap_or_default();
    let mut s3_config = HashMap::new();
    s3_config.extend(s3_config_global);
    s3_config.extend(s3_config_project);

    debug!("Using s3_config: {:?}", s3_config);
    let store = auth_store(&config).into_diagnostic()?;
    let s3_middleware = S3Middleware::new(s3_config, store);
    debug!("s3_middleware: {:?}", s3_middleware);
    client_builder = client_builder.with(s3_middleware);

    client_builder = client_builder.with_arc(Arc::new(
        auth_middleware(&config).expect("could not create auth middleware"),
    ));

    client_builder = client_builder.with(RetryTransientMiddleware::new_with_policy(
        default_retry_policy(),
    ));

    let authenticated_client = client_builder.build();

    Ok((client, authenticated_client))
}<|MERGE_RESOLUTION|>--- conflicted
+++ resolved
@@ -3,17 +3,11 @@
 use miette::IntoDiagnostic;
 use pixi_consts::consts;
 use rattler_networking::{
-<<<<<<< HEAD
-    authentication_storage, authentication_storage::backends::file::FileStorageError,
-    mirror_middleware::Mirror, retry_policies::ExponentialBackoff, AuthenticationMiddleware,
-    AuthenticationStorage, GCSMiddleware, MirrorMiddleware, OciMiddleware, S3Middleware,
-=======
     authentication_storage::{self, AuthenticationStorageError},
     mirror_middleware::Mirror,
     retry_policies::ExponentialBackoff,
     AuthenticationMiddleware, AuthenticationStorage, GCSMiddleware, MirrorMiddleware,
-    OciMiddleware,
->>>>>>> 3dd47078
+    OciMiddleware, S3Middleware,
 };
 
 use reqwest::Client;
