use pixi_pypi_spec::{PixiPypiSpec, VersionOrStar};
use pixi_spec::{GitReference, GitSpec};
use rattler_lock::UrlOrPath;
use std::{
    path::{Path, PathBuf},
    str::FromStr,
};
use thiserror::Error;
use url::Url;
use uv_distribution_filename::DistExtension;
use uv_distribution_types::RequirementSource;
use uv_normalize::{InvalidNameError, PackageName};
use uv_pep440::VersionSpecifiers;
use uv_pep508::VerbatimUrl;
use uv_pypi_types::{ParsedPathUrl, ParsedUrl, VerbatimParsedUrl};
<<<<<<< HEAD
use uv_distribution_types::RequirementSource;
=======
>>>>>>> b949adb8

use crate::{ConversionError, into_uv_git_reference, to_uv_marker_tree, to_uv_version_specifiers};

/// Create a url that uv can use to install a version
fn create_uv_url(
    url: &Url,
    rev: Option<&GitReference>,
    subdir: Option<&str>,
) -> Result<Url, url::ParseError> {
    // Add the git+ prefix if it doesn't exist.
    let url = url.to_string();
    let url = match url.strip_prefix("git+") {
        Some(_) => url,
        None => format!("git+{}", url),
    };

    // Add the tag or rev if it exists.
    let url = rev.as_ref().map_or_else(
        || url.clone(),
        |tag_or_rev| {
            if !tag_or_rev.is_default() {
                format!("{url}@{}", tag_or_rev)
            } else {
                url.clone()
            }
        },
    );

    // Add the subdirectory if it exists.
    let url = subdir.as_ref().map_or_else(
        || url.clone(),
        |subdir| format!("{url}#subdirectory={subdir}"),
    );
    url.parse()
}

fn manifest_version_to_version_specifiers(
    version: &VersionOrStar,
) -> Result<VersionSpecifiers, uv_pep440::VersionSpecifiersParseError> {
    match version {
        VersionOrStar::Version(v) => VersionSpecifiers::from_str(&v.to_string()),
        VersionOrStar::Star => Ok(VersionSpecifiers::from_iter(vec![])),
    }
}

#[derive(Error, Debug)]
pub enum AsPep508Error {
    #[error("error while canonicalization {path}")]
    CanonicalizeError {
        source: std::io::Error,
        path: PathBuf,
    },
    #[error("parsing url {url}")]
    UrlParseError {
        source: url::ParseError,
        url: String,
    },
    #[error("invalid name: {0}")]
    NameError(#[from] InvalidNameError),
    #[error("using an editable flag for a path that is not a directory: {path}")]
    EditableIsNotDir { path: PathBuf },
    #[error("error while canonicalization {0}")]
    VerbatimUrlError(#[from] uv_pep508::VerbatimUrlError),
    #[error("error in extension parsing")]
    ExtensionError(#[from] uv_distribution_filename::ExtensionError),
    #[error("error in parsing version specifiers")]
    VersionSpecifiersError(#[from] uv_pep440::VersionSpecifiersParseError),
    #[error(transparent)]
    GitUrlParseError(#[from] uv_git_types::GitUrlParseError),
}

/// Convert into a [`uv_distribution_types::Requirement`], which is an uv extended
/// requirement type
pub fn as_uv_req(
    req: &PixiPypiSpec,
    name: &str,
    project_root: &Path,
) -> Result<uv_distribution_types::Requirement, AsPep508Error> {
    let name = PackageName::from_str(name)?;
    let source = match req {
        PixiPypiSpec::Version { version, .. } => {
            // TODO: implement index later - for now we skip custom indexes
            RequirementSource::Registry {
                specifier: manifest_version_to_version_specifiers(version)?,
<<<<<<< HEAD
                index: None,
=======
                index: index.clone().map(|url| {
                    uv_distribution_types::IndexMetadata::from(
                        uv_distribution_types::IndexUrl::from(VerbatimUrl::from_url(url)),
                    )
                }),
>>>>>>> b949adb8
                conflict: None,
            }
        }
        PixiPypiSpec::Git {
            url:
                GitSpec {
                    git,
                    rev,
                    subdirectory,
                },
            ..
        } => RequirementSource::Git {
            // Url is already a git url, should look like:
            // - 'ssh://git@github.com/user/repo'
            // - 'https://github.com/user/repo'
            git: uv_git_types::GitUrl::from_fields(
                if git.scheme().strip_prefix("git+").is_some() {
                    // Setting the scheme might fail, so using string manipulation instead
                    let url_str = git.to_string();
                    let stripped = url_str.strip_prefix("git+").unwrap_or(&url_str);
                    // Reparse the url with the new scheme.
                    Url::parse(stripped).map_err(|e| AsPep508Error::UrlParseError {
                        source: e,
                        url: stripped.to_string(),
                    })?
                } else {
                    git.clone()
                },
                // The reference to the commit to use, which could be a branch, tag or revision.
                rev.as_ref()
                    .map(|rev| into_uv_git_reference(rev.clone().into()))
                    .unwrap_or(uv_git_types::GitReference::DefaultBranch),
                // Unique identifier for the commit, as Git object identifier
                rev.as_ref()
                    .map(|s| s.as_full_commit())
                    .and_then(|s| s.map(uv_git_types::GitOid::from_str))
                    .transpose()
                    .expect("could not parse sha"),
            )?,
<<<<<<< HEAD
            subdirectory: subdirectory.as_ref().map(|s| Box::from(Path::new(s.as_str()))),
=======
            subdirectory: subdirectory
                .as_ref()
                .map(|s| PathBuf::from(s).into_boxed_path()),
>>>>>>> b949adb8
            // The full url used to clone, comparable to the git+ url in pip. e.g:
            // - 'git+SCHEMA://HOST/PATH@REF#subdirectory=SUBDIRECTORY'
            // - 'git+ssh://github.com/user/repo@d099af3b1028b00c232d8eda28a997984ae5848b'
            url: VerbatimUrl::from_url(
                create_uv_url(git, rev.as_ref(), subdirectory.as_deref()).map_err(|e| {
                    AsPep508Error::UrlParseError {
                        source: e,
                        url: git.to_string(),
                    }
                })?,
            ),
        },
        PixiPypiSpec::Path {
            path,
            editable,
            extras: _,
        } => {
            let joined = project_root.join(path);
            let canonicalized =
                dunce::canonicalize(&joined).map_err(|e| AsPep508Error::CanonicalizeError {
                    source: e,
                    path: joined.clone(),
                })?;
            let given = path
                .to_str()
                .map(|s| s.to_owned())
                .unwrap_or_else(String::new);
            let verbatim = VerbatimUrl::from_path(path, project_root)?.with_given(given);

            if canonicalized.is_dir() {
                RequirementSource::Directory {
<<<<<<< HEAD
                    install_path: canonicalized.into(),
=======
                    install_path: canonicalized.into_boxed_path(),
>>>>>>> b949adb8
                    editable: editable.unwrap_or_default(),
                    url: verbatim,
                    // TODO: we could see if we ever need this
                    // AFAICS it would be useful for constrainging dependencies
                    r#virtual: false,
                }
            } else if *editable == Some(true) {
                {
                    return Err(AsPep508Error::EditableIsNotDir {
                        path: canonicalized,
                    });
                }
            } else {
                RequirementSource::Path {
<<<<<<< HEAD
                    install_path: canonicalized.into(),
=======
                    install_path: canonicalized.into_boxed_path(),
>>>>>>> b949adb8
                    url: verbatim,
                    ext: DistExtension::from_path(path)?,
                }
            }
        }
        PixiPypiSpec::Url {
            url, subdirectory, ..
        } => {
            // Keep the original URL with hash fragment for verification
            let verbatim_url = VerbatimUrl::from_url(url.clone());

            RequirementSource::Url {
<<<<<<< HEAD
                subdirectory: subdirectory.as_ref().map(|sub| Box::from(Path::new(sub.as_str()))),
                location: url.clone(),
=======
                subdirectory: subdirectory
                    .as_ref()
                    .map(|sub| PathBuf::from(sub.as_str()).into_boxed_path()),
                location: location_url,
>>>>>>> b949adb8
                url: verbatim_url,
                ext: DistExtension::from_path(url.path())?,
            }
        }
        PixiPypiSpec::RawVersion(version) => RequirementSource::Registry {
            specifier: manifest_version_to_version_specifiers(version)?,
            index: None,
            conflict: None,
        },
    };

    Ok(uv_distribution_types::Requirement {
        name: name.clone(),
        extras: req
            .extras()
            .iter()
            .map(|e| uv_pep508::ExtraName::from_str(e.as_ref()).expect("conversion failed"))
            .collect(),
        marker: Default::default(),
        groups: Default::default(),
        source,
        origin: None,
    })
}

/// Convert a [`pep508_rs::Requirement`] into a [`uv_distribution_types::Requirement`]
pub fn pep508_requirement_to_uv_requirement(
    requirement: pep508_rs::Requirement,
) -> Result<uv_distribution_types::Requirement, ConversionError> {
    let parsed_url = if let Some(version_or_url) = requirement.version_or_url {
        match version_or_url {
            pep508_rs::VersionOrUrl::VersionSpecifier(version) => Some(
                uv_pep508::VersionOrUrl::VersionSpecifier(to_uv_version_specifiers(&version)?),
            ),
            pep508_rs::VersionOrUrl::Url(verbatim_url) => {
                let url_or_path =
                    UrlOrPath::from_str(verbatim_url.as_str()).expect("should be convertible");

                // it is actually a path
                let url = match url_or_path {
                    UrlOrPath::Path(path) => {
                        let ext =
                            DistExtension::from_path(Path::new(path.as_str())).map_err(|e| {
                                ConversionError::ExpectedArchiveButFoundPath(
                                    PathBuf::from_str(path.as_str()).expect("not a path"),
                                    e,
                                )
                            })?;
                        let parsed_url = ParsedUrl::Path(ParsedPathUrl::from_source(
<<<<<<< HEAD
                            Box::from(Path::new(path.as_str())),
=======
                            PathBuf::from(path.as_str()).into_boxed_path(),
>>>>>>> b949adb8
                            ext,
                            verbatim_url.to_url(),
                        ));

                        VerbatimParsedUrl {
                            parsed_url,
                            verbatim: uv_pep508::VerbatimUrl::from_url(verbatim_url.raw().clone())
                                .with_given(
                                    verbatim_url.given().expect("should have given string"),
                                ),
                        }
                        // Can only be an archive
                    }
                    UrlOrPath::Url(u) => VerbatimParsedUrl {
                        parsed_url: ParsedUrl::try_from(u.clone()).expect("cannot convert to url"),
                        verbatim: uv_pep508::VerbatimUrl::from_url(u),
                    },
                };

                Some(uv_pep508::VersionOrUrl::Url(url))
            }
        }
    } else {
        None
    };

    let marker = to_uv_marker_tree(&requirement.marker)?;
    let converted = uv_pep508::Requirement {
        name: uv_pep508::PackageName::from_str(requirement.name.as_ref())
            .expect("cannot normalize name"),
        extras: requirement
            .extras
            .iter()
            .map(|e| uv_pep508::ExtraName::from_str(e.as_ref()).expect("cannot convert extra name"))
            .collect(),
        marker,
        version_or_url: parsed_url,
        // Don't think this needs to be set
        origin: None,
    };

    Ok(converted.into())
}

#[cfg(test)]
mod tests {
    use super::*;

    #[test]
    fn test_git_url() {
        let pypi_req = PixiPypiSpec::Git {
            url: GitSpec {
                git: Url::parse("ssh://git@github.com/user/test.git").unwrap(),
                rev: Some(GitReference::Rev(
                    "d099af3b1028b00c232d8eda28a997984ae5848b".to_string(),
                )),
                subdirectory: None,
            },
            extras: vec![],
        };
        let uv_req = as_uv_req(&pypi_req, "test", Path::new("")).unwrap();

        let expected_uv_req = RequirementSource::Git {
            git: uv_git_types::GitUrl::from_fields(
                Url::parse("ssh://git@github.com/user/test.git").unwrap(),
                uv_git_types::GitReference::BranchOrTagOrCommit("d099af3b1028b00c232d8eda28a997984ae5848b".to_string()),
                Some(uv_git_types::GitOid::from_str("d099af3b1028b00c232d8eda28a997984ae5848b").unwrap())).unwrap(),
            subdirectory: None,
            url: VerbatimUrl::from_url(Url::parse("git+ssh://git@github.com/user/test.git@d099af3b1028b00c232d8eda28a997984ae5848b").unwrap()),
        };

        assert_eq!(uv_req.source, expected_uv_req);

        // With git+ prefix
        let pypi_req = PixiPypiSpec::Git {
            url: GitSpec {
                git: Url::parse("git+https://github.com/user/test.git").unwrap(),
                rev: Some(GitReference::Rev(
                    "d099af3b1028b00c232d8eda28a997984ae5848b".to_string(),
                )),
                subdirectory: None,
            },
            extras: vec![],
        };
        let uv_req = as_uv_req(&pypi_req, "test", Path::new("")).unwrap();
        let expected_uv_req = RequirementSource::Git {
            git: uv_git_types::GitUrl::from_fields(
                Url::parse("https://github.com/user/test.git").unwrap(),
                uv_git_types::GitReference::BranchOrTagOrCommit(
                    "d099af3b1028b00c232d8eda28a997984ae5848b".to_string(),
                ),
                Some(
                    uv_git_types::GitOid::from_str("d099af3b1028b00c232d8eda28a997984ae5848b")
                        .unwrap(),
                ),
            )
            .unwrap(),
            subdirectory: None,
            url: VerbatimUrl::from_url(
                Url::parse(
                    "git+https://github.com/user/test.git@d099af3b1028b00c232d8eda28a997984ae5848b",
                )
                .unwrap(),
            ),
        };
        assert_eq!(uv_req.source, expected_uv_req);
    }

    #[test]
    fn test_url_with_hash() {
        let url_with_hash =
            Url::parse("https://example.com/package.tar.gz#sha256=abc123def456").unwrap();
        let pypi_req = PixiPypiSpec::Url {
            url: url_with_hash.clone(),
            subdirectory: None,
            extras: vec![],
        };

        let uv_req = as_uv_req(&pypi_req, "test-package", Path::new("")).unwrap();

        if let RequirementSource::Url {
            location,
            url: verbatim_url,
            ..
        } = uv_req.source
        {
            // We will check that the location URL (used for comparison) has the fragment stripped
            assert!(!location.to_string().contains("sha256=abc123def456"));
            assert_eq!(location.fragment(), None);

            // But the verbatim URL should still preserve the hash (which is used for verification)
            assert!(verbatim_url.as_str().contains("sha256=abc123def456"));
            assert_eq!(url_with_hash.fragment(), Some("sha256=abc123def456"));
        } else {
            panic!("Expected RequirementSource::Url");
        }
    }
}<|MERGE_RESOLUTION|>--- conflicted
+++ resolved
@@ -13,10 +13,6 @@
 use uv_pep440::VersionSpecifiers;
 use uv_pep508::VerbatimUrl;
 use uv_pypi_types::{ParsedPathUrl, ParsedUrl, VerbatimParsedUrl};
-<<<<<<< HEAD
-use uv_distribution_types::RequirementSource;
-=======
->>>>>>> b949adb8
 
 use crate::{ConversionError, into_uv_git_reference, to_uv_marker_tree, to_uv_version_specifiers};
 
@@ -97,19 +93,15 @@
 ) -> Result<uv_distribution_types::Requirement, AsPep508Error> {
     let name = PackageName::from_str(name)?;
     let source = match req {
-        PixiPypiSpec::Version { version, .. } => {
-            // TODO: implement index later - for now we skip custom indexes
+        PixiPypiSpec::Version { version, index, .. } => {
+            // TODO: implement index later
             RequirementSource::Registry {
                 specifier: manifest_version_to_version_specifiers(version)?,
-<<<<<<< HEAD
-                index: None,
-=======
                 index: index.clone().map(|url| {
                     uv_distribution_types::IndexMetadata::from(
                         uv_distribution_types::IndexUrl::from(VerbatimUrl::from_url(url)),
                     )
                 }),
->>>>>>> b949adb8
                 conflict: None,
             }
         }
@@ -149,13 +141,9 @@
                     .transpose()
                     .expect("could not parse sha"),
             )?,
-<<<<<<< HEAD
-            subdirectory: subdirectory.as_ref().map(|s| Box::from(Path::new(s.as_str()))),
-=======
             subdirectory: subdirectory
                 .as_ref()
                 .map(|s| PathBuf::from(s).into_boxed_path()),
->>>>>>> b949adb8
             // The full url used to clone, comparable to the git+ url in pip. e.g:
             // - 'git+SCHEMA://HOST/PATH@REF#subdirectory=SUBDIRECTORY'
             // - 'git+ssh://github.com/user/repo@d099af3b1028b00c232d8eda28a997984ae5848b'
@@ -187,11 +175,7 @@
 
             if canonicalized.is_dir() {
                 RequirementSource::Directory {
-<<<<<<< HEAD
-                    install_path: canonicalized.into(),
-=======
                     install_path: canonicalized.into_boxed_path(),
->>>>>>> b949adb8
                     editable: editable.unwrap_or_default(),
                     url: verbatim,
                     // TODO: we could see if we ever need this
@@ -206,11 +190,7 @@
                 }
             } else {
                 RequirementSource::Path {
-<<<<<<< HEAD
-                    install_path: canonicalized.into(),
-=======
                     install_path: canonicalized.into_boxed_path(),
->>>>>>> b949adb8
                     url: verbatim,
                     ext: DistExtension::from_path(path)?,
                 }
@@ -219,19 +199,17 @@
         PixiPypiSpec::Url {
             url, subdirectory, ..
         } => {
-            // Keep the original URL with hash fragment for verification
+            // We will clone the original URL and strip it's SHA256 fragment,
+            // So that we can normalize the URL for comparison.
+            let mut location_url = url.clone();
+            location_url.set_fragment(None);
             let verbatim_url = VerbatimUrl::from_url(url.clone());
 
             RequirementSource::Url {
-<<<<<<< HEAD
-                subdirectory: subdirectory.as_ref().map(|sub| Box::from(Path::new(sub.as_str()))),
-                location: url.clone(),
-=======
                 subdirectory: subdirectory
                     .as_ref()
                     .map(|sub| PathBuf::from(sub.as_str()).into_boxed_path()),
                 location: location_url,
->>>>>>> b949adb8
                 url: verbatim_url,
                 ext: DistExtension::from_path(url.path())?,
             }
@@ -281,11 +259,7 @@
                                 )
                             })?;
                         let parsed_url = ParsedUrl::Path(ParsedPathUrl::from_source(
-<<<<<<< HEAD
-                            Box::from(Path::new(path.as_str())),
-=======
                             PathBuf::from(path.as_str()).into_boxed_path(),
->>>>>>> b949adb8
                             ext,
                             verbatim_url.to_url(),
                         ));
