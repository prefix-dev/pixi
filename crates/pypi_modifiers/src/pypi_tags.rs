use miette::{Context, IntoDiagnostic};
use pixi_default_versions::{default_glibc_version, default_mac_os_version};
use pixi_manifest::{LibCSystemRequirement, SystemRequirements};
use platform_tags::Os;
use platform_tags::Tags;
use rattler_conda_types::{Arch, PackageRecord, Platform};

/// Returns true if the specified record refers to a version/variant of python.
pub fn is_python_record(record: impl AsRef<PackageRecord>) -> bool {
    package_name_is_python(&record.as_ref().name)
}

/// Returns true if the specified name refers to a version/variant of python.
/// TODO: Add support for more variants.
pub fn package_name_is_python(record: &rattler_conda_types::PackageName) -> bool {
    record.as_normalized() == "python"
}

/// Get the python version and implementation name for the specified platform.
pub fn get_pypi_tags(
    platform: Platform,
    system_requirements: &SystemRequirements,
    python_record: &PackageRecord,
) -> miette::Result<Tags> {
    let platform = get_platform_tags(platform, system_requirements)?;
    let python_version = get_python_version(python_record)?;
    let implementation_name = get_implementation_name(python_record)?;
    create_tags(platform, python_version, implementation_name)
}

/// Create a uv platform tag for the specified platform
fn get_platform_tags(
    platform: Platform,
    system_requirements: &SystemRequirements,
) -> miette::Result<platform_tags::Platform> {
    if platform.is_linux() {
        get_linux_platform_tags(platform, system_requirements)
    } else if platform.is_windows() {
        get_windows_platform_tags(platform)
    } else if platform.is_osx() {
        get_macos_platform_tags(platform, system_requirements)
    } else {
        miette::bail!("unsupported platform for pypi packages {platform}")
    }
}

/// Get linux specific platform tags
fn get_linux_platform_tags(
    platform: Platform,
    system_requirements: &SystemRequirements,
) -> miette::Result<platform_tags::Platform> {
    let arch = get_arch_tags(platform)?;

    // Find the glibc version
    match system_requirements
        .libc
        .as_ref()
        .map(LibCSystemRequirement::family_and_version)
    {
        None => {
            let (major, minor) = default_glibc_version()
                .as_major_minor()
                .expect("expected default glibc version to be a major.minor version");
            Ok(platform_tags::Platform::new(
                Os::Manylinux {
                    major: major as _,
                    minor: minor as _,
                },
                arch,
            ))
        }
        Some(("glibc", version)) => {
            let Some((major, minor)) = version.as_major_minor() else {
                miette::bail!(
                    "expected glibc version to be a major.minor version, but got '{version}'"
                )
            };
            Ok(platform_tags::Platform::new(
                Os::Manylinux {
                    major: major as _,
                    minor: minor as _,
                },
                arch,
            ))
        }
        Some((family, _)) => {
            miette::bail!("unsupported libc family for pypi packages '{family}'");
        }
    }
}

/// Get windows specific platform tags
fn get_windows_platform_tags(platform: Platform) -> miette::Result<platform_tags::Platform> {
    let arch = get_arch_tags(platform)?;
    Ok(platform_tags::Platform::new(Os::Windows, arch))
}

/// Get macos specific platform tags
fn get_macos_platform_tags(
    platform: Platform,
    system_requirements: &SystemRequirements,
) -> miette::Result<platform_tags::Platform> {
    let osx_version = system_requirements
        .macos
        .clone()
        .unwrap_or_else(|| default_mac_os_version(platform));
    let Some((major, minor)) = osx_version.as_major_minor() else {
        miette::bail!("expected macos version to be a major.minor version, but got '{osx_version}'")
    };

    let arch = get_arch_tags(platform)?;

    Ok(platform_tags::Platform::new(
        Os::Macos {
            major: major as _,
            minor: minor as _,
        },
        arch,
    ))
}

/// Get the arch tag for the specified platform
fn get_arch_tags(platform: Platform) -> miette::Result<platform_tags::Arch> {
    match platform.arch() {
        None => unreachable!("every platform we support has an arch"),
        Some(Arch::X86) => Ok(platform_tags::Arch::X86),
        Some(Arch::X86_64) => Ok(platform_tags::Arch::X86_64),
        Some(Arch::Aarch64 | Arch::Arm64) => Ok(platform_tags::Arch::Aarch64),
        Some(Arch::ArmV7l) => Ok(platform_tags::Arch::Armv7L),
        Some(Arch::Ppc64le) => Ok(platform_tags::Arch::Powerpc64Le),
        Some(Arch::Ppc64) => Ok(platform_tags::Arch::Powerpc64),
        Some(Arch::S390X) => Ok(platform_tags::Arch::S390X),
        Some(unsupported_arch) => {
            miette::bail!("unsupported arch for pypi packages '{unsupported_arch}'")
        }
    }
}

fn get_python_version(python_record: &PackageRecord) -> miette::Result<(u8, u8)> {
    let Some(python_version) = python_record.version.as_major_minor() else {
        miette::bail!(
            "expected python version to be a major.minor version, but got '{}'",
            &python_record.version
        );
    };
    Ok((python_version.0 as u8, python_version.1 as u8))
}

fn get_implementation_name(python_record: &PackageRecord) -> miette::Result<&'static str> {
    match python_record.name.as_normalized() {
        "python" => Ok("cpython"),
        "pypy" => Ok("pypy"),
        _ => {
            miette::bail!(
                "unsupported python implementation '{}'",
                python_record.name.as_source()
            );
        }
    }
}

fn create_tags(
    platform: platform_tags::Platform,
    python_version: (u8, u8),
    implementation_name: &str,
) -> miette::Result<Tags> {
    // Build the wheel tags based on the interpreter, the target platform, and the python version.
    let tags = Tags::from_env(
        &platform,
        python_version,
        implementation_name,
        // TODO: This might not be entirely correct..
<<<<<<< HEAD
        (python_version.0 as u8, python_version.1 as u8),
=======
        python_version,
>>>>>>> 82a3072f
        true,
        // Should revisit this when this lands: https://github.com/conda-forge/python-feedstock/pull/679
        false,
    )
    .into_diagnostic()
    .context("failed to determine the python wheel tags for the target platform")?;

    Ok(tags)
}<|MERGE_RESOLUTION|>--- conflicted
+++ resolved
@@ -170,11 +170,7 @@
         python_version,
         implementation_name,
         // TODO: This might not be entirely correct..
-<<<<<<< HEAD
-        (python_version.0 as u8, python_version.1 as u8),
-=======
         python_version,
->>>>>>> 82a3072f
         true,
         // Should revisit this when this lands: https://github.com/conda-forge/python-feedstock/pull/679
         false,
