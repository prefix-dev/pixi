[package]
authors.workspace = true
description = "Defines a superset of conda repodata records which can also represent dependencies from source"
edition.workspace = true
homepage.workspace = true
license.workspace = true
name = "pixi_record"
readme.workspace = true
repository.workspace = true
version = "0.1.0"

[dependencies]
dunce = { workspace = true }
file_url = { workspace = true }
itertools = { workspace = true }
miette = { workspace = true }
pathdiff = { workspace = true }
pixi_git = { workspace = true }
pixi_spec = { workspace = true, features = ["rattler_lock"] }
<<<<<<< HEAD
pixi_spec_containers = { workspace = true }
=======
pixi_variant = { workspace = true, features = ["rattler_lock", "pixi_build_types"] }
>>>>>>> c87bf081
rattler_conda_types = { workspace = true }
rattler_digest = { workspace = true, features = ["serde"] }
rattler_lock = { workspace = true }
serde = { workspace = true, features = ["derive"] }
serde_with = { workspace = true }
thiserror = { workspace = true }
typed-path = { workspace = true }
url = { workspace = true }

[dev-dependencies]
insta = { workspace = true, features = ["yaml"] }
serde_json = { workspace = true }
serde_yaml = { workspace = true }<|MERGE_RESOLUTION|>--- conflicted
+++ resolved
@@ -17,11 +17,11 @@
 pathdiff = { workspace = true }
 pixi_git = { workspace = true }
 pixi_spec = { workspace = true, features = ["rattler_lock"] }
-<<<<<<< HEAD
 pixi_spec_containers = { workspace = true }
-=======
-pixi_variant = { workspace = true, features = ["rattler_lock", "pixi_build_types"] }
->>>>>>> c87bf081
+pixi_variant = { workspace = true, features = [
+  "rattler_lock",
+  "pixi_build_types",
+] }
 rattler_conda_types = { workspace = true }
 rattler_digest = { workspace = true, features = ["serde"] }
 rattler_lock = { workspace = true }
