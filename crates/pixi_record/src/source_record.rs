<<<<<<< HEAD
use std::collections::{BTreeMap, BTreeSet, HashMap};

use pixi_spec::SourceSpec;
use rattler_conda_types::{
    MatchSpec, Matches, NoArchType, PackageName, PackageRecord, PackageUrl, VersionWithSource,
    package::RunExportsJson,
};
use rattler_digest::{Md5Hash, Sha256, Sha256Hash};
use rattler_lock::{CondaPackageData, CondaSourceData};
=======
use std::{
    collections::{BTreeSet, HashMap},
    str::FromStr,
};

use pixi_git::sha::GitSha;
use pixi_spec::{GitReference, SourceSpec};
use rattler_conda_types::{MatchSpec, Matches, NamelessMatchSpec, PackageRecord};
use rattler_digest::{Sha256, Sha256Hash};
use rattler_lock::{CondaPackageData, CondaSourceData, GitShallowSpec, PackageBuildSource};
>>>>>>> e7b1d97f
use serde::{Deserialize, Serialize};
use typed_path::Utf8TypedPathBuf;

<<<<<<< HEAD
use crate::{ParseLockFileError, PinnedSourceSpec, SelectedVariant};
=======
use crate::{ParseLockFileError, PinnedGitCheckout, PinnedSourceSpec};
>>>>>>> e7b1d97f

/// A minimal record of a source package stored in the lock file.
///
/// This contains only the essential information needed to identify and locate
/// a source package (name, source location, variants, dependencies). Notably,
/// it does **not** include version or build information, which is only known
/// after the package has been built or its metadata has been resolved.
///
/// This minimal representation is sufficient to perform an install (build the
/// package from source), but not to perform a solve (which requires version
/// and build information).
///
/// For the complete package information with version/build details, see
/// [`SourcePackageRecord`].
#[derive(Debug, Clone, serde::Serialize)]
pub struct SourceRecord {
    /// The name of the package
    pub name: PackageName,

    /// Exact definition of the source of the package.
    pub manifest_source: PinnedSourceSpec,

    /// The optional pinned source where the build should be executed
    /// This is used when the manifest is not in the same location ad
    pub build_source: Option<PinnedSourceSpec>,

    /// Conda-build variants used to disambiguate between multiple source packages
    /// at the same location.
    pub variants: SelectedVariant,

    /// Optionally the version of the package
    pub version: Option<VersionWithSource>,

    /// Specification of packages this package depends on
    pub depends: Vec<String>,

    /// Additional constraints on packages
    pub constrains: Vec<String>,

    /// Experimental: additional dependencies grouped by feature name
    pub experimental_extra_depends: BTreeMap<String, Vec<String>>,

    /// The specific license of the package
    pub license: Option<String>,

    /// Package identifiers of packages that are equivalent to this package but
    /// from other ecosystems (e.g., PyPI)
    pub purls: Option<BTreeSet<PackageUrl>>,

    /// The hash of the input that was used to build the metadata of the
    /// package. This can be used to verify that the metadata is still valid.
    ///
    /// If this is `None`, the input hash was not computed or is not relevant
    /// for this record. The record can always be considered up to date.
    pub input_hash: Option<InputHash>,

    /// Specifies which packages are expected to be installed as source packages
    /// and from which location.
    pub sources: HashMap<String, SourceSpec>,

    /// Python site-packages path if this is a Python package
    pub python_site_packages_path: Option<String>,
}

/// A complete source package record with full metadata after resolution or building.
///
/// This extends [`SourceRecord`] with complete package metadata including version,
/// build string, build number, timestamp, and hashes. This information is obtained
/// after building the package or resolving its metadata from the recipe.
///
/// Unlike [`SourceRecord`], this contains all the information needed to perform
/// dependency solving. It is **only** used during solve operations; for install
/// operations, [`SourceRecord`] contains sufficient information.
///
/// This is **not** stored in the lock file (only the minimal [`SourceRecord`] is persisted).
#[derive(Debug, Clone, serde::Serialize)]
pub struct SourcePackageRecord {
    /// The base source record
    pub source_record: SourceRecord,

    /// The version of the package
    pub version: VersionWithSource,

    /// The build string of the package
    pub build: String,

    /// The build number of the package
    pub build_number: rattler_conda_types::BuildNumber,

    /// The subdir of the package
    pub subdir: String,

    /// Optionally the architecture the package supports
    pub arch: Option<String>,

    /// Optionally the platform the package supports
    pub platform: Option<String>,

    /// MD5 hash of the package archive
    pub md5: Option<Md5Hash>,

    /// SHA256 hash of the package archive
    pub sha256: Option<Sha256Hash>,

    /// Size of the package archive in bytes
    pub size: Option<u64>,

    /// Track features
    pub track_features: Vec<String>,

    /// Features (deprecated)
    pub features: Option<String>,

    /// License family
    pub license_family: Option<String>,

    /// Timestamp of when the package was built
    pub timestamp: Option<chrono::DateTime<chrono::Utc>>,

    /// Run exports information
    pub run_exports: Option<RunExportsJson>,

    /// NoArch type
    pub noarch: NoArchType,

    /// Legacy bz2 MD5 hash
    pub legacy_bz2_md5: Option<Md5Hash>,

    /// Legacy bz2 size
    pub legacy_bz2_size: Option<u64>,
}

impl From<SourcePackageRecord> for SourceRecord {
    fn from(value: SourcePackageRecord) -> Self {
        value.source_record
    }
}

impl From<SourcePackageRecord> for PackageRecord {
    fn from(value: SourcePackageRecord) -> Self {
        PackageRecord {
            name: value.source_record.name,
            version: value.version,
            build: value.build,
            build_number: value.build_number,
            subdir: value.subdir,
            depends: value.source_record.depends,
            constrains: value.source_record.constrains,
            arch: value.arch,
            platform: value.platform,
            md5: value.md5,
            sha256: value.sha256,
            size: value.size,
            license: value.source_record.license,
            license_family: value.license_family,
            purls: value.source_record.purls,
            track_features: value.track_features,
            features: value.features,
            timestamp: value.timestamp,
            run_exports: value.run_exports,
            experimental_extra_depends: value.source_record.experimental_extra_depends,
            noarch: value.noarch,
            legacy_bz2_md5: value.legacy_bz2_md5,
            legacy_bz2_size: value.legacy_bz2_size,
            python_site_packages_path: value.source_record.python_site_packages_path,
        }
    }
}

impl SourcePackageRecord {
    /// Convert to a PackageRecord
    pub fn package_record(&self) -> PackageRecord {
        self.clone().into()
    }
}

/// Defines the hash of the input files that were used to build the metadata of
/// the record. If reevaluating and hashing the globs results in a different
/// hash, the metadata is considered invalid.
#[derive(Debug, Clone, Serialize, Deserialize)]
pub struct InputHash {
    /// The hash of the input files that matched the globs.
    #[serde(
        serialize_with = "rattler_digest::serde::serialize::<_, Sha256>",
        deserialize_with = "rattler_digest::serde::deserialize::<_, Sha256>"
    )]
    pub hash: Sha256Hash,

    /// The globs that were used to compute the hash.
    pub globs: BTreeSet<String>,
}

impl From<SourceRecord> for CondaPackageData {
    fn from(value: SourceRecord) -> Self {
        let package_build_source = value.build_source.map(|s| match s {
            PinnedSourceSpec::Url(pinned_url_spec) => PackageBuildSource::Url {
                url: pinned_url_spec.url,
                sha256: pinned_url_spec.sha256,
                subdir: None,
            },
            PinnedSourceSpec::Git(pinned_git_spec) => {
                let subdirectory = pinned_git_spec
                    .source
                    .subdirectory
                    .as_deref()
                    .map(Utf8TypedPathBuf::from);

                let spec = match &pinned_git_spec.source.reference {
                    GitReference::Branch(branch) => Some(GitShallowSpec::Branch(branch.clone())),
                    GitReference::Tag(tag) => Some(GitShallowSpec::Tag(tag.clone())),
                    GitReference::Rev(_) => Some(GitShallowSpec::Rev),
                    GitReference::DefaultBranch => None,
                };

                PackageBuildSource::Git {
                    url: pinned_git_spec.git,
                    spec,
                    rev: pinned_git_spec.source.commit.to_string(),
                    subdir: subdirectory,
                }
            }
            PinnedSourceSpec::Path(pinned_path) => PackageBuildSource::Path {
                path: pinned_path.path,
            },
        });
        CondaPackageData::Source(CondaSourceData {
<<<<<<< HEAD
            name: value.name,
            location: value.source.into(),
            variants: value.variants,
            version: value.version,
            depends: value.depends,
            constrains: value.constrains,
            experimental_extra_depends: value.experimental_extra_depends,
            license: value.license,
            purls: value.purls,
=======
            package_record: value.package_record,
            location: value.manifest_source.clone().into(),
            package_build_source,
            input: value.input_hash.map(|i| rattler_lock::InputHash {
                hash: i.hash,
                // TODO: fix this in rattler
                globs: Vec::from_iter(i.globs),
            }),
>>>>>>> e7b1d97f
            sources: value
                .sources
                .into_iter()
                .map(|(k, v)| (k, v.into()))
                .collect(),
<<<<<<< HEAD
            input: value.input_hash.map(|i| rattler_lock::InputHash {
                hash: i.hash,
                globs: Vec::from_iter(i.globs),
            }),
            package_build_source: None,
            python_site_packages_path: value.python_site_packages_path,
=======
>>>>>>> e7b1d97f
        })
    }
}

impl TryFrom<CondaSourceData> for SourceRecord {
    type Error = ParseLockFileError;

    fn try_from(value: CondaSourceData) -> Result<Self, Self::Error> {
        let pinned_source_spec = value.package_build_source.map(|source| match source {
            PackageBuildSource::Git {
                url,
                spec,
                rev,
                subdir,
            } => {
                let reference = match spec {
                    Some(GitShallowSpec::Branch(branch)) => GitReference::Branch(branch),
                    Some(GitShallowSpec::Tag(tag)) => GitReference::Tag(tag),
                    Some(GitShallowSpec::Rev) => GitReference::Rev(rev.clone()),
                    None => GitReference::DefaultBranch,
                };

                PinnedSourceSpec::Git(crate::PinnedGitSpec {
                    git: url,
                    source: PinnedGitCheckout {
                        commit: GitSha::from_str(&rev).unwrap(),
                        subdirectory: subdir.map(|s| s.to_string()),
                        reference,
                    },
                })
            }
            PackageBuildSource::Url {
                url,
                sha256,
                subdir: _,
            } => PinnedSourceSpec::Url(crate::PinnedUrlSpec {
                url,
                sha256,
                md5: None,
            }),
            PackageBuildSource::Path { path } => {
                PinnedSourceSpec::Path(crate::PinnedPathSpec { path })
            }
        });
        Ok(Self {
<<<<<<< HEAD
            name: value.name,
            source: value.location.try_into()?,
            version: value.version,
            variants: value.variants,
            depends: value.depends,
            constrains: value.constrains,
            experimental_extra_depends: value.experimental_extra_depends,
            license: value.license,
            purls: value.purls,
=======
            package_record: value.package_record,
            manifest_source: value.location.try_into()?,
>>>>>>> e7b1d97f
            input_hash: value.input.map(|hash| InputHash {
                hash: hash.hash,
                globs: BTreeSet::from_iter(hash.globs),
            }),
            build_source: pinned_source_spec,
            sources: value
                .sources
                .into_iter()
                .map(|(k, v)| (k, SourceSpec::from(v)))
                .collect(),
            python_site_packages_path: value.python_site_packages_path,
        })
    }
}

impl Matches<SourceRecord> for MatchSpec {
    fn matches(&self, pkg: &SourceRecord) -> bool {
        // Check if the name matches
        if let Some(ref name) = self.name {
            if name != &pkg.name {
                return false;
            }
        }

        if let (Some(version_spec), Some(version)) = (&self.version, &pkg.version) {
            if !version_spec.matches(version) {
                return false;
            }
        }

        if self.channel.is_some() {
            // We don't have a channel in a source record. So if a matchspec requires that
            // information it can't match.
            return false;
        }

        // For source packages, version, build, and build_number are not stored
        // in the lock file, so we only match by name
        true
    }
<<<<<<< HEAD
=======
}

impl AsRef<PackageRecord> for SourceRecord {
    fn as_ref(&self) -> &PackageRecord {
        &self.package_record
    }
}

#[cfg(test)]
mod tests {
    use super::*;
    use pixi_git::sha::GitSha;
    use serde_json::json;
    use std::str::FromStr;
    use url::Url;

    #[test]
    fn package_build_source_roundtrip_preserves_git_subdirectory() {
        let package_record: PackageRecord = serde_json::from_value(json!({
            "name": "example",
            "version": "1.0.0",
            "build": "0",
            "build_number": 0,
            "subdir": "noarch",
        }))
        .expect("valid package record");

        let git_url = Url::parse("https://example.com/repo.git").unwrap();
        let pinned_source = PinnedSourceSpec::Git(crate::PinnedGitSpec {
            git: git_url.clone(),
            source: PinnedGitCheckout {
                commit: GitSha::from_str("0123456789abcdef0123456789abcdef01234567").unwrap(),
                subdirectory: Some("nested/project".to_string()),
                reference: GitReference::Branch("main".to_string()),
            },
        });

        let record = SourceRecord {
            package_record,
            manifest_source: pinned_source.clone(),
            build_source: Some(pinned_source.clone()),
            input_hash: None,
            sources: Default::default(),
        };

        let CondaPackageData::Source(conda_source) = record.clone().into() else {
            panic!("expected source package data");
        };

        let package_build_source = conda_source
            .package_build_source
            .as_ref()
            .expect("expected package build source");

        let PackageBuildSource::Git {
            url,
            spec,
            rev,
            subdir,
        } = package_build_source
        else {
            panic!("expected git package build source");
        };

        assert_eq!(url.path(), "/repo.git");
        assert_eq!(url.host_str(), Some("example.com"));
        assert_eq!(subdir.as_ref().map(|s| s.as_str()), Some("nested/project"));
        assert!(matches!(spec, Some(GitShallowSpec::Branch(branch)) if branch == "main"));
        assert_eq!(rev, "0123456789abcdef0123456789abcdef01234567");

        let roundtrip = SourceRecord::try_from(conda_source).expect("roundtrip should succeed");
        let Some(PinnedSourceSpec::Git(roundtrip_git)) = roundtrip.build_source else {
            panic!("expected git pinned source");
        };
        assert_eq!(
            roundtrip_git.source.subdirectory.as_deref(),
            Some("nested/project")
        );
        assert_eq!(roundtrip_git.git, git_url);
    }
>>>>>>> e7b1d97f
}<|MERGE_RESOLUTION|>--- conflicted
+++ resolved
@@ -1,4 +1,3 @@
-<<<<<<< HEAD
 use std::collections::{BTreeMap, BTreeSet, HashMap};
 
 use pixi_spec::SourceSpec;
@@ -8,26 +7,15 @@
 };
 use rattler_digest::{Md5Hash, Sha256, Sha256Hash};
 use rattler_lock::{CondaPackageData, CondaSourceData};
-=======
-use std::{
-    collections::{BTreeSet, HashMap},
-    str::FromStr,
-};
+use std::str::FromStr;
 
 use pixi_git::sha::GitSha;
-use pixi_spec::{GitReference, SourceSpec};
-use rattler_conda_types::{MatchSpec, Matches, NamelessMatchSpec, PackageRecord};
-use rattler_digest::{Sha256, Sha256Hash};
-use rattler_lock::{CondaPackageData, CondaSourceData, GitShallowSpec, PackageBuildSource};
->>>>>>> e7b1d97f
+use pixi_spec::GitReference;
+use rattler_lock::{GitShallowSpec, PackageBuildSource};
 use serde::{Deserialize, Serialize};
-use typed_path::Utf8TypedPathBuf;
-
-<<<<<<< HEAD
-use crate::{ParseLockFileError, PinnedSourceSpec, SelectedVariant};
-=======
+
+use crate::SelectedVariant;
 use crate::{ParseLockFileError, PinnedGitCheckout, PinnedSourceSpec};
->>>>>>> e7b1d97f
 
 /// A minimal record of a source package stored in the lock file.
 ///
@@ -186,7 +174,7 @@
             purls: value.source_record.purls,
             track_features: value.track_features,
             features: value.features,
-            timestamp: value.timestamp,
+            timestamp: value.timestamp.map(From::from),
             run_exports: value.run_exports,
             experimental_extra_depends: value.source_record.experimental_extra_depends,
             noarch: value.noarch,
@@ -222,41 +210,9 @@
 
 impl From<SourceRecord> for CondaPackageData {
     fn from(value: SourceRecord) -> Self {
-        let package_build_source = value.build_source.map(|s| match s {
-            PinnedSourceSpec::Url(pinned_url_spec) => PackageBuildSource::Url {
-                url: pinned_url_spec.url,
-                sha256: pinned_url_spec.sha256,
-                subdir: None,
-            },
-            PinnedSourceSpec::Git(pinned_git_spec) => {
-                let subdirectory = pinned_git_spec
-                    .source
-                    .subdirectory
-                    .as_deref()
-                    .map(Utf8TypedPathBuf::from);
-
-                let spec = match &pinned_git_spec.source.reference {
-                    GitReference::Branch(branch) => Some(GitShallowSpec::Branch(branch.clone())),
-                    GitReference::Tag(tag) => Some(GitShallowSpec::Tag(tag.clone())),
-                    GitReference::Rev(_) => Some(GitShallowSpec::Rev),
-                    GitReference::DefaultBranch => None,
-                };
-
-                PackageBuildSource::Git {
-                    url: pinned_git_spec.git,
-                    spec,
-                    rev: pinned_git_spec.source.commit.to_string(),
-                    subdir: subdirectory,
-                }
-            }
-            PinnedSourceSpec::Path(pinned_path) => PackageBuildSource::Path {
-                path: pinned_path.path,
-            },
-        });
         CondaPackageData::Source(CondaSourceData {
-<<<<<<< HEAD
             name: value.name,
-            location: value.source.into(),
+            location: value.manifest_source.into(),
             variants: value.variants,
             version: value.version,
             depends: value.depends,
@@ -264,30 +220,18 @@
             experimental_extra_depends: value.experimental_extra_depends,
             license: value.license,
             purls: value.purls,
-=======
-            package_record: value.package_record,
-            location: value.manifest_source.clone().into(),
-            package_build_source,
-            input: value.input_hash.map(|i| rattler_lock::InputHash {
-                hash: i.hash,
-                // TODO: fix this in rattler
-                globs: Vec::from_iter(i.globs),
-            }),
->>>>>>> e7b1d97f
             sources: value
                 .sources
                 .into_iter()
                 .map(|(k, v)| (k, v.into()))
                 .collect(),
-<<<<<<< HEAD
             input: value.input_hash.map(|i| rattler_lock::InputHash {
                 hash: i.hash,
                 globs: Vec::from_iter(i.globs),
             }),
             package_build_source: None,
             python_site_packages_path: value.python_site_packages_path,
-=======
->>>>>>> e7b1d97f
+            dev: false, // TODO: adapt this when we implement the dev feature
         })
     }
 }
@@ -333,9 +277,8 @@
             }
         });
         Ok(Self {
-<<<<<<< HEAD
             name: value.name,
-            source: value.location.try_into()?,
+            manifest_source: value.location.try_into()?,
             version: value.version,
             variants: value.variants,
             depends: value.depends,
@@ -343,10 +286,6 @@
             experimental_extra_depends: value.experimental_extra_depends,
             license: value.license,
             purls: value.purls,
-=======
-            package_record: value.package_record,
-            manifest_source: value.location.try_into()?,
->>>>>>> e7b1d97f
             input_hash: value.input.map(|hash| InputHash {
                 hash: hash.hash,
                 globs: BTreeSet::from_iter(hash.globs),
@@ -387,35 +326,17 @@
         // in the lock file, so we only match by name
         true
     }
-<<<<<<< HEAD
-=======
-}
-
-impl AsRef<PackageRecord> for SourceRecord {
-    fn as_ref(&self) -> &PackageRecord {
-        &self.package_record
-    }
 }
 
 #[cfg(test)]
 mod tests {
     use super::*;
     use pixi_git::sha::GitSha;
-    use serde_json::json;
     use std::str::FromStr;
     use url::Url;
 
     #[test]
     fn package_build_source_roundtrip_preserves_git_subdirectory() {
-        let package_record: PackageRecord = serde_json::from_value(json!({
-            "name": "example",
-            "version": "1.0.0",
-            "build": "0",
-            "build_number": 0,
-            "subdir": "noarch",
-        }))
-        .expect("valid package record");
-
         let git_url = Url::parse("https://example.com/repo.git").unwrap();
         let pinned_source = PinnedSourceSpec::Git(crate::PinnedGitSpec {
             git: git_url.clone(),
@@ -427,11 +348,19 @@
         });
 
         let record = SourceRecord {
-            package_record,
+            name: PackageName::from_str("example").unwrap(),
+            version: Some(VersionWithSource::from_str("1.0.0").unwrap()),
             manifest_source: pinned_source.clone(),
             build_source: Some(pinned_source.clone()),
             input_hash: None,
             sources: Default::default(),
+            variants: Default::default(),
+            constrains: Default::default(),
+            depends: Default::default(),
+            experimental_extra_depends: Default::default(),
+            license: None,
+            purls: None,
+            python_site_packages_path: None,
         };
 
         let CondaPackageData::Source(conda_source) = record.clone().into() else {
@@ -469,5 +398,4 @@
         );
         assert_eq!(roundtrip_git.git, git_url);
     }
->>>>>>> e7b1d97f
 }