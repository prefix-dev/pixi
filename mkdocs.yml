site_name: "Pixi by prefix.dev"
site_url: https://prefix-dev.github.io/pixi

theme:
  name: material
  custom_dir: docs/overrides
  favicon: assets/pixi.png
  logo: assets/pixi.png
  site_url: https://prefix.dev
  font:
    text: Red Hat Text
    code: JetBrains Mono

  palette:
    # Palette toggle for automatic mode
    - media: "(prefers-color-scheme)"
      toggle:
        icon: material/brightness-auto
        name: Switch to light mode

    # Palette toggle for light mode
    - media: "(prefers-color-scheme: light)"
      scheme: default
      primary: prefix-light
      accent: prefix-light
      toggle:
        icon: material/brightness-7
        name: Switch to dark mode

    # Palette toggle for dark mode
    - media: "(prefers-color-scheme: dark)"
      scheme: slate
      primary: prefix
      accent: prefix
      toggle:
        icon: material/brightness-4
        name: Switch to system preference

  icon:
    edit: material/pencil
    view: material/eye

  features:
    - content.tabs.link
    - content.code.copy
    - content.action.edit
    - content.code.annotate
    # - content.code.select Sponsor only
    - navigation.instant
    - navigation.instant.progress
    - navigation.tracking
    - navigation.sections
    - navigation.top
    - navigation.footer

extra_css:
  - stylesheets/extra.css

repo_url: https://github.com/prefix-dev/pixi/
edit_uri: edit/main/docs/

markdown_extensions:
  - admonition
  - def_list
  - footnotes
  - pymdownx.tasklist:
      custom_checkbox: true
  - pymdownx.highlight:
      anchor_linenums: true
      line_spans: __span
      pygments_lang_class: true
  - pymdownx.inlinehilite
  - pymdownx.snippets
  - pymdownx.details
  - pymdownx.superfences:
      custom_fences:
        - name: mermaid
          class: mermaid
  - pymdownx.tabbed:
      alternate_style: true
  - toc:
      toc_depth: 3
      permalink: "#"
  - mdx_truly_sane_lists

extra:
  homepage: https://prefix.dev
  social:
    - icon: fontawesome/brands/twitter
      link: https://twitter.com/prefix_dev
    - icon: fontawesome/brands/linkedin
      link: https://www.linkedin.com/company/prefix-dev
    - icon: fontawesome/brands/github
      link: https://github.com/prefix-dev
  version:
    provider: mike

nav:
<<<<<<< HEAD
  - Getting Started : index.md
  - Basic Usage: basic_usage.md
  - Reference (CLI): cli.md
  - Configuration: configuration.md
  - Environment: environment.md
  - Vision: vision.md
  - IDE Integration:
    - PyCharm: ide_integration/pycharm.md
    - RStudio: ide_integration/rstudio.md
  - In-depth:
    - Authentication: advanced/authentication.md
    - Tasks: advanced/advanced_tasks.md
    - Multi Platform: advanced/multi_platform_configuration.md
    - Info Command: advanced/explain_info_command.md
    - Channel Logic: advanced/channel_priority.md
    - GitHub Actions: advanced/github_actions.md
    - Global Configuration: advanced/global_configuration.md
    - Pyproject.toml: advanced/pyproject_toml.md
=======
  - Getting Started:
      - Installation: index.md
      - Basic Usage: basic_usage.md
      - IDE Integration:
          - PyCharm: ide_integration/pycharm.md
  - Tutorials:
      - ROS 2: tutorials/ros2.md
>>>>>>> 84696d28
  - Examples:
      - C++/Cmake: examples/cpp-sdl.md
      - OpenCV: examples/opencv.md
      - ROS 2: examples/ros2-nav2.md
  - Features:
      - Environments: features/environment.md
      - Tasks: features/advanced_tasks.md
      - Multi Platform: features/multi_platform_configuration.md
      - Multi Environment: features/multi_environment.md
  - Advanced:
      - Authentication: advanced/authentication.md
      - Info Command: advanced/explain_info_command.md
      - Channel Logic: advanced/channel_priority.md
      - GitHub Actions: advanced/github_actions.md
      - Global Configuration: advanced/global_configuration.md
      - Pyproject.toml: advanced/pyproject_toml.md
  - Reference:
      - Project Configuration: reference/configuration.md
      - CLI: reference/cli.md
  - Misc:
      - Pixi vision: vision.md
      - Community: Community.md
      - FAQ: FAQ.md

plugins:
  - redirects:
      redirect_maps:
        "advanced/advanced_tasks.md": "features/advanced_tasks.md"
        "environment.md": "features/environment.md"
        "design_proposals/multi_environment_proposal.md": "features/multi_environment.md"
        "advanced/multi_platform_configuration.md": "features/multi_platform_configuration.md"
        "cli.md": "reference/cli.md"
        "configuration.md": "reference/configuration.md"

  - search
  - social
  - mike:
    # These fields are all optional; the defaults are as below...
    # alias_type: symlink
    # redirect_template: null
    # deploy_prefix: ''
    # canonical_version: null
    # version_selector: true
    # css_dir: css
    # javascript_dir: js<|MERGE_RESOLUTION|>--- conflicted
+++ resolved
@@ -96,34 +96,14 @@
     provider: mike
 
 nav:
-<<<<<<< HEAD
-  - Getting Started : index.md
-  - Basic Usage: basic_usage.md
-  - Reference (CLI): cli.md
-  - Configuration: configuration.md
-  - Environment: environment.md
-  - Vision: vision.md
-  - IDE Integration:
-    - PyCharm: ide_integration/pycharm.md
-    - RStudio: ide_integration/rstudio.md
-  - In-depth:
-    - Authentication: advanced/authentication.md
-    - Tasks: advanced/advanced_tasks.md
-    - Multi Platform: advanced/multi_platform_configuration.md
-    - Info Command: advanced/explain_info_command.md
-    - Channel Logic: advanced/channel_priority.md
-    - GitHub Actions: advanced/github_actions.md
-    - Global Configuration: advanced/global_configuration.md
-    - Pyproject.toml: advanced/pyproject_toml.md
-=======
   - Getting Started:
       - Installation: index.md
       - Basic Usage: basic_usage.md
       - IDE Integration:
           - PyCharm: ide_integration/pycharm.md
+          - RStudio: ide_integration/rstudio.md
   - Tutorials:
       - ROS 2: tutorials/ros2.md
->>>>>>> 84696d28
   - Examples:
       - C++/Cmake: examples/cpp-sdl.md
       - OpenCV: examples/opencv.md
