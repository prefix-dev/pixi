--- conflicted
+++ resolved
@@ -170,18 +170,10 @@
 plugins:
   - redirects:
       redirect_maps:
-<<<<<<< HEAD
-        "advanced/advanced_tasks.md": "features/advanced_tasks.md"
-        "environment.md": "features/environment.md"
-        "design_proposals/multi_environment_proposal.md": "features/multi_environment.md"
-        "advanced/multi_platform_configuration.md": "features/multi_platform_configuration.md"
-=======
         "advanced/advanced_tasks.md": "environments/advanced_tasks.md"
         "environment.md": "environments/environment.md"
         "design_proposals/multi_environment_proposal.md": "environments/multi_environment.md"
         "advanced/multi_platform_configuration.md": "environments/multi_platform_configuration.md"
-        "cli.md": "reference/cli.md"
->>>>>>> bd923cbb
         "configuration.md": "reference/pixi_manifest.md"
         "reference/project_configuration.md": "reference/pixi_manifest.md"
         "advanced/global_configuration.md": "reference/pixi_configuration.md"
