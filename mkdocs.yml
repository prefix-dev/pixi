--- conflicted
+++ resolved
@@ -126,11 +126,8 @@
   - Building Packages:
       - Getting started: build/getting_started.md
       - Dependency Types: build/dependency_types.md
-<<<<<<< HEAD
-      - C++ Package: build/cpp_package.md
-=======
+      - Building a C++ Package: build/cpp_package.md
       - Building a Python package: build/python.md
->>>>>>> 6fbe854e
   - Advanced:
       - Authentication: advanced/authentication.md
       - Channel Logic: advanced/channel_priority.md
