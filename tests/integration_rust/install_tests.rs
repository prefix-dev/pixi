<<<<<<< HEAD
use std::{
    fs::File,
    io::Write,
    path::{Path, PathBuf},
    str::FromStr,
    sync::Arc,
};

use fs_err::tokio as tokio_fs;
use pixi::{
    build::BuildContext,
    cli::{
        cli_config::{LockFileUpdateConfig, WorkspaceConfig},
        run::{self, Args},
=======
use crate::common::{LockFileExt, PixiControl};
use crate::common::{
    builders::{
        HasDependencyConfig, HasLockFileUpdateConfig, HasPrefixUpdateConfig, string_from_iter,
    },
    package_database::{Package, PackageDatabase},
};
use fs_err::tokio as tokio_fs;
use pixi::lock_file::{ReinstallPackages, UpdateMode};
use pixi::{UpdateLockFileOptions, Workspace};
use pixi::{
    build::BuildContext,
    cli::{
>>>>>>> ec4f9f15
        LockFileUsageConfig,
        run::{self, Args},
    },
<<<<<<< HEAD
    environment::LockFileUsage,
    lock_file::{CondaPrefixUpdater, IoConcurrencyLimit, ReinstallPackages, UpdateMode},
    workspace::{grouped_environment::GroupedEnvironment, HasWorkspaceRef},
    UpdateLockFileOptions, Workspace,
=======
    lock_file::{CondaPrefixUpdater, IoConcurrencyLimit},
};
use pixi::{cli::cli_config::LockFileUpdateConfig, environment::LockFileUsage};
use pixi::{
    cli::cli_config::WorkspaceConfig,
    workspace::{HasWorkspaceRef, grouped_environment::GroupedEnvironment},
>>>>>>> ec4f9f15
};
use pixi_build_frontend::ToolContext;
use pixi_config::{Config, DetachedEnvironments, RunPostLinkScripts};
use pixi_consts::consts;
use pixi_manifest::{FeatureName, FeaturesExt};
use pixi_record::PixiRecord;
use rattler::package_cache::PackageCache;
use rattler_conda_types::{ChannelConfig, Platform, RepoDataRecord};
<<<<<<< HEAD
use tempfile::{tempdir, TempDir};
=======
use std::{
    fs::File,
    io::Write,
    path::{Path, PathBuf},
    str::FromStr,
    sync::Arc,
};
use tempfile::{TempDir, tempdir};
>>>>>>> ec4f9f15
use tokio::{fs, task::JoinSet};
use url::Url;
use uv_python::PythonEnvironment;

use crate::common::{
    builders::{
        string_from_iter, HasDependencyConfig, HasLockFileUpdateConfig, HasPrefixUpdateConfig,
    },
    package_database::{Package, PackageDatabase},
    LockFileExt, PixiControl,
};

/// Should add a python version to the environment and lock file that matches
/// the specified version and run it
#[tokio::test]
#[cfg_attr(not(feature = "slow_integration_tests"), ignore)]
async fn install_run_python() {
    let pixi = PixiControl::new().unwrap();
    pixi.init().await.unwrap();
    pixi.add("python==3.11.0").with_install(true).await.unwrap();

    // Check if lock has python version
    let lock = pixi.lock_file().await.unwrap();
    assert!(lock.contains_match_spec(
        consts::DEFAULT_ENVIRONMENT_NAME,
        Platform::current(),
        "python==3.11.0"
    ));

    // Check if python is installed and can be run
    let result = pixi
        .run(run::Args {
            task: string_from_iter(["python", "--version"]),
            ..Default::default()
        })
        .await
        .unwrap();
    assert_eq!(result.exit_code, 0);
    assert_eq!(result.stdout.trim(), "Python 3.11.0");
    assert!(result.stderr.is_empty());

    // Test for existence of environment file
    assert!(
        pixi.default_env_path()
            .unwrap()
            .join("conda-meta")
            .join(consts::ENVIRONMENT_FILE_NAME)
            .exists()
    )
}

/// This is a test to check that creating incremental lock files works.
///
/// It works by using a fake channel that contains two packages: `foo` and
/// `bar`. `foo` depends on `bar` so adding a dependency on `foo` pulls in
/// `bar`. Initially only version `1` of both packages is added and a project is
/// created that depends on `foo >=1`. This select `foo@1` and `bar@1`.
/// Next, version 2 for both packages is added and the requirement in the
/// project is updated to `foo >=2`, this should then select `foo@1` but `bar`
/// should remain on version `1` even though version `2` is available. This is
/// because `bar` was previously locked to version `1` and it is still a valid
/// solution to keep using version `1` of bar.
#[tokio::test]
async fn test_incremental_lock_file() {
    let mut package_database = PackageDatabase::default();

    // Add a package `foo` that depends on `bar` both set to version 1.
    package_database.add_package(Package::build("bar", "1").finish());
    package_database.add_package(
        Package::build("foo", "1")
            .with_dependency("bar >=1")
            .finish(),
    );

    // Write the repodata to disk
    let channel_dir = TempDir::new().unwrap();
    package_database
        .write_repodata(channel_dir.path())
        .await
        .unwrap();

    let pixi = PixiControl::new().unwrap();

    // Create a new project using our package database.
    pixi.init()
        .with_local_channel(channel_dir.path())
        .await
        .unwrap();

    // Add a dependency on `foo`
    pixi.add("foo").await.unwrap();

    // Get the created lock-file
    let lock = pixi.lock_file().await.unwrap();
    assert!(lock.contains_match_spec(
        consts::DEFAULT_ENVIRONMENT_NAME,
        Platform::current(),
        "foo ==1"
    ));
    assert!(lock.contains_match_spec(
        consts::DEFAULT_ENVIRONMENT_NAME,
        Platform::current(),
        "bar ==1"
    ));

    // Add version 2 of both `foo` and `bar`.
    package_database.add_package(Package::build("bar", "2").finish());
    package_database.add_package(
        Package::build("foo", "2")
            .with_dependency("bar >=1")
            .finish(),
    );
    package_database
        .write_repodata(channel_dir.path())
        .await
        .unwrap();

    // Force using version 2 of `foo`. This should force `foo` to version `2` but
    // `bar` should still remaining on `1` because it was previously locked
    pixi.add("foo >=2").await.unwrap();

    let lock = pixi.lock_file().await.unwrap();
    assert!(
        lock.contains_match_spec(
            consts::DEFAULT_ENVIRONMENT_NAME,
            Platform::current(),
            "foo ==2"
        ),
        "expected `foo` to be on version 2 because we changed the requirement"
    );
    assert!(
        lock.contains_match_spec(
            consts::DEFAULT_ENVIRONMENT_NAME,
            Platform::current(),
            "bar ==1"
        ),
        "expected `bar` to remain locked to version 1."
    );
}

/// Test the `pixi install --locked` functionality.
#[tokio::test]
#[cfg_attr(not(feature = "slow_integration_tests"), ignore)]
async fn install_locked_with_config() {
    let pixi = PixiControl::new().unwrap();
    pixi.init().await.unwrap();

    // Overwrite install location to a target directory
    let mut config = Config::default();
    let target_dir = pixi.workspace_path().join("target");
    config.detached_environments = Some(DetachedEnvironments::Path(target_dir.clone()));
    fs_err::create_dir_all(target_dir.clone()).unwrap();

    let config_path = pixi.workspace().unwrap().pixi_dir().join("config.toml");
    fs_err::create_dir_all(config_path.parent().unwrap()).unwrap();

    let mut file = File::create(config_path).unwrap();
    file.write_all(toml_edit::ser::to_string(&config).unwrap().as_bytes())
        .unwrap();

    // Add and update lockfile with this version of python
    let python_version = if cfg!(target_os = "macos") && cfg!(target_arch = "aarch64") {
        "python==3.10.0"
    } else if cfg!(target_os = "windows") {
        // Abusing this test to also test the `add` function of older version of python
        // Before this wasn't possible because uv queried the python interpreter, even
        // without pypi dependencies.
        "python==3.6.0"
    } else {
        "python==2.7.15"
    };

    pixi.add(python_version).await.unwrap();

    // Add new version of python only to the manifest
    pixi.add("python==3.9.0")
        .without_lockfile_update()
        .await
        .unwrap();

    assert!(
        pixi.install().with_locked().await.is_err(),
        "should error when installing with locked but there is a mismatch in the dependencies and the lockfile."
    );

    // Check if it didn't accidentally update the lockfile
    let lock = pixi.lock_file().await.unwrap();
    assert!(lock.contains_match_spec(
        consts::DEFAULT_ENVIRONMENT_NAME,
        Platform::current(),
        python_version
    ));

    // After an install with lockfile update the locked install should succeed.
    pixi.install().await.unwrap();
    pixi.install().with_locked().await.unwrap();

    // Check if lock has python version updated
    let lock = pixi.lock_file().await.unwrap();
    assert!(lock.contains_match_spec(
        consts::DEFAULT_ENVIRONMENT_NAME,
        Platform::current(),
        "python==3.9.0"
    ));

    // Task command depends on the OS
    let which_command = if cfg!(target_os = "windows") {
        "where python"
    } else {
        "which python"
    };

    // Verify that the folders are present in the target directory using a task.
    pixi.tasks()
        .add("which_python".into(), None, FeatureName::default())
        .with_commands([which_command])
        .execute()
        .await
        .unwrap();

    let result = pixi
        .run(Args {
            task: vec!["which_python".to_string()],
            workspace_config: WorkspaceConfig {
                manifest_path: None,
            },
            ..Default::default()
        })
        .await
        .unwrap();
    assert_eq!(result.exit_code, 0);

    // Check for correct path in most important path
    let line = result.stdout.lines().next().unwrap();
    let target_dir_canonical = target_dir.canonicalize().unwrap();
    let line_path = PathBuf::from(line).canonicalize().unwrap();
    assert!(line_path.starts_with(target_dir_canonical));
}

/// Test `pixi install/run --frozen` functionality
#[tokio::test]
#[cfg_attr(not(feature = "slow_integration_tests"), ignore)]
async fn install_frozen() {
    let pixi = PixiControl::new().unwrap();
    pixi.init().await.unwrap();
    // Add and update lockfile with this version of python
    pixi.add("python==3.9.1").await.unwrap();

    // Add new version of python only to the manifest
    pixi.add("python==3.10.1")
        .without_lockfile_update()
        .await
        .unwrap();

    pixi.install().with_frozen().await.unwrap();

    // Check if it didn't accidentally update the lockfile
    let lock = pixi.lock_file().await.unwrap();
    assert!(lock.contains_match_spec(
        consts::DEFAULT_ENVIRONMENT_NAME,
        Platform::current(),
        "python==3.9.1"
    ));

    // Check if running with frozen doesn't suddenly install the latest update.
    let result = pixi
        .run(run::Args {
            lock_file_update_config: LockFileUpdateConfig {
                lock_file_usage: LockFileUsageConfig {
                    frozen: true,
                    ..Default::default()
                },
                ..Default::default()
            },
            task: string_from_iter(["python", "--version"]),
            ..Default::default()
        })
        .await
        .unwrap();
    assert_eq!(result.exit_code, 0);
    assert_eq!(result.stdout.trim(), "Python 3.9.1");
    assert!(result.stderr.is_empty());
}

fn create_uv_environment(prefix: &Path, cache: &uv_cache::Cache) -> PythonEnvironment {
    let python = if cfg!(target_os = "windows") {
        prefix.join("python.exe")
    } else {
        prefix.join("bin/python")
    };

    // Current interpreter and venv
    let interpreter = uv_python::Interpreter::query(python, cache).unwrap();
    uv_python::PythonEnvironment::from_interpreter(interpreter)
}

#[tokio::test(flavor = "multi_thread", worker_threads = 1)]
#[cfg_attr(not(feature = "slow_integration_tests"), ignore)]
async fn pypi_reinstall_python() {
    let pixi = PixiControl::new().unwrap();
    pixi.init().await.unwrap();
    // Add and update lockfile with this version of python
    pixi.add("python==3.11").await.unwrap();

    // Add flask from pypi
    pixi.add("flask")
        .with_install(true)
        .set_type(pixi::DependencyType::PypiDependency)
        .await
        .unwrap();
    assert!(pixi.lock_file().await.unwrap().contains_match_spec(
        consts::DEFAULT_ENVIRONMENT_NAME,
        Platform::current(),
        "python==3.11"
    ));

    let prefix = pixi.default_env_path().unwrap();

    let cache = uv_cache::Cache::temp().unwrap();

    // Check if site-packages has entries
    let env = create_uv_environment(&prefix, &cache);
    let installed_311 = uv_installer::SitePackages::from_environment(&env).unwrap();
    assert!(installed_311.iter().count() > 0);

    // sleep for a few seconds to make sure we can remove stuff (Windows file system
    // issues)
    #[cfg(target_os = "windows")]
    tokio::time::sleep(std::time::Duration::from_secs(2)).await;

    // Reinstall python
    pixi.add("python==3.12").with_install(true).await.unwrap();
    assert!(pixi.lock_file().await.unwrap().contains_match_spec(
        consts::DEFAULT_ENVIRONMENT_NAME,
        Platform::current(),
        "python==3.12"
    ));

    // Check if site-packages has entries, should be empty now
    let installed_312 = uv_installer::SitePackages::from_environment(&env).unwrap();

    if cfg!(not(target_os = "windows")) {
        // On non-windows the site-packages should be empty
        assert_eq!(installed_312.iter().count(), 0);
    } else {
        // Windows should still contain some packages
        // This is because the site-packages is not prefixed with the python version
        assert!(installed_312.iter().count() > 0);
    }
}

#[tokio::test(flavor = "multi_thread", worker_threads = 1)]
#[cfg_attr(not(feature = "slow_integration_tests"), ignore)]
// Check if we add and remove a pypi package that the site-packages is cleared
async fn pypi_add_remove() {
    let pixi = PixiControl::new().unwrap();
    pixi.init().await.unwrap();
    // Add and update lockfile with this version of python
    pixi.add("python==3.11").with_install(true).await.unwrap();

    // Add flask from pypi
    pixi.add("flask[dotenv]")
        .with_install(true)
        .set_type(pixi::DependencyType::PypiDependency)
        .await
        .unwrap();

    let prefix = pixi.default_env_path().unwrap();

    let cache = uv_cache::Cache::temp().unwrap();

    // Check if site-packages has entries
    let env = create_uv_environment(&prefix, &cache);
    let installed_311 = uv_installer::SitePackages::from_environment(&env).unwrap();
    assert!(installed_311.iter().count() > 0);

    pixi.remove("flask[dotenv]")
        .set_type(pixi::DependencyType::PypiDependency)
        .with_install(true)
        .await
        .unwrap();

    let installed_311 = uv_installer::SitePackages::from_environment(&env).unwrap();
    assert!(installed_311.iter().count() == 0);
}

#[tokio::test]
async fn test_channels_changed() {
    // Write a channel with a package `bar` with only one version
    let mut package_database_a = PackageDatabase::default();
    package_database_a.add_package(Package::build("bar", "2").finish());
    let channel_a = package_database_a.into_channel().await.unwrap();

    // Write another channel with a package `bar` with only one version but another
    // one.
    let mut package_database_b = PackageDatabase::default();
    package_database_b.add_package(Package::build("bar", "1").finish());
    let channel_b = package_database_b.into_channel().await.unwrap();

    let platform = Platform::current();
    let pixi = PixiControl::from_manifest(&format!(
        r#"
    [project]
    name = "test-channel-change"
    channels = ["{channel_a}"]
    platforms = ["{platform}"]

    [dependencies]
    bar = "*"
    "#,
        channel_a = channel_a.url(),
    ))
    .unwrap();

    // Get an up-to-date lockfile and verify that bar version 2 was selected from
    // channel `a`.
    let lock_file = pixi.update_lock_file().await.unwrap();
    assert!(lock_file.contains_match_spec(consts::DEFAULT_ENVIRONMENT_NAME, platform, "bar ==2"));

    // Switch the channel around
    let platform = Platform::current();
    pixi.update_manifest(&format!(
        r#"
    [project]
    name = "test-channel-change"
    channels = ["{channel_b}"]
    platforms = ["{platform}"]

    [dependencies]
    bar = "*"
    "#,
        channel_b = channel_b.url()
    ))
    .unwrap();

    // Get an up-to-date lockfile and verify that bar version 1 was now selected
    // from channel `b`.
    let lock_file = pixi.update_lock_file().await.unwrap();
    assert!(lock_file.contains_match_spec(consts::DEFAULT_ENVIRONMENT_NAME, platform, "bar ==1"));
}

#[tokio::test(flavor = "multi_thread", worker_threads = 1)]
async fn install_conda_meta_history() {
    let pixi = PixiControl::new().unwrap();
    pixi.init().await.unwrap();
    pixi.install().await.unwrap();

    let prefix = pixi.default_env_path().unwrap();
    let conda_meta_history_file = prefix.join("conda-meta/history");

    assert!(conda_meta_history_file.exists());
}

#[tokio::test(flavor = "multi_thread", worker_threads = 1)]
#[cfg_attr(not(feature = "slow_integration_tests"), ignore)]
async fn minimal_lockfile_update_pypi() {
    let pixi = PixiControl::new().unwrap();
    pixi.init().await.unwrap();

    // Add and update lockfile with this version of python
    pixi.add("python==3.11").with_install(true).await.unwrap();

    // Add pypi dependencies which are not the latest options
    pixi.add_multiple(vec!["uvicorn==0.28.0", "click==7.1.2"])
        .set_type(pixi::DependencyType::PypiDependency)
        .with_install(true)
        .await
        .unwrap();

    // Check the locked click dependencies
    let lock = pixi.lock_file().await.unwrap();
    assert!(lock.contains_pep508_requirement(
        consts::DEFAULT_ENVIRONMENT_NAME,
        Platform::current(),
        pep508_rs::Requirement::from_str("click==7.1.2").unwrap()
    ));

    // Widening the click version to allow for the latest version
    pixi.add_multiple(vec!["uvicorn==0.29.0", "click"])
        .set_type(pixi::DependencyType::PypiDependency)
        .with_install(true)
        .await
        .unwrap();

    // `click` should not be updated to a higher version.
    let lock = pixi.lock_file().await.unwrap();
    assert!(lock.contains_pep508_requirement(
        consts::DEFAULT_ENVIRONMENT_NAME,
        Platform::current(),
        pep508_rs::Requirement::from_str("click>7.1.2").unwrap()
    ));
}

/// Create a test that installs a package with pixi
/// change the installer and see if it does not touch the package
/// then change the installer back and see if it reinstalls the package
/// with a new version
#[tokio::test(flavor = "multi_thread", worker_threads = 1)]
#[cfg_attr(not(feature = "slow_integration_tests"), ignore)]
async fn test_installer_name() {
    let pixi = PixiControl::new().unwrap();
    pixi.init().await.unwrap();

    // Add and update lockfile with this version of python
    pixi.add("python==3.11").with_install(true).await.unwrap();
    pixi.add("click==8.0.0")
        .set_type(pixi::DependencyType::PypiDependency)
        .with_install(true)
        .await
        .unwrap();

    // Get the correct dist-info folder
    let dist_info = if cfg!(not(target_os = "windows")) {
        pixi.default_env_path()
            .unwrap()
            .join("lib/python3.11/site-packages/click-8.0.0.dist-info")
    } else {
        let default_env_path = pixi.default_env_path().unwrap();
        default_env_path.join("Lib/site-packages/click-8.0.0.dist-info")
    };
    // Check that installer name is uv-pixi
    assert!(dist_info.exists(), "{dist_info:?} does not exist");
    let installer = dist_info.join("INSTALLER");
    let installer = fs_err::read_to_string(installer).unwrap();
    assert_eq!(installer, consts::PIXI_UV_INSTALLER);

    // Write a new installer name to the INSTALLER file
    // so that we fake that it is not installed by pixi
    fs_err::write(dist_info.join("INSTALLER"), "not-pixi").unwrap();
    pixi.remove("click==8.0.0")
        .with_install(true)
        .set_type(pixi::DependencyType::PypiDependency)
        .await
        .unwrap();

    // dist info folder should still exists
    // and should have the old installer name
    // we know that pixi did not touch the package
    assert!(dist_info.exists());
    let installer = dist_info.join("INSTALLER");
    let installer = fs_err::read_to_string(installer).unwrap();
    assert_eq!(installer, "not-pixi");

    // re-manage the package by adding it, this should cause a reinstall
    pixi.add("click==8.0.0")
        .set_type(pixi::DependencyType::PypiDependency)
        .with_install(true)
        .await
        .unwrap();
    let installer = dist_info.join("INSTALLER");
    let installer = fs_err::read_to_string(installer).unwrap();
    assert_eq!(installer, consts::PIXI_UV_INSTALLER);
}

#[tokio::test(flavor = "multi_thread", worker_threads = 1)]
#[cfg_attr(not(feature = "slow_integration_tests"), ignore)]
/// Test full prefix install for an old lock file to see if it still works.
/// Makes sure the lockfile isn't touched and the environment is still
/// installed.
async fn test_old_lock_install() {
    let lock_str =
        fs_err::read_to_string("tests/data/satisfiability/old_lock_file/pixi.lock").unwrap();
    let project = Workspace::from_path(Path::new(
        "tests/data/satisfiability/old_lock_file/pyproject.toml",
    ))
    .unwrap();
    pixi::environment::get_update_lock_file_and_prefix(
        &project.default_environment(),
        UpdateMode::Revalidate,
        UpdateLockFileOptions {
            lock_file_usage: LockFileUsage::Update,
            no_install: false,
            ..Default::default()
        },
        ReinstallPackages::default(),
    )
    .await
    .unwrap();
    assert_eq!(
        lock_str,
        fs_err::read_to_string("tests/data/satisfiability/old_lock_file/pixi.lock").unwrap()
    );
}

#[tokio::test(flavor = "multi_thread", worker_threads = 1)]
#[cfg_attr(not(feature = "slow_integration_tests"), ignore)]
async fn test_no_build_isolation() {
    let current_platform = Platform::current();
    let setup_py = r#"
from setuptools import setup, find_packages
# custom import
import boltons
setup(
    name="my-pkg",
    version="0.1.0",
    author="Your Name",
    author_email="your.email@example.com",
    description="A brief description of your package",
    url="https://github.com/yourusername/your-repo",
    packages=find_packages(),  # Automatically find packages in your project
    classifiers=[
        "Programming Language :: Python :: 3",
        "License :: OSI Approved :: MIT License",
        "Operating System :: OS Independent",
    ],
    python_requires=">=3.6",
    install_requires=[
    ],
    entry_points={
        'console_scripts': [
            'your_command=your_package.module:main_function',
        ],
    },
)
    "#;

    let manifest = format!(
        r#"
    [project]
    name = "no-build-isolation"
    channels = ["https://prefix.dev/conda-forge"]
    platforms = ["{platform}"]

    [pypi-options]
    no-build-isolation = ["my-pkg"]

    [dependencies]
    python = "3.12.*"
    setuptools = ">=72,<73"
    boltons = ">=24,<25"

    [pypi-dependencies.my-pkg]
    path = "./my-pkg"
    "#,
        platform = current_platform,
    );

    let pixi = PixiControl::from_manifest(&manifest).expect("cannot instantiate pixi project");

    let project_path = pixi.workspace_path();
    // Write setup.py to a my-pkg folder
    let my_pkg = project_path.join("my-pkg");
    fs_err::create_dir_all(&my_pkg).unwrap();
    fs_err::write(my_pkg.join("setup.py"), setup_py).unwrap();

    let has_pkg = pixi
        .workspace()
        .unwrap()
        .default_environment()
        .pypi_options()
        .no_build_isolation
        .contains(&"my-pkg".parse().unwrap());

    assert!(has_pkg, "my-pkg is not in no-build-isolation list");
    pixi.install().await.expect("cannot install project");
}

#[tokio::test(flavor = "multi_thread", worker_threads = 1)]
#[cfg_attr(not(feature = "slow_integration_tests"), ignore)]
async fn test_setuptools_override_failure() {
    // This was causing issues like: https://github.com/prefix-dev/pixi/issues/1686
    let manifest = format!(
        r#"
        [project]
        channels = ["https://prefix.dev/conda-forge"]
        name = "pixi-source-problem"
        platforms = ["{platform}"]
        exclude-newer = "2024-08-29"

        [dependencies]
        pip = ">=24.0,<25"
        python = "<3.13"

        # The transitive dependencies of viser were causing issues
        [pypi-dependencies]
        viser = "==0.2.7"
        "#,
        platform = Platform::current()
    );
    let pixi = PixiControl::from_manifest(&manifest).expect("cannot instantiate pixi project");
    pixi.install().await.expect("cannot install project");
}

#[tokio::test(flavor = "multi_thread", worker_threads = 1)]
#[cfg_attr(not(feature = "slow_integration_tests"), ignore)]
async fn test_many_linux_wheel_tag() {
    let pixi = PixiControl::new().unwrap();
    #[cfg(not(target_os = "linux"))]
    pixi.init_with_platforms(vec![
        Platform::current().to_string(),
        "linux-64".to_string(),
    ])
    .await
    .unwrap();
    #[cfg(target_os = "linux")]
    pixi.init().await.unwrap();

    pixi.add("python==3.12.*").await.unwrap();
    // We know that this package has many linux wheel tags for this version
    pixi.add("gmsh==4.13.1")
        .set_type(pixi::DependencyType::PypiDependency)
        .with_install(true)
        .await
        .unwrap();
}

#[tokio::test]
#[cfg_attr(not(feature = "slow_integration_tests"), ignore)]
async fn test_ensure_gitignore_file_creation() {
    let pixi = PixiControl::new().unwrap();
    pixi.init().await.unwrap();
    let gitignore_path = pixi.workspace().unwrap().pixi_dir().join(".gitignore");
    assert!(
        !gitignore_path.exists(),
        ".pixi/.gitignore file should not exist"
    );

    // Check that .gitignore is created after the first install and contains '*'
    pixi.install().await.unwrap();
    assert!(
        gitignore_path.exists(),
        ".pixi/.gitignore file was not created"
    );
    let contents = tokio_fs::read_to_string(&gitignore_path).await.unwrap();
    assert_eq!(
        contents, "*\n",
        ".pixi/.gitignore file does not contain the expected content"
    );

    // Modify the .gitignore file and check that it is preserved after reinstall
    tokio::fs::write(&gitignore_path, "*\nsome_file\n")
        .await
        .unwrap();
    pixi.install().await.unwrap();
    let contents = tokio_fs::read_to_string(&gitignore_path).await.unwrap();
    assert_eq!(
        contents, "*\nsome_file\n",
        ".pixi/.gitignore file does not contain the expected content"
    );

    // Remove the .gitignore file and check that it is recreated
    tokio::fs::remove_file(&gitignore_path).await.unwrap();
    assert!(
        !gitignore_path.exists(),
        ".pixi/.gitignore file should not exist"
    );
    pixi.install().await.unwrap();
    assert!(
        gitignore_path.exists(),
        ".pixi/.gitignore file was not recreated"
    );
    let contents = tokio_fs::read_to_string(&gitignore_path).await.unwrap();
    assert_eq!(
        contents, "*\n",
        ".pixi/.gitignore file does not contain the expected content"
    );
}

#[tokio::test(flavor = "multi_thread", worker_threads = 1)]
#[cfg_attr(not(feature = "slow_integration_tests"), ignore)]
async fn pypi_prefix_is_not_created_when_whl() {
    let pixi = PixiControl::new().unwrap();
    pixi.init().await.unwrap();

    // Add and update lockfile with this version of python
    pixi.add("python==3.11").with_install(false).await.unwrap();

    // Add pypi dependency that is a wheel
    pixi.add_multiple(vec!["boltons==24.1.0"])
        .set_type(pixi::DependencyType::PypiDependency)
        // we don't want to install the package
        // we just want to check that the prefix is not created
        .with_install(false)
        .await
        .unwrap();

    // Check the locked boltons dependencies
    let lock = pixi.lock_file().await.unwrap();
    assert!(lock.contains_pep508_requirement(
        consts::DEFAULT_ENVIRONMENT_NAME,
        Platform::current(),
        pep508_rs::Requirement::from_str("boltons==24.1.0").unwrap()
    ));

    let default_env_prefix = pixi.default_env_path().unwrap();

    // Check that the prefix is not created
    assert!(!default_env_prefix.exists());
}

/// This test checks that the override of a conda package is correctly done per
/// platform. There have been issues in the past that the wrong repodata was
/// used for the override. What this test does is recreate this situation by
/// adding a conda package that is only available on linux and then adding a
/// PyPI dependency on the same package for both linux and osxarm64.
/// This should result in the PyPI package being overridden on linux and not on
/// osxarm64.
#[tokio::test]
#[cfg_attr(not(feature = "slow_integration_tests"), ignore)]
async fn conda_pypi_override_correct_per_platform() {
    let pixi = PixiControl::new().unwrap();
    pixi.init_with_platforms(vec![
        Platform::OsxArm64.to_string(),
        Platform::Linux64.to_string(),
        Platform::Win64.to_string(),
        Platform::Osx64.to_string(),
    ])
    .await
    .unwrap();
    pixi.add("python==3.12").with_install(false).await.unwrap();

    // Add a conda package that is only available on linux
    pixi.add("boltons")
        .with_platform(Platform::Linux64)
        .with_install(false)
        .await
        .unwrap();

    // Add a PyPI dependency on boltons as well
    pixi.add("boltons")
        .set_pypi(true)
        .with_install(false)
        .await
        .unwrap();

    let lock = pixi.lock_file().await.unwrap();
    // Check that the conda package is only available on linux
    assert!(lock.contains_conda_package(
        consts::DEFAULT_ENVIRONMENT_NAME,
        Platform::Linux64,
        "boltons"
    ));
    // Sanity check that the conda package is not available on osxarm64
    assert!(!lock.contains_conda_package(
        consts::DEFAULT_ENVIRONMENT_NAME,
        Platform::OsxArm64,
        "boltons"
    ));
    // Check that the PyPI package is available on osxarm64 only
    assert!(lock.contains_pep508_requirement(
        consts::DEFAULT_ENVIRONMENT_NAME,
        Platform::OsxArm64,
        pep508_rs::Requirement::from_str("boltons").unwrap(),
    ));
    assert!(!lock.contains_pep508_requirement(
        consts::DEFAULT_ENVIRONMENT_NAME,
        Platform::Linux64,
        pep508_rs::Requirement::from_str("boltons").unwrap(),
    ));
}

#[tokio::test(flavor = "multi_thread", worker_threads = 2)]
#[cfg_attr(not(feature = "slow_integration_tests"), ignore)]

async fn test_multiple_prefix_update() {
    let current_platform = Platform::current();

    let pixi = PixiControl::from_manifest(
        format!(
            r#"
    [project]
    name = "test-channel-change"
    channels = ["https://prefix.dev/conda-forge"]
    platforms = ["{platform}"]
    "#,
            platform = current_platform
        )
        .as_str(),
    )
    .unwrap();

    let project = pixi.workspace().unwrap();

    let python_package = Package::build("python", "3.13.1").finish();

    #[cfg(target_os = "windows")]
    let package_url =
        "https://repo.prefix.dev/conda-forge/win-64/python-3.13.1-h071d269_105_cp313.conda";
    #[cfg(target_os = "linux")]
    let package_url =
        "https://repo.prefix.dev/conda-forge/linux-64/python-3.13.1-ha99a958_105_cp313.conda";
    #[cfg(target_os = "macos")]
    let package_url =
        "https://repo.prefix.dev/conda-forge/osx-64/python-3.13.1-h2334245_105_cp313.conda";

    let python_repo_data_record = RepoDataRecord {
        package_record: python_package.package_record,
        file_name: "python".to_owned(),
        url: Url::parse(package_url).unwrap(),
        channel: Some("https://repo.prefix.dev/conda-forge/".to_owned()),
    };

    let boltons_package = Package::build("wheel", "0.45.1").finish();

    let boltons_repo_data_record = RepoDataRecord {
        package_record: boltons_package.package_record,
        file_name: "wheel".to_owned(),
        url: Url::parse(
            "https://repo.prefix.dev/conda-forge/noarch/wheel-0.45.1-pyhd8ed1ab_1.conda",
        )
        .unwrap(),
        channel: Some("https://repo.prefix.dev/conda-forge/".to_owned()),
    };

    let tmp_dir = tempfile::tempdir().unwrap();

    let group = GroupedEnvironment::from(project.default_environment().clone());

    let channels = group
        .channel_urls(&group.workspace().channel_config())
        .unwrap();
    let name = group.name();
    let client = group.workspace().authenticated_client().unwrap().clone();
    let prefix = group.prefix();
    let virtual_packages = group.virtual_packages(current_platform);

    let conda_prefix_updater = CondaPrefixUpdater::new(
        channels,
        name,
        client,
        prefix,
        virtual_packages,
        current_platform,
        PackageCache::new(tmp_dir.path().to_path_buf()),
        IoConcurrencyLimit::default(),
        BuildContext::new(
            tmp_dir.path().to_path_buf(),
            tmp_dir.path().to_path_buf(),
            ChannelConfig::default_with_root_dir(tmp_dir.path().to_path_buf()),
            Default::default(),
            Arc::new(ToolContext::default()),
        )
        .unwrap(),
        RunPostLinkScripts::False,
    );

    let pixi_records = Vec::from([
        PixiRecord::Binary(boltons_repo_data_record),
        PixiRecord::Binary(python_repo_data_record),
    ]);

    let mut sets = JoinSet::new();

    // spawn multiple tokio tasks to update the prefix
    for _ in 0..4 {
        let pixi_records = pixi_records.clone();
        // tasks.push(conda_prefix_updater.update(pixi_records));
        let updater = conda_prefix_updater.clone();
        sets.spawn(async move { updater.update(pixi_records, None).await.cloned() });
    }

    let mut first_modified = None;

    while let Some(result) = sets.join_next().await {
        let prefix_updated = result.unwrap().unwrap();

        let prefix = prefix_updated.prefix.root();

        assert_eq!(
            prefix_updated
                .prefix
                .find_installed_packages()
                .unwrap()
                .len(),
            2
        );

        let prefix_metadata = fs::metadata(prefix).await.unwrap();

        let first_modified_date = first_modified.get_or_insert(prefix_metadata.modified().unwrap());

        // verify that the prefix was updated only once, meaning that we instantiated
        // prefix only once
        assert_eq!(*first_modified_date, prefix_metadata.modified().unwrap());
    }
}

/// Should download a package from an S3 bucket and install it
#[tokio::test]
#[cfg_attr(not(feature = "slow_integration_tests"), ignore)]
async fn install_s3() {
    let r2_access_key_id = std::env::var("PIXI_TEST_R2_ACCESS_KEY_ID").ok();
    let r2_secret_access_key = std::env::var("PIXI_TEST_R2_SECRET_ACCESS_KEY").ok();
    if r2_access_key_id.is_none()
        || r2_access_key_id.clone().unwrap().is_empty()
        || r2_secret_access_key.is_none()
        || r2_secret_access_key.clone().unwrap().is_empty()
    {
        eprintln!(
            "Skipping test as PIXI_TEST_R2_ACCESS_KEY_ID or PIXI_TEST_R2_SECRET_ACCESS_KEY is not set"
        );
        return;
    }

    let r2_access_key_id = r2_access_key_id.unwrap();
    let r2_secret_access_key = r2_secret_access_key.unwrap();

    let credentials = format!(
        r#"
    {{
        "s3://rattler-s3-testing/channel": {{
            "S3Credentials": {{
                "access_key_id": "{}",
                "secret_access_key": "{}"
            }}
        }}
    }}
    "#,
        r2_access_key_id, r2_secret_access_key
    );
    let temp_dir = tempdir().unwrap();
    let credentials_path = temp_dir.path().join("credentials.json");
    let mut file = File::create(credentials_path.clone()).unwrap();
    file.write_all(credentials.as_bytes()).unwrap();

    let manifest = format!(
        r#"
    [project]
    name = "s3-test"
    channels = ["s3://rattler-s3-testing/channel", "https://prefix.dev/conda-forge"]
    platforms = ["{platform}"]

    [project.s3-options.rattler-s3-testing]
    endpoint-url = "https://e1a7cde76f1780ec06bac859036dbaf7.eu.r2.cloudflarestorage.com"
    region = "auto"
    force-path-style = true

    [dependencies]
    my-webserver = {{ version = "0.1.0", build = "pyh4616a5c_0" }}
    "#,
        platform = Platform::current(),
    );

    let pixi = PixiControl::from_manifest(&manifest).expect("cannot instantiate pixi project");

    temp_env::async_with_vars(
        [(
            "RATTLER_AUTH_FILE",
            Some(credentials_path.to_str().unwrap()),
        )],
        async {
            pixi.install().await.unwrap();
        },
    )
    .await;

    // Test for existence of conda-meta/my-webserver-0.1.0-pyh4616a5c_0.json file
<<<<<<< HEAD
    assert!(pixi
        .default_env_path()
        .unwrap()
        .join("conda-meta")
        .join("my-webserver-0.1.0-pyh4616a5c_0.json")
        .exists());
}

#[tokio::test]
async fn test_exclude_newer() {
    let mut package_database = PackageDatabase::default();

    // Create a channel with two packages with different timestamps
    package_database.add_package(
        Package::build("foo", "1")
            .with_timestamp("2010-12-02T02:07:43Z".parse().unwrap())
            .finish(),
    );
    package_database.add_package(
        Package::build("foo", "2")
            .with_timestamp("2020-12-02T07:00:00Z".parse().unwrap())
            .finish(),
    );

    // Create a project that includes the package `foo` with a version specifier
    // without an exclude-newer.
    let channel = package_database.into_channel().await.unwrap();
    let pixi = PixiControl::from_manifest(&format!(
        r#"
    [workspace]
    name = "test-channel-change"
    channels = ["{channel_a}"]
    platforms = ["{platform}"]

    [dependencies]
    foo = "*"
    "#,
        channel_a = channel.url(),
        platform = Platform::current()
    ))
    .unwrap();

    // Create the lock-file
    pixi.lock().await.unwrap();
    let lock = pixi.lock_file().await.unwrap();
    assert!(lock.contains_match_spec(
        consts::DEFAULT_ENVIRONMENT_NAME,
        Platform::current(),
        "foo ==2"
    ));

    // Update the manifest with the exclude-never field
    pixi.update_manifest(&format!(
        r#"
    [project]
    name = "test-channel-change"
    channels = ["{channel_a}"]
    platforms = ["{platform}"]
    exclude-newer = "2015-12-02T02:07:43Z"

    [dependencies]
    foo = "*"
    "#,
        channel_a = channel.url(),
        platform = Platform::current()
    ))
    .unwrap();

    // Relock and check that an older version of the package is selected
    pixi.lock().await.unwrap();
    let lock = pixi.lock_file().await.unwrap();
    assert!(lock.contains_match_spec(
        consts::DEFAULT_ENVIRONMENT_NAME,
        Platform::current(),
        "foo ==1"
    ));
}

#[tokio::test]
#[cfg_attr(not(feature = "slow_integration_tests"), ignore)]
async fn test_exclude_newer_pypi() {
    let pixi = PixiControl::from_manifest(&format!(
        r#"
    [workspace]
    name = "test-channel-change"
    channels = ["https://prefix.dev/conda-forge"]
    platforms = ["{platform}"]
    exclude-newer = "2020-12-02"

    [dependencies]
    python = "*"

    [pypi-dependencies]
    boltons = "*"
    "#,
        platform = Platform::current()
    ))
    .unwrap();

    // Create the lock-file
    pixi.lock().await.unwrap();
    let lock = pixi.lock_file().await.unwrap();
    assert!(lock.contains_pep508_requirement(
        consts::DEFAULT_ENVIRONMENT_NAME,
        Platform::current(),
        "boltons ==20.2.1".parse().unwrap()
    ));
=======
    assert!(
        pixi.default_env_path()
            .unwrap()
            .join("conda-meta")
            .join("my-webserver-0.1.0-pyh4616a5c_0.json")
            .exists()
    );
>>>>>>> ec4f9f15
}<|MERGE_RESOLUTION|>--- conflicted
+++ resolved
@@ -1,19 +1,3 @@
-<<<<<<< HEAD
-use std::{
-    fs::File,
-    io::Write,
-    path::{Path, PathBuf},
-    str::FromStr,
-    sync::Arc,
-};
-
-use fs_err::tokio as tokio_fs;
-use pixi::{
-    build::BuildContext,
-    cli::{
-        cli_config::{LockFileUpdateConfig, WorkspaceConfig},
-        run::{self, Args},
-=======
 use crate::common::{LockFileExt, PixiControl};
 use crate::common::{
     builders::{
@@ -27,23 +11,15 @@
 use pixi::{
     build::BuildContext,
     cli::{
->>>>>>> ec4f9f15
         LockFileUsageConfig,
         run::{self, Args},
     },
-<<<<<<< HEAD
-    environment::LockFileUsage,
-    lock_file::{CondaPrefixUpdater, IoConcurrencyLimit, ReinstallPackages, UpdateMode},
-    workspace::{grouped_environment::GroupedEnvironment, HasWorkspaceRef},
-    UpdateLockFileOptions, Workspace,
-=======
     lock_file::{CondaPrefixUpdater, IoConcurrencyLimit},
 };
 use pixi::{cli::cli_config::LockFileUpdateConfig, environment::LockFileUsage};
 use pixi::{
     cli::cli_config::WorkspaceConfig,
     workspace::{HasWorkspaceRef, grouped_environment::GroupedEnvironment},
->>>>>>> ec4f9f15
 };
 use pixi_build_frontend::ToolContext;
 use pixi_config::{Config, DetachedEnvironments, RunPostLinkScripts};
@@ -52,9 +28,6 @@
 use pixi_record::PixiRecord;
 use rattler::package_cache::PackageCache;
 use rattler_conda_types::{ChannelConfig, Platform, RepoDataRecord};
-<<<<<<< HEAD
-use tempfile::{tempdir, TempDir};
-=======
 use std::{
     fs::File,
     io::Write,
@@ -63,18 +36,9 @@
     sync::Arc,
 };
 use tempfile::{TempDir, tempdir};
->>>>>>> ec4f9f15
 use tokio::{fs, task::JoinSet};
 use url::Url;
 use uv_python::PythonEnvironment;
-
-use crate::common::{
-    builders::{
-        string_from_iter, HasDependencyConfig, HasLockFileUpdateConfig, HasPrefixUpdateConfig,
-    },
-    package_database::{Package, PackageDatabase},
-    LockFileExt, PixiControl,
-};
 
 /// Should add a python version to the environment and lock file that matches
 /// the specified version and run it
@@ -1111,13 +1075,13 @@
     .await;
 
     // Test for existence of conda-meta/my-webserver-0.1.0-pyh4616a5c_0.json file
-<<<<<<< HEAD
-    assert!(pixi
-        .default_env_path()
-        .unwrap()
-        .join("conda-meta")
-        .join("my-webserver-0.1.0-pyh4616a5c_0.json")
-        .exists());
+    assert!(
+        pixi.default_env_path()
+            .unwrap()
+            .join("conda-meta")
+            .join("my-webserver-0.1.0-pyh4616a5c_0.json")
+            .exists()
+    );
 }
 
 #[tokio::test]
@@ -1219,13 +1183,4 @@
         Platform::current(),
         "boltons ==20.2.1".parse().unwrap()
     ));
-=======
-    assert!(
-        pixi.default_env_path()
-            .unwrap()
-            .join("conda-meta")
-            .join("my-webserver-0.1.0-pyh4616a5c_0.json")
-            .exists()
-    );
->>>>>>> ec4f9f15
 }