use crate::common::{
    builders::{string_from_iter, HasDependencyConfig, HasPrefixUpdateConfig},
    package_database::{Package, PackageDatabase},
};
use crate::common::{LockFileExt, PixiControl};
use fs_err::tokio as tokio_fs;
use pixi::cli::cli_config::{PrefixUpdateConfig, ProjectConfig};
use pixi::cli::{run, run::Args, LockFileUsageArgs};
use pixi::environment::LockFileUsage;
use pixi::lock_file::UpdateMode;
use pixi::{Project, UpdateLockFileOptions};
use pixi_config::{Config, DetachedEnvironments};
use pixi_consts::consts;
use pixi_manifest::{FeatureName, FeaturesExt};
use rattler_conda_types::Platform;
use std::{
    fs::File,
    io::Write,
    path::{Path, PathBuf},
    str::FromStr,
};
use tempfile::{tempdir, TempDir};
use uv_python::PythonEnvironment;

/// Should add a python version to the environment and lock file that matches
/// the specified version and run it
#[tokio::test]
#[cfg_attr(not(feature = "slow_integration_tests"), ignore)]
async fn install_run_python() {
    let pixi = PixiControl::new().unwrap();
    pixi.init().await.unwrap();
    pixi.add("python==3.11.0").with_install(true).await.unwrap();

    // Check if lock has python version
    let lock = pixi.lock_file().await.unwrap();
    assert!(lock.contains_match_spec(
        consts::DEFAULT_ENVIRONMENT_NAME,
        Platform::current(),
        "python==3.11.0"
    ));

    // Check if python is installed and can be run
    let result = pixi
        .run(run::Args {
            task: string_from_iter(["python", "--version"]),
            ..Default::default()
        })
        .await
        .unwrap();
    assert_eq!(result.exit_code, 0);
    assert_eq!(result.stdout.trim(), "Python 3.11.0");
    assert!(result.stderr.is_empty());

    // Test for existence of environment file
    assert!(pixi
        .default_env_path()
        .unwrap()
        .join("conda-meta")
        .join(consts::ENVIRONMENT_FILE_NAME)
        .exists())
}

/// This is a test to check that creating incremental lock files works.
///
/// It works by using a fake channel that contains two packages: `foo` and
/// `bar`. `foo` depends on `bar` so adding a dependency on `foo` pulls in
/// `bar`. Initially only version `1` of both packages is added and a project is
/// created that depends on `foo >=1`. This select `foo@1` and `bar@1`.
/// Next, version 2 for both packages is added and the requirement in the
/// project is updated to `foo >=2`, this should then select `foo@1` but `bar`
/// should remain on version `1` even though version `2` is available. This is
/// because `bar` was previously locked to version `1` and it is still a valid
/// solution to keep using version `1` of bar.
#[tokio::test]
async fn test_incremental_lock_file() {
    let mut package_database = PackageDatabase::default();

    // Add a package `foo` that depends on `bar` both set to version 1.
    package_database.add_package(Package::build("bar", "1").finish());
    package_database.add_package(
        Package::build("foo", "1")
            .with_dependency("bar >=1")
            .finish(),
    );

    // Write the repodata to disk
    let channel_dir = TempDir::new().unwrap();
    package_database
        .write_repodata(channel_dir.path())
        .await
        .unwrap();

    let pixi = PixiControl::new().unwrap();

    // Create a new project using our package database.
    pixi.init()
        .with_local_channel(channel_dir.path())
        .await
        .unwrap();

    // Add a dependency on `foo`
    pixi.add("foo").await.unwrap();

    // Get the created lock-file
    let lock = pixi.lock_file().await.unwrap();
    assert!(lock.contains_match_spec(
        consts::DEFAULT_ENVIRONMENT_NAME,
        Platform::current(),
        "foo ==1"
    ));
    assert!(lock.contains_match_spec(
        consts::DEFAULT_ENVIRONMENT_NAME,
        Platform::current(),
        "bar ==1"
    ));

    // Add version 2 of both `foo` and `bar`.
    package_database.add_package(Package::build("bar", "2").finish());
    package_database.add_package(
        Package::build("foo", "2")
            .with_dependency("bar >=1")
            .finish(),
    );
    package_database
        .write_repodata(channel_dir.path())
        .await
        .unwrap();

    // Force using version 2 of `foo`. This should force `foo` to version `2` but
    // `bar` should still remaining on `1` because it was previously locked
    pixi.add("foo >=2").await.unwrap();

    let lock = pixi.lock_file().await.unwrap();
    assert!(
        lock.contains_match_spec(
            consts::DEFAULT_ENVIRONMENT_NAME,
            Platform::current(),
            "foo ==2"
        ),
        "expected `foo` to be on version 2 because we changed the requirement"
    );
    assert!(
        lock.contains_match_spec(
            consts::DEFAULT_ENVIRONMENT_NAME,
            Platform::current(),
            "bar ==1"
        ),
        "expected `bar` to remain locked to version 1."
    );
}

/// Test the `pixi install --locked` functionality.
#[tokio::test]
#[cfg_attr(not(feature = "slow_integration_tests"), ignore)]
async fn install_locked_with_config() {
    let pixi = PixiControl::new().unwrap();
    pixi.init().await.unwrap();

    // Overwrite install location to a target directory
    let mut config = Config::default();
    let target_dir = pixi.project_path().join("target");
    config.detached_environments = Some(DetachedEnvironments::Path(target_dir.clone()));
    fs_err::create_dir_all(target_dir.clone()).unwrap();

    let config_path = pixi.project().unwrap().pixi_dir().join("config.toml");
    fs_err::create_dir_all(config_path.parent().unwrap()).unwrap();

    let mut file = File::create(config_path).unwrap();
    file.write_all(toml_edit::ser::to_string(&config).unwrap().as_bytes())
        .unwrap();

    // Add and update lockfile with this version of python
    let python_version = if cfg!(target_os = "macos") && cfg!(target_arch = "aarch64") {
        "python==3.10.0"
    } else if cfg!(target_os = "windows") {
        // Abusing this test to also test the `add` function of older version of python
        // Before this wasn't possible because uv queried the python interpreter, even
        // without pypi dependencies.
        "python==3.6.0"
    } else {
        "python==2.7.15"
    };

    pixi.add(python_version).await.unwrap();

    // Add new version of python only to the manifest
    pixi.add("python==3.9.0")
        .without_lockfile_update()
        .await
        .unwrap();

    assert!(pixi.install().with_locked().await.is_err(), "should error when installing with locked but there is a mismatch in the dependencies and the lockfile.");

    // Check if it didn't accidentally update the lockfile
    let lock = pixi.lock_file().await.unwrap();
    assert!(lock.contains_match_spec(
        consts::DEFAULT_ENVIRONMENT_NAME,
        Platform::current(),
        python_version
    ));

    // After an install with lockfile update the locked install should succeed.
    pixi.install().await.unwrap();
    pixi.install().with_locked().await.unwrap();

    // Check if lock has python version updated
    let lock = pixi.lock_file().await.unwrap();
    assert!(lock.contains_match_spec(
        consts::DEFAULT_ENVIRONMENT_NAME,
        Platform::current(),
        "python==3.9.0"
    ));

    // Task command depends on the OS
    let which_command = if cfg!(target_os = "windows") {
        "where python"
    } else {
        "which python"
    };

    // Verify that the folders are present in the target directory using a task.
    pixi.tasks()
        .add("which_python".into(), None, FeatureName::Default)
        .with_commands([which_command])
        .execute()
        .unwrap();

    let result = pixi
        .run(Args {
            task: vec!["which_python".to_string()],
            project_config: ProjectConfig {
                manifest_path: None,
            },
            ..Default::default()
        })
        .await
        .unwrap();
    assert_eq!(result.exit_code, 0);

    // Check for correct path in most important path
    let line = result.stdout.lines().next().unwrap();
    let target_dir_canonical = target_dir.canonicalize().unwrap();
    let line_path = PathBuf::from(line).canonicalize().unwrap();
    assert!(line_path.starts_with(target_dir_canonical));
}

/// Test `pixi install/run --frozen` functionality
#[tokio::test]
#[cfg_attr(not(feature = "slow_integration_tests"), ignore)]
async fn install_frozen() {
    let pixi = PixiControl::new().unwrap();
    pixi.init().await.unwrap();
    // Add and update lockfile with this version of python
    pixi.add("python==3.9.1").await.unwrap();

    // Add new version of python only to the manifest
    pixi.add("python==3.10.1")
        .without_lockfile_update()
        .await
        .unwrap();

    pixi.install().with_frozen().await.unwrap();

    // Check if it didn't accidentally update the lockfile
    let lock = pixi.lock_file().await.unwrap();
    assert!(lock.contains_match_spec(
        consts::DEFAULT_ENVIRONMENT_NAME,
        Platform::current(),
        "python==3.9.1"
    ));

    // Check if running with frozen doesn't suddenly install the latest update.
    let result = pixi
        .run(run::Args {
            prefix_update_config: PrefixUpdateConfig {
                lock_file_usage: LockFileUsageArgs {
                    frozen: true,
                    ..Default::default()
                },
                ..Default::default()
            },
            task: string_from_iter(["python", "--version"]),
            ..Default::default()
        })
        .await
        .unwrap();
    assert_eq!(result.exit_code, 0);
    assert_eq!(result.stdout.trim(), "Python 3.9.1");
    assert!(result.stderr.is_empty());
}

fn create_uv_environment(prefix: &Path, cache: &uv_cache::Cache) -> PythonEnvironment {
    let python = if cfg!(target_os = "windows") {
        prefix.join("python.exe")
    } else {
        prefix.join("bin/python")
    };

    // Current interpreter and venv
    let interpreter = uv_python::Interpreter::query(python, cache).unwrap();
    uv_python::PythonEnvironment::from_interpreter(interpreter)
}

#[tokio::test(flavor = "multi_thread", worker_threads = 1)]
#[cfg_attr(not(feature = "slow_integration_tests"), ignore)]
async fn pypi_reinstall_python() {
    let pixi = PixiControl::new().unwrap();
    pixi.init().await.unwrap();
    // Add and update lockfile with this version of python
    pixi.add("python==3.11").await.unwrap();

    // Add flask from pypi
    pixi.add("flask")
        .with_install(true)
        .set_type(pixi::DependencyType::PypiDependency)
        .await
        .unwrap();
    assert!(pixi.lock_file().await.unwrap().contains_match_spec(
        consts::DEFAULT_ENVIRONMENT_NAME,
        Platform::current(),
        "python==3.11"
    ));

    let prefix = pixi.default_env_path().unwrap();

    let cache = uv_cache::Cache::temp().unwrap();

    // Check if site-packages has entries
    let env = create_uv_environment(&prefix, &cache);
    let installed_311 = uv_installer::SitePackages::from_environment(&env).unwrap();
    assert!(installed_311.iter().count() > 0);

    // sleep for a few seconds to make sure we can remove stuff (Windows file system
    // issues)
    #[cfg(target_os = "windows")]
    tokio::time::sleep(std::time::Duration::from_secs(2)).await;

    // Reinstall python
    pixi.add("python==3.12").with_install(true).await.unwrap();
    assert!(pixi.lock_file().await.unwrap().contains_match_spec(
        consts::DEFAULT_ENVIRONMENT_NAME,
        Platform::current(),
        "python==3.12"
    ));

    // Check if site-packages has entries, should be empty now
    let installed_312 = uv_installer::SitePackages::from_environment(&env).unwrap();

    if cfg!(not(target_os = "windows")) {
        // On non-windows the site-packages should be empty
        assert_eq!(installed_312.iter().count(), 0);
    } else {
        // Windows should still contain some packages
        // This is because the site-packages is not prefixed with the python version
        assert!(installed_312.iter().count() > 0);
    }
}

#[tokio::test(flavor = "multi_thread", worker_threads = 1)]
#[cfg_attr(not(feature = "slow_integration_tests"), ignore)]
// Check if we add and remove a pypi package that the site-packages is cleared
async fn pypi_add_remove() {
    let pixi = PixiControl::new().unwrap();
    pixi.init().await.unwrap();
    // Add and update lockfile with this version of python
    pixi.add("python==3.11").with_install(true).await.unwrap();

    // Add flask from pypi
    pixi.add("flask[dotenv]")
        .with_install(true)
        .set_type(pixi::DependencyType::PypiDependency)
        .await
        .unwrap();

    let prefix = pixi.default_env_path().unwrap();

    let cache = uv_cache::Cache::temp().unwrap();

    // Check if site-packages has entries
    let env = create_uv_environment(&prefix, &cache);
    let installed_311 = uv_installer::SitePackages::from_environment(&env).unwrap();
    assert!(installed_311.iter().count() > 0);

    pixi.remove("flask[dotenv]")
        .set_type(pixi::DependencyType::PypiDependency)
        .with_install(true)
        .await
        .unwrap();

    let installed_311 = uv_installer::SitePackages::from_environment(&env).unwrap();
    assert!(installed_311.iter().count() == 0);
}

#[tokio::test]
async fn test_channels_changed() {
    // Write a channel with a package `bar` with only one version
    let mut package_database_a = PackageDatabase::default();
    package_database_a.add_package(Package::build("bar", "2").finish());
    let channel_a = package_database_a.into_channel().await.unwrap();

    // Write another channel with a package `bar` with only one version but another
    // one.
    let mut package_database_b = PackageDatabase::default();
    package_database_b.add_package(Package::build("bar", "1").finish());
    let channel_b = package_database_b.into_channel().await.unwrap();

    let platform = Platform::current();
    let pixi = PixiControl::from_manifest(&format!(
        r#"
    [project]
    name = "test-channel-change"
    channels = ["{channel_a}"]
    platforms = ["{platform}"]

    [dependencies]
    bar = "*"
    "#,
        channel_a = channel_a.url(),
    ))
    .unwrap();

    // Get an up-to-date lockfile and verify that bar version 2 was selected from
    // channel `a`.
    let lock_file = pixi.update_lock_file().await.unwrap();
    assert!(lock_file.contains_match_spec(consts::DEFAULT_ENVIRONMENT_NAME, platform, "bar ==2"));

    // Switch the channel around
    let platform = Platform::current();
    pixi.update_manifest(&format!(
        r#"
    [project]
    name = "test-channel-change"
    channels = ["{channel_b}"]
    platforms = ["{platform}"]

    [dependencies]
    bar = "*"
    "#,
        channel_b = channel_b.url()
    ))
    .unwrap();

    // Get an up-to-date lockfile and verify that bar version 1 was now selected
    // from channel `b`.
    let lock_file = pixi.update_lock_file().await.unwrap();
    assert!(lock_file.contains_match_spec(consts::DEFAULT_ENVIRONMENT_NAME, platform, "bar ==1"));
}

#[tokio::test(flavor = "multi_thread", worker_threads = 1)]
async fn install_conda_meta_history() {
    let pixi = PixiControl::new().unwrap();
    pixi.init().await.unwrap();
    pixi.install().await.unwrap();

    let prefix = pixi.default_env_path().unwrap();
    let conda_meta_history_file = prefix.join("conda-meta/history");

    assert!(conda_meta_history_file.exists());
}

#[tokio::test(flavor = "multi_thread", worker_threads = 1)]
#[cfg_attr(not(feature = "slow_integration_tests"), ignore)]
async fn minimal_lockfile_update_pypi() {
    let pixi = PixiControl::new().unwrap();
    pixi.init().await.unwrap();

    // Add and update lockfile with this version of python
    pixi.add("python==3.11").with_install(true).await.unwrap();

    // Add pypi dependencies which are not the latest options
    pixi.add_multiple(vec!["uvicorn==0.28.0", "click==7.1.2"])
        .set_type(pixi::DependencyType::PypiDependency)
        .with_install(true)
        .await
        .unwrap();

    // Check the locked click dependencies
    let lock = pixi.lock_file().await.unwrap();
    assert!(lock.contains_pep508_requirement(
        consts::DEFAULT_ENVIRONMENT_NAME,
        Platform::current(),
        pep508_rs::Requirement::from_str("click==7.1.2").unwrap()
    ));

    // Widening the click version to allow for the latest version
    pixi.add_multiple(vec!["uvicorn==0.29.0", "click"])
        .set_type(pixi::DependencyType::PypiDependency)
        .with_install(true)
        .await
        .unwrap();

    // `click` should not be updated to a higher version.
    let lock = pixi.lock_file().await.unwrap();
    assert!(lock.contains_pep508_requirement(
        consts::DEFAULT_ENVIRONMENT_NAME,
        Platform::current(),
        pep508_rs::Requirement::from_str("click>7.1.2").unwrap()
    ));
}

/// Create a test that installs a package with pixi
/// change the installer and see if it does not touch the package
/// then change the installer back and see if it reinstalls the package
/// with a new version
#[tokio::test(flavor = "multi_thread", worker_threads = 1)]
#[cfg_attr(not(feature = "slow_integration_tests"), ignore)]
async fn test_installer_name() {
    let pixi = PixiControl::new().unwrap();
    pixi.init().await.unwrap();

    // Add and update lockfile with this version of python
    pixi.add("python==3.11").with_install(true).await.unwrap();
    pixi.add("click==8.0.0")
        .set_type(pixi::DependencyType::PypiDependency)
        .with_install(true)
        .await
        .unwrap();

    // Get the correct dist-info folder
    let dist_info = if cfg!(not(target_os = "windows")) {
        pixi.default_env_path()
            .unwrap()
            .join("lib/python3.11/site-packages/click-8.0.0.dist-info")
    } else {
        let default_env_path = pixi.default_env_path().unwrap();
        default_env_path.join("Lib/site-packages/click-8.0.0.dist-info")
    };
    // Check that installer name is uv-pixi
    assert!(dist_info.exists(), "{dist_info:?} does not exist");
    let installer = dist_info.join("INSTALLER");
    let installer = fs_err::read_to_string(installer).unwrap();
    assert_eq!(installer, consts::PIXI_UV_INSTALLER);

    // Write a new installer name to the INSTALLER file
    // so that we fake that it is not installed by pixi
    fs_err::write(dist_info.join("INSTALLER"), "not-pixi").unwrap();
    pixi.remove("click==8.0.0")
        .with_install(true)
        .set_type(pixi::DependencyType::PypiDependency)
        .await
        .unwrap();

    // dist info folder should still exists
    // and should have the old installer name
    // we know that pixi did not touch the package
    assert!(dist_info.exists());
    let installer = dist_info.join("INSTALLER");
    let installer = fs_err::read_to_string(installer).unwrap();
    assert_eq!(installer, "not-pixi");

    // re-manage the package by adding it, this should cause a reinstall
    pixi.add("click==8.0.0")
        .set_type(pixi::DependencyType::PypiDependency)
        .with_install(true)
        .await
        .unwrap();
    let installer = dist_info.join("INSTALLER");
    let installer = fs_err::read_to_string(installer).unwrap();
    assert_eq!(installer, consts::PIXI_UV_INSTALLER);
}

#[tokio::test(flavor = "multi_thread", worker_threads = 1)]
#[cfg_attr(not(feature = "slow_integration_tests"), ignore)]
/// Test full prefix install for an old lock file to see if it still works.
/// Makes sure the lockfile isn't touched and the environment is still
/// installed.
async fn test_old_lock_install() {
    let lock_str =
        fs_err::read_to_string("tests/data/satisfiability/old_lock_file/pixi.lock").unwrap();
    let project = Project::from_path(Path::new(
        "tests/data/satisfiability/old_lock_file/pyproject.toml",
    ))
    .unwrap();
    pixi::environment::get_update_lock_file_and_prefix(
        &project.default_environment(),
        UpdateMode::Revalidate,
        UpdateLockFileOptions {
            lock_file_usage: LockFileUsage::Update,
            no_install: false,
            ..Default::default()
        },
    )
    .await
    .unwrap();
    assert_eq!(
        lock_str,
        fs_err::read_to_string("tests/data/satisfiability/old_lock_file/pixi.lock").unwrap()
    );
}

#[tokio::test(flavor = "multi_thread", worker_threads = 1)]
#[cfg_attr(not(feature = "slow_integration_tests"), ignore)]
async fn test_no_build_isolation() {
    let current_platform = Platform::current();
    let setup_py = r#"
from setuptools import setup, find_packages
# custom import
import boltons
setup(
    name="my-pkg",
    version="0.1.0",
    author="Your Name",
    author_email="your.email@example.com",
    description="A brief description of your package",
    url="https://github.com/yourusername/your-repo",
    packages=find_packages(),  # Automatically find packages in your project
    classifiers=[
        "Programming Language :: Python :: 3",
        "License :: OSI Approved :: MIT License",
        "Operating System :: OS Independent",
    ],
    python_requires=">=3.6",
    install_requires=[
    ],
    entry_points={
        'console_scripts': [
            'your_command=your_package.module:main_function',
        ],
    },
)
    "#;

    let manifest = format!(
        r#"
    [project]
    name = "no-build-isolation"
    channels = ["conda-forge"]
    platforms = ["{platform}"]

    [pypi-options]
    no-build-isolation = ["my-pkg"]

    [dependencies]
    python = "3.12.*"
    setuptools = ">=72,<73"
    boltons = ">=24,<25"

    [pypi-dependencies.my-pkg]
    path = "./my-pkg"
    "#,
        platform = current_platform,
    );

    let pixi = PixiControl::from_manifest(&manifest).expect("cannot instantiate pixi project");

    let project_path = pixi.project_path();
    // Write setup.py to a my-pkg folder
    let my_pkg = project_path.join("my-pkg");
    fs_err::create_dir_all(&my_pkg).unwrap();
    fs_err::write(my_pkg.join("setup.py"), setup_py).unwrap();

    let has_pkg = pixi
        .project()
        .unwrap()
        .default_environment()
        .pypi_options()
        .no_build_isolation
        .unwrap()
        .contains(&"my-pkg".to_string());

    assert!(has_pkg, "my-pkg is not in no-build-isolation list");
    pixi.install().await.expect("cannot install project");
}

#[tokio::test(flavor = "multi_thread", worker_threads = 1)]
#[cfg_attr(not(feature = "slow_integration_tests"), ignore)]
async fn test_setuptools_override_failure() {
    // This was causing issues like: https://github.com/prefix-dev/pixi/issues/1686
    let manifest = format!(
        r#"
        [project]
        channels = ["conda-forge"]
        name = "pixi-source-problem"
        platforms = ["{platform}"]

        [dependencies]
        pip = ">=24.0,<25"
        python = "<3.13"

        # The transitive dependencies of viser were causing issues
        [pypi-dependencies]
        viser = "==0.2.7"
        "#,
        platform = Platform::current()
    );
    let pixi = PixiControl::from_manifest(&manifest).expect("cannot instantiate pixi project");
    pixi.install().await.expect("cannot install project");
}

#[tokio::test(flavor = "multi_thread", worker_threads = 1)]
#[cfg_attr(not(feature = "slow_integration_tests"), ignore)]
async fn test_many_linux_wheel_tag() {
    let pixi = PixiControl::new().unwrap();
    #[cfg(not(target_os = "linux"))]
    pixi.init_with_platforms(vec![
        Platform::current().to_string(),
        "linux-64".to_string(),
    ])
    .await
    .unwrap();
    #[cfg(target_os = "linux")]
    pixi.init().await.unwrap();

    pixi.add("python==3.12.*").await.unwrap();
    // We know that this package has many linux wheel tags for this version
    pixi.add("gmsh==4.13.1")
        .set_type(pixi::DependencyType::PypiDependency)
        .with_install(true)
        .await
        .unwrap();
}

#[tokio::test]
#[cfg_attr(not(feature = "slow_integration_tests"), ignore)]
async fn test_ensure_gitignore_file_creation() {
    let pixi = PixiControl::new().unwrap();
    pixi.init().await.unwrap();
    let gitignore_path = pixi.project().unwrap().pixi_dir().join(".gitignore");
    assert!(
        !gitignore_path.exists(),
        ".pixi/.gitignore file should not exist"
    );

    // Check that .gitignore is created after the first install and contains '*'
    pixi.install().await.unwrap();
    assert!(
        gitignore_path.exists(),
        ".pixi/.gitignore file was not created"
    );
    let contents = tokio_fs::read_to_string(&gitignore_path).await.unwrap();
    assert_eq!(
        contents, "*\n",
        ".pixi/.gitignore file does not contain the expected content"
    );

    // Modify the .gitignore file and check that it is preserved after reinstall
    tokio::fs::write(&gitignore_path, "*\nsome_file\n")
        .await
        .unwrap();
    pixi.install().await.unwrap();
    let contents = tokio_fs::read_to_string(&gitignore_path).await.unwrap();
    assert_eq!(
        contents, "*\nsome_file\n",
        ".pixi/.gitignore file does not contain the expected content"
    );

    // Remove the .gitignore file and check that it is recreated
    tokio::fs::remove_file(&gitignore_path).await.unwrap();
    assert!(
        !gitignore_path.exists(),
        ".pixi/.gitignore file should not exist"
    );
    pixi.install().await.unwrap();
    assert!(
        gitignore_path.exists(),
        ".pixi/.gitignore file was not recreated"
    );
    let contents = tokio_fs::read_to_string(&gitignore_path).await.unwrap();
    assert_eq!(
        contents, "*\n",
        ".pixi/.gitignore file does not contain the expected content"
    );
}

<<<<<<< HEAD
/// Should download a package from an S3 bucket and install it
#[tokio::test]
#[cfg_attr(not(feature = "slow_integration_tests"), ignore)]
async fn install_s3() {
    let r2_access_key_id = std::env::var("PIXI_TEST_R2_ACCESS_KEY_ID").ok();
    let r2_secret_access_key = std::env::var("PIXI_TEST_R2_SECRET_ACCESS_KEY").ok();
    if r2_access_key_id.is_none()
        || r2_access_key_id.clone().unwrap().is_empty()
        || r2_secret_access_key.is_none()
        || r2_secret_access_key.clone().unwrap().is_empty()
    {
        eprintln!(
            "Skipping test as PIXI_TEST_R2_ACCESS_KEY_ID or PIXI_TEST_R2_SECRET_ACCESS_KEY is not set"
        );
        return;
    }

    let r2_access_key_id = r2_access_key_id.unwrap();
    let r2_secret_access_key = r2_secret_access_key.unwrap();

    let credentials = format!(
        r#"
    {{
        "s3://rattler-s3-testing/channel": {{
            "S3Credentials": {{
                "access_key_id": "{}",
                "secret_access_key": "{}"
            }}
        }}
    }}
    "#,
        r2_access_key_id, r2_secret_access_key
    );
    let temp_dir = tempdir().unwrap();
    let credentials_path = temp_dir.path().join("credentials.json");
    let mut file = File::create(credentials_path.clone()).unwrap();
    file.write_all(credentials.as_bytes()).unwrap();

    let manifest = format!(
        r#"
    [project]
    name = "s3-test"
    channels = ["s3://rattler-s3-testing/channel", "conda-forge"]
    platforms = ["{platform}"]

    [project.s3.rattler-s3-testing]
    endpoint-url = "https://e1a7cde76f1780ec06bac859036dbaf7.eu.r2.cloudflarestorage.com"
    region = "auto"
    force-path-style = true

    [dependencies]
    my-webserver = {{ version = "0.1.0", build = "pyh4616a5c_0" }}
    "#,
        platform = Platform::current(),
    );

    let pixi = PixiControl::from_manifest(&manifest).expect("cannot instantiate pixi project");

    temp_env::async_with_vars(
        [(
            "RATTLER_AUTH_FILE",
            Some(credentials_path.to_str().unwrap()),
        )],
        async {
            pixi.install().await.unwrap();
        },
    )
    .await;

    // Test for existence of conda-meta/my-webserver-0.1.0-pyh4616a5c_0.json file
    assert!(pixi
        .default_env_path()
        .unwrap()
        .join("conda-meta")
        .join("my-webserver-0.1.0-pyh4616a5c_0.json")
        .exists())
=======
#[tokio::test(flavor = "multi_thread", worker_threads = 1)]
#[cfg_attr(not(feature = "slow_integration_tests"), ignore)]
async fn pypi_prefix_is_not_created_when_whl() {
    let pixi = PixiControl::new().unwrap();
    pixi.init().await.unwrap();

    // Add and update lockfile with this version of python
    pixi.add("python==3.11").with_install(false).await.unwrap();

    // Add pypi dependency that is a wheel
    pixi.add_multiple(vec!["boltons==24.1.0"])
        .set_type(pixi::DependencyType::PypiDependency)
        // we don't want to install the package
        // we just want to check that the prefix is not created
        .with_install(false)
        .await
        .unwrap();

    // Check the locked boltons dependencies
    let lock = pixi.lock_file().await.unwrap();
    assert!(lock.contains_pep508_requirement(
        consts::DEFAULT_ENVIRONMENT_NAME,
        Platform::current(),
        pep508_rs::Requirement::from_str("boltons==24.1.0").unwrap()
    ));

    let default_env_prefix = pixi.default_env_path().unwrap();

    // Check that the prefix is not created
    assert!(!default_env_prefix.exists());
>>>>>>> 944b3e98
}<|MERGE_RESOLUTION|>--- conflicted
+++ resolved
@@ -762,7 +762,38 @@
     );
 }
 
-<<<<<<< HEAD
+#[tokio::test(flavor = "multi_thread", worker_threads = 1)]
+#[cfg_attr(not(feature = "slow_integration_tests"), ignore)]
+async fn pypi_prefix_is_not_created_when_whl() {
+    let pixi = PixiControl::new().unwrap();
+    pixi.init().await.unwrap();
+
+    // Add and update lockfile with this version of python
+    pixi.add("python==3.11").with_install(false).await.unwrap();
+
+    // Add pypi dependency that is a wheel
+    pixi.add_multiple(vec!["boltons==24.1.0"])
+        .set_type(pixi::DependencyType::PypiDependency)
+        // we don't want to install the package
+        // we just want to check that the prefix is not created
+        .with_install(false)
+        .await
+        .unwrap();
+
+    // Check the locked boltons dependencies
+    let lock = pixi.lock_file().await.unwrap();
+    assert!(lock.contains_pep508_requirement(
+        consts::DEFAULT_ENVIRONMENT_NAME,
+        Platform::current(),
+        pep508_rs::Requirement::from_str("boltons==24.1.0").unwrap()
+    ));
+
+    let default_env_prefix = pixi.default_env_path().unwrap();
+
+    // Check that the prefix is not created
+    assert!(!default_env_prefix.exists());
+}
+
 /// Should download a package from an S3 bucket and install it
 #[tokio::test]
 #[cfg_attr(not(feature = "slow_integration_tests"), ignore)]
@@ -839,36 +870,4 @@
         .join("conda-meta")
         .join("my-webserver-0.1.0-pyh4616a5c_0.json")
         .exists())
-=======
-#[tokio::test(flavor = "multi_thread", worker_threads = 1)]
-#[cfg_attr(not(feature = "slow_integration_tests"), ignore)]
-async fn pypi_prefix_is_not_created_when_whl() {
-    let pixi = PixiControl::new().unwrap();
-    pixi.init().await.unwrap();
-
-    // Add and update lockfile with this version of python
-    pixi.add("python==3.11").with_install(false).await.unwrap();
-
-    // Add pypi dependency that is a wheel
-    pixi.add_multiple(vec!["boltons==24.1.0"])
-        .set_type(pixi::DependencyType::PypiDependency)
-        // we don't want to install the package
-        // we just want to check that the prefix is not created
-        .with_install(false)
-        .await
-        .unwrap();
-
-    // Check the locked boltons dependencies
-    let lock = pixi.lock_file().await.unwrap();
-    assert!(lock.contains_pep508_requirement(
-        consts::DEFAULT_ENVIRONMENT_NAME,
-        Platform::current(),
-        pep508_rs::Requirement::from_str("boltons==24.1.0").unwrap()
-    ));
-
-    let default_env_prefix = pixi.default_env_path().unwrap();
-
-    // Check that the prefix is not created
-    assert!(!default_env_prefix.exists());
->>>>>>> 944b3e98
 }