--- conflicted
+++ resolved
@@ -37,18 +37,11 @@
             .get_pypi_package_url("default", Platform::current(), "foo")
             .unwrap()
             .as_path()
-<<<<<<< HEAD
             .unwrap(),
         Utf8TypedPath::from(&*pypi_indexes.as_os_str().to_string_lossy())
-=======
-            .unwrap()
-            .as_str(),
-        &pypi_indexes
->>>>>>> b4c39b72
             .join("multiple-indexes-a")
             .join("flat")
             .join("foo-1.0.0-py2.py3-none-any.whl")
-            .to_string_lossy()
     );
 }
 
@@ -86,14 +79,91 @@
             .get_pypi_package_url("default", Platform::current(), "foo")
             .unwrap()
             .as_path()
-<<<<<<< HEAD
             .unwrap(),
         Utf8TypedPath::from(&*pypi_indexes.as_os_str().to_string_lossy())
-=======
+            .join("multiple-indexes-a/index/foo")
+            .join("foo-1.0.0-py2.py3-none-any.whl")
+    );
+}
+
+#[tokio::test]
+#[cfg_attr(not(feature = "slow_integration_tests"), ignore)]
+async fn test_flat_links_based_index_returns_path() {
+    let pypi_indexes = Path::new(env!("CARGO_MANIFEST_DIR")).join("tests/data/pypi-indexes");
+    let pixi = PixiControl::from_manifest(&format!(
+        r#"
+        [project]
+        name = "pypi-extra-index-url"
+        platforms = ["{platform}"]
+        channels = ["conda-forge"]
+
+        [dependencies]
+        python = "~=3.12.0"
+
+        [pypi-dependencies]
+        foo = "*"
+
+        [pypi-options]
+        find-links = [{{ path = "{pypi_indexes}/multiple-indexes-a/flat"}}]"#,
+        platform = Platform::current(),
+        pypi_indexes = pypi_indexes.display().to_string().replace("\\", "/"),
+    ));
+    let lock_file = pixi.unwrap().update_lock_file().await.unwrap();
+
+    // This assertion is specifically to test that if we have a url-based *local* index
+    // we will get a path back to the index and the corresponding file
+    assert_eq!(
+        lock_file
+            .get_pypi_package_url("default", Platform::current(), "foo")
+            .unwrap()
+            .as_path()
             .unwrap()
             .as_str(),
         &pypi_indexes
->>>>>>> b4c39b72
+            .join("multiple-indexes-a")
+            .join("flat")
+            .join("foo-1.0.0-py2.py3-none-any.whl")
+            .to_string_lossy()
+    );
+}
+
+#[tokio::test]
+#[cfg_attr(not(feature = "slow_integration_tests"), ignore)]
+async fn test_file_based_index_returns_path() {
+    let pypi_indexes = Path::new(env!("CARGO_MANIFEST_DIR")).join("tests/data/pypi-indexes");
+    let pypi_indexes_url = Url::from_directory_path(pypi_indexes.clone()).unwrap();
+    let pixi = PixiControl::from_manifest(&format!(
+        r#"
+        [project]
+        name = "pypi-extra-index-url"
+        platforms = ["{platform}"]
+        channels = ["conda-forge"]
+
+        [dependencies]
+        python = "~=3.12.0"
+
+        [pypi-dependencies]
+        foo = "*"
+
+        [pypi-options]
+        extra-index-urls = [
+            "{pypi_indexes}multiple-indexes-a/index"
+        ]"#,
+        platform = Platform::current(),
+        pypi_indexes = pypi_indexes_url,
+    ));
+    let lock_file = pixi.unwrap().update_lock_file().await.unwrap();
+
+    // This assertion is specifically to test that if we have a url-based *local* index
+    // we will get a path back to the index and the corresponding file
+    assert_eq!(
+        lock_file
+            .get_pypi_package_url("default", Platform::current(), "foo")
+            .unwrap()
+            .as_path()
+            .unwrap()
+            .as_str(),
+        &pypi_indexes
             .join("multiple-indexes-a/index/foo")
             .join("foo-1.0.0-py2.py3-none-any.whl")
             .to_string_lossy()
