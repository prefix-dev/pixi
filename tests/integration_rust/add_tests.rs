--- conflicted
+++ resolved
@@ -648,7 +648,6 @@
     assert_eq!(bar_spec, r#"">=1,<2""#);
 }
 
-<<<<<<< HEAD
 /// Test adding a git dependency with a specific branch
 #[tokio::test]
 async fn add_git_deps() {
@@ -842,7 +841,8 @@
 
     // Check the manifest itself
     insta::assert_snapshot!(pixi.project().unwrap().manifest().source.to_string());
-=======
+}
+
 #[tokio::test]
 async fn add_dependency_dont_create_project() {
     // Create a channel with two packages
@@ -879,5 +879,4 @@
     ]}, {
         insta::assert_snapshot!(project.manifest().source.to_string());
     });
->>>>>>> 3aa823c0
 }