--- conflicted
+++ resolved
@@ -168,13 +168,8 @@
     let pixi = PixiControl::new().unwrap();
     pixi.init().await.unwrap();
 
-<<<<<<< HEAD
-    let project = pixi.project().unwrap();
-    let client = project.authenticated_client().unwrap();
-=======
-    let project = pixi.workspace().unwrap();
-    let client = project.authenticated_client();
->>>>>>> 3dd47078
+    let project = pixi.workspace().unwrap();
+    let client = project.authenticated_client().unwrap();
     let foo_bar_package = Package::build("foo-bar-car", "2").finish();
 
     let mut repo_data_record = RepoDataRecord {
@@ -217,13 +212,8 @@
     let pixi = PixiControl::new().unwrap();
     pixi.init().await.unwrap();
 
-<<<<<<< HEAD
-    let project = pixi.project().unwrap();
-    let client = project.authenticated_client().unwrap();
-=======
-    let project = pixi.workspace().unwrap();
-    let client = project.authenticated_client();
->>>>>>> 3dd47078
+    let project = pixi.workspace().unwrap();
+    let client = project.authenticated_client().unwrap();
     let foo_bar_package = Package::build("foo-bar-car", "2").finish();
 
     let mut repo_data_record = RepoDataRecord {
@@ -267,13 +257,8 @@
     let pixi = PixiControl::new().unwrap();
     pixi.init().await.unwrap();
 
-<<<<<<< HEAD
-    let project = pixi.project().unwrap();
-    let client = project.authenticated_client().unwrap();
-=======
-    let project = pixi.workspace().unwrap();
-    let client = project.authenticated_client();
->>>>>>> 3dd47078
+    let project = pixi.workspace().unwrap();
+    let client = project.authenticated_client().unwrap();
     let foo_bar_package = Package::build("pandoc", "2").finish();
 
     let mut repo_data_record = RepoDataRecord {
@@ -313,13 +298,8 @@
     let pixi = PixiControl::new().unwrap();
     pixi.init().await.unwrap();
 
-<<<<<<< HEAD
-    let project = pixi.project().unwrap();
-    let client = project.authenticated_client().unwrap();
-=======
-    let project = pixi.workspace().unwrap();
-    let client = project.authenticated_client();
->>>>>>> 3dd47078
+    let project = pixi.workspace().unwrap();
+    let client = project.authenticated_client().unwrap();
     // We use one package that is present in our mapping: `boltons`
     // and another one that is missing from conda and our mapping:
     // `pixi-something-new-for-test` because `pixi-something-new-for-test` is
