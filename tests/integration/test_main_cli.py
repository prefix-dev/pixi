from pathlib import Path
<<<<<<< HEAD
import subprocess
import pytest
=======
>>>>>>> 95779df4

from .common import verify_cli_command, ExitCode, PIXI_VERSION


def test_pixi(pixi: Path) -> None:
    verify_cli_command(
        [pixi], ExitCode.INCORRECT_USAGE, stdout_excludes=f"[version {PIXI_VERSION}]"
    )
    verify_cli_command([pixi, "--version"], ExitCode.SUCCESS, stdout_contains=PIXI_VERSION)


def test_project_commands(tmp_path: Path, pixi: Path) -> None:
    manifest_path = tmp_path / "pixi.toml"
    # Create a new project
    verify_cli_command([pixi, "init", tmp_path], ExitCode.SUCCESS)

    # Channel commands
    verify_cli_command(
        [
            pixi,
            "project",
            "--manifest-path",
            manifest_path,
            "channel",
            "add",
            "bioconda",
        ],
        ExitCode.SUCCESS,
    )
    verify_cli_command(
        [pixi, "project", "--manifest-path", manifest_path, "channel", "list"],
        ExitCode.SUCCESS,
        stdout_contains="bioconda",
    )
    verify_cli_command(
        [
            pixi,
            "project",
            "--manifest-path",
            manifest_path,
            "channel",
            "remove",
            "bioconda",
        ],
        ExitCode.SUCCESS,
    )

    # Description commands
    verify_cli_command(
        [
            pixi,
            "project",
            "--manifest-path",
            manifest_path,
            "description",
            "set",
            "blabla",
        ],
        ExitCode.SUCCESS,
    )
    verify_cli_command(
        [pixi, "project", "--manifest-path", manifest_path, "description", "get"],
        ExitCode.SUCCESS,
        stdout_contains="blabla",
    )

    # Environment commands
    verify_cli_command(
        [
            pixi,
            "project",
            "--manifest-path",
            manifest_path,
            "environment",
            "add",
            "test",
        ],
        ExitCode.SUCCESS,
    )
    verify_cli_command(
        [pixi, "project", "--manifest-path", manifest_path, "environment", "list"],
        ExitCode.SUCCESS,
        stdout_contains="test",
    )
    verify_cli_command(
        [
            pixi,
            "project",
            "--manifest-path",
            manifest_path,
            "environment",
            "remove",
            "test",
        ],
        ExitCode.SUCCESS,
    )
    verify_cli_command(
        [pixi, "project", "--manifest-path", manifest_path, "environment", "list"],
        ExitCode.SUCCESS,
        stdout_excludes="test",
    )

    # Platform commands
    verify_cli_command(
        [
            pixi,
            "project",
            "--manifest-path",
            manifest_path,
            "platform",
            "add",
            "linux-64",
        ],
        ExitCode.SUCCESS,
    )
    verify_cli_command(
        [pixi, "project", "--manifest-path", manifest_path, "platform", "list"],
        ExitCode.SUCCESS,
        stdout_contains="linux-64",
    )
    verify_cli_command(
        [
            pixi,
            "project",
            "--manifest-path",
            manifest_path,
            "platform",
            "remove",
            "linux-64",
        ],
        ExitCode.SUCCESS,
    )
    verify_cli_command(
        [pixi, "project", "--manifest-path", manifest_path, "platform", "list"],
        ExitCode.SUCCESS,
        stdout_excludes="linux-64",
    )

    # Version commands
    verify_cli_command(
        [pixi, "project", "--manifest-path", manifest_path, "version", "set", "1.2.3"],
        ExitCode.SUCCESS,
    )
    verify_cli_command(
        [pixi, "project", "--manifest-path", manifest_path, "version", "get"],
        ExitCode.SUCCESS,
        stdout_contains="1.2.3",
    )
    verify_cli_command(
        [pixi, "project", "--manifest-path", manifest_path, "version", "major"],
        ExitCode.SUCCESS,
        stderr_contains="2.2.3",
    )
    verify_cli_command(
        [pixi, "project", "--manifest-path", manifest_path, "version", "minor"],
        ExitCode.SUCCESS,
        stderr_contains="2.3.3",
    )
    verify_cli_command(
        [pixi, "project", "--manifest-path", manifest_path, "version", "patch"],
        ExitCode.SUCCESS,
        stderr_contains="2.3.4",
    )


@pytest.mark.xfail(reason="`pixi global install` is not yet implemented", strict=True)
def test_global_install(pixi: Path) -> None:
    # Install
    verify_cli_command(
        [pixi, "global", "install", "rattler-build"],
        ExitCode.SUCCESS,
    )


def test_search(pixi: Path) -> None:
    verify_cli_command(
        [pixi, "search", "rattler-build", "-c", "conda-forge"],
        ExitCode.SUCCESS,
        stdout_contains="rattler-build",
    )
    verify_cli_command(
        [pixi, "search", "rattler-build", "-c", "https://fast.prefix.dev/conda-forge"],
        ExitCode.SUCCESS,
        stdout_contains="rattler-build",
    )


def test_simple_project_setup(tmp_path: Path, pixi: Path) -> None:
    manifest_path = tmp_path / "pixi.toml"
    # Create a new project
    verify_cli_command([pixi, "init", tmp_path], ExitCode.SUCCESS)

    # Add package
    verify_cli_command(
        [pixi, "add", "--manifest-path", manifest_path, "_r-mutex"],
        ExitCode.SUCCESS,
        stderr_contains="Added",
    )
    verify_cli_command(
        [
            pixi,
            "add",
            "--manifest-path",
            manifest_path,
            "--feature",
            "test",
            "_r-mutex==1.0.1",
        ],
        ExitCode.SUCCESS,
        stderr_contains=["test", "==1.0.1"],
    )
    verify_cli_command(
        [
            pixi,
            "add",
            "--manifest-path",
            manifest_path,
            "--platform",
            "linux-64",
            "conda-forge::_r-mutex",
        ],
        ExitCode.SUCCESS,
        stderr_contains=["linux-64", "conda-forge"],
    )
    verify_cli_command(
        [
            pixi,
            "add",
            "--manifest-path",
            manifest_path,
            "-f",
            "test",
            "-p",
            "osx-arm64",
            "_r-mutex",
        ],
        ExitCode.SUCCESS,
        stderr_contains=["osx-arm64", "test"],
    )

    # Remove package
    verify_cli_command(
        [pixi, "remove", "--manifest-path", manifest_path, "_r-mutex"],
        ExitCode.SUCCESS,
        stderr_contains="Removed",
    )
    verify_cli_command(
        [
            pixi,
            "remove",
            "--manifest-path",
            manifest_path,
            "--feature",
            "test",
            "_r-mutex",
        ],
        ExitCode.SUCCESS,
        stderr_contains=["test", "Removed"],
    )
    verify_cli_command(
        [
            pixi,
            "remove",
            "--manifest-path",
            manifest_path,
            "--platform",
            "linux-64",
            "conda-forge::_r-mutex",
        ],
        ExitCode.SUCCESS,
        stderr_contains=["linux-64", "conda-forge", "Removed"],
    )
    verify_cli_command(
        [
            pixi,
            "remove",
            "--manifest-path",
            manifest_path,
            "-f",
            "test",
            "-p",
            "osx-arm64",
            "_r-mutex",
        ],
        ExitCode.SUCCESS,
        stderr_contains=["osx-arm64", "test", "Removed"],
    )


def test_pixi_init_pyproject(tmp_path: Path, pixi: Path) -> None:
    manifest_path = tmp_path / "pyproject.toml"
    # Create a new project
    verify_cli_command([pixi, "init", tmp_path, "--format", "pyproject"], ExitCode.SUCCESS)
    # Verify that install works
    verify_cli_command([pixi, "install", "--manifest-path", manifest_path], ExitCode.SUCCESS)<|MERGE_RESOLUTION|>--- conflicted
+++ resolved
@@ -1,9 +1,6 @@
 from pathlib import Path
-<<<<<<< HEAD
 import subprocess
 import pytest
-=======
->>>>>>> 95779df4
 
 from .common import verify_cli_command, ExitCode, PIXI_VERSION
 
