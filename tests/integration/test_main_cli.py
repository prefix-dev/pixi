--- conflicted
+++ resolved
@@ -1,65 +1,5 @@
 from pathlib import Path
-<<<<<<< HEAD
-import subprocess
-import tomllib
-import os
-import tomli_w
-
-PIXI_VERSION = "0.29.0"
-
-
-class ExitCode(IntEnum):
-    SUCCESS = 0
-    FAILURE = 1
-    INCORRECT_USAGE = 2
-
-
-def verify_cli_command(
-    command: list[Path | str],
-    expected_exit_code: ExitCode,
-    stdout_contains: str | list[str] | None = None,
-    stdout_excludes: str | list[str] | None = None,
-    stderr_contains: str | list[str] | None = None,
-    stderr_excludes: str | list[str] | None = None,
-    env: dict[str, str] | None = None,
-) -> None:
-    complete_env = os.environ if env is None else os.environ | env
-    process = subprocess.run(command, capture_output=True, text=True, env=complete_env)
-    stdout, stderr, returncode = process.stdout, process.stderr, process.returncode
-    print(f"command: {command}, stdout: {stdout}, stderr: {stderr}, code: {returncode}")
-    if expected_exit_code is not None:
-        assert (
-            returncode == expected_exit_code
-        ), f"Return code was {returncode}, expected {expected_exit_code}, stderr: {stderr}"
-
-    if stdout_contains:
-        if isinstance(stdout_contains, str):
-            stdout_contains = [stdout_contains]
-        for substring in stdout_contains:
-            assert substring in stdout, f"'{substring}' not found in stdout: {stdout}"
-
-    if stdout_excludes:
-        if isinstance(stdout_excludes, str):
-            stdout_excludes = [stdout_excludes]
-        for substring in stdout_excludes:
-            assert substring not in stdout, f"'{substring}' unexpectedly found in stdout: {stdout}"
-
-    if stderr_contains:
-        if isinstance(stderr_contains, str):
-            stderr_contains = [stderr_contains]
-        for substring in stderr_contains:
-            assert substring in stderr, f"'{substring}' not found in stderr: {stderr}"
-
-    if stderr_excludes:
-        if isinstance(stderr_excludes, str):
-            stderr_excludes = [stderr_excludes]
-        for substring in stderr_excludes:
-            assert substring not in stderr, f"'{substring}' unexpectedly found in stderr: {stderr}"
-=======
-
 from .common import verify_cli_command, ExitCode, PIXI_VERSION
->>>>>>> 95779df4
-
 
 def test_pixi(pixi: Path) -> None:
     verify_cli_command(
