from pathlib import Path
import tomllib

import tomli_w
from .common import verify_cli_command, ExitCode
import platform


def exec_extension(exe_name: str) -> str:
    if platform.system() == "Windows":
        return exe_name + ".bat"
    else:
        return exe_name


def test_sync_dependencies(pixi: Path, tmp_path: Path) -> None:
    env = {"PIXI_HOME": str(tmp_path)}
    manifests = tmp_path.joinpath("manifests")
    manifests.mkdir()
    manifest = manifests.joinpath("pixi-global.toml")
    toml = """
    [envs.test]
    channels = ["conda-forge"]
    [envs.test.dependencies]
    python = "3.12"

    [envs.test.exposed]
    "python-injected" = "python"
    """
    parsed_toml = tomllib.loads(toml)
    manifest.write_text(toml)
    python_injected = tmp_path / "bin" / exec_extension("python-injected")

    # Test basic commands
    verify_cli_command([pixi, "global", "sync"], env=env)
    verify_cli_command([python_injected, "--version"], env=env, stdout_contains="3.12")
    verify_cli_command([python_injected, "-c", "import numpy"], ExitCode.FAILURE, env=env)

    # Add numpy
    parsed_toml["envs"]["test"]["dependencies"]["numpy"] = "*"
    manifest.write_text(tomli_w.dumps(parsed_toml))
    verify_cli_command([pixi, "global", "sync"], env=env)
    verify_cli_command([python_injected, "-c", "import numpy"], env=env)

    # Remove numpy again
    del parsed_toml["envs"]["test"]["dependencies"]["numpy"]
    manifest.write_text(tomli_w.dumps(parsed_toml))
    verify_cli_command([pixi, "global", "sync"], env=env)
    verify_cli_command([python_injected, "-c", "import numpy"], ExitCode.FAILURE, env=env)

    # Remove python
    del parsed_toml["envs"]["test"]["dependencies"]["python"]
    manifest.write_text(tomli_w.dumps(parsed_toml))
    verify_cli_command(
        [pixi, "global", "sync"],
        ExitCode.FAILURE,
        env=env,
        stderr_contains=["Could not find executable", "Failed to add executables for environment"],
    )


def test_sync_platform(pixi: Path, tmp_path: Path) -> None:
    env = {"PIXI_HOME": str(tmp_path)}
    manifests = tmp_path.joinpath("manifests")
    manifests.mkdir()
    manifest = manifests.joinpath("pixi-global.toml")
    toml = """
    [envs.test]
    channels = ["conda-forge"]
    platform = "win-64"
    [envs.test.dependencies]
    binutils = "2.40"
    """
    parsed_toml = tomllib.loads(toml)
    manifest.write_text(toml)
    # Exists on win-64
    verify_cli_command([pixi, "global", "sync"], env=env)

    # Does not exist on osx-64
    parsed_toml["envs"]["test"]["platform"] = "osx-64"
    manifest.write_text(tomli_w.dumps(parsed_toml))
    verify_cli_command(
        [pixi, "global", "sync"],
        ExitCode.FAILURE,
        env=env,
        stderr_contains="No candidates were found",
    )


def test_sync_change_expose(pixi: Path, tmp_path: Path, dummy_channel_1: str) -> None:
    env = {"PIXI_HOME": str(tmp_path)}
    manifests = tmp_path.joinpath("manifests")
    manifests.mkdir()
    manifest = manifests.joinpath("pixi-global.toml")
    toml = f"""
    [envs.test]
    channels = ["{dummy_channel_1}"]
    [envs.test.dependencies]
    dummy-a = "*"

    [envs.test.exposed]
    "dummy-a" = "dummy-a"
    """
    parsed_toml = tomllib.loads(toml)
    manifest.write_text(toml)
    dummy_a = tmp_path / "bin" / exec_extension("dummy-a")

    # Test basic commands
    verify_cli_command([pixi, "global", "sync"], env=env)
    assert dummy_a.is_file()

    # Add another expose
    dummy_in_disguise_str = exec_extension("dummy-in-disguise")
    dummy_in_disguise = tmp_path / "bin" / dummy_in_disguise_str
    parsed_toml["envs"]["test"]["exposed"][dummy_in_disguise_str] = "dummy-a"
    manifest.write_text(tomli_w.dumps(parsed_toml))
    verify_cli_command([pixi, "global", "sync"], env=env)
    assert dummy_in_disguise.is_file()

    # Remove expose again
    del parsed_toml["envs"]["test"]["exposed"][dummy_in_disguise_str]
    manifest.write_text(tomli_w.dumps(parsed_toml))
    verify_cli_command([pixi, "global", "sync"], env=env)
    assert not dummy_in_disguise.is_file()


def test_sync_manually_remove_binary(pixi: Path, tmp_path: Path, dummy_channel_1: str) -> None:
    env = {"PIXI_HOME": str(tmp_path)}
    manifests = tmp_path.joinpath("manifests")
    manifests.mkdir()
    manifest = manifests.joinpath("pixi-global.toml")
    toml = f"""
    [envs.test]
    channels = ["{dummy_channel_1}"]
    [envs.test.dependencies]
    dummy-a = "*"

    [envs.test.exposed]
    "dummy-a" = "dummy-a"
    """
    manifest.write_text(toml)
    dummy_a = tmp_path / "bin" / exec_extension("dummy-a")

    # Test basic commands
    verify_cli_command([pixi, "global", "sync"], env=env)
    assert dummy_a.is_file()

    # Remove binary manually
    dummy_a.unlink()

    # Binary is added again
    verify_cli_command([pixi, "global", "sync"], env=env)
    assert dummy_a.is_file()


def test_sync_migrate(pixi: Path, tmp_path: Path, dummy_channel_1: str) -> None:
    env = {"PIXI_HOME": str(tmp_path)}
    manifests = tmp_path.joinpath("manifests")
    manifests.mkdir()
    manifest = manifests.joinpath("pixi-global.toml")
    toml = f"""\
[envs.test]
channels = ["{dummy_channel_1}"]
dependencies = {{ dummy-a = "*", dummy-b = "*" }}
exposed = {{ dummy-1 = "dummy-a", dummy-2 = "dummy-a", dummy-3 = "dummy-b", dummy-4 = "dummy-b" }}
"""
    manifest.write_text(toml)
    verify_cli_command([pixi, "global", "sync"], env=env)

    # Test migration from existing environments
    original_manifest = manifest.read_text()
    manifest.unlink()
    manifests.rmdir()
    verify_cli_command([pixi, "global", "sync", "--assume-yes"], env=env)
    migrated_manifest = manifest.read_text()
    assert tomllib.loads(original_manifest) == tomllib.loads(migrated_manifest)


def test_expose_basic(pixi: Path, tmp_path: Path, dummy_channel_1: str) -> None:
    env = {"PIXI_HOME": str(tmp_path)}
    manifests = tmp_path.joinpath("manifests")
    manifests.mkdir()
    manifest = manifests.joinpath("pixi-global.toml")
    toml = f"""
    [envs.test]
    channels = ["{dummy_channel_1}"]
    dependencies = {{ dummy-a = "*" }}
    """
    manifest.write_text(toml)
    dummy_a = tmp_path / "bin" / exec_extension("dummy-a")
    dummy1 = tmp_path / "bin" / exec_extension("dummy1")
    dummy3 = tmp_path / "bin" / exec_extension("dummy3")

    # Add dummy-a with simple syntax
    verify_cli_command(
        [pixi, "global", "expose", "add", "--environment=test", "dummy-a"],
        ExitCode.SUCCESS,
        env=env,
    )
    assert dummy_a.is_file()

    # Add dummy1
    verify_cli_command(
        [pixi, "global", "expose", "add", "--environment=test", "dummy1=dummy-a"],
        env=env,
    )
    assert dummy1.is_file()

    # Add dummy3
    verify_cli_command(
        [pixi, "global", "expose", "add", "--environment=test", "dummy3=dummy-a"],
        env=env,
    )
    assert dummy3.is_file()

    # Remove dummy1
    verify_cli_command(
        [pixi, "global", "expose", "remove", "--environment=test", "dummy1"],
        env=env,
    )
    assert not dummy1.is_file()

    # Attempt to remove python2
    verify_cli_command(
        [pixi, "global", "expose", "remove", "--environment=test", "dummy2"],
        ExitCode.FAILURE,
        env=env,
        stderr_contains="The exposed name dummy2 doesn't exist",
    )


def test_expose_revert_working(pixi: Path, tmp_path: Path, dummy_channel_1: str) -> None:
    env = {"PIXI_HOME": str(tmp_path)}
    manifests = tmp_path.joinpath("manifests")
    manifests.mkdir()
    manifest = manifests.joinpath("pixi-global.toml")
    original_toml = f"""
    [envs.test]
    channels = ["{dummy_channel_1}"]
    dependencies = {{ dummy-a = "*" }}
    """
    manifest.write_text(original_toml)

    # Attempt to add executable dummy-b that is not in our dependencies
    verify_cli_command(
        [pixi, "global", "expose", "add", "--environment=test", "dummy-b=dummy-b"],
        ExitCode.FAILURE,
        env=env,
        stderr_contains=["Could not find executable dummy-b in", "test", "executables"],
    )

    # The TOML has been reverted to the original state
    assert manifest.read_text() == original_toml


def test_expose_revert_failure(pixi: Path, tmp_path: Path, dummy_channel_1: str) -> None:
    env = {"PIXI_HOME": str(tmp_path)}
    manifests = tmp_path.joinpath("manifests")
    manifests.mkdir()
    manifest = manifests.joinpath("pixi-global.toml")
    original_toml = f"""
    [envs.test]
    channels = ["{dummy_channel_1}"]
    [envs.test.dependencies]
    dummy-a = "*"
    [envs.test.exposed]
    dummy1 = "dummy-b"
    """
    manifest.write_text(original_toml)

    # Attempt to add executable dummy-b that isn't in our dependencies
    # It should fail since the original manifest contains "dummy-b",
    # which is not in our dependencies
    verify_cli_command(
        [pixi, "global", "expose", "add", "--environment=test", "dummy2=dummyb"],
        ExitCode.FAILURE,
        env=env,
        stderr_contains="Could not add exposed mappings. Reverting also failed",
    )


def test_expose_preserves_table_format(pixi: Path, tmp_path: Path, dummy_channel_1: str) -> None:
    env = {"PIXI_HOME": str(tmp_path)}
    manifests = tmp_path.joinpath("manifests")
    manifests.mkdir()
    manifest = manifests.joinpath("pixi-global.toml")
    original_toml = f"""
    [envs.test]
    channels = ["{dummy_channel_1}"]
    [env.test.dependencies]
    dummy-a = "*"
    [env.test.exposed]
    dummy-a = "dummy-a"
    """
    manifest.write_text(original_toml)

    verify_cli_command(
        [pixi, "global", "expose", "add", "--environment=test", "dummy-aa=dummy-aa"],
        ExitCode.FAILURE,
        env=env,
    )

    # The TOML has been reverted to the original state
    assert manifest.read_text() == original_toml


def test_install_adapts_manifest(pixi: Path, tmp_path: Path, dummy_channel_1: str) -> None:
    env = {"PIXI_HOME": str(tmp_path)}
    manifests = tmp_path.joinpath("manifests")
    manifest = manifests.joinpath("pixi-global.toml")

    verify_cli_command(
        [
            pixi,
            "global",
            "install",
            "--channel",
            dummy_channel_1,
            "dummy-a",
        ],
        env=env,
    )

    expected_manifest = f"""\
[envs.dummy-a]
channels = ["{dummy_channel_1}"]
dependencies = {{ dummy-a = "*" }}
exposed = {{ dummy-a = "dummy-a", dummy-aa = "dummy-aa" }}
"""
    actual_manifest = manifest.read_text()

    # Ensure that the manifest is correctly adapted
    assert actual_manifest == expected_manifest


def test_install_multiple_packages(pixi: Path, tmp_path: Path, dummy_channel_1: str) -> None:
    env = {"PIXI_HOME": str(tmp_path)}

    dummy_a = tmp_path / "bin" / exec_extension("dummy-a")
    dummy_aa = tmp_path / "bin" / exec_extension("dummy-aa")
    dummy_b = tmp_path / "bin" / exec_extension("dummy-b")
    dummy_c = tmp_path / "bin" / exec_extension("dummy-c")

    # Install dummy-a and dummy-b, even though dummy-c is a dependency of dummy-b, it should not be exposed
    # All of dummy-a's and dummy-b's executables should be exposed though: 'dummy-a', 'dummy-aa' and 'dummy-b'
    verify_cli_command(
        [
            pixi,
            "global",
            "install",
            "--channel",
            dummy_channel_1,
            "dummy-a",
            "dummy-b",
        ],
        env=env,
    )
    assert dummy_a.is_file()
    assert dummy_aa.is_file()
    assert dummy_b.is_file()
    assert not dummy_c.is_file()


def test_install_expose(pixi: Path, tmp_path: Path, dummy_channel_1: str) -> None:
    env = {"PIXI_HOME": str(tmp_path)}

    dummy_a = tmp_path / "bin" / exec_extension("dummy-a")
    dummy_aa = tmp_path / "bin" / exec_extension("dummy-aa")
    dummy_c = tmp_path / "bin" / exec_extension("dummy-c")

    # Install dummy-a, even though dummy-c is a dependency, it should not be exposed
    # All of dummy-a's executables should be exposed though: 'dummy-a' and 'dummy-aa'
    verify_cli_command(
        [
            pixi,
            "global",
            "install",
            "--channel",
            dummy_channel_1,
            "dummy-a",
        ],
        env=env,
    )
    assert dummy_a.is_file()
    assert dummy_aa.is_file()
    assert not dummy_c.is_file()

    # Install dummy-a, and expose dummy-c explicitly
    # Only dummy-c should now be exposed
    verify_cli_command(
        [
            pixi,
            "global",
            "install",
            "--channel",
            dummy_channel_1,
            "--expose",
            "dummy-c",
            "dummy-a",
        ],
        env=env,
    )
    assert not dummy_a.is_file()
    assert not dummy_aa.is_file()
    assert dummy_c.is_file()

    # Multiple mappings works as well
    verify_cli_command(
        [
            pixi,
            "global",
            "install",
            "--channel",
            dummy_channel_1,
            "--expose",
            "dummy-a",
            "--expose",
            "dummy-aa",
            "--expose",
            "dummy-c",
            "dummy-a",
        ],
        env=env,
    )
    assert dummy_a.is_file()
    assert dummy_aa.is_file()
    assert dummy_c.is_file()

    # Expose doesn't work with multiple environments
    verify_cli_command(
        [
            pixi,
            "global",
            "install",
            "--channel",
            dummy_channel_1,
            "--expose",
            "dummy-a",
            "dummy-a",
            "dummy-b",
        ],
        ExitCode.FAILURE,
        env=env,
        stderr_contains="Cannot add exposed mappings for more than one environment",
    )

    # But it does work with multiple packages and a single environment
    verify_cli_command(
        [
            pixi,
            "global",
            "install",
            "--channel",
            dummy_channel_1,
            "--environment",
            "common-env",
            "--expose",
            "dummy-a",
            "dummy-a",
            "dummy-b",
        ],
        env=env,
    )


def test_install_only_reverts_failing(pixi: Path, tmp_path: Path, dummy_channel_1: str) -> None:
    env = {"PIXI_HOME": str(tmp_path)}

    dummy_a = tmp_path / "bin" / exec_extension("dummy-a")
    dummy_b = tmp_path / "bin" / exec_extension("dummy-b")
    dummy_x = tmp_path / "bin" / exec_extension("dummy-x")

    # dummy-x is not part of dummy_channel_1
    verify_cli_command(
        [pixi, "global", "install", "--channel", dummy_channel_1, "dummy-a", "dummy-b", "dummy-x"],
        ExitCode.FAILURE,
        env=env,
        stderr_contains="No candidates were found for dummy-x",
    )

    # dummy-a, dummy-b should be installed, but not dummy-x
    assert dummy_a.is_file()
    assert dummy_b.is_file()
    assert not dummy_x.is_file()


def test_install_platform(pixi: Path, tmp_path: Path) -> None:
    env = {"PIXI_HOME": str(tmp_path)}
    # Exists on win-64
    verify_cli_command(
        [pixi, "global", "install", "--platform", "win-64", "binutils=2.40"],
        env=env,
    )

    # Does not exist on osx-64
    verify_cli_command(
        [pixi, "global", "install", "--platform", "osx-64", "binutils=2.40"],
        ExitCode.FAILURE,
        env=env,
        stderr_contains="No candidates were found",
    )


def test_install_channels(
    pixi: Path, tmp_path: Path, dummy_channel_1: str, dummy_channel_2: str
) -> None:
    env = {"PIXI_HOME": str(tmp_path)}
    dummy_b = tmp_path / "bin" / exec_extension("dummy-b")
    dummy_x = tmp_path / "bin" / exec_extension("dummy-x")

    # Install dummy-b from dummy-channel-1
    verify_cli_command(
        [
            pixi,
            "global",
            "install",
            "--channel",
            dummy_channel_1,
            "dummy-b",
        ],
        env=env,
    )
    assert dummy_b.is_file()

    # Install dummy-x from dummy-channel-2
    verify_cli_command(
        [
            pixi,
            "global",
            "install",
            "--channel",
            dummy_channel_2,
            "dummy-x",
        ],
        env=env,
    )
    assert dummy_x.is_file()

    # Install dummy-b and dummy-x from dummy-channel-1 and dummy-channel-2
    verify_cli_command(
        [
            pixi,
            "global",
            "install",
            "--channel",
            dummy_channel_1,
            "--channel",
            dummy_channel_2,
            "dummy-b",
            "dummy-x",
        ],
        env=env,
    )
    assert dummy_b.is_file()
    assert dummy_x.is_file()


def test_install_multi_env_install(pixi: Path, tmp_path: Path, dummy_channel_1: str) -> None:
    env = {"PIXI_HOME": str(tmp_path)}

    # Install dummy-a and dummy-b from dummy-channel-1 this will fail if both environment contains the same package as spec.
    verify_cli_command(
        [
            pixi,
            "global",
            "install",
            "--channel",
            dummy_channel_1,
            "dummy-a",
            "dummy-b",
        ],
        env=env,
    )


def test_list(pixi: Path, tmp_path: Path, dummy_channel_1: str) -> None:
    env = {"PIXI_HOME": str(tmp_path)}
    manifests = tmp_path.joinpath("manifests")
    manifests.mkdir()

    # Verify empty list
    verify_cli_command(
        [pixi, "global", "list"],
        env=env,
        stdout_contains="No global environments found.",
    )

    # Install dummy-b from dummy-channel-1
    verify_cli_command(
        [
            pixi,
            "global",
            "install",
            "--channel",
            dummy_channel_1,
            "dummy-b==0.1.0",
            "dummy-a==0.1.0",
        ],
        env=env,
    )

    # Verify list with dummy-b
    verify_cli_command(
        [pixi, "global", "list"],
        env=env,
        stdout_contains=["dummy-b: 0.1.0", "dummy-a: 0.1.0", "dummy-a, dummy-aa"],
    )


def test_uninstall(pixi: Path, tmp_path: Path, dummy_channel_1: str) -> None:
    env = {"PIXI_HOME": str(tmp_path)}

    # Verify empty list
    verify_cli_command(
        [pixi, "global", "list"],
        env=env,
        stdout_contains="No global environments found.",
    )

    # Install dummy-b from dummy-channel-1
    verify_cli_command(
        [
            pixi,
            "global",
            "install",
            "--channel",
            dummy_channel_1,
            "dummy-a",
            "dummy-b",
            "dummy-c",
        ],
        env=env,
    )
    dummy_a = tmp_path / "bin" / exec_extension("dummy-a")
    dummy_aa = tmp_path / "bin" / exec_extension("dummy-aa")
    dummy_b = tmp_path / "bin" / exec_extension("dummy-b")
    dummy_c = tmp_path / "bin" / exec_extension("dummy-c")
    assert dummy_a.is_file()
    assert dummy_aa.is_file()
    assert dummy_b.is_file()
    assert dummy_c.is_file()

    # Uninstall dummy-b
    verify_cli_command(
        [pixi, "global", "uninstall", "dummy-a"],
        env=env,
    )
    assert not dummy_a.is_file()
    assert not dummy_aa.is_file()
    assert dummy_b.is_file()
    assert dummy_c.is_file()
    # Verify only the dummy-a environment is removed
    assert tmp_path.joinpath("envs", "dummy-b").is_dir()
    assert tmp_path.joinpath("envs", "dummy-c").is_dir()
    assert not tmp_path.joinpath("envs", "dummy-a").is_dir()

    # Uninstall dummy-b and dummy-c
    verify_cli_command(
        [pixi, "global", "uninstall", "dummy-b", "dummy-c"],
        env=env,
    )
    assert not dummy_a.is_file()
    assert not dummy_aa.is_file()
    assert not dummy_b.is_file()
    assert not dummy_c.is_file()

    # Verify empty list
    verify_cli_command(
        [pixi, "global", "list"],
        env=env,
        stdout_contains="No global environments found.",
    )

    # Uninstall non-existing package
    verify_cli_command(
        [pixi, "global", "uninstall", "dummy-a"],
        ExitCode.FAILURE,
        env=env,
        stderr_contains=["not found", "dummy-a"],
    )


def test_uninstall_only_reverts_failing(pixi: Path, tmp_path: Path, dummy_channel_1: str) -> None:
    env = {"PIXI_HOME": str(tmp_path)}

    dummy_a = tmp_path / "bin" / exec_extension("dummy-a")
    dummy_b = tmp_path / "bin" / exec_extension("dummy-b")

    verify_cli_command(
        [pixi, "global", "install", "--channel", dummy_channel_1, "dummy-a", "dummy-b"],
        env=env,
    )

    # We did not install dummy-c
    verify_cli_command(
        [pixi, "global", "uninstall", "dummy-a", "dummy-c"],
        ExitCode.FAILURE,
        env=env,
        stderr_contains="Environment 'dummy-c' not found in manifest",
    )

    # dummy-a has been removed but dummy-b is still there
    assert not dummy_a.is_file()
    assert not tmp_path.joinpath("envs", "dummy-a").is_dir()
    assert dummy_b.is_file()
    assert tmp_path.joinpath("envs", "dummy-b").is_dir()


def test_global_update_single_package(
    pixi: Path, tmp_path: Path, global_update_channel_1: str
) -> None:
    env = {"PIXI_HOME": str(tmp_path)}
    # Test update with no environments
    verify_cli_command(
        [pixi, "global", "update"],
        env=env,
    )

    # Test update of a single package
    verify_cli_command(
        [pixi, "global", "install", "--channel", global_update_channel_1, "package 0.1.0"],
        env=env,
    )
    # Replace the version with a "*"
    manifest = tmp_path.joinpath("manifests", "pixi-global.toml")
    manifest.write_text(manifest.read_text().replace("==0.1.0", "*"))
    verify_cli_command(
        [pixi, "global", "update", "package"],
        env=env,
    )
    package = tmp_path / "bin" / exec_extension("package")
    package0_1_0 = tmp_path / "bin" / exec_extension("package0.1.0")
    package0_2_0 = tmp_path / "bin" / exec_extension("package0.2.0")

    # After update be left with only the binary that was in both versions.
    assert package.is_file()
    assert not package0_1_0.is_file()
    # pixi global update doesn't add new exposed mappings
    assert not package0_2_0.is_file()


def test_global_update_all_packages(
    pixi: Path, tmp_path: Path, global_update_channel_1: str
) -> None:
    env = {"PIXI_HOME": str(tmp_path)}

    verify_cli_command(
        [
            pixi,
            "global",
            "install",
            "--channel",
            global_update_channel_1,
            "package2==0.1.0",
            "package==0.1.0",
        ],
        env=env,
    )

    package = tmp_path / "bin" / exec_extension("package")
    package0_1_0 = tmp_path / "bin" / exec_extension("package0.1.0")
    package0_2_0 = tmp_path / "bin" / exec_extension("package0.2.0")
    package2 = tmp_path / "bin" / exec_extension("package2")
    assert package2.is_file()
    assert package.is_file()
    assert package0_1_0.is_file()
    assert not package0_2_0.is_file()

    # Replace the version with a "*"
    manifest = tmp_path.joinpath("manifests", "pixi-global.toml")
    manifest.write_text(manifest.read_text().replace("==0.1.0", "*"))

    verify_cli_command(
        [pixi, "global", "update"],
        env=env,
    )
    assert package2.is_file()
    assert package.is_file()
    assert not package0_1_0.is_file()
    # After update be left with only the binary that was in both versions.
    assert not package0_2_0.is_file()

    # Check the manifest for removed binaries
    manifest_content = manifest.read_text()
    assert "package0.1.0" not in manifest_content
    assert "package0.2.0" not in manifest_content
    assert "package2" in manifest_content
    assert "package" in manifest_content

    # Check content of package2 file to be updated
    bin_file_package2 = tmp_path / "envs" / "package2" / "bin" / "package2"
    assert "0.2.0" in bin_file_package2.read_text()


def test_auto_self_expose(pixi: Path, tmp_path: Path, non_self_expose_channel: str) -> None:
    env = {"PIXI_HOME": str(tmp_path)}

    # Install jupyter and expose it as 'jupyter'
    verify_cli_command(
        [pixi, "global", "install", "--channel", non_self_expose_channel, "jupyter"],
        env=env,
    )
    jupyter = tmp_path / "bin" / exec_extension("jupyter")
    assert jupyter.is_file()


def test_add(pixi: Path, tmp_path: Path, dummy_channel_1: str) -> None:
    env = {"PIXI_HOME": str(tmp_path)}

    # Cannot add package to environment that doesn't exist
    verify_cli_command(
        [pixi, "global", "add", "--environment", "dummy-a", "dummy-b"],
        ExitCode.FAILURE,
        env=env,
        stderr_contains="Environment dummy-a doesn't exist",
    )

    verify_cli_command(
        [pixi, "global", "install", "--channel", dummy_channel_1, "dummy-a"],
        env=env,
    )
    dummy_a = tmp_path / "bin" / exec_extension("dummy-a")
    assert dummy_a.is_file()

    verify_cli_command(
<<<<<<< HEAD
        [pixi, "global", "add", "-e" "dummy-a", "dummy-b"],
=======
        [pixi, "global", "add", "--environment", "dummy-a", "dummy-b"],
        ExitCode.SUCCESS,
>>>>>>> f1f81dd7
        env=env,
        stderr_contains="Added package 'dummy-b",
    )
    # Make sure it doesn't expose a binary from this package
    dummy_b = tmp_path / "bin" / exec_extension("dummy-b")
    assert not dummy_b.is_file()

    verify_cli_command(
<<<<<<< HEAD
        [pixi, "global", "add", "-e" "dummy-a", "dummy-b", "--expose", "dummy-b=dummy-b"],
=======
        [
            pixi,
            "global",
            "add",
            "--environment",
            "dummy-a",
            "dummy-b",
            "--expose",
            "dummy-b",
        ],
        ExitCode.SUCCESS,
>>>>>>> f1f81dd7
        env=env,
        stderr_contains=["Added executable 'dummy-b"],
    )
    # Make sure it now exposes the binary
    dummy_b = tmp_path / "bin" / exec_extension("dummy-b")
    assert dummy_b.is_file()<|MERGE_RESOLUTION|>--- conflicted
+++ resolved
@@ -823,12 +823,7 @@
     assert dummy_a.is_file()
 
     verify_cli_command(
-<<<<<<< HEAD
-        [pixi, "global", "add", "-e" "dummy-a", "dummy-b"],
-=======
         [pixi, "global", "add", "--environment", "dummy-a", "dummy-b"],
-        ExitCode.SUCCESS,
->>>>>>> f1f81dd7
         env=env,
         stderr_contains="Added package 'dummy-b",
     )
@@ -837,9 +832,6 @@
     assert not dummy_b.is_file()
 
     verify_cli_command(
-<<<<<<< HEAD
-        [pixi, "global", "add", "-e" "dummy-a", "dummy-b", "--expose", "dummy-b=dummy-b"],
-=======
         [
             pixi,
             "global",
@@ -850,8 +842,6 @@
             "--expose",
             "dummy-b",
         ],
-        ExitCode.SUCCESS,
->>>>>>> f1f81dd7
         env=env,
         stderr_contains=["Added executable 'dummy-b"],
     )
