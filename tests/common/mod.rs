#![allow(dead_code)]

pub mod builders;
pub mod client;
pub mod package_database;

use std::{
    path::{Path, PathBuf},
    process::Output,
    str::FromStr,
};

use indicatif::ProgressDrawTarget;
use miette::{Context, Diagnostic, IntoDiagnostic};
use pixi::{
    cli::{
        add,
        cli_config::{PrefixUpdateConfig, ProjectConfig},
        init,
        install::Args,
        project, remove, run,
        task::{self, AddArgs, AliasArgs},
        update, LockFileUsageArgs,
    },
    task::{
        get_task_env, ExecutableTask, RunOutput, SearchEnvironments, TaskExecutionError, TaskGraph,
        TaskGraphError, TaskName,
    },
    Project, UpdateLockFileOptions,
};
use pixi_consts::consts;
use pixi_manifest::{EnvironmentName, FeatureName};
use pixi_progress::global_multi_progress;
use rattler_conda_types::{MatchSpec, ParseStrictness::Lenient, Platform};
use rattler_lock::{LockFile, Package};
use tempfile::TempDir;
use thiserror::Error;

use self::builders::{HasDependencyConfig, RemoveBuilder};
use crate::common::builders::{
<<<<<<< HEAD
    AddBuilder, InitBuilder, InstallBuilder, ProjectChannelAddBuilder,
=======
    AddBuilder, InitBuilder, InstallBuilder, ProjectChannelAddBuilder, ProjectChannelRemoveBuilder,
>>>>>>> 82a3072f
    ProjectEnvironmentAddBuilder, TaskAddBuilder, TaskAliasBuilder, UpdateBuilder,
};

/// To control the pixi process
pub struct PixiControl {
    /// The path to the project working file
    tmpdir: TempDir,
}

pub struct RunResult {
    output: Output,
}

/// Hides the progress bars for the tests
fn hide_progress_bars() {
    global_multi_progress().set_draw_target(ProgressDrawTarget::hidden());
}

impl RunResult {
    /// Was the output successful
    pub fn success(&self) -> bool {
        self.output.status.success()
    }

    /// Get the output
    pub fn stdout(&self) -> &str {
        std::str::from_utf8(&self.output.stdout).expect("could not get output")
    }
}

/// MatchSpecs from an iterator
pub fn string_from_iter(iter: impl IntoIterator<Item = impl AsRef<str>>) -> Vec<String> {
    iter.into_iter().map(|s| s.as_ref().to_string()).collect()
}

pub trait LockFileExt {
    /// Check if this package is contained in the lockfile
    fn contains_conda_package(&self, environment: &str, platform: Platform, name: &str) -> bool;
    fn contains_pypi_package(&self, environment: &str, platform: Platform, name: &str) -> bool;
    /// Check if this matchspec is contained in the lockfile
    fn contains_match_spec(
        &self,
        environment: &str,
        platform: Platform,
        match_spec: impl IntoMatchSpec,
    ) -> bool;

    /// Check if the pep508 requirement is contained in the lockfile for this
    /// platform
    fn contains_pep508_requirement(
        &self,
        environment: &str,
        platform: Platform,
        requirement: pep508_rs::Requirement,
    ) -> bool;

    fn get_pypi_package_version(
        &self,
        environment: &str,
        platform: Platform,
        package: &str,
    ) -> Option<String>;
}

impl LockFileExt for LockFile {
    fn contains_conda_package(&self, environment: &str, platform: Platform, name: &str) -> bool {
        let Some(env) = self.environment(environment) else {
            return false;
        };
        let package_found = env
            .packages(platform)
            .into_iter()
            .flatten()
            .filter_map(Package::into_conda)
            .any(|package| package.package_record().name.as_normalized() == name);
        package_found
    }
    fn contains_pypi_package(&self, environment: &str, platform: Platform, name: &str) -> bool {
        let Some(env) = self.environment(environment) else {
            return false;
        };
        let package_found = env
            .packages(platform)
            .into_iter()
            .flatten()
            .filter_map(Package::into_pypi)
            .any(|pkg| pkg.package_data().name.as_ref() == name);
        package_found
    }

    fn contains_match_spec(
        &self,
        environment: &str,
        platform: Platform,
        match_spec: impl IntoMatchSpec,
    ) -> bool {
        let match_spec = match_spec.into();
        let Some(env) = self.environment(environment) else {
            return false;
        };
        let package_found = env
            .packages(platform)
            .into_iter()
            .flatten()
            .filter_map(Package::into_conda)
            .any(move |p| p.satisfies(&match_spec));
        package_found
    }

    fn contains_pep508_requirement(
        &self,
        environment: &str,
        platform: Platform,
        requirement: pep508_rs::Requirement,
    ) -> bool {
        let Some(env) = self.environment(environment) else {
            return false;
        };
        let package_found = env
            .packages(platform)
            .into_iter()
            .flatten()
            .filter_map(Package::into_pypi)
            .any(move |p| p.satisfies(&requirement));
        package_found
    }

    fn get_pypi_package_version(
        &self,
        environment: &str,
        platform: Platform,
        package: &str,
    ) -> Option<String> {
        self.environment(environment)
            .and_then(|env| {
                env.packages(platform)
                    .and_then(|mut packages| packages.find(|p| p.name() == package))
            })
            .map(|p| p.version().to_string())
    }
}

impl PixiControl {
    /// Create a new PixiControl instance
    pub fn new() -> miette::Result<PixiControl> {
        let tempdir = tempfile::tempdir().into_diagnostic()?;
        // Hide the progress bars for the tests
        // Otherwise the override the test output
        hide_progress_bars();
        Ok(PixiControl { tmpdir: tempdir })
    }

    /// Creates a new PixiControl instance from an existing manifest
    pub fn from_manifest(manifest: &str) -> miette::Result<PixiControl> {
        let pixi = Self::new()?;
        std::fs::write(pixi.manifest_path(), manifest)
            .into_diagnostic()
            .context("failed to write pixi.toml")?;
        Ok(pixi)
    }

    /// Updates the complete manifest
    pub fn update_manifest(&self, manifest: &str) -> miette::Result<()> {
        std::fs::write(self.manifest_path(), manifest)
            .into_diagnostic()
            .context("failed to write pixi.toml")?;
        Ok(())
    }

    /// Loads the project manifest and returns it.
    pub fn project(&self) -> miette::Result<Project> {
        Project::load_or_else_discover(Some(&self.manifest_path()))
    }

    /// Get the path to the project
    pub fn project_path(&self) -> &Path {
        self.tmpdir.path()
    }

    /// Get path to default environment
    pub fn default_env_path(&self) -> miette::Result<PathBuf> {
        let project = self.project()?;
        let env = project.environment("default");
        let env = env.ok_or_else(|| miette::miette!("default environment not found"))?;
        Ok(self.tmpdir.path().join(env.dir()))
    }

    pub fn manifest_path(&self) -> PathBuf {
        // Either pixi.toml or pyproject.toml
        if self.project_path().join(consts::PROJECT_MANIFEST).exists() {
            return self.project_path().join(consts::PROJECT_MANIFEST);
        } else if self
            .project_path()
            .join(consts::PYPROJECT_MANIFEST)
            .exists()
        {
            return self.project_path().join(consts::PYPROJECT_MANIFEST);
        } else {
            return self.project_path().join(consts::PROJECT_MANIFEST);
        }
    }

    /// Get the manifest contents
    pub fn manifest_contents(&self) -> miette::Result<String> {
        std::fs::read_to_string(self.manifest_path())
            .into_diagnostic()
            .context("failed to read manifest")
    }

    /// Initialize pixi project inside a temporary directory. Returns a
    /// [`InitBuilder`]. To execute the command and await the result call
    /// `.await` on the return value.
    pub fn init(&self) -> InitBuilder {
        InitBuilder {
            no_fast_prefix: false,
            args: init::Args {
                path: self.project_path().to_path_buf(),
                channels: None,
                platforms: Vec::new(),
                env_file: None,
                format: None,
                pyproject_toml: false,
            },
        }
    }

    /// Initialize pixi project inside a temporary directory. Returns a
    /// [`InitBuilder`]. To execute the command and await the result call
    /// `.await` on the return value.
    pub fn init_with_platforms(&self, platforms: Vec<String>) -> InitBuilder {
        InitBuilder {
            no_fast_prefix: false,
            args: init::Args {
                path: self.project_path().to_path_buf(),
                channels: None,
                platforms,
                env_file: None,
                format: None,
                pyproject_toml: false,
            },
        }
    }

    /// Add a dependency to the project. Returns an [`AddBuilder`].
    /// the command and await the result call `.await` on the return value.
    pub fn add(&self, spec: &str) -> AddBuilder {
        self.add_multiple(vec![spec])
    }

    /// Add dependencies to the project. Returns an [`AddBuilder`].
    /// the command and await the result call `.await` on the return value.
    pub fn add_multiple(&self, specs: Vec<&str>) -> AddBuilder {
        AddBuilder {
            args: add::Args {
                project_config: ProjectConfig {
                    manifest_path: Some(self.manifest_path()),
                },
                dependency_config: AddBuilder::dependency_config_with_specs(specs),
                prefix_update_config: PrefixUpdateConfig {
                    no_lockfile_update: false,
                    no_install: true,
<<<<<<< HEAD
=======
                    lock_file_usage: LockFileUsageArgs::default(),
>>>>>>> 82a3072f
                    config: Default::default(),
                },
                editable: false,
            },
        }
    }

    /// Remove dependencies from the project. Returns a [`RemoveBuilder`].
    pub fn remove(&self, spec: &str) -> RemoveBuilder {
        RemoveBuilder {
            args: remove::Args {
                project_config: ProjectConfig {
                    manifest_path: Some(self.manifest_path()),
                },
                dependency_config: AddBuilder::dependency_config_with_specs(vec![spec]),
                prefix_update_config: PrefixUpdateConfig {
                    no_lockfile_update: false,
                    no_install: true,
<<<<<<< HEAD
=======
                    lock_file_usage: LockFileUsageArgs::default(),
>>>>>>> 82a3072f
                    config: Default::default(),
                },
            },
        }
    }

    /// Add a new channel to the project.
    pub fn project_channel_add(&self) -> ProjectChannelAddBuilder {
        ProjectChannelAddBuilder {
            manifest_path: Some(self.manifest_path()),
            args: project::channel::AddRemoveArgs {
                channel: vec![],
                no_install: true,
                feature: None,
                priority: None,
            },
        }
    }

    /// Add a new channel to the project.
    pub fn project_channel_remove(&self) -> ProjectChannelRemoveBuilder {
        ProjectChannelRemoveBuilder {
            manifest_path: Some(self.manifest_path()),
            args: project::channel::AddRemoveArgs {
                channel: vec![],
                no_install: true,
                feature: None,
                priority: None,
            },
        }
    }

    pub fn project_environment_add(&self, name: &str) -> ProjectEnvironmentAddBuilder {
        ProjectEnvironmentAddBuilder {
            manifest_path: Some(self.manifest_path()),
            args: project::environment::add::Args {
                name: name.to_string(),
                features: None,
                solve_group: None,
                no_default_feature: false,
                force: false,
            },
        }
    }

    /// Run a command
    pub async fn run(&self, mut args: run::Args) -> miette::Result<RunOutput> {
        args.project_config.manifest_path = args
            .project_config
            .manifest_path
            .or_else(|| Some(self.manifest_path()));

        // Load the project
        let project = self.project()?;

        // Extract the passed in environment name.
        let explicit_environment = args
            .environment
            .map(|n| EnvironmentName::from_str(n.as_str()))
            .transpose()?
            .map(|n| {
                project
                    .environment(&n)
                    .ok_or_else(|| miette::miette!("unknown environment '{n}'"))
            })
            .transpose()?;

        // Ensure the lock-file is up-to-date
        let mut lock_file = project
            .update_lock_file(UpdateLockFileOptions {
<<<<<<< HEAD
                lock_file_usage: args.lock_file_usage.into(),
=======
                lock_file_usage: args.prefix_update_config.lock_file_usage(),
>>>>>>> 82a3072f
                ..UpdateLockFileOptions::default()
            })
            .await?;

        // Create a task graph from the command line arguments.
        let search_env = SearchEnvironments::from_opt_env(
            &project,
            explicit_environment.clone(),
            explicit_environment
                .as_ref()
                .map(|e| e.best_platform())
                .or(Some(Platform::current())),
        );
        let task_graph = TaskGraph::from_cmd_args(&project, &search_env, args.task)
            .map_err(RunError::TaskGraphError)?;

        // Iterate over all tasks in the graph and execute them.
        let mut task_env = None;
        let mut result = RunOutput::default();
        for task_id in task_graph.topological_order() {
            let task = ExecutableTask::from_task_graph(&task_graph, task_id);

            // Construct the task environment if not already created.
            let task_env = match task_env.as_ref() {
                None => {
                    lock_file.prefix(&task.run_environment).await?;
                    let env = get_task_env(&task.run_environment, args.clean_env).await?;
                    task_env.insert(env)
                }
                Some(task_env) => task_env,
            };

            let output = task.execute_with_pipes(task_env, None).await?;
            result.stdout.push_str(&output.stdout);
            result.stderr.push_str(&output.stderr);
            result.exit_code = output.exit_code;
            if output.exit_code != 0 {
                return Err(RunError::NonZeroExitCode(output.exit_code).into());
            }
        }

        Ok(result)
    }

    /// Returns a [`InstallBuilder`]. To execute the command and await the
    /// result call `.await` on the return value.
    pub fn install(&self) -> InstallBuilder {
        InstallBuilder {
            args: Args {
                environment: None,
                project_config: ProjectConfig {
                    manifest_path: Some(self.manifest_path()),
                },
                lock_file_usage: LockFileUsageArgs {
                    frozen: false,
                    locked: false,
                },
                config: Default::default(),
                all: false,
            },
        }
    }

    /// Returns a [`UpdateBuilder]. To execute the command and await the result
    /// call `.await` on the return value.
    pub fn update(&self) -> UpdateBuilder {
        UpdateBuilder {
            args: update::Args {
                config: Default::default(),
                project_config: ProjectConfig {
                    manifest_path: Some(self.manifest_path()),
                },
                no_install: true,
                dry_run: false,
                specs: Default::default(),
                json: false,
            },
        }
    }

    /// Load the current lock-file.
    ///
    /// If you want to lock-file to be up-to-date with the project call
    /// [`Self::update_lock_file`].
    pub async fn lock_file(&self) -> miette::Result<LockFile> {
        let project = Project::load_or_else_discover(Some(&self.manifest_path()))?;
        pixi::load_lock_file(&project).await
    }

    /// Load the current lock-file and makes sure that its up to date with the
    /// project.
    pub async fn update_lock_file(&self) -> miette::Result<LockFile> {
        let project = self.project()?;
        Ok(project
            .update_lock_file(UpdateLockFileOptions::default())
            .await?
            .lock_file)
    }

    pub fn tasks(&self) -> TasksControl {
        TasksControl { pixi: self }
    }
}

pub struct TasksControl<'a> {
    /// Reference to the pixi control
    pixi: &'a PixiControl,
}

impl TasksControl<'_> {
    /// Add a task
    pub fn add(
        &self,
        name: TaskName,
        platform: Option<Platform>,
        feature_name: FeatureName,
    ) -> TaskAddBuilder {
        let feature = feature_name.name().map(|s| s.to_string());
        TaskAddBuilder {
            manifest_path: Some(self.pixi.manifest_path()),
            args: AddArgs {
                name,
                commands: vec![],
                depends_on: None,
                platform,
                feature,
                cwd: None,
                env: Default::default(),
                description: None,
                clean_env: false,
            },
        }
    }

    /// Remove a task
    pub async fn remove(
        &self,
        name: TaskName,
        platform: Option<Platform>,
        feature_name: Option<String>,
    ) -> miette::Result<()> {
        task::execute(task::Args {
            project_config: ProjectConfig {
                manifest_path: Some(self.pixi.manifest_path()),
            },
            operation: task::Operation::Remove(task::RemoveArgs {
                names: vec![name],
                platform,
                feature: feature_name,
            }),
        })
    }

    /// Alias one or multiple tasks
    pub fn alias(&self, name: TaskName, platform: Option<Platform>) -> TaskAliasBuilder {
        TaskAliasBuilder {
            manifest_path: Some(self.pixi.manifest_path()),
            args: AliasArgs {
                platform,
                alias: name,
                depends_on: vec![],
                description: None,
            },
        }
    }
}

/// A helper trait to convert from different types into a [`MatchSpec`] to make
/// it simpler to use them in tests.
pub trait IntoMatchSpec {
    fn into(self) -> MatchSpec;
}

impl IntoMatchSpec for &str {
    fn into(self) -> MatchSpec {
        MatchSpec::from_str(self, Lenient).unwrap()
    }
}

impl IntoMatchSpec for String {
    fn into(self) -> MatchSpec {
        MatchSpec::from_str(&self, Lenient).unwrap()
    }
}

impl IntoMatchSpec for MatchSpec {
    fn into(self) -> MatchSpec {
        self
    }
}

#[derive(Error, Debug, Diagnostic)]
enum RunError {
    #[error(transparent)]
    TaskGraphError(#[from] TaskGraphError),
    #[error(transparent)]
    ExecutionError(#[from] TaskExecutionError),
    #[error("the task executed with a non-zero exit code {0}")]
    NonZeroExitCode(i32),
}<|MERGE_RESOLUTION|>--- conflicted
+++ resolved
@@ -38,11 +38,7 @@
 
 use self::builders::{HasDependencyConfig, RemoveBuilder};
 use crate::common::builders::{
-<<<<<<< HEAD
-    AddBuilder, InitBuilder, InstallBuilder, ProjectChannelAddBuilder,
-=======
     AddBuilder, InitBuilder, InstallBuilder, ProjectChannelAddBuilder, ProjectChannelRemoveBuilder,
->>>>>>> 82a3072f
     ProjectEnvironmentAddBuilder, TaskAddBuilder, TaskAliasBuilder, UpdateBuilder,
 };
 
@@ -304,10 +300,7 @@
                 prefix_update_config: PrefixUpdateConfig {
                     no_lockfile_update: false,
                     no_install: true,
-<<<<<<< HEAD
-=======
                     lock_file_usage: LockFileUsageArgs::default(),
->>>>>>> 82a3072f
                     config: Default::default(),
                 },
                 editable: false,
@@ -326,10 +319,7 @@
                 prefix_update_config: PrefixUpdateConfig {
                     no_lockfile_update: false,
                     no_install: true,
-<<<<<<< HEAD
-=======
                     lock_file_usage: LockFileUsageArgs::default(),
->>>>>>> 82a3072f
                     config: Default::default(),
                 },
             },
@@ -400,11 +390,7 @@
         // Ensure the lock-file is up-to-date
         let mut lock_file = project
             .update_lock_file(UpdateLockFileOptions {
-<<<<<<< HEAD
-                lock_file_usage: args.lock_file_usage.into(),
-=======
                 lock_file_usage: args.prefix_update_config.lock_file_usage(),
->>>>>>> 82a3072f
                 ..UpdateLockFileOptions::default()
             })
             .await?;
