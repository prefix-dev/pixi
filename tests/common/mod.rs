--- conflicted
+++ resolved
@@ -67,11 +67,7 @@
     fn contains_package(&self, name: &PackageName) -> bool {
         self.package
             .iter()
-<<<<<<< HEAD
             .any(|locked_dep| locked_dep.name == *name.as_normalized())
-=======
-            .any(|locked_dep| locked_dep.name == name.as_normalized())
->>>>>>> 9561398d
     }
 
     fn contains_matchspec(&self, matchspec: impl IntoMatchSpec) -> bool {
