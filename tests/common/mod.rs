#![allow(dead_code)]

pub mod builders;
pub mod package_database;

use crate::common::builders::{AddBuilder, InitBuilder, TaskAddBuilder, TaskAliasBuilder};
use pixi::cli::install::Args;
use pixi::cli::run::{
    create_script, execute_script_with_output, get_task_env, order_tasks, RunOutput,
};
use pixi::cli::task::{AddArgs, AliasArgs};
use pixi::cli::{add, init, run, task};
use pixi::{consts, Project};
use rattler_conda_types::conda_lock::CondaLock;
use rattler_conda_types::{MatchSpec, Platform, Version};

use miette::IntoDiagnostic;
use std::path::{Path, PathBuf};
use std::process::Output;
use std::str::FromStr;
use tempfile::TempDir;

/// To control the pixi process
pub struct PixiControl {
    /// The path to the project working file
    tmpdir: TempDir,
}

pub struct RunResult {
    output: Output,
}

impl RunResult {
    /// Was the output successful
    pub fn success(&self) -> bool {
        self.output.status.success()
    }

    /// Get the output
    pub fn stdout(&self) -> &str {
        std::str::from_utf8(&self.output.stdout).expect("could not get output")
    }
}

/// MatchSpecs from an iterator
pub fn string_from_iter(iter: impl IntoIterator<Item = impl AsRef<str>>) -> Vec<String> {
    iter.into_iter().map(|s| s.as_ref().to_string()).collect()
}

pub trait LockFileExt {
    /// Check if this package is contained in the lockfile
    fn contains_package(&self, name: impl AsRef<str>) -> bool;
    /// Check if this matchspec is contained in the lockfile
    fn contains_matchspec(&self, matchspec: impl IntoMatchSpec) -> bool;
    /// Check if this matchspec is contained in the lockfile for this platform
    fn contains_matchspec_for_platform(
        &self,
        matchspec: impl IntoMatchSpec,
        platform: impl Into<Platform>,
    ) -> bool;
}

impl LockFileExt for CondaLock {
    fn contains_package(&self, name: impl AsRef<str>) -> bool {
        self.package
            .iter()
            .any(|locked_dep| locked_dep.name == name.as_ref())
    }

    fn contains_matchspec(&self, matchspec: impl IntoMatchSpec) -> bool {
        let matchspec = matchspec.into();
        let name = matchspec.name.expect("expected matchspec to have a name");
        let version = matchspec
            .version
            .expect("expected versionspec to have a name");
        self.package.iter().any(|locked_dep| {
            let package_version =
                Version::from_str(&locked_dep.version).expect("could not parse version");
            locked_dep.name == name && version.matches(&package_version)
        })
    }

    fn contains_matchspec_for_platform(
        &self,
        matchspec: impl IntoMatchSpec,
        platform: impl Into<Platform>,
    ) -> bool {
        let matchspec = matchspec.into();
        let name = matchspec.name.expect("expected matchspec to have a name");
        let version = matchspec
            .version
            .expect("expected versionspec to have a name");
        let platform = platform.into();
        self.package.iter().any(|locked_dep| {
            let package_version =
                Version::from_str(&locked_dep.version).expect("could not parse version");
            locked_dep.name == name
                && version.matches(&package_version)
                && locked_dep.platform == platform
        })
    }
}

impl PixiControl {
    /// Create a new PixiControl instance
    pub fn new() -> miette::Result<PixiControl> {
        let tempdir = tempfile::tempdir().into_diagnostic()?;
        Ok(PixiControl { tmpdir: tempdir })
    }

    /// Loads the project manifest and returns it.
    pub fn project(&self) -> miette::Result<Project> {
        Project::load(&self.manifest_path())
    }

    /// Get the path to the project
    pub fn project_path(&self) -> &Path {
        self.tmpdir.path()
    }

    pub fn manifest_path(&self) -> PathBuf {
        self.project_path().join(consts::PROJECT_MANIFEST)
    }

    /// Initialize pixi project inside a temporary directory. Returns a [`InitBuilder`]. To execute
    /// the command and await the result call `.await` on the return value.
    pub fn init(&self) -> InitBuilder {
        InitBuilder {
            args: init::Args {
                path: self.project_path().to_path_buf(),
<<<<<<< HEAD
                channels: Vec::new(),
                platforms: Vec::new(),
            },
        }
    }

    /// Initialize pixi project inside a temporary directory. Returns a [`InitBuilder`]. To execute
    /// the command and await the result call `.await` on the return value.
    pub fn init_with_platforms(&self, platforms: Vec<String>) -> InitBuilder {
        InitBuilder {
            args: init::Args {
                path: self.project_path().to_path_buf(),
                channels: Vec::new(),
                platforms,
=======
                channels: None,
>>>>>>> 4a135eb5
            },
        }
    }

    /// Initialize pixi project inside a temporary directory. Returns a [`AddBuilder`]. To execute
    /// the command and await the result call `.await` on the return value.
    pub fn add(&self, spec: impl IntoMatchSpec) -> AddBuilder {
        AddBuilder {
            args: add::Args {
                manifest_path: Some(self.manifest_path()),
                host: false,
                specs: vec![spec.into()],
                build: false,
                no_install: true,
                platform: Default::default(),
            },
        }
    }

    /// Run a command
    pub async fn run(&self, mut args: run::Args) -> miette::Result<RunOutput> {
        args.manifest_path = args.manifest_path.or_else(|| Some(self.manifest_path()));
        let mut tasks = order_tasks(args.task, &self.project().unwrap())?;

        let project = self.project().unwrap();
        let task_env = get_task_env(&project).await.unwrap();

        let mut result = RunOutput::default();
        while let Some((command, args)) = tasks.pop_back() {
            let script = create_script(command, args).await;
            if let Ok(script) = script {
                let output = execute_script_with_output(script, &project, &task_env, None).await;
                result.stdout.push_str(&output.stdout);
                result.stderr.push_str(&output.stderr);
                result.exit_code = output.exit_code;
                if output.exit_code != 0 {
                    break;
                }
            }
        }
        Ok(result)
    }

    /// Create an installed environment. I.e a resolved and installed prefix
    pub async fn install(&self) -> miette::Result<()> {
        pixi::cli::install::execute(Args {
            manifest_path: Some(self.manifest_path()),
        })
        .await
    }

    /// Get the associated lock file
    pub async fn lock_file(&self) -> miette::Result<CondaLock> {
        pixi::environment::load_lock_for_manifest_path(&self.manifest_path()).await
    }

    pub fn tasks(&self) -> TasksControl {
        TasksControl { pixi: self }
    }
}

pub struct TasksControl<'a> {
    /// Reference to the pixi control
    pixi: &'a PixiControl,
}

impl TasksControl<'_> {
    /// Add a task
    pub fn add(&self, name: impl ToString, platform: Option<Platform>) -> TaskAddBuilder {
        TaskAddBuilder {
            manifest_path: Some(self.pixi.manifest_path()),
            args: AddArgs {
                name: name.to_string(),
                commands: vec![],
                depends_on: None,
                platform: platform,
            },
        }
    }

    /// Remove a task
    pub async fn remove(
        &self,
        name: impl ToString,
        platform: Option<Platform>,
    ) -> miette::Result<()> {
        task::execute(task::Args {
            manifest_path: Some(self.pixi.manifest_path()),
            operation: task::Operation::Remove(task::RemoveArgs {
                names: vec![name.to_string()],
                platform,
            }),
        })
    }

    /// Alias one or multiple tasks
    pub fn alias(&self, name: impl ToString, platform: Option<Platform>) -> TaskAliasBuilder {
        TaskAliasBuilder {
            manifest_path: Some(self.pixi.manifest_path()),
            args: AliasArgs {
                platform: platform,
                alias: name.to_string(),
                depends_on: vec![],
            },
        }
    }
}

/// A helper trait to convert from different types into a [`MatchSpec`] to make it simpler to
/// use them in tests.
pub trait IntoMatchSpec {
    fn into(self) -> MatchSpec;
}

impl IntoMatchSpec for &str {
    fn into(self) -> MatchSpec {
        MatchSpec::from_str(self).unwrap()
    }
}

impl IntoMatchSpec for String {
    fn into(self) -> MatchSpec {
        MatchSpec::from_str(&self).unwrap()
    }
}

impl IntoMatchSpec for MatchSpec {
    fn into(self) -> MatchSpec {
        self
    }
}<|MERGE_RESOLUTION|>--- conflicted
+++ resolved
@@ -128,8 +128,7 @@
         InitBuilder {
             args: init::Args {
                 path: self.project_path().to_path_buf(),
-<<<<<<< HEAD
-                channels: Vec::new(),
+                channels: None,
                 platforms: Vec::new(),
             },
         }
@@ -141,11 +140,8 @@
         InitBuilder {
             args: init::Args {
                 path: self.project_path().to_path_buf(),
-                channels: Vec::new(),
+                channels: None,
                 platforms,
-=======
-                channels: None,
->>>>>>> 4a135eb5
             },
         }
     }
