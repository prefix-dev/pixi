--- conflicted
+++ resolved
@@ -586,18 +586,11 @@
     );
 }
 
-<<<<<<< HEAD
 #[tokio::test(flavor = "multi_thread", worker_threads = 1)]
 #[serial]
 #[cfg_attr(not(feature = "slow_integration_tests"), ignore)]
 async fn test_no_build_isolation() {
     let current_platform = Platform::current();
-    // let path_to_sdist = PathBuf::from(env!("CARGO_MANIFEST_DIR"))
-    //     .join("tests")
-    //     .join("data")
-    //     .join("pypi")
-    //     .join("my-pkg");
-
     let setup_py = r#"
 from setuptools import setup, find_packages
 # custom import
@@ -666,7 +659,8 @@
 
     assert!(has_pkg, "my-pkg is not in no-build-isolation list");
     pixi.install().await.expect("cannot install project");
-=======
+}
+
 /// Only run this test on linux
 #[tokio::test(flavor = "multi_thread", worker_threads = 1)]
 #[serial]
@@ -683,5 +677,4 @@
         .with_install(true)
         .await
         .unwrap();
->>>>>>> 5add56a8
 }