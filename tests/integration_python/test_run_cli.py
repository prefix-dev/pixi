import json
import shutil
import sys
import signal
import time
import subprocess
import tomli_w
import pytest
from pathlib import Path

from .common import (
    EMPTY_BOILERPLATE_PROJECT,
    verify_cli_command,
    ExitCode,
    default_env_path,
)

import tempfile
import os
import tomli
import platform


def test_run_in_shell_environment(pixi: Path, tmp_pixi_workspace: Path) -> None:
    manifest = tmp_pixi_workspace.joinpath("pixi.toml")
    toml = f"""
    {EMPTY_BOILERPLATE_PROJECT}
    [tasks]
    task = "echo default"
    task1 = "echo default1"
    [feature.a.tasks]
    task = {{ cmd = "echo a", depends-on = "task1" }}
    task1 = "echo a1"

    [environments]
    a = ["a"]
    """
    manifest.write_text(toml)

    # Run the default task
    verify_cli_command(
        [pixi, "run", "--manifest-path", manifest, "--environment", "default", "task"],
        stdout_contains="default",
        stderr_excludes="default1",
    )

    # Run the a task
    verify_cli_command(
        [pixi, "run", "--manifest-path", manifest, "--environment", "a", "task"],
        stdout_contains=["a", "a1"],
    )

    # Error on non-specified environment as ambiguous
    verify_cli_command(
        [pixi, "run", "--manifest-path", manifest, "task"],
        ExitCode.FAILURE,
        stderr_contains=["ambiguous", "default", "a"],
    )

    # Simulate activated shell in environment 'a'
    env = {"PIXI_IN_SHELL": "true", "PIXI_ENVIRONMENT_NAME": "a"}
    verify_cli_command(
        [pixi, "run", "--manifest-path", manifest, "task"],
        stdout_contains=["a", "a1"],
        env=env,
    )


def test_run_in_shell_project(pixi: Path) -> None:
    # We don't want a `pixi.toml` in our parent directory
    # so let's use tempfile here
    with tempfile.TemporaryDirectory() as tmp_str:
        tmp_pixi_workspace = Path(tmp_str)
        manifest_1_dir = tmp_pixi_workspace.joinpath("manifest_1")
        manifest_1_dir.mkdir()
        manifest_1 = manifest_1_dir.joinpath("pixi.toml")
        toml = f"""
        {EMPTY_BOILERPLATE_PROJECT}
        [tasks]
        task = "echo manifest_1"
        """
        manifest_1.write_text(toml)

        manifest_2_dir = tmp_pixi_workspace.joinpath("manifest_2")
        manifest_2_dir.mkdir()
        manifest_2 = manifest_2_dir.joinpath("pixi.toml")
        toml = f"""
        {EMPTY_BOILERPLATE_PROJECT}
        [tasks]
        task = "echo manifest_2"
        """
        manifest_2.write_text(toml)

        base_env = dict(os.environ)
        base_env.pop("PIXI_IN_SHELL", None)
        base_env.pop("PIXI_PROJECT_MANIFEST", None)
        extended_env = base_env | {
            "PIXI_IN_SHELL": "true",
            "PIXI_PROJECT_MANIFEST": str(manifest_2),
        }

        # Run task with PIXI_PROJECT_MANIFEST set to manifest_2
        verify_cli_command(
            [pixi, "run", "task"],
            stdout_contains="manifest_2",
            env=extended_env,
            cwd=tmp_pixi_workspace,
            reset_env=True,
        )

        # Run with working directory at manifest_1_dir
        verify_cli_command(
            [pixi, "run", "task"],
            stdout_contains="manifest_1",
            env=base_env,
            cwd=manifest_1_dir,
            reset_env=True,
        )

        # Run task with PIXI_PROJECT_MANIFEST set to manifest_2 and working directory at manifest_1_dir
        # working directory should win
        # pixi should warn that it uses the local manifest rather than PIXI_PROJECT_MANIFEST
        verify_cli_command(
            [pixi, "run", "task"],
            stdout_contains="manifest_1",
            stderr_contains="manifest_2",
            env=extended_env,
            cwd=manifest_1_dir,
            reset_env=True,
        )


def test_using_prefix_validation(
    pixi: Path, tmp_pixi_workspace: Path, dummy_channel_1: str
) -> None:
    manifest = tmp_pixi_workspace.joinpath("pixi.toml")
    toml = f"""
    [project]
    name = "test"
    channels = ["{dummy_channel_1}"]
    platforms = ["linux-64", "osx-64", "osx-arm64", "win-64"]

    [dependencies]
    dummy-a = "*"
    """
    manifest.write_text(toml)

    # Run the install
    verify_cli_command(
        [pixi, "install", "--manifest-path", manifest],
    )

    # Validate creation of the pixi file with the hash
    pixi_file = default_env_path(tmp_pixi_workspace).joinpath("conda-meta").joinpath("pixi")
    assert pixi_file.exists()
    assert "environment_lock_file_hash" in pixi_file.read_text()

    # Break environment on purpose
    dummy_a_meta_files = (
        default_env_path(tmp_pixi_workspace).joinpath("conda-meta").glob("dummy-a*.json")
    )

    for file in dummy_a_meta_files:
        path = Path(file)
        if path.exists():
            path.unlink()  # Removes the file

    # Run simple script, which shouldn't reinstall
    verify_cli_command(
        [pixi, "run", "--manifest-path", manifest, "echo", "hello"],
        stdout_contains="hello",
    )

    # Validate that the dummy-a files still don't exist
    for file in dummy_a_meta_files:
        assert not Path(file).exists()

    # Run an actual re-install
    verify_cli_command(
        [pixi, "install", "--manifest-path", manifest],
    )

    # Validate the files are back
    for file in dummy_a_meta_files:
        # All dummy-a files should be back as `install` will ignore the hash
        assert Path(file).exists()


def test_prefix_revalidation(pixi: Path, tmp_pixi_workspace: Path, dummy_channel_1: str) -> None:
    manifest = tmp_pixi_workspace.joinpath("pixi.toml")
    toml = f"""
    [project]
    name = "test"
    channels = ["{dummy_channel_1}"]
    platforms = ["linux-64", "osx-64", "osx-arm64", "win-64"]

    [dependencies]
    dummy-a = "*"
    """
    manifest.write_text(toml)

    # Run the installation
    verify_cli_command(
        [pixi, "install", "--manifest-path", manifest],
    )

    # Validate creation of the pixi file with the hash
    pixi_file = default_env_path(tmp_pixi_workspace).joinpath("conda-meta").joinpath("pixi")
    assert pixi_file.exists()
    assert "environment_lock_file_hash" in pixi_file.read_text()

    # Break environment on purpose
    dummy_a_meta_files = (
        default_env_path(tmp_pixi_workspace).joinpath("conda-meta").glob("dummy-a*.json")
    )

    for file in dummy_a_meta_files:
        path = Path(file)
        if path.exists():
            path.unlink()  # Removes the file

    # Run with revalidation to force reinstallation
    verify_cli_command(
        [pixi, "run", "--manifest-path", manifest, "--revalidate", "echo", "hello"],
        stdout_contains="hello",
    )

    # Validate that the dummy-a files are reinstalled
    for file in dummy_a_meta_files:
        assert Path(file).exists()


def test_run_with_activation(pixi: Path, tmp_pixi_workspace: Path) -> None:
    manifest = tmp_pixi_workspace.joinpath("pixi.toml")
    toml = f"""
    {EMPTY_BOILERPLATE_PROJECT}
    [activation.env]
    TEST_ENV_VAR_FOR_ACTIVATION_TEST = "test123"
    [tasks]
    task = "echo $TEST_ENV_VAR_FOR_ACTIVATION_TEST"
    """
    manifest.write_text(toml)

    # Run the default task
    verify_cli_command(
        [pixi, "run", "--manifest-path", manifest, "task"],
        stdout_contains="test123",
    )

    # Validate that without experimental caching it does not use the cache
    assert not tmp_pixi_workspace.joinpath(".pixi/activation-env-v0").exists()

    # Enable the experimental cache config
    verify_cli_command(
        [
            pixi,
            "config",
            "set",
            "--manifest-path",
            manifest,
            "--local",
            "experimental.use-environment-activation-cache",
            "true",
        ],
    )

    # Run the default task and create cache
    verify_cli_command(
        [pixi, "run", "--manifest-path", manifest, "task"],
        stdout_contains="test123",
    )

    # Modify the environment variable in cache
    cache_path = tmp_pixi_workspace.joinpath(
        ".pixi", "activation-env-v0", "activation_default.json"
    )
    data = json.loads(cache_path.read_text())
    data["environment_variables"]["TEST_ENV_VAR_FOR_ACTIVATION_TEST"] = "test456"
    cache_path.write_text(json.dumps(data, indent=4))

    verify_cli_command(
        [pixi, "run", "--manifest-path", manifest, "task"],
        # Contain overwritten value
        stdout_contains="test456",
        stdout_excludes="test123",
    )

    # Ignore activation cache
    verify_cli_command(
        [pixi, "run", "--manifest-path", manifest, "--force-activate", "task", "-vvv"],
        stdout_contains="test123",
    )


def test_detached_environments_run(pixi: Path, tmp_path: Path, dummy_channel_1: str) -> None:
    tmp_project = tmp_path.joinpath("pixi-project")
    tmp_project.mkdir()
    detached_envs_tmp = tmp_path.joinpath("pixi-detached-envs")
    manifest = tmp_project.joinpath("pixi.toml")

    # Create a dummy project
    verify_cli_command([pixi, "init", tmp_project, "--channel", dummy_channel_1])
    verify_cli_command([pixi, "add", "dummy-a", "--no-install", "--manifest-path", manifest])

    # Set detached environments
    verify_cli_command(
        [
            pixi,
            "config",
            "set",
            "--manifest-path",
            manifest,
            "--local",
            "detached-environments",
            str(detached_envs_tmp),
        ],
    )

    # Run the installation
    verify_cli_command([pixi, "install", "--manifest-path", manifest])

    # Validate the detached environment
    assert detached_envs_tmp.exists()

    detached_envs_folder = None
    for folder in detached_envs_tmp.iterdir():
        if folder.is_dir():
            detached_envs_folder = folder
            break
    assert detached_envs_folder is not None, "Couldn't find detached environment folder"

    # Validate the conda-meta folder exists
    assert Path(detached_envs_folder).joinpath("envs", "default", "conda-meta").exists()

    # Verify that the detached environment is used
    verify_cli_command(
        [pixi, "run", "--manifest-path", manifest, "echo $CONDA_PREFIX"],
        stdout_contains=f"{detached_envs_tmp}",
    )


def test_run_help(pixi: Path, tmp_pixi_workspace: Path) -> None:
    manifest = tmp_pixi_workspace.joinpath("pixi.toml")
    manifest.write_text(EMPTY_BOILERPLATE_PROJECT)

    help_long = verify_cli_command(
        [pixi, "run", "--help"],
        stdout_contains="pixi run",
    ).stdout

    help_short = verify_cli_command(
        [pixi, "run", "-h"],
        stdout_contains=["Usage: pixi", " run"],  # Windows uses .exe so we need to check for both
    ).stdout

    assert len(help_long.splitlines()) > len(help_short.splitlines())

    help_run = verify_cli_command(
        [pixi, "help", "run"],
        stdout_contains="pixi run",
    ).stdout

    assert help_run == help_long

    verify_cli_command(
        [pixi, "run", "python", "--help"],
        stdout_contains="python",
    )


def test_run_deno(pixi: Path, tmp_pixi_workspace: Path, deno_channel: str) -> None:
    """Ensure that `pixi run deno` will just be forwarded instead of calling pixi"""
    manifest = tmp_pixi_workspace.joinpath("pixi.toml")
    toml = f"""
    [project]
    name = "test"
    channels = ["{deno_channel}"]
    platforms = ["linux-64", "osx-64", "osx-arm64", "win-64"]

    [dependencies]
    deno = "*"
    """
    manifest.write_text(toml)

    verify_cli_command(
        [pixi, "run", "--manifest-path", manifest, "deno"],
        stdout_contains="deno",
        stdout_excludes="pixi",
    )


def test_run_dry_run(pixi: Path, tmp_pixi_workspace: Path) -> None:
    manifest = tmp_pixi_workspace.joinpath("pixi.toml")
    toml = f"""
    {EMPTY_BOILERPLATE_PROJECT}
    [activation.env]
    DRY_RUN_TEST_VAR = "WET"
    [tasks]
    dry-run-task = "echo $DRY_RUN_TEST_VAR"
    """
    manifest.write_text(toml)

    # Run the task with --dry-run flag
    verify_cli_command(
        [pixi, "run", "--manifest-path", manifest, "--dry-run", "dry-run-task"],
        stderr_contains="$DRY_RUN_TEST_VAR",
        stdout_excludes="WET",
        stderr_excludes="WET",
    )


def test_invalid_task_args(pixi: Path, tmp_pixi_workspace: Path) -> None:
    manifest_path = tmp_pixi_workspace.joinpath("pixi.toml")

    manifest_content = tomli.loads(EMPTY_BOILERPLATE_PROJECT)

    manifest_content["tasks"] = {
        "task_invalid_defaults": {
            "cmd": "echo Invalid defaults: {{ arg1 }} {{ arg2 }} {{ arg3 }}",
            "args": [
                {"arg": "arg1", "default": "default1"},
                "arg2",
                {"arg": "arg3", "default": "default3"},
            ],
        }
    }

    manifest_path.write_text(tomli_w.dumps(manifest_content))

    verify_cli_command(
        [
            pixi,
            "run",
            "--manifest-path",
            manifest_path,
            "task_invalid_defaults",
            "arg1",
            "arg2",
            "arg3",
        ],
        ExitCode.FAILURE,
        stderr_contains="default value required after previous arguments with defaults",
    )


def test_task_args_with_defaults(pixi: Path, tmp_pixi_workspace: Path) -> None:
    """Test tasks with all default arguments."""
    manifest_path = tmp_pixi_workspace.joinpath("pixi.toml")

    manifest_content = tomli.loads(EMPTY_BOILERPLATE_PROJECT)

    manifest_content["tasks"] = {
        "task_with_defaults": {
            "cmd": "echo Running task with {{ arg1 }} and {{ arg2 }} and {{ arg3 }}",
            "args": [
                {"arg": "arg1", "default": "default1"},
                {"arg": "arg2", "default": "default2"},
                {"arg": "arg3", "default": "default3"},
            ],
        }
    }

    manifest_path.write_text(tomli_w.dumps(manifest_content))

    verify_cli_command(
        [pixi, "run", "--manifest-path", manifest_path, "task_with_defaults"],
        stdout_contains="Running task with default1 and default2 and default3",
    )

    verify_cli_command(
        [
            pixi,
            "run",
            "--manifest-path",
            manifest_path,
            "task_with_defaults",
            "custom1",
            "custom2",
        ],
        stdout_contains="Running task with custom1 and custom2 and default3",
    )

    verify_cli_command(
        [
            pixi,
            "run",
            "--manifest-path",
            manifest_path,
            "task_with_defaults",
            "custom1",
            "custom2",
            "custom3",
        ],
        stdout_contains="Running task with custom1 and custom2 and custom3",
    )


def test_task_args_with_some_defaults(pixi: Path, tmp_pixi_workspace: Path) -> None:
    """Test tasks with a mix of required and default arguments."""
    manifest_path = tmp_pixi_workspace.joinpath("pixi.toml")

    manifest_content = tomli.loads(EMPTY_BOILERPLATE_PROJECT)

    manifest_content["tasks"] = {
        "task_with_some_defaults": {
            "cmd": "echo Testing {{ required_arg }} with {{ optional_arg }}",
            "args": [
                "required_arg",
                {"arg": "optional_arg", "default": "optional-default"},
            ],
        }
    }

    manifest_path.write_text(tomli_w.dumps(manifest_content))

    verify_cli_command(
        [
            pixi,
            "run",
            "--manifest-path",
            manifest_path,
            "task_with_some_defaults",
            "required-value",
        ],
        stdout_contains="Testing required-value with optional-default",
    )

    verify_cli_command(
        [
            pixi,
            "run",
            "--manifest-path",
            manifest_path,
            "task_with_some_defaults",
            "required-value",
            "custom-optional",
        ],
        stdout_contains="Testing required-value with custom-optional",
    )


def test_task_args_all_required(pixi: Path, tmp_pixi_workspace: Path) -> None:
    """Test tasks where all arguments are required."""
    manifest_path = tmp_pixi_workspace.joinpath("pixi.toml")

    manifest_content = tomli.loads(EMPTY_BOILERPLATE_PROJECT)

    manifest_content["tasks"] = {
        "task_all_required": {
            "cmd": "echo All args required: {{ arg1 }} {{ arg2 }} {{ arg3 }}",
            "args": ["arg1", "arg2", "arg3"],
        }
    }

    manifest_path.write_text(tomli_w.dumps(manifest_content))

    verify_cli_command(
        [
            pixi,
            "run",
            "--manifest-path",
            manifest_path,
            "task_all_required",
            "val1",
            "val2",
            "val3",
        ],
        stdout_contains="All args required: val1 val2 val3",
    )

    verify_cli_command(
        [pixi, "run", "--manifest-path", manifest_path, "task_all_required", "val1"],
        ExitCode.FAILURE,
        stderr_contains="no value provided for argument 'arg2'",
    )


def test_task_args_too_many(pixi: Path, tmp_pixi_workspace: Path) -> None:
    """Test error handling when too many arguments are provided."""
    manifest_path = tmp_pixi_workspace.joinpath("pixi.toml")

    manifest_content = tomli.loads(EMPTY_BOILERPLATE_PROJECT)

    manifest_content["tasks"] = {
        "task_with_defaults": {
            "cmd": "echo Running task with {{ arg1 }} and {{ arg2 }} and {{ arg3 }}",
            "args": [
                {"arg": "arg1", "default": "default1"},
                {"arg": "arg2", "default": "default2"},
                {"arg": "arg3", "default": "default3"},
            ],
        }
    }

    manifest_path.write_text(tomli_w.dumps(manifest_content))

    verify_cli_command(
        [
            pixi,
            "run",
            "--manifest-path",
            manifest_path,
            "task_with_defaults",
            "a",
            "b",
            "c",
            "d",
        ],
        ExitCode.FAILURE,
        stderr_contains="task 'task_with_defaults' received more arguments than expected",
    )


def test_task_with_dependency_args(pixi: Path, tmp_pixi_workspace: Path) -> None:
    """Test passing arguments to a dependency task."""
    manifest_path = tmp_pixi_workspace.joinpath("pixi.toml")

    manifest_content = tomli.loads(EMPTY_BOILERPLATE_PROJECT)

    manifest_content["tasks"] = {
        "base-task": {
            "cmd": "echo Base task with {{ arg1 }} and {{ arg2 }}",
            "args": [
                {"arg": "arg1", "default": "default1"},
                {"arg": "arg2", "default": "default2"},
            ],
        },
        "parent-task": {
            "depends-on": [
                {"task": "base-task", "args": [{"arg1": "custom1"}, {"arg2": "custom2"}]}
            ]
        },
        "parent-task-partial": {"depends-on": [{"task": "base-task", "args": ["override1"]}]},
    }

    manifest_path.write_text(tomli_w.dumps(manifest_content))

    verify_cli_command(
        [pixi, "run", "--manifest-path", manifest_path, "parent-task"],
        stdout_contains="Base task with custom1 and custom2",
    )

    verify_cli_command(
        [pixi, "run", "--manifest-path", manifest_path, "parent-task-partial"],
        stdout_contains="Base task with override1 and default2",
    )


def test_named_dependency_args_valid(pixi: Path, tmp_pixi_workspace: Path) -> None:
    """Test passing named arguments to a dependency task."""
    manifest_path = tmp_pixi_workspace.joinpath("pixi.toml")

    manifest_content = tomli.loads(EMPTY_BOILERPLATE_PROJECT)

    manifest_content["tasks"] = {
        "base-task": {
            "cmd": "echo Base task with {{ arg1 }}, {{ arg2 }}, and {{ arg3 }}",
            "args": [
                {"arg": "arg1"},
                {"arg": "arg2", "default": "default2"},
                {"arg": "arg3", "default": "default3"},
            ],
        },
        # named args can be passed in any order, and default values are used
        "valid1": {
            "depends-on": [
                {"task": "base-task", "args": [{"arg2": "custom2"}, {"arg1": "custom1"}]}
            ]
        },
        # positional args before named args should be fine, and default values can fill in gaps
        "valid2": {"depends-on": [{"task": "base-task", "args": ["custom1", {"arg3": "custom3"}]}]},
    }

    manifest_path.write_text(tomli_w.dumps(manifest_content))

    verify_cli_command(
        [pixi, "run", "--manifest-path", manifest_path, "valid1"],
        stdout_contains="Base task with custom1, custom2, and default3",
    )

    verify_cli_command(
        [pixi, "run", "--manifest-path", manifest_path, "valid2"],
        stdout_contains="Base task with custom1, default2, and custom3",
    )


def test_named_dependency_args_invalid(pixi: Path, tmp_pixi_workspace: Path) -> None:
    """Test passing named arguments to a dependency task."""
    manifest_path = tmp_pixi_workspace.joinpath("pixi.toml")

    manifest_content = tomli.loads(EMPTY_BOILERPLATE_PROJECT)

    manifest_content["tasks"] = {
        "base-task": {
            "cmd": "echo Base task with {{ arg1 }}, {{ arg2 }}, and {{ arg3 }}",
            "args": [
                {"arg": "arg1"},
                {"arg": "arg2", "default": "default2"},
                {"arg": "arg3", "default": "default3"},
            ],
        },
        # unknown args should error
        "invalid1": {"depends-on": [{"task": "base-task", "args": ["custom1", {"foo": "bar"}]}]},
        # positional args after named args should error
        "invalid2": {
            "depends-on": [{"task": "base-task", "args": [{"arg2": "custom2"}, "custom1"]}]
        },
        # args without a default value cannot be omitted
        "invalid3": {
            "depends-on": [
                {"task": "base-task", "args": [{"arg2": "custom2"}, {"arg3": "custom3"}]}
            ]
        },
    }

    manifest_path.write_text(tomli_w.dumps(manifest_content))

    verify_cli_command(
        [pixi, "run", "--manifest-path", manifest_path, "invalid1"],
        ExitCode.FAILURE,
        stderr_contains="'foo' does not exist",
    )

    verify_cli_command(
        [pixi, "run", "--manifest-path", manifest_path, "invalid2"],
        ExitCode.FAILURE,
        stderr_contains="Positional argument 'custom1' found after named argument",
    )

    verify_cli_command(
        [pixi, "run", "--manifest-path", manifest_path, "invalid3"],
        ExitCode.FAILURE,
        stderr_contains="no value provided for argument 'arg1'",
    )


def test_complex_task_dependencies_with_args(pixi: Path, tmp_pixi_workspace: Path) -> None:
    """Test complex task dependencies with arguments."""
    manifest_path = tmp_pixi_workspace.joinpath("pixi.toml")

    manifest_content = tomli.loads(EMPTY_BOILERPLATE_PROJECT)

    manifest_content["tasks"] = {
        "install": {
            "cmd": "echo Installing with manifest {{ path }} and flag {{ flag }}",
            "args": [
                {"arg": "path", "default": "/default/path"},
                {"arg": "flag", "default": "--normal"},
            ],
        },
        "build": {"cmd": "echo Building with {{ mode }}", "args": ["mode"]},
        "install-release": {
            "depends-on": [{"task": "install", "args": ["/path/to/manifest", "--debug"]}]
        },
        "deploy": {
            "cmd": "echo Deploying",
            "depends-on": [
                {"task": "install", "args": ["/custom/path", "--verbose"]},
                {"task": "build", "args": ["production"]},
            ],
        },
    }

    manifest_path.write_text(tomli_w.dumps(manifest_content))

    verify_cli_command(
        [pixi, "run", "--manifest-path", manifest_path, "install-release"],
        stdout_contains="Installing with manifest /path/to/manifest and flag --debug",
    )

    verify_cli_command(
        [pixi, "run", "--manifest-path", manifest_path, "deploy"],
        stdout_contains=[
            "Installing with manifest /custom/path and flag --verbose",
            "Building with production",
            "Deploying",
        ],
    )


def test_depends_on_with_complex_args(pixi: Path, tmp_pixi_workspace: Path) -> None:
    """Test task dependencies with complex argument handling."""
    manifest_path = tmp_pixi_workspace.joinpath("pixi.toml")

    manifest_content = tomli.loads(EMPTY_BOILERPLATE_PROJECT)

    manifest_content["tasks"] = {
        "helper-task": {
            "cmd": "echo Helper executed with mode={{ mode }} and level={{ level }}",
            "args": [
                {"arg": "mode", "default": "normal"},
                {"arg": "level", "default": "info"},
            ],
        },
        "utility-task": {
            "cmd": "echo Utility with arg={{ required_arg }}",
            "args": ["required_arg"],
        },
        "main-task": {
            "cmd": "echo Main task executed",
            "depends-on": [
                {"task": "helper-task", "args": ["debug", "verbose"]},
                {"task": "utility-task", "args": ["important-data"]},
            ],
        },
        "partial-args-task": {
            "cmd": "echo Partial args task",
            "depends-on": [
                {
                    "task": "helper-task",
                    "args": ["production"],
                }
            ],
        },
        "mixed-dependency-types": {
            "cmd": "echo Mixed dependencies",
            "depends-on": [
                "utility-task",
                {"task": "helper-task"},
            ],
        },
    }

    manifest_path.write_text(tomli_w.dumps(manifest_content))

    verify_cli_command(
        [pixi, "run", "--manifest-path", manifest_path, "main-task"],
        stdout_contains=[
            "Helper executed with mode=debug and level=verbose",
            "Utility with arg=important-data",
            "Main task executed",
        ],
    )

    verify_cli_command(
        [pixi, "run", "--manifest-path", manifest_path, "partial-args-task"],
        stdout_contains=[
            "Helper executed with mode=production and level=info",
            "Partial args task",
        ],
    )

    verify_cli_command(
        [
            pixi,
            "run",
            "--manifest-path",
            manifest_path,
            "mixed-dependency-types",
            "some-arg",
        ],
        ExitCode.FAILURE,
        stderr_contains="no value provided for argument 'required_arg'",
    )


def test_argument_forwarding(pixi: Path, tmp_pixi_workspace: Path) -> None:
    """Test argument forwarding behavior with and without defined args."""
    manifest_path = tmp_pixi_workspace.joinpath("pixi.toml")

    # Simple task with no args defined should just forward arguments
    manifest_content = tomli.loads(EMPTY_BOILERPLATE_PROJECT)
    manifest_content["tasks"] = {
        "test_single": {
            "cmd": "echo Forwarded args: ",
        }
    }
    manifest_path.write_text(tomli_w.dumps(manifest_content))

    # This should work - arguments are simply passed to the shell
    verify_cli_command(
        [pixi, "run", "--manifest-path", manifest_path, "test_single", "arg1", "arg2"],
        stdout_contains="Forwarded args: arg1 arg2",
    )

    # Task with defined args should validate them
    manifest_content["tasks"] = {
        "test_single": {
            "cmd": "echo Python file: {{ python_file }}",
            "args": ["python_file"],  # This argument is mandatory
        }
    }
    manifest_path.write_text(tomli_w.dumps(manifest_content))

    # This should work - exactly one argument provided as required
    verify_cli_command(
        [pixi, "run", "--manifest-path", manifest_path, "test_single", "test_file.py"],
        stdout_contains="Python file: test_file.py",
    )

    # This should fail - too many arguments provided
    verify_cli_command(
        [
            pixi,
            "run",
            "--manifest-path",
            manifest_path,
            "test_single",
            "file1.py",
            "file2.py",
        ],
        ExitCode.FAILURE,
        stderr_contains="task 'test_single' received more arguments than expected",
    )

    # This should fail - no arguments provided for a required arg
    verify_cli_command(
        [pixi, "run", "--manifest-path", manifest_path, "test_single"],
        ExitCode.FAILURE,
        stderr_contains="no value provided for argument 'python_file'",
    )


def test_argument_with_dash_errors(pixi: Path, tmp_pixi_workspace: Path) -> None:
    manifest_path = tmp_pixi_workspace.joinpath("pixi.toml")

    # Simple task with no args defined should just forward arguments
    manifest_content = tomli.loads(EMPTY_BOILERPLATE_PROJECT)
    manifest_content["tasks"] = {
        "test_single": {
            "cmd": "echo Python file: {{ python-file }}",
            "args": ["python-file"],  # This argument is mandatory
        }
    }
    manifest_path.write_text(tomli_w.dumps(manifest_content))

    # This should work - exactly one argument provided as required
    verify_cli_command(
        [pixi, "install", "--manifest-path", manifest_path],
        ExitCode.FAILURE,
        stderr_contains="'python-file' is not a valid argument name since it contains the character '-'",
    )


def test_undefined_arguments_in_command(pixi: Path, tmp_pixi_workspace: Path) -> None:
    """Test behavior when using undefined arguments in commands."""
    manifest_path = tmp_pixi_workspace.joinpath("pixi.toml")
    manifest_content = tomli.loads(EMPTY_BOILERPLATE_PROJECT)

    manifest_content["tasks"] = {
        "mixed_args": {
            "cmd": "echo Python file: {{ python_file }} with {{ non_existing_argument }}",
            "args": ["python_file"],
        }
    }
    manifest_path.write_text(tomli_w.dumps(manifest_content))

    # Non existing arguments should fail
    verify_cli_command(
        [pixi, "run", "--manifest-path", manifest_path, "mixed_args", "test.py"],
        ExitCode.FAILURE,
        stderr_contains="this part can't be replaced",
    )

    manifest_content["tasks"] = {
        "mixed_args": {
            "cmd": "echo Python file: {{ python_file }} with {{ non_existing_argument | upper }}",
            "args": ["python_file"],
        }
    }
    manifest_path.write_text(tomli_w.dumps(manifest_content))

    # If the non existing argument is passed to a filter, minijinja doesn't error
    # Even though we don't like this behaviour we want to make sure that it stays that way
    verify_cli_command(
        [pixi, "run", "--manifest-path", manifest_path, "mixed_args", "test.py"],
    )


def test_task_args_multiple_inputs(pixi: Path, tmp_pixi_workspace: Path) -> None:
    """Test task arguments with multiple inputs."""
    manifest_path = tmp_pixi_workspace.joinpath("pixi.toml")

    manifest_content = tomli.loads(EMPTY_BOILERPLATE_PROJECT)
    manifest_content["tasks"] = {
        "task4": {
            "cmd": "echo Task 4 executed with {{ input1 }} and {{ input2 }}",
            "args": [
                {"arg": "input1", "default": "default1"},
                {"arg": "input2", "default": "default2"},
            ],
        },
        "task2": {
            "cmd": "echo Task 2 executed",
            "depends-on": [
                {"task": "task4", "args": ["task2-arg1", "task2-arg2"]},
            ],
        },
        "task3": {
            "cmd": "echo Task 3 executed",
            "depends-on": [
                {"task": "task4", "args": ["task3-arg1", "task3-arg2"]},
            ],
        },
        "task1": {
            "cmd": "echo Task 1 executed",
            "depends-on": [
                {"task": "task2"},
                {"task": "task3"},
            ],
        },
    }
    manifest_path.write_text(tomli_w.dumps(manifest_content))

    verify_cli_command(
        [pixi, "run", "--manifest-path", manifest_path, "task1"],
        stdout_contains=[
            "Task 4 executed with task2-arg1 and task2-arg2",
            "Task 4 executed with task3-arg1 and task3-arg2",
            "Task 2 executed",
            "Task 3 executed",
            "Task 1 executed",
        ],
    )


def test_task_environment(
    pixi: Path, tmp_pixi_workspace: Path, multiple_versions_channel_1: str
) -> None:
    """Test task environment."""
    manifest_path = tmp_pixi_workspace.joinpath("pixi.toml")

    manifest_content = tomli.loads(EMPTY_BOILERPLATE_PROJECT)

    manifest_content["workspace"] = {
        "name": "test",
        "channels": [multiple_versions_channel_1],
        "platforms": ["linux-64", "osx-64", "osx-arm64", "win-64"],
    }

    manifest_content["feature"] = {
        "010": {"dependencies": {"package2": "==0.1.0"}},
        "020": {"dependencies": {"package2": "==0.2.0"}},
    }

    manifest_content["environments"] = {"env-010": ["010"], "env-020": ["020"]}

    manifest_content["tasks"] = {
        "task1": "package2",
        "task2": {
            "depends-on": [
                {"task": "task1", "environment": "env-010"},
            ],
        },
    }
    manifest_path.write_text(tomli_w.dumps(manifest_content))

    verify_cli_command(
        [
            pixi,
            "run",
            "--manifest-path",
            manifest_path,
            "--environment",
            "env-020",
            "task1",
        ],
        stdout_contains="0.2.0",
    )

    verify_cli_command(
        [pixi, "run", "--manifest-path", manifest_path, "task2"],
        stdout_contains="0.1.0",
    )


def test_task_environment_precedence(
    pixi: Path, tmp_pixi_workspace: Path, multiple_versions_channel_1: str
) -> None:
    """Test that environment specified in task dependency takes precedence over CLI --environment flag."""
    manifest_path = tmp_pixi_workspace.joinpath("pixi.toml")

    manifest_content = tomli.loads(EMPTY_BOILERPLATE_PROJECT)

    manifest_content["workspace"] = {
        "name": "test-env-precedence",
        "channels": [multiple_versions_channel_1],
        "platforms": ["linux-64", "osx-64", "osx-arm64", "win-64"],
    }

    manifest_content["feature"] = {
        "v010": {"dependencies": {"package2": "==0.1.0"}},
        "v020": {"dependencies": {"package2": "==0.2.0"}},
    }

    manifest_content["environments"] = {
        "env-010": ["v010"],
        "env-020": ["v020"],
    }

    manifest_content["tasks"] = {
        "check-version": "package2",
        "check-with-env": {
            "depends-on": [{"task": "check-version", "environment": "env-020"}],
        },
    }

    manifest_path.write_text(tomli_w.dumps(manifest_content))

    verify_cli_command(
        [pixi, "run", "--manifest-path", manifest_path, "check-with-env"],
        stdout_contains="0.2.0",
    )

    verify_cli_command(
        [
            pixi,
            "run",
            "--manifest-path",
            manifest_path,
            "--environment",
            "env-010",
            "check-with-env",
        ],
        stdout_contains="0.2.0",
        stdout_excludes="0.1.0",
    )

    verify_cli_command(
        [
            pixi,
            "run",
            "--manifest-path",
            manifest_path,
            "--environment",
            "env-010",
            "check-version",
        ],
        stdout_contains="0.1.0",
        stdout_excludes="0.2.0",
    )


def test_multiple_dependencies_with_environments(
    pixi: Path, tmp_pixi_workspace: Path, multiple_versions_channel_1: str
) -> None:
    """Test that multiple dependencies can each specify different environments."""
    manifest_path = tmp_pixi_workspace.joinpath("pixi.toml")

    manifest_content = tomli.loads(EMPTY_BOILERPLATE_PROJECT)

    manifest_content["workspace"] = {
        "name": "test-multi-env-deps",
        "channels": [multiple_versions_channel_1],
        "platforms": ["linux-64", "osx-64", "osx-arm64", "win-64"],
    }

    manifest_content["feature"] = {
        "v010": {"dependencies": {"package2": "==0.1.0"}},
        "v020": {"dependencies": {"package2": "==0.2.0"}},
    }

    manifest_content["environments"] = {
        "env-010": ["v010"],
        "env-020": ["v020"],
    }

    manifest_content["tasks"] = {
        "check-v010": "package2",
        "check-v020": "package2",
        "check-all": {
            "depends-on": [
                {"task": "check-v010", "environment": "env-010"},
                {"task": "check-v020", "environment": "env-020"},
            ],
        },
    }

    manifest_path.write_text(tomli_w.dumps(manifest_content))

    verify_cli_command(
        [
            pixi,
            "run",
            "--manifest-path",
            manifest_path,
            "--environment",
            "env-010",
            "check-all",
        ],
        stdout_contains=["0.1.0", "0.2.0"],
    )

    verify_cli_command(
        [
            pixi,
            "run",
            "--manifest-path",
            manifest_path,
            "--environment",
            "env-020",
            "check-all",
        ],
        stdout_contains=[
            "0.1.0",
            "0.2.0",
        ],
    )


def test_short_circuit_composition(pixi: Path, tmp_pixi_workspace: Path) -> None:
    """Test that short-circuiting composition works."""
    manifest_path = tmp_pixi_workspace.joinpath("pixi.toml")

    manifest_content = tomli.loads(EMPTY_BOILERPLATE_PROJECT)

    manifest_content["tasks"] = {
        "task1": "echo task1",
        "task2": "echo task2",
        "task3": [{"task": "task1"}],
        "task4": [{"task": "task3"}, {"task": "task2"}],
        "task5": {"depends-on": [{"task": "task3"}, {"task": "task2"}]},
    }

    manifest_path.write_text(tomli_w.dumps(manifest_content))

    verify_cli_command(
        [pixi, "run", "--manifest-path", manifest_path, "task4"],
        stdout_contains=["task1", "task2"],
    )

    verify_cli_command(
        [pixi, "run", "--manifest-path", manifest_path, "task3"],
        stdout_contains="task1",
    )

    output1 = verify_cli_command(
        [pixi, "run", "--manifest-path", manifest_path, "task5"],
    )

    output2 = verify_cli_command(
        [pixi, "run", "--manifest-path", manifest_path, "task4"],
    )

    assert output1.stdout == output2.stdout
    assert output1.stderr == output2.stderr


def test_task_minijinja_title_filter(pixi: Path, tmp_pixi_workspace: Path) -> None:
    """Test that minijinja title filter works as expected in task strings."""
    manifest_path = tmp_pixi_workspace.joinpath("pixi.toml")

    manifest_content = tomli.loads(EMPTY_BOILERPLATE_PROJECT)

    manifest_content["tasks"] = {
        "title-filter": {"cmd": "echo {{ name|title }}", "args": [{"arg": "name"}]},
    }

    manifest_path.write_text(tomli_w.dumps(manifest_content))

    verify_cli_command(
        [pixi, "run", "--manifest-path", manifest_path, "title-filter", '"hello world"'],
        stdout_contains="Hello World",
    )

    verify_cli_command(
        [pixi, "run", "--manifest-path", manifest_path, "title-filter", '"hElLo wOrLd"'],
        stdout_contains="Hello World",
    )

    verify_cli_command(
        [pixi, "run", "--manifest-path", manifest_path, "title-filter", '"HELLO WORLD"'],
        stdout_contains="Hello World",
    )


def test_template_in_inputs_outputs(pixi: Path, tmp_pixi_workspace: Path) -> None:
    """Test that template variables work in inputs and outputs fields."""
    manifest_path = tmp_pixi_workspace.joinpath("pixi.toml")

    input_dir = tmp_pixi_workspace.joinpath("inputs")
    output_dir = tmp_pixi_workspace.joinpath("outputs")
    input_dir.mkdir(exist_ok=True)
    output_dir.mkdir(exist_ok=True)

    for name in ["file1", "file2"]:
        input_file = input_dir.joinpath(f"{name}.txt")
        input_file.write_text(f"Content for {name}")

    manifest_content = tomli.loads(EMPTY_BOILERPLATE_PROJECT)

    manifest_content["tasks"] = {
        "process-file": {
            "cmd": "echo {{ filename }} && echo Processing $(cat inputs/{{ filename }}.txt) > outputs/{{ filename }}.out",
            "args": [{"arg": "filename"}],
            "inputs": ["inputs/{{ filename }}.txt"],
            "outputs": ["outputs/{{ filename }}.out"],
        },
    }

    manifest_path.write_text(tomli_w.dumps(manifest_content))

    verify_cli_command(
        [pixi, "run", "--manifest-path", manifest_path, "process-file", "file1"],
        stderr_contains="file1",
    )

    output_file = output_dir.joinpath("file1.out")
    assert output_file.exists(), "Output file should have been created"

    verify_cli_command(
        [pixi, "run", "--manifest-path", manifest_path, "process-file", "file1"],
        stderr_contains="cache hit",
    )

    input_file = input_dir.joinpath("file1.txt")
    input_file.write_text("Modified content for file1")

    verify_cli_command(
        [pixi, "run", "--manifest-path", manifest_path, "process-file", "file1"],
        stderr_contains="file1",
        stderr_excludes="cache hit",
    )

    verify_cli_command(
        [pixi, "run", "--manifest-path", manifest_path, "process-file", "file2"],
        stderr_contains="file2",
    )

    verify_cli_command(
        [pixi, "run", "--manifest-path", manifest_path, "process-file", "file2"],
        stderr_contains="cache hit",
    )


def test_argument_forwarding_in_dependencies(pixi: Path, tmp_pixi_workspace: Path) -> None:
    """Test that argument forwarding in dependencies works as expected."""
    manifest_path = tmp_pixi_workspace.joinpath("pixi.toml")

    manifest_content = tomli.loads(EMPTY_BOILERPLATE_PROJECT)

    manifest_content["tasks"] = {
        "task1": {"cmd": "echo {{ dependent }}", "args": [{"arg": "dependent"}]},
        "task2": {
            "args": [{"arg": "main"}],
            "depends-on": [{"task": "task1", "args": ["{{ main }}"]}],
        },
    }

    manifest_path.write_text(tomli_w.dumps(manifest_content))

    verify_cli_command(
        [pixi, "run", "--manifest-path", manifest_path, "task2", "arg1"],
        stdout_contains="arg1",
    )


def test_task_caching_with_multiple_outputs_args(pixi: Path, tmp_pixi_workspace: Path) -> None:
    """Test executing the same task with different arguments is successively cached."""
    manifest_path = tmp_pixi_workspace.joinpath("pixi.toml")

    manifest_content = tomli.loads(EMPTY_BOILERPLATE_PROJECT)

    # create the outputs folder
    output_dir = tmp_pixi_workspace.joinpath("outputs")
    output_dir.mkdir(exist_ok=True)

    manifest_content["tasks"] = {
        "base-task": {
            "cmd": "echo task with {{ arg1 }} > outputs/{{ arg1 }}.txt && cat outputs/{{ arg1 }}.txt",
            "args": ["arg1"],
            "outputs": ["outputs/{{ arg1 }}.txt"],
        },
        "multiple-depends": {
            "depends-on": [
                {"task": "base-task", "args": ["custom1"]},
                {"task": "base-task", "args": ["custom2"]},
            ]
        },
    }

    manifest_path.write_text(tomli_w.dumps(manifest_content))

    # Run first time without cache
    verify_cli_command(
        [pixi, "run", "--manifest-path", manifest_path, "multiple-depends"],
        stderr_excludes=[
            "cache hit",
            "cache hit",
        ],
        stdout_contains=[
            "task with custom1",
            "task with custom2",
        ],
    )

    # Now we should receive a cache hit
    verify_cli_command(
        [pixi, "run", "--manifest-path", manifest_path, "multiple-depends"],
        stderr_contains=[
            "cache hit",
            "cache hit",
        ],
        stdout_excludes=[
            "task with custom1",
            "task with custom2",
        ],
    )


def test_task_caching_with_multiple_inputs_args(pixi: Path, tmp_pixi_workspace: Path) -> None:
    """Test executing the same task with different arguments is successively cached."""
    manifest_path = tmp_pixi_workspace.joinpath("pixi.toml")

    # create the inputs and outputs folders
    # that will be tests if they are cached hit
    input_dir = tmp_pixi_workspace.joinpath("inputs")
    output_dir = tmp_pixi_workspace.joinpath("outputs")
    input_dir.mkdir(exist_ok=True)
    output_dir.mkdir(exist_ok=True)

    for name in ["file1", "file2"]:
        input_file = input_dir.joinpath(f"{name}.txt")
        input_file.write_text(f"Content for {name}")

    manifest_content = tomli.loads(EMPTY_BOILERPLATE_PROJECT)

    manifest_content["tasks"] = {
        "process-file": {
            "cmd": "echo Processing $(cat inputs/{{ filename }}.txt) > outputs/{{ filename }}.out",
            "args": [{"arg": "filename"}],
            "inputs": ["inputs/{{ filename }}.txt"],
        },
        "multiple-depends": {
            "depends-on": [
                {"task": "process-file", "args": ["file1"]},
                {"task": "process-file", "args": ["file2"]},
            ]
        },
    }

    manifest_path.write_text(tomli_w.dumps(manifest_content))

    # Run first time without cache
    verify_cli_command(
        [pixi, "run", "--manifest-path", manifest_path, "multiple-depends"],
        stderr_contains=[
            "Processing $(cat inputs/file1.txt) > outputs/file1.out",
            "Processing $(cat inputs/file2.txt) > outputs/file2.out",
        ],
        stderr_excludes=[
            "cache hit",
            "cache hit",
        ],
    )

    # Now we should receive a cache hit
    verify_cli_command(
        [pixi, "run", "--manifest-path", manifest_path, "multiple-depends"],
        stderr_contains=[
            "file1",
            "cache hit",
            "file2",
            "cache hit",
        ],
    )


<<<<<<< HEAD
# Run with environment variable and sort the priority
# variable task.env > activation.env > activation.scripts > activation scripts of dependencies > outside environment variable
def test_run_with_environment_variable_priority(
    pixi: Path, tmp_pixi_workspace: Path, dummy_channel_1: str
) -> None:
    manifest = tmp_pixi_workspace.joinpath("pixi.toml")
    is_windows = platform.system() == "Windows"
    script_extension = ".bat" if is_windows else ".sh"
    script_manifest = tmp_pixi_workspace.joinpath(f"env_setup{script_extension}")
    toml = f"""
    [workspace]
    name = "test"
    channels = ["{dummy_channel_1}"]
    platforms = ["linux-64", "osx-64", "osx-arm64", "win-64"]
    [activation.env]
    MY_ENV = "test123"
    [target.unix.activation]
    scripts = ["env_setup.sh"]
    [target.win-64.activation]
    scripts = ["env_setup.bat"]
    [tasks.task]
    cmd = "echo $MY_ENV"
    env = {{ MY_ENV = "test456" }}
    [tasks.foo]
    cmd = "echo $MY_ENV"
    [tasks.foobar]
    cmd = "echo $FOO_PATH"
    [tasks.bar]
    cmd = "echo $BAR_PATH"
    [tasks.outside]
    cmd = "echo $OUTSIDE_ENV"
    [dependencies]
    pixi-foobar = "*"
    """

    manifest.write_text(toml)
    # Generate platform-specific script content
    if is_windows:
        script_content = """@echo off
    set "MY_ENV=activation script"
    set "FOO_PATH=activation_script"
    """
    else:
        script_content = """#!/bin/bash
    # Activation script for Unix-like systems
    export MY_ENV="activation script"
    export FOO_PATH="activation_script"
    """
    script_manifest.write_text(script_content)

    # Test 1: task.env > activation.env - should use environment variable defined in specific tasks
    verify_cli_command(
        [pixi, "run", "--manifest-path", manifest, "task"],
        stdout_contains="test456",
    )

    # Test 2: activation.env > activation.script - should use activation.env
    verify_cli_command(
        [pixi, "run", "--manifest-path", manifest, "foo"],
        stdout_contains="test123",
    )

    # Test 3: activation.script > activation scripts from dependencies
    verify_cli_command(
        [pixi, "run", "--manifest-path", manifest, "foobar"],
        stdout_contains="activation_script",
    )

    # Test 4: activation scripts from dependencies > outside environment variable
    verify_cli_command(
        [pixi, "run", "--manifest-path", manifest, "bar"],
        stdout_contains="bar",
        stdout_excludes="outside_env",
        env={"BAR_PATH": "outside_env"},
    )

    # Test 5: if nothing specified, use outside environment variable
    verify_cli_command(
        [pixi, "run", "--manifest-path", manifest, "outside"],
        stdout_contains="outside_env",
        env={"OUTSIDE_ENV": "outside_env"},
    )

    # Test 6: activation.env > outside environment variable - should use activation.env
    verify_cli_command(
        [pixi, "run", "--manifest-path", manifest, "foo"],
        stdout_contains="test123",
        stdout_excludes="outside_env",
        env={"MY_ENV": "outside_env"},
    )

    # Test 7: task.env > outside environment variable - should use environment variable defined in specific tasks
    verify_cli_command(
        [pixi, "run", "--manifest-path", manifest, "task"],
        stdout_contains="test456",
        stdout_excludes="outside_env",
        env={"MY_ENV": "outside_env"},
    )
=======
@pytest.mark.skipif(
    sys.platform == "win32",
    reason="Signal handling is different on Windows",
)
def test_signal_forwarding(pixi: Path, tmp_pixi_workspace: Path) -> None:
    """Test that signals are forwarded correctly to the task."""

    # copy the folder from ../data/run_signals to the tmp workspace
    data_path = Path(__file__).parent.parent.joinpath("data", "run_signals")
    tmp_data_path = tmp_pixi_workspace.joinpath("run_signals")

    shutil.copytree(data_path, tmp_data_path)

    # Use the manifest from the copied run_signals directory
    manifest = tmp_data_path.joinpath("pixi.toml")

    # install the dependencies
    subprocess.check_call([pixi, "install", "--manifest-path", manifest], cwd=tmp_data_path)
    # run the `start` task in the background and send some signals to it
    process = subprocess.Popen(
        [pixi, "run", "--manifest-path", manifest, "start"], cwd=tmp_data_path
    )

    time.sleep(1)  # wait for the process to start

    # send a SIGINT to the process
    process.send_signal(signal.SIGINT)

    # check exit code
    exit_code = process.wait(timeout=10)
    assert exit_code == 12, f"Process exited with code {exit_code}"

    output_file = tmp_data_path.joinpath("output.txt")

    if output_file.exists():
        # check if we can read "SIGINT received, exiting gracefully"
        with open(output_file, "r") as f:
            output = f.read()
            assert "SIGINT received, exiting gracefully" in output, (
                "SIGINT signal was not handled correctly"
            )
    else:
        raise AssertionError("Output file was not created")
>>>>>>> 0587973d
<|MERGE_RESOLUTION|>--- conflicted
+++ resolved
@@ -1456,7 +1456,6 @@
     )
 
 
-<<<<<<< HEAD
 # Run with environment variable and sort the priority
 # variable task.env > activation.env > activation.scripts > activation scripts of dependencies > outside environment variable
 def test_run_with_environment_variable_priority(
@@ -1555,7 +1554,7 @@
         stdout_excludes="outside_env",
         env={"MY_ENV": "outside_env"},
     )
-=======
+    
 @pytest.mark.skipif(
     sys.platform == "win32",
     reason="Signal handling is different on Windows",
@@ -1598,5 +1597,4 @@
                 "SIGINT signal was not handled correctly"
             )
     else:
-        raise AssertionError("Output file was not created")
->>>>>>> 0587973d
+        raise AssertionError("Output file was not created")