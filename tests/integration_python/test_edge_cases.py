from pathlib import Path
import shutil
import pytest
import platform
from .common import CURRENT_PLATFORM, verify_cli_command, ExitCode


@pytest.mark.extra_slow
def test_pypi_git_deps(pixi: Path, tmp_pixi_workspace: Path) -> None:
    """Test where we need to lookup recursive git dependencies and consider them first party"""
    test_data = Path(__file__).parent.parent / "data/pixi_tomls/pip_git_dep.toml"
    manifest = tmp_pixi_workspace.joinpath("pixi.toml")
    toml = test_data.read_text()
    manifest.write_text(toml)

    # Run the installation
    verify_cli_command(
        [pixi, "install", "--manifest-path", manifest],
        ExitCode.SUCCESS,
    )


@pytest.mark.slow
@pytest.mark.skipif(
    not (platform.system() == "Darwin" and platform.machine() == "arm64"),
    reason="Test tailored for macOS arm so that we can get two different python interpreters",
)
def test_python_mismatch(pixi: Path, tmp_pixi_workspace: Path) -> None:
    """Test pypi wheel install where the base interpreter is not the same as the target version"""
    test_data = Path(__file__).parent.parent / "data/pixi_tomls/python_mismatch.toml"
    manifest = tmp_pixi_workspace.joinpath("pixi.toml")
    toml = test_data.read_text()
    manifest.write_text(toml)

    # Install
    verify_cli_command(
        [pixi, "install", "--manifest-path", manifest],
        ExitCode.SUCCESS,
    )


@pytest.mark.slow
def test_prefix_only_created_when_sdist(
    pixi: Path, tmp_pixi_workspace: Path, tmp_path: Path
) -> None:
    """Test that the prefix is only created when the source distribution is used"""
    test_data = Path(__file__).parent.parent / "data/pixi_tomls/two_envs_one_sdist.toml"
    manifest = tmp_pixi_workspace.joinpath("pixi.toml")
    toml = test_data.read_text()
    manifest.write_text(toml)

    # Install
    verify_cli_command(
        [pixi, "install", "--manifest-path", manifest],
        ExitCode.SUCCESS,
        # We need the an uncached version, otherwise it might skip prefix creation
        env={"PIXI_CACHE_DIR": str(tmp_path)},
    )

    # Test if the `py310` prefix is created but the `py39` is not
    py39 = tmp_pixi_workspace / ".pixi" / "envs" / "py39"
    py310 = tmp_pixi_workspace / ".pixi" / "envs" / "py310"

    assert not py39.exists()
    assert py310.exists()


def test_error_on_conda_meta_file_error(
    pixi: Path, tmp_pixi_workspace: Path, dummy_channel_1: str
) -> None:
    """Break the meta file and check if the error is caught and printed to the user"""
    verify_cli_command([pixi, "init", "-c", dummy_channel_1, tmp_pixi_workspace], ExitCode.SUCCESS)

    # Install a package
    verify_cli_command([pixi, "add", "dummy-a", "--manifest-path", tmp_pixi_workspace])

    # Create a conda meta file and path with an error
    meta_file = tmp_pixi_workspace.joinpath(
        ".pixi/envs/default/conda-meta/ca-certificates-2024.12.14-hf0a4a13_0.json"
    )
    meta_file.parent.mkdir(parents=True, exist_ok=True)
    meta_file.write_text("")

    verify_cli_command(
        [pixi, "install", "--manifest-path", tmp_pixi_workspace],
        ExitCode.FAILURE,
        stderr_contains=["failed to collect prefix records", "pixi clean"],
    )


def test_cuda_on_macos(pixi: Path, tmp_pixi_workspace: Path, virtual_packages_channel: str) -> None:
    """Test that we can install an environment that has cuda dependencies for linux on a macOS machine. This mimics the behavior of the pytorch installation where the linux environment should have cuda but the macOS environment should not."""
    verify_cli_command([pixi, "init", tmp_pixi_workspace, "--channel", virtual_packages_channel])
    manifest = tmp_pixi_workspace.joinpath("pixi.toml")
    env = {"CONDA_OVERRIDE_CUDA": "12.0"}
    # Add multiple platforms
    verify_cli_command(
        [
            pixi,
            "project",
            "platform",
            "add",
            "--manifest-path",
            manifest,
            "linux-64",
            "osx-64",
            "osx-arm64",
            "win-64",
        ],
        ExitCode.SUCCESS,
    )

    # Add system-requirement on cuda
    verify_cli_command(
        [
            pixi,
            "project",
            "system-requirements",
            "add",
            "--manifest-path",
            manifest,
            "cuda",
            "12.1",
        ],
    )

    # Add the dependency
    verify_cli_command(
        [pixi, "add", "--manifest-path", manifest, "noarch_package", "--no-install"],
        env=env,
    )

    # Install important to run on all platforms!
    # It should succeed even though we are on macOS
    verify_cli_command(
        [pixi, "install", "--manifest-path", manifest],
        env=env,
    )

    # Add the dependency even though the system requirements can not be satisfied on the machine
    verify_cli_command(
        [pixi, "add", "--manifest-path", manifest, "no-deps", "--no-install"],
        env=env,
    )


def test_unused_strict_system_requirements(
    pixi: Path, tmp_pixi_workspace: Path, virtual_packages_channel: str
) -> None:
    """Setup a project with strict system requirements that are not used by any package"""
    verify_cli_command([pixi, "init", tmp_pixi_workspace, "--channel", virtual_packages_channel])
    manifest = tmp_pixi_workspace.joinpath("pixi.toml")

    # Add system-requirement on cuda
    verify_cli_command(
        [
            pixi,
            "project",
            "system-requirements",
            "add",
            "--manifest-path",
            manifest,
            "cuda",
            "12.1",
        ],
        ExitCode.SUCCESS,
    )
    # Add non existing glibc
    verify_cli_command(
        [
            pixi,
            "project",
            "system-requirements",
            "add",
            "--manifest-path",
            manifest,
            "glibc",
            "100.2.3",
        ],
        ExitCode.SUCCESS,
    )

    # Add non existing macos
    verify_cli_command(
        [
            pixi,
            "project",
            "system-requirements",
            "add",
            "--manifest-path",
            manifest,
            "macos",
            "123.123.0",
        ],
        ExitCode.SUCCESS,
    )

    # Add the dependency even though the system requirements can not be satisfied on the machine
    verify_cli_command(
        [pixi, "add", "--manifest-path", manifest, "no-deps", "--no-install"],
        ExitCode.SUCCESS,
    )

    # Installing should succeed as there is no virtual package that requires the system requirements
    verify_cli_command(
        [pixi, "install", "--manifest-path", manifest],
        ExitCode.SUCCESS,
    )

    # Activate the environment even though the machine doesn't have the system requirements
    verify_cli_command(
        [pixi, "run", "--manifest-path", manifest, "echo", "Hello World"],
        ExitCode.SUCCESS,
    )


<<<<<<< HEAD
def test_post_link_scripts(
    pixi: Path,
    tmp_pixi_workspace: Path,
    post_link_script_channel: str,
) -> None:
    """Test that post-link scripts are run correctly"""
    verify_cli_command([pixi, "init", tmp_pixi_workspace, "--channel", post_link_script_channel])
    manifest = tmp_pixi_workspace.joinpath("pixi.toml")

    verify_cli_command(
        [pixi, "add", "--manifest-path", manifest, "post-link-script-package"],
        ExitCode.SUCCESS,
    )

    # Make sure script has not ran
    assert not tmp_pixi_workspace.joinpath(".pixi", "envs", "default", ".message.txt").exists()

    # Set the config to run the script
    verify_cli_command(
        [
            pixi,
            "config",
            "set",
            "--manifest-path",
            manifest,
            "--local",
            "run-post-link-scripts",
            "insecure",
        ]
    )
    verify_cli_command([pixi, "config", "list", "--manifest-path", manifest])

    # Clean env
    verify_cli_command(
        [pixi, "clean", "--manifest-path", manifest],
        ExitCode.SUCCESS,
    )

    # Install the package
    verify_cli_command(
        [pixi, "install", "--manifest-path", manifest, "-vvv"],
        ExitCode.SUCCESS,
    )

    # Make sure script has ran
    assert tmp_pixi_workspace.joinpath(".pixi", "envs", "default", ".messages.bak.txt").exists()
=======
@pytest.mark.extra_slow
def test_build_git_source_deps(
    pixi: Path, tmp_pixi_workspace: Path, pypi_data: Path, pixi_tomls: Path
) -> None:
    """
    This one tries to build the rich example project
    """

    project = pypi_data / "rich_table"
    target_git_dir = tmp_pixi_workspace / "git_project"
    shutil.copytree(project, target_git_dir)
    shutil.rmtree(target_git_dir.joinpath(".pixi"), ignore_errors=True)

    # init it as a git repo and commit all files
    verify_cli_command(["git", "init"], cwd=target_git_dir)
    # set some identity
    verify_cli_command(["git", "config", "user.email", "some@email.com"], cwd=target_git_dir)
    verify_cli_command(["git", "config", "user.name", "some-name"], cwd=target_git_dir)

    verify_cli_command(["git", "add", "."], cwd=target_git_dir)
    verify_cli_command(["git", "commit", "-m", "initial commit"], cwd=target_git_dir)

    # extract exact commit hash that we will use
    commit_hash = verify_cli_command(
        ["git", "rev-parse", "HEAD"], cwd=target_git_dir
    ).stdout.strip()

    minimal_workspace = tmp_pixi_workspace / "pixi_with_git_pypi"
    minimal_workspace.mkdir()
    shutil.copyfile(pixi_tomls / "pypi_local_git.toml", minimal_workspace / "pixi.toml")

    # edit the minimal_workspace to include the git_project
    workspace_manifest = minimal_workspace / "pixi.toml"

    target_git_url = target_git_dir.as_uri()

    workspace_manifest.write_text(
        workspace_manifest.read_text().replace("file://", f"git+{target_git_url}")
    )

    workspace_manifest.write_text(
        workspace_manifest.read_text().replace("CURRENT_PLATFORM", CURRENT_PLATFORM)
    )

    # install it
    verify_cli_command([pixi, "install", "--manifest-path", minimal_workspace / "pixi.toml"])

    # verify that we indeed recorded the git url with it's commit
    pixi_lock_file = minimal_workspace / "pixi.lock"

    assert f"pypi: git+{target_git_url}#{commit_hash}" in pixi_lock_file.read_text()

    # now we update source code so we can verify that
    # both pixi-git will discover a new commit
    # and pixi build will rebuild it
    rich_table = target_git_dir / "src" / "rich_table" / "__init__.py"
    rich_table.write_text(rich_table.read_text().replace("John Doe", "John Doe Jr."))
    # commit the change
    verify_cli_command(["git", "add", "."], cwd=target_git_dir)
    verify_cli_command(["git", "commit", "-m", "update John Doe"], cwd=target_git_dir)

    # extract updated commit hash that we will use
    new_commit_hash = verify_cli_command(
        ["git", "rev-parse", "HEAD"], cwd=target_git_dir
    ).stdout.strip()

    # update
    verify_cli_command([pixi, "update", "--manifest-path", minimal_workspace / "pixi.toml"])

    # verify that we indeed recorded the git url with it's commit
    pixi_lock_file = minimal_workspace / "pixi.lock"

    assert f"pypi: git+{target_git_url}#{new_commit_hash}" in pixi_lock_file.read_text()

    # run the python script to verify that new name is used
    verify_cli_command(
        [pixi, "run", "rich-example-main", "--manifest-path", minimal_workspace / "pixi.toml"],
        stdout_contains="John Doe Jr.",
        cwd=minimal_workspace,
    )
>>>>>>> 18a34aaa
<|MERGE_RESOLUTION|>--- conflicted
+++ resolved
@@ -214,7 +214,6 @@
     )
 
 
-<<<<<<< HEAD
 def test_post_link_scripts(
     pixi: Path,
     tmp_pixi_workspace: Path,
@@ -261,7 +260,6 @@
 
     # Make sure script has ran
     assert tmp_pixi_workspace.joinpath(".pixi", "envs", "default", ".messages.bak.txt").exists()
-=======
 @pytest.mark.extra_slow
 def test_build_git_source_deps(
     pixi: Path, tmp_pixi_workspace: Path, pypi_data: Path, pixi_tomls: Path
@@ -341,5 +339,4 @@
         [pixi, "run", "rich-example-main", "--manifest-path", minimal_workspace / "pixi.toml"],
         stdout_contains="John Doe Jr.",
         cwd=minimal_workspace,
-    )
->>>>>>> 18a34aaa
+    )