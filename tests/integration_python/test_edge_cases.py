--- conflicted
+++ resolved
@@ -470,7 +470,6 @@
         pytest.fail("Failed to solve the pypi requirements. pytrace=False")
 
 
-<<<<<<< HEAD
 def test_pypi_external_source_incorrect_hash(tmp_pixi_workspace: Path, pixi: Path) -> None:
     """Test installing an external source with pyproject.toml with an incorrect hash"""
     pyproject_content = """
@@ -824,7 +823,7 @@
         [pixi, "install", "-v"],
         cwd=tmp_pixi_workspace,
         expected_exit_code=ExitCode.SUCCESS,
-=======
+
 def test_help_warning_when_platform_not_supported(pixi: Path, tmp_pixi_workspace: Path) -> None:
     """Test that the help command warns about unsupported platforms"""
     verify_cli_command([pixi, "init", tmp_pixi_workspace], ExitCode.SUCCESS)
@@ -841,5 +840,4 @@
         [pixi, "run", "--manifest-path", tmp_pixi_workspace, "bla"],
         ExitCode.COMMAND_NOT_FOUND,
         stderr_contains=["pixi workspace platform add"],
->>>>>>> 2625cf18
     )