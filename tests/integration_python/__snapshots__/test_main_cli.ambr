# serializer version: 1
<<<<<<< HEAD
# name: test_pixi_add_alias
  '''
  
  [workspace]
  name = "test"
  channels = []
  platforms = ["linux-64", "win-64", "osx-64", "osx-arm64"]
  
  [tasks]
  dummy-a = [{ task = "dummy-b" }, { task = "dummy-c" }]
  
  [target.linux-64.tasks]
  linux-alias = [{ task = "dummy-b" }, { task = "dummy-c" }]
  
  '''
# ---
# name: test_pixi_add_task
  '''
  
  [workspace]
  name = "test"
  channels = []
  platforms = ["linux-64", "win-64", "osx-64", "osx-arm64"]
  
  [tasks]
  test = { cmd = "echo 'Hello {{name | title}}'", args = ["name"] }
  test-alias = [{ task = "test" }]
  
  '''
=======
# name: test_info_output_extended
  dict({
    'auth_dir': str,
    'cache_dir': str,
    'cache_size': str,
    'config_locations': list,
    'environments_info': list([
      dict({
        'channels': list([
          'conda-forge',
        ]),
        'dependencies': list([
        ]),
        'environment_size': str,
        'features': list([
          'default',
        ]),
        'name': 'default',
        'platforms': list,
        'prefix': str,
        'pypi_dependencies': list([
        ]),
        'solve_group': None,
        'system_requirements': dict({
          'archspec': None,
          'cuda': None,
          'libc': None,
          'linux': None,
          'macos': None,
        }),
        'tasks': list([
        ]),
      }),
      dict({
        'channels': list([
          'conda-forge',
        ]),
        'dependencies': list([
          'python',
        ]),
        'environment_size': str,
        'features': list([
          'py312',
          'default',
        ]),
        'name': 'py312',
        'platforms': list,
        'prefix': str,
        'pypi_dependencies': list([
        ]),
        'solve_group': None,
        'system_requirements': dict({
          'archspec': None,
          'cuda': None,
          'libc': None,
          'linux': None,
          'macos': None,
        }),
        'tasks': list([
        ]),
      }),
    ]),
    'global_info': dict({
      'bin_dir': str,
      'env_dir': str,
      'manifest': str,
    }),
    'platform': str,
    'project_info': dict({
      'last_updated': str,
      'manifest_path': str,
      'name': 'test',
      'pixi_folder_size': str,
      'version': None,
    }),
    'version': str,
    'virtual_packages': list,
  })
>>>>>>> d32f474d
# ---
# name: test_pixi_task_list_json
  list([
    dict({
      'environment': 'default',
      'features': list([
        dict({
          'name': 'default',
          'tasks': list([
            dict({
              'args': list([
                dict({
                  'default': 'World',
                  'name': 'name',
                }),
              ]),
              'clean_env': False,
              'cmd': "echo 'Hello {{name | title}}'",
              'cwd': None,
              'depends_on': list([
              ]),
              'description': None,
              'env': None,
              'inputs': None,
              'name': 'test-task',
              'outputs': None,
            }),
          ]),
        }),
      ]),
    }),
  ])
# ---<|MERGE_RESOLUTION|>--- conflicted
+++ resolved
@@ -1,5 +1,4 @@
 # serializer version: 1
-<<<<<<< HEAD
 # name: test_pixi_add_alias
   '''
   
@@ -29,7 +28,7 @@
   test-alias = [{ task = "test" }]
   
   '''
-=======
+# ---
 # name: test_info_output_extended
   dict({
     'auth_dir': str,
@@ -108,7 +107,6 @@
     'version': str,
     'virtual_packages': list,
   })
->>>>>>> d32f474d
 # ---
 # name: test_pixi_task_list_json
   list([
