--- conflicted
+++ resolved
@@ -1047,7 +1047,6 @@
     verify_cli_command([pixi, "auth", "logout", "s3://amazon-aws.com"])
 
 
-<<<<<<< HEAD
 @pytest.mark.extra_slow
 def test_adding_git_deps(pixi: Path, tmp_pixi_workspace: Path) -> None:
     manifest_path = tmp_pixi_workspace / "pixi.toml"
@@ -1127,7 +1126,7 @@
     # and that the manifest contains the rev information
     manifest = tomllib.loads(manifest_path.read_text())
     assert manifest["pypi-dependencies"]["boltons"]["rev"] == "d70669a"
-=======
+
 def test_dont_error_on_missing_platform(pixi: Path, tmp_pixi_workspace: Path) -> None:
     manifest = tmp_pixi_workspace.joinpath("pixi.toml")
     toml = f"""
@@ -1143,5 +1142,4 @@
     verify_cli_command(
         [pixi, "install", "--manifest-path", manifest],
         stderr_contains=["pixi project platform add zos-z"],
-    )
->>>>>>> fdef3bd1
+    )