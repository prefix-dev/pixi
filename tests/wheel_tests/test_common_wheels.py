--- conflicted
+++ resolved
@@ -85,12 +85,7 @@
     # Check if the target directory exists
     # This assertion is for the type checker
     assert project_root
-<<<<<<< HEAD
-    target_dir = pathlib.Path(project_root).joinpath(".pixi/target/release")
-=======
-    project_root = pathlib.Path(project_root)
-    target_dir = project_root.joinpath("target-pixi/release")
->>>>>>> 0ed79abb
+    target_dir = pathlib.Path(project_root).joinpath("target-pixi/release")
     if not target_dir.exists():
         pytest.exit("pixi executable not found, run `pixi r build` first")
 
