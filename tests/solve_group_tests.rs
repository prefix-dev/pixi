use std::{collections::HashMap, str::FromStr};

use crate::common::{
    package_database::{Package, PackageDatabase},
    LockFileExt, PixiControl,
};
use pixi::pypi_mapping::{self, MappingSource};
use rattler_conda_types::{PackageName, Platform, RepoDataRecord};
use rattler_lock::DEFAULT_ENVIRONMENT_NAME;
use serial_test::serial;
use tempfile::TempDir;
use url::Url;

mod common;

#[tokio::test]
async fn conda_solve_group_functionality() {
    let mut package_database = PackageDatabase::default();

    // Add a package `foo` with 3 different versions
    package_database.add_package(Package::build("foo", "1").finish());
    package_database.add_package(Package::build("foo", "2").finish());
    package_database.add_package(Package::build("foo", "3").finish());

    // Add a package `bar` with 1 version that restricts `foo` to version 2 or lower.
    package_database.add_package(
        Package::build("bar", "1")
            .with_dependency("foo <3")
            .finish(),
    );

    // Write the repodata to disk
    let channel_dir = TempDir::new().unwrap();
    package_database
        .write_repodata(channel_dir.path())
        .await
        .unwrap();

    let channel = Url::from_file_path(channel_dir.path()).unwrap();
    let platform = Platform::current();
    let pixi = PixiControl::from_manifest(&format!(
        r#"
    [project]
    name = "test-solve-group"
    channels = ["{channel}"]
    platforms = ["{platform}"]

    [dependencies]
    foo = "*"

    [feature.test.dependencies]
    bar = "*"

    [environments]
    prod = {{ solve-group = "prod" }}
    test = {{ features=["test"], solve-group = "prod" }}
    "#
    ))
    .unwrap();

    // Get an up-to-date lockfile
    let lock_file = pixi.up_to_date_lock_file().await.unwrap();

    assert!(
        lock_file.contains_match_spec("default", platform, "foo ==3"),
        "default should have the highest version of foo"
    );
    assert!(
        !lock_file.contains_match_spec("default", platform, "bar"),
        "default should not contain bar"
    );

    assert!(
        lock_file.contains_match_spec("prod", platform, "foo ==2"),
        "prod should have foo==2 because it shares the solve group with test"
    );
    assert!(
        !lock_file.contains_match_spec("prod", platform, "bar"),
        "prod should not contain bar"
    );

    assert!(
        lock_file.contains_match_spec("test", platform, "foo ==2"),
        "test should have foo==2 because bar depends on foo <3"
    );
    assert!(
        lock_file.contains_match_spec("test", platform, "bar"),
        "test should contain bar"
    );
}

#[tokio::test(flavor = "multi_thread", worker_threads = 1)]
#[serial]
async fn test_purl_are_added_for_pypi() {
    let pixi = PixiControl::new().unwrap();
    pixi.init().await.unwrap();
    // Add and update lockfile with this version of python
    pixi.add("boltons").with_install(true).await.unwrap();

    let lock_file = pixi.up_to_date_lock_file().await.unwrap();

    // Check if boltons has a purl
    lock_file
        .default_environment()
        .unwrap()
        .packages(Platform::current())
        .unwrap()
        .for_each(|dep| {
            if dep.as_conda().unwrap().package_record().name
                == PackageName::from_str("boltons").unwrap()
            {
                assert!(dep.as_conda().unwrap().package_record().purls.is_empty());
            }
        });

    // Add boltons from pypi
    pixi.add("boltons")
        .with_install(true)
        .set_type(pixi::DependencyType::PypiDependency)
        .await
        .unwrap();

    let lock_file = pixi.up_to_date_lock_file().await.unwrap();

    // Check if boltons has a purl
    lock_file
        .default_environment()
        .unwrap()
        .packages(Platform::current())
        .unwrap()
        .for_each(|dep| {
            if dep.as_conda().unwrap().package_record().name
                == PackageName::from_str("boltons").unwrap()
            {
                assert!(!dep.as_conda().unwrap().package_record().purls.is_empty());
            }
        });

    // Check if boltons exists only as conda dependency
    assert!(lock_file.contains_match_spec(
        DEFAULT_ENVIRONMENT_NAME,
        Platform::current(),
        "boltons"
    ));
    assert!(!lock_file.contains_pypi_package(
        DEFAULT_ENVIRONMENT_NAME,
        Platform::current(),
        "boltons"
    ));
}

#[tokio::test]
async fn test_purl_are_generated_using_custom_mapping() {
    let pixi = PixiControl::new().unwrap();
    pixi.init().await.unwrap();

    let project = pixi.project().unwrap();
    let client = project.authenticated_client();
    let foo_bar_package = Package::build("foo-bar-car", "2").finish();

    let mut repo_data_record = RepoDataRecord {
        package_record: foo_bar_package.package_record,
        file_name: "foo-bar-car".to_owned(),
        url: Url::parse("https://pypi.org/simple/boltons/").unwrap(),
        channel: "dummy-channel".to_owned(),
    };

    let packages = vec![repo_data_record.clone()];

    let conda_mapping =
        pypi_mapping::prefix_pypi_name_mapping::conda_pypi_name_mapping(client, &packages, None)
            .await
            .unwrap();
    // We are using custom mapping
    let compressed_mapping =
        HashMap::from([("foo-bar-car".to_owned(), Some("my-test-name".to_owned()))]);

    pypi_mapping::prefix_pypi_name_mapping::amend_pypi_purls_for_record(
        &mut repo_data_record,
        &conda_mapping,
        &compressed_mapping,
    )
    .unwrap();

    let first_purl = repo_data_record.package_record.purls.pop().unwrap();

    // We verify that `my-test-name` is used for `foo-bar-car` package
    assert!(first_purl.name() == "my-test-name")
}

#[tokio::test]
<<<<<<< HEAD
async fn test_custom_mapping_channel_with_suffix() {
    let pixi = PixiControl::from_manifest(&format!(
        r#"
     [project]
     name = "test-channel-change"
     channels = ["conda-forge"]
     platforms = ["linux-64"]
     conda-pypi-map = {{ "https://conda.anaconda.org/conda-forge/" = "tests/custom_mapping.json" }}
     "#,
    ))
    .unwrap();

    let project = pixi.project().unwrap();

    let client = project.authenticated_client();

    let foo_bar_package = Package::build("pixi-something-new", "2").finish();

    let repo_data_record = RepoDataRecord {
        package_record: foo_bar_package.package_record,
        file_name: "pixi-something-new".to_owned(),
        url: Url::parse("https://pypi.org/simple/pixi-something-new-new/").unwrap(),
        channel: "https://conda.anaconda.org/conda-forge".to_owned(),
    };

    let mut packages = vec![repo_data_record];

    let mapping_source = project.pypi_name_mapping_source();

    let mapping_map = match mapping_source {
        MappingSource::Custom { mapping } => mapping,
        MappingSource::Prefix => unreachable!(),
    };

    pypi_mapping::custom_pypi_mapping::amend_pypi_purls(&client, &mapping_map, &mut packages, None)
        .await
        .unwrap();

    let package = packages.pop().unwrap();
    assert!(!package.package_record.purls.is_empty());
}

#[tokio::test]
async fn test_repo_data_record_channel_with_suffix() {
    let pixi = PixiControl::from_manifest(&format!(
        r#"
     [project]
     name = "test-channel-change"
     channels = ["conda-forge"]
     platforms = ["linux-64"]
     conda-pypi-map = {{ "https://conda.anaconda.org/conda-forge" = "tests/custom_mapping.json" }}
     "#,
=======
async fn test_compressed_mapping_catch_not_pandoc_not_a_python_package() {
    let pixi = PixiControl::new().unwrap();
    pixi.init().await.unwrap();

    let project = pixi.project().unwrap();
    let client = project.authenticated_client();
    let foo_bar_package = Package::build("pandoc", "2").finish();

    let mut repo_data_record = RepoDataRecord {
        package_record: foo_bar_package.package_record,
        file_name: "pandoc".to_owned(),
        url: Url::parse("https://haskell.org/pandoc/").unwrap(),
        channel: "conda-forge".to_owned(),
    };

    let packages = vec![repo_data_record.clone()];

    let conda_mapping =
        pypi_mapping::prefix_pypi_name_mapping::conda_pypi_name_mapping(client, &packages, None)
            .await
            .unwrap();

    let compressed_mapping =
        pypi_mapping::prefix_pypi_name_mapping::conda_pypi_name_compressed_mapping(client)
            .await
            .unwrap();

    pypi_mapping::prefix_pypi_name_mapping::amend_pypi_purls_for_record(
        &mut repo_data_record,
        &conda_mapping,
        &compressed_mapping,
    )
    .unwrap();

    // pandoc is not a python package
    // so purls for it should be empty
    assert!(repo_data_record.package_record.purls.is_empty())
}

#[tokio::test]
async fn test_dont_record_not_present_package_as_purl() {
    let pixi = PixiControl::new().unwrap();
    pixi.init().await.unwrap();

    let project = pixi.project().unwrap();
    let client = project.authenticated_client();
    // We use one package that is present in our mapping: `boltons`
    // and another one that is missing from conda and our mapping: `pixi-something-new-for-test`
    // because `pixi-something-new-for-test` is from conda-forge channel
    // we will anyway record a purl for it
    // by assumption that it's a pypi package
    let foo_bar_package = Package::build("pixi-something-new-for-test", "2").finish();
    let boltons_package = Package::build("boltons", "2").finish();

    let mut repo_data_record = RepoDataRecord {
        package_record: foo_bar_package.package_record,
        file_name: "pixi-something-new-for-test".to_owned(),
        url: Url::parse("https://pypi.org/simple/something-new/").unwrap(),
        channel: "https://conda.anaconda.org/conda-forge/osx-arm64/brotli-python-1.1.0-py311ha891d26_1.conda".to_owned(),
    };

    let mut boltons_repo_data_record = RepoDataRecord {
        package_record: boltons_package.package_record,
        file_name: "boltons".to_owned(),
        url: Url::parse("https://pypi.org/simple/boltons/").unwrap(),
        channel: "https://conda.anaconda.org/conda-forge/".to_owned(),
    };

    let packages = vec![repo_data_record.clone(), boltons_repo_data_record.clone()];

    let conda_mapping =
        pypi_mapping::prefix_pypi_name_mapping::conda_pypi_name_mapping(client, &packages, None)
            .await
            .unwrap();

    let compressed_mapping =
        pypi_mapping::prefix_pypi_name_mapping::conda_pypi_name_compressed_mapping(client)
            .await
            .unwrap();

    pypi_mapping::prefix_pypi_name_mapping::amend_pypi_purls_for_record(
        &mut repo_data_record,
        &conda_mapping,
        &compressed_mapping,
    )
    .unwrap();

    pypi_mapping::prefix_pypi_name_mapping::amend_pypi_purls_for_record(
        &mut boltons_repo_data_record,
        &conda_mapping,
        &compressed_mapping,
    )
    .unwrap();

    let first_purl = repo_data_record.package_record.purls.pop().unwrap();

    // we verify that even if this name is not present in our mapping
    // we anyway record a purl because we make an assumption
    // that it's a pypi package
    assert!(first_purl.name() == "pixi-something-new-for-test");

    let boltons_purl = boltons_repo_data_record.package_record.purls.pop().unwrap();

    // for boltons we have a mapping record
    // so we test that we also record source=conda-forge-mapping qualifier
    assert!(boltons_purl.qualifiers().get("source").unwrap() == "conda-forge-mapping");
}

#[tokio::test]
async fn test_we_record_not_present_package_as_purl_for_custom_mapping() {
    let pixi = PixiControl::from_manifest(&format!(
        r#"
    [project]
    name = "test-channel-change"
    channels = ["conda-forge"]
    platforms = ["linux-64"]
    conda-pypi-map = {{ 'conda-forge' = "https://raw.githubusercontent.com/prefix-dev/parselmouth/main/files/compressed_mapping.json" }}

    "#,
>>>>>>> 66ce6cf6
    ))
    .unwrap();

    let project = pixi.project().unwrap();

    let client = project.authenticated_client();

<<<<<<< HEAD
    let foo_bar_package = Package::build("pixi-something-new", "2").finish();
=======
    // We use one package that is present in our mapping: `boltons`
    // and another one that is missing from conda and our mapping: `pixi-something-new-for-test`
    // because `pixi-something-new-for-test` is from conda-forge channel
    // we will anyway record a purl for it
    // by assumption that it's a pypi package
    // also we are using some custom mapping
    // so we will test for other purl qualifier comparing to
    // `test_dont_record_not_present_package_as_purl` test
    let foo_bar_package = Package::build("pixi-something-new", "2").finish();
    let boltons_package = Package::build("boltons", "2").finish();
>>>>>>> 66ce6cf6

    let repo_data_record = RepoDataRecord {
        package_record: foo_bar_package.package_record,
        file_name: "pixi-something-new".to_owned(),
        url: Url::parse("https://pypi.org/simple/pixi-something-new-new/").unwrap(),
        channel: "https://conda.anaconda.org/conda-forge/".to_owned(),
    };

<<<<<<< HEAD
    let mut packages = vec![repo_data_record];

    let mapping_source = project.pypi_name_mapping_source();

    let mapping_map = match mapping_source {
        MappingSource::Custom { mapping } => mapping,
        MappingSource::Prefix => unreachable!(),
    };
=======
    let boltons_repo_data_record = RepoDataRecord {
        package_record: boltons_package.package_record,
        file_name: "boltons".to_owned(),
        url: Url::parse("https://pypi.org/simple/boltons/").unwrap(),
        channel: "https://conda.anaconda.org/conda-forge/".to_owned(),
    };

    let mut packages = vec![repo_data_record, boltons_repo_data_record];

    let mapping_map = project.pypi_name_mapping_source().custom().unwrap();
>>>>>>> 66ce6cf6

    pypi_mapping::custom_pypi_mapping::amend_pypi_purls(&client, &mapping_map, &mut packages, None)
        .await
        .unwrap();

<<<<<<< HEAD
    let package = packages.pop().unwrap();
    assert!(!package.package_record.purls.is_empty());
=======
    let mut boltons_package = packages.pop().unwrap();

    let boltons_first_purl = boltons_package.package_record.purls.pop().unwrap();

    // for boltons we have a mapping record
    // so we test that we also record source=project-defined-mapping qualifier
    assert!(boltons_first_purl.name() == "boltons");
    assert!(boltons_first_purl.qualifiers().get("source").unwrap() == "project-defined-mapping");

    let mut package = packages.pop().unwrap();

    let first_purl = package.package_record.purls.pop().unwrap();

    // we verify that even if this name is not present in our mapping
    // we anyway record a purl because we make an assumption
    // that it's a pypi package
    assert!(first_purl.name() == "pixi-something-new");
    assert!(first_purl.qualifiers().is_empty());
>>>>>>> 66ce6cf6
}<|MERGE_RESOLUTION|>--- conflicted
+++ resolved
@@ -189,7 +189,186 @@
 }
 
 #[tokio::test]
-<<<<<<< HEAD
+async fn test_compressed_mapping_catch_not_pandoc_not_a_python_package() {
+    let pixi = PixiControl::new().unwrap();
+    pixi.init().await.unwrap();
+
+    let project = pixi.project().unwrap();
+    let client = project.authenticated_client();
+    let foo_bar_package = Package::build("pandoc", "2").finish();
+
+    let mut repo_data_record = RepoDataRecord {
+        package_record: foo_bar_package.package_record,
+        file_name: "pandoc".to_owned(),
+        url: Url::parse("https://haskell.org/pandoc/").unwrap(),
+        channel: "conda-forge".to_owned(),
+    };
+
+    let packages = vec![repo_data_record.clone()];
+
+    let conda_mapping =
+        pypi_mapping::prefix_pypi_name_mapping::conda_pypi_name_mapping(client, &packages, None)
+            .await
+            .unwrap();
+
+    let compressed_mapping =
+        pypi_mapping::prefix_pypi_name_mapping::conda_pypi_name_compressed_mapping(client)
+            .await
+            .unwrap();
+
+    pypi_mapping::prefix_pypi_name_mapping::amend_pypi_purls_for_record(
+        &mut repo_data_record,
+        &conda_mapping,
+        &compressed_mapping,
+    )
+    .unwrap();
+
+    // pandoc is not a python package
+    // so purls for it should be empty
+    assert!(repo_data_record.package_record.purls.is_empty())
+}
+
+#[tokio::test]
+async fn test_dont_record_not_present_package_as_purl() {
+    let pixi = PixiControl::new().unwrap();
+    pixi.init().await.unwrap();
+
+    let project = pixi.project().unwrap();
+    let client = project.authenticated_client();
+    // We use one package that is present in our mapping: `boltons`
+    // and another one that is missing from conda and our mapping: `pixi-something-new-for-test`
+    // because `pixi-something-new-for-test` is from conda-forge channel
+    // we will anyway record a purl for it
+    // by assumption that it's a pypi package
+    let foo_bar_package = Package::build("pixi-something-new-for-test", "2").finish();
+    let boltons_package = Package::build("boltons", "2").finish();
+
+    let mut repo_data_record = RepoDataRecord {
+        package_record: foo_bar_package.package_record,
+        file_name: "pixi-something-new-for-test".to_owned(),
+        url: Url::parse("https://pypi.org/simple/something-new/").unwrap(),
+        channel: "https://conda.anaconda.org/conda-forge/osx-arm64/brotli-python-1.1.0-py311ha891d26_1.conda".to_owned(),
+    };
+
+    let mut boltons_repo_data_record = RepoDataRecord {
+        package_record: boltons_package.package_record,
+        file_name: "boltons".to_owned(),
+        url: Url::parse("https://pypi.org/simple/boltons/").unwrap(),
+        channel: "https://conda.anaconda.org/conda-forge/".to_owned(),
+    };
+
+    let packages = vec![repo_data_record.clone(), boltons_repo_data_record.clone()];
+
+    let conda_mapping =
+        pypi_mapping::prefix_pypi_name_mapping::conda_pypi_name_mapping(client, &packages, None)
+            .await
+            .unwrap();
+
+    let compressed_mapping =
+        pypi_mapping::prefix_pypi_name_mapping::conda_pypi_name_compressed_mapping(client)
+            .await
+            .unwrap();
+
+    pypi_mapping::prefix_pypi_name_mapping::amend_pypi_purls_for_record(
+        &mut repo_data_record,
+        &conda_mapping,
+        &compressed_mapping,
+    )
+    .unwrap();
+
+    pypi_mapping::prefix_pypi_name_mapping::amend_pypi_purls_for_record(
+        &mut boltons_repo_data_record,
+        &conda_mapping,
+        &compressed_mapping,
+    )
+    .unwrap();
+
+    let first_purl = repo_data_record.package_record.purls.pop().unwrap();
+
+    // we verify that even if this name is not present in our mapping
+    // we anyway record a purl because we make an assumption
+    // that it's a pypi package
+    assert!(first_purl.name() == "pixi-something-new-for-test");
+
+    let boltons_purl = boltons_repo_data_record.package_record.purls.pop().unwrap();
+
+    // for boltons we have a mapping record
+    // so we test that we also record source=conda-forge-mapping qualifier
+    assert!(boltons_purl.qualifiers().get("source").unwrap() == "conda-forge-mapping");
+}
+
+#[tokio::test]
+async fn test_we_record_not_present_package_as_purl_for_custom_mapping() {
+    let pixi = PixiControl::from_manifest(&format!(
+        r#"
+    [project]
+    name = "test-channel-change"
+    channels = ["conda-forge"]
+    platforms = ["linux-64"]
+    conda-pypi-map = {{ 'conda-forge' = "https://raw.githubusercontent.com/prefix-dev/parselmouth/main/files/compressed_mapping.json" }}
+
+    "#,
+    ))
+    .unwrap();
+
+    let project = pixi.project().unwrap();
+
+    let client = project.authenticated_client();
+
+    // We use one package that is present in our mapping: `boltons`
+    // and another one that is missing from conda and our mapping: `pixi-something-new-for-test`
+    // because `pixi-something-new-for-test` is from conda-forge channel
+    // we will anyway record a purl for it
+    // by assumption that it's a pypi package
+    // also we are using some custom mapping
+    // so we will test for other purl qualifier comparing to
+    // `test_dont_record_not_present_package_as_purl` test
+    let foo_bar_package = Package::build("pixi-something-new", "2").finish();
+    let boltons_package = Package::build("boltons", "2").finish();
+
+    let repo_data_record = RepoDataRecord {
+        package_record: foo_bar_package.package_record,
+        file_name: "pixi-something-new".to_owned(),
+        url: Url::parse("https://pypi.org/simple/pixi-something-new-new/").unwrap(),
+        channel: "https://conda.anaconda.org/conda-forge/".to_owned(),
+    };
+
+    let boltons_repo_data_record = RepoDataRecord {
+        package_record: boltons_package.package_record,
+        file_name: "boltons".to_owned(),
+        url: Url::parse("https://pypi.org/simple/boltons/").unwrap(),
+        channel: "https://conda.anaconda.org/conda-forge/".to_owned(),
+    };
+
+    let mut packages = vec![repo_data_record, boltons_repo_data_record];
+
+    let mapping_map = project.pypi_name_mapping_source().custom().unwrap();
+
+    pypi_mapping::custom_pypi_mapping::amend_pypi_purls(&client, &mapping_map, &mut packages, None)
+        .await
+        .unwrap();
+
+    let mut boltons_package = packages.pop().unwrap();
+
+    let boltons_first_purl = boltons_package.package_record.purls.pop().unwrap();
+
+    // for boltons we have a mapping record
+    // so we test that we also record source=project-defined-mapping qualifier
+    assert!(boltons_first_purl.name() == "boltons");
+    assert!(boltons_first_purl.qualifiers().get("source").unwrap() == "project-defined-mapping");
+
+    let mut package = packages.pop().unwrap();
+
+    let first_purl = package.package_record.purls.pop().unwrap();
+
+    // we verify that even if this name is not present in our mapping
+    // we anyway record a purl because we make an assumption
+    // that it's a pypi package
+    assert!(first_purl.name() == "pixi-something-new");
+    assert!(first_purl.qualifiers().is_empty());
+}
+
+#[tokio::test]
 async fn test_custom_mapping_channel_with_suffix() {
     let pixi = PixiControl::from_manifest(&format!(
         r#"
@@ -229,7 +408,14 @@
         .unwrap();
 
     let package = packages.pop().unwrap();
-    assert!(!package.package_record.purls.is_empty());
+
+    assert!(
+        package.package_record.purls[0]
+            .qualifiers()
+            .get("source")
+            .unwrap()
+            == "project-defined-mapping"
+    );
 }
 
 #[tokio::test]
@@ -242,127 +428,6 @@
      platforms = ["linux-64"]
      conda-pypi-map = {{ "https://conda.anaconda.org/conda-forge" = "tests/custom_mapping.json" }}
      "#,
-=======
-async fn test_compressed_mapping_catch_not_pandoc_not_a_python_package() {
-    let pixi = PixiControl::new().unwrap();
-    pixi.init().await.unwrap();
-
-    let project = pixi.project().unwrap();
-    let client = project.authenticated_client();
-    let foo_bar_package = Package::build("pandoc", "2").finish();
-
-    let mut repo_data_record = RepoDataRecord {
-        package_record: foo_bar_package.package_record,
-        file_name: "pandoc".to_owned(),
-        url: Url::parse("https://haskell.org/pandoc/").unwrap(),
-        channel: "conda-forge".to_owned(),
-    };
-
-    let packages = vec![repo_data_record.clone()];
-
-    let conda_mapping =
-        pypi_mapping::prefix_pypi_name_mapping::conda_pypi_name_mapping(client, &packages, None)
-            .await
-            .unwrap();
-
-    let compressed_mapping =
-        pypi_mapping::prefix_pypi_name_mapping::conda_pypi_name_compressed_mapping(client)
-            .await
-            .unwrap();
-
-    pypi_mapping::prefix_pypi_name_mapping::amend_pypi_purls_for_record(
-        &mut repo_data_record,
-        &conda_mapping,
-        &compressed_mapping,
-    )
-    .unwrap();
-
-    // pandoc is not a python package
-    // so purls for it should be empty
-    assert!(repo_data_record.package_record.purls.is_empty())
-}
-
-#[tokio::test]
-async fn test_dont_record_not_present_package_as_purl() {
-    let pixi = PixiControl::new().unwrap();
-    pixi.init().await.unwrap();
-
-    let project = pixi.project().unwrap();
-    let client = project.authenticated_client();
-    // We use one package that is present in our mapping: `boltons`
-    // and another one that is missing from conda and our mapping: `pixi-something-new-for-test`
-    // because `pixi-something-new-for-test` is from conda-forge channel
-    // we will anyway record a purl for it
-    // by assumption that it's a pypi package
-    let foo_bar_package = Package::build("pixi-something-new-for-test", "2").finish();
-    let boltons_package = Package::build("boltons", "2").finish();
-
-    let mut repo_data_record = RepoDataRecord {
-        package_record: foo_bar_package.package_record,
-        file_name: "pixi-something-new-for-test".to_owned(),
-        url: Url::parse("https://pypi.org/simple/something-new/").unwrap(),
-        channel: "https://conda.anaconda.org/conda-forge/osx-arm64/brotli-python-1.1.0-py311ha891d26_1.conda".to_owned(),
-    };
-
-    let mut boltons_repo_data_record = RepoDataRecord {
-        package_record: boltons_package.package_record,
-        file_name: "boltons".to_owned(),
-        url: Url::parse("https://pypi.org/simple/boltons/").unwrap(),
-        channel: "https://conda.anaconda.org/conda-forge/".to_owned(),
-    };
-
-    let packages = vec![repo_data_record.clone(), boltons_repo_data_record.clone()];
-
-    let conda_mapping =
-        pypi_mapping::prefix_pypi_name_mapping::conda_pypi_name_mapping(client, &packages, None)
-            .await
-            .unwrap();
-
-    let compressed_mapping =
-        pypi_mapping::prefix_pypi_name_mapping::conda_pypi_name_compressed_mapping(client)
-            .await
-            .unwrap();
-
-    pypi_mapping::prefix_pypi_name_mapping::amend_pypi_purls_for_record(
-        &mut repo_data_record,
-        &conda_mapping,
-        &compressed_mapping,
-    )
-    .unwrap();
-
-    pypi_mapping::prefix_pypi_name_mapping::amend_pypi_purls_for_record(
-        &mut boltons_repo_data_record,
-        &conda_mapping,
-        &compressed_mapping,
-    )
-    .unwrap();
-
-    let first_purl = repo_data_record.package_record.purls.pop().unwrap();
-
-    // we verify that even if this name is not present in our mapping
-    // we anyway record a purl because we make an assumption
-    // that it's a pypi package
-    assert!(first_purl.name() == "pixi-something-new-for-test");
-
-    let boltons_purl = boltons_repo_data_record.package_record.purls.pop().unwrap();
-
-    // for boltons we have a mapping record
-    // so we test that we also record source=conda-forge-mapping qualifier
-    assert!(boltons_purl.qualifiers().get("source").unwrap() == "conda-forge-mapping");
-}
-
-#[tokio::test]
-async fn test_we_record_not_present_package_as_purl_for_custom_mapping() {
-    let pixi = PixiControl::from_manifest(&format!(
-        r#"
-    [project]
-    name = "test-channel-change"
-    channels = ["conda-forge"]
-    platforms = ["linux-64"]
-    conda-pypi-map = {{ 'conda-forge' = "https://raw.githubusercontent.com/prefix-dev/parselmouth/main/files/compressed_mapping.json" }}
-
-    "#,
->>>>>>> 66ce6cf6
     ))
     .unwrap();
 
@@ -370,20 +435,7 @@
 
     let client = project.authenticated_client();
 
-<<<<<<< HEAD
     let foo_bar_package = Package::build("pixi-something-new", "2").finish();
-=======
-    // We use one package that is present in our mapping: `boltons`
-    // and another one that is missing from conda and our mapping: `pixi-something-new-for-test`
-    // because `pixi-something-new-for-test` is from conda-forge channel
-    // we will anyway record a purl for it
-    // by assumption that it's a pypi package
-    // also we are using some custom mapping
-    // so we will test for other purl qualifier comparing to
-    // `test_dont_record_not_present_package_as_purl` test
-    let foo_bar_package = Package::build("pixi-something-new", "2").finish();
-    let boltons_package = Package::build("boltons", "2").finish();
->>>>>>> 66ce6cf6
 
     let repo_data_record = RepoDataRecord {
         package_record: foo_bar_package.package_record,
@@ -392,7 +444,6 @@
         channel: "https://conda.anaconda.org/conda-forge/".to_owned(),
     };
 
-<<<<<<< HEAD
     let mut packages = vec![repo_data_record];
 
     let mapping_source = project.pypi_name_mapping_source();
@@ -401,44 +452,17 @@
         MappingSource::Custom { mapping } => mapping,
         MappingSource::Prefix => unreachable!(),
     };
-=======
-    let boltons_repo_data_record = RepoDataRecord {
-        package_record: boltons_package.package_record,
-        file_name: "boltons".to_owned(),
-        url: Url::parse("https://pypi.org/simple/boltons/").unwrap(),
-        channel: "https://conda.anaconda.org/conda-forge/".to_owned(),
-    };
-
-    let mut packages = vec![repo_data_record, boltons_repo_data_record];
-
-    let mapping_map = project.pypi_name_mapping_source().custom().unwrap();
->>>>>>> 66ce6cf6
 
     pypi_mapping::custom_pypi_mapping::amend_pypi_purls(&client, &mapping_map, &mut packages, None)
         .await
         .unwrap();
 
-<<<<<<< HEAD
     let package = packages.pop().unwrap();
-    assert!(!package.package_record.purls.is_empty());
-=======
-    let mut boltons_package = packages.pop().unwrap();
-
-    let boltons_first_purl = boltons_package.package_record.purls.pop().unwrap();
-
-    // for boltons we have a mapping record
-    // so we test that we also record source=project-defined-mapping qualifier
-    assert!(boltons_first_purl.name() == "boltons");
-    assert!(boltons_first_purl.qualifiers().get("source").unwrap() == "project-defined-mapping");
-
-    let mut package = packages.pop().unwrap();
-
-    let first_purl = package.package_record.purls.pop().unwrap();
-
-    // we verify that even if this name is not present in our mapping
-    // we anyway record a purl because we make an assumption
-    // that it's a pypi package
-    assert!(first_purl.name() == "pixi-something-new");
-    assert!(first_purl.qualifiers().is_empty());
->>>>>>> 66ce6cf6
+    assert!(
+        package.package_record.purls[0]
+            .qualifiers()
+            .get("source")
+            .unwrap()
+            == "project-defined-mapping"
+    );
 }