use crate::common::PixiControl;
use pixi::cli::run::Args;
use pixi::task::{CmdArgs, Task};
use rattler_conda_types::Platform;

mod common;

#[tokio::test]
pub async fn add_remove_task() {
    let pixi = PixiControl::new().unwrap();
    pixi.init().await.unwrap();

    // Simple task
    pixi.tasks()
        .add("test", None)
        .with_commands(["echo hello"])
        .execute()
        .unwrap();

    let project = pixi.project().unwrap();
    let task = project.manifest.tasks.get("test").unwrap();
    assert!(matches!(task, Task::Plain(s) if s == "echo hello"));

    // Remove the task
    pixi.tasks().remove("test", None).await.unwrap();
    assert_eq!(pixi.project().unwrap().manifest.tasks.len(), 0);
}

#[tokio::test]
pub async fn add_command_types() {
    let pixi = PixiControl::new().unwrap();
    pixi.init().await.unwrap();

    // Add a command with dependencies
    pixi.tasks()
        .add("test", None)
        .with_commands(["echo hello"])
        .execute()
        .unwrap();
    pixi.tasks()
        .add("test2", None)
        .with_commands(["echo hello", "echo bonjour"])
        .with_depends_on(["test"])
        .execute()
        .unwrap();

    let project = pixi.project().unwrap();
    let task = project.manifest.tasks.get("test2").unwrap();
    assert!(matches!(task, Task::Execute(cmd) if matches!(cmd.cmd, CmdArgs::Single(_))));
    assert!(matches!(task, Task::Execute(cmd) if !cmd.depends_on.is_empty()));

    // Create an alias
    pixi.tasks()
        .alias("testing", None)
        .with_depends_on(["test"])
        .execute()
        .unwrap();
    let project = pixi.project().unwrap();
    let task = project.manifest.tasks.get("testing").unwrap();
    assert!(matches!(task, Task::Alias(a) if a.depends_on.get(0).unwrap() == "test"));
}

#[tokio::test]
<<<<<<< HEAD
pub async fn add_remove_target_specific_task() {
    let pixi = PixiControl::new().unwrap();
    pixi.init_with_platforms(vec!["win-64".to_string()])
        .await
        .unwrap();

    // Simple task
    pixi.tasks()
        .add("test", Some(Platform::Win64))
        .with_commands(["echo only_on_windows"])
        .execute()
        .unwrap();

    let project = pixi.project().unwrap();
    let task = *project.tasks(Some(Platform::Win64)).get("test").unwrap();
    assert!(matches!(task, Task::Plain(s) if s == "echo only_on_windows"));

    // Simple task
    pixi.tasks()
        .add("test", None)
        .with_commands(["echo hello"])
        .execute()
        .unwrap();

    // Remove the task
    pixi.tasks()
        .remove("test", Some(Platform::Win64))
        .await
        .unwrap();
    assert_eq!(
        pixi.project()
            .unwrap()
            .target_specific_tasks(Platform::Win64)
            .len(),
        0
    );
=======
async fn test_alias() {
    let pixi = PixiControl::new().unwrap();
    pixi.init().without_channels().await.unwrap();

    pixi.tasks()
        .add("hello")
        .with_commands(["echo hello"])
        .execute()
        .unwrap();

    pixi.tasks()
        .add("world")
        .with_commands(["echo world"])
        .execute()
        .unwrap();

    pixi.tasks()
        .add("helloworld")
        .with_depends_on(["hello", "world"])
        .execute()
        .unwrap();

    let result = pixi
        .run(Args {
            task: vec!["helloworld".to_string()],
            manifest_path: None,
        })
        .await
        .unwrap();

    assert_eq!(result.exit_code, 0);
    assert_eq!(result.stdout, "hello\nworld\n");
>>>>>>> 4a135eb5
}<|MERGE_RESOLUTION|>--- conflicted
+++ resolved
@@ -61,7 +61,41 @@
 }
 
 #[tokio::test]
-<<<<<<< HEAD
+async fn test_alias() {
+    let pixi = PixiControl::new().unwrap();
+    pixi.init().without_channels().await.unwrap();
+
+    pixi.tasks()
+        .add("hello", None)
+        .with_commands(["echo hello"])
+        .execute()
+        .unwrap();
+
+    pixi.tasks()
+        .add("world", None)
+        .with_commands(["echo world"])
+        .execute()
+        .unwrap();
+
+    pixi.tasks()
+        .add("helloworld", None)
+        .with_depends_on(["hello", "world"])
+        .execute()
+        .unwrap();
+
+    let result = pixi
+        .run(Args {
+            task: vec!["helloworld".to_string()],
+            manifest_path: None,
+        })
+        .await
+        .unwrap();
+
+    assert_eq!(result.exit_code, 0);
+    assert_eq!(result.stdout, "hello\nworld\n");
+}
+
+#[tokio::test]
 pub async fn add_remove_target_specific_task() {
     let pixi = PixiControl::new().unwrap();
     pixi.init_with_platforms(vec!["win-64".to_string()])
@@ -98,38 +132,4 @@
             .len(),
         0
     );
-=======
-async fn test_alias() {
-    let pixi = PixiControl::new().unwrap();
-    pixi.init().without_channels().await.unwrap();
-
-    pixi.tasks()
-        .add("hello")
-        .with_commands(["echo hello"])
-        .execute()
-        .unwrap();
-
-    pixi.tasks()
-        .add("world")
-        .with_commands(["echo world"])
-        .execute()
-        .unwrap();
-
-    pixi.tasks()
-        .add("helloworld")
-        .with_depends_on(["hello", "world"])
-        .execute()
-        .unwrap();
-
-    let result = pixi
-        .run(Args {
-            task: vec!["helloworld".to_string()],
-            manifest_path: None,
-        })
-        .await
-        .unwrap();
-
-    assert_eq!(result.exit_code, 0);
-    assert_eq!(result.stdout, "hello\nworld\n");
->>>>>>> 4a135eb5
 }