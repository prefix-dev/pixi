--- conflicted
+++ resolved
@@ -103,25 +103,10 @@
       fail-fast: false
       matrix:
         include:
-<<<<<<< HEAD
-          - {
-              name: "Linux",
-              target: x86_64-unknown-linux-musl,
-              os: ubuntu-20.04,
-            }
-          - { name: "macOS", target: x86_64-apple-darwin, os: macos-13 }
-          - { name: "macOS-arm", target: aarch64-apple-darwin, os: macos-14 }
-          - {
-              name: "Windows",
-              target: x86_64-pc-windows-msvc,
-              os: windows-latest,
-            }
-=======
           - { name: "Linux",       target: x86_64-unknown-linux-musl,  os: 8core_ubuntu_latest_runner }
           - { name: "macOS",       target: x86_64-apple-darwin,        os: macos-13 }
           - { name: "macOS-arm",   target: aarch64-apple-darwin,       os: macos-14 }
           - { name: "Windows",     target: x86_64-pc-windows-msvc,     os: 16core_windows_latest_runner }
->>>>>>> a3e1b3f4
     steps:
       - uses: actions/checkout@v4
       - uses: taiki-e/setup-cross-toolchain-action@v1
