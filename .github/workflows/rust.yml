--- conflicted
+++ resolved
@@ -116,22 +116,14 @@
           - {
               name: "Linux",
               target: x86_64-unknown-linux-musl,
-<<<<<<< HEAD
-              os: 8core_ubuntu_latest_runner,
-=======
               os: "${{ contains(github.event.pull_request.labels.*.name, 'ci:free') && 'ubuntu-latest' || '8core_ubuntu_latest_runner' }}",
->>>>>>> 82a3072f
             }
           - { name: "macOS", target: x86_64-apple-darwin, os: macos-13 }
           - { name: "macOS-arm", target: aarch64-apple-darwin, os: macos-14 }
           - {
               name: "Windows",
               target: x86_64-pc-windows-msvc,
-<<<<<<< HEAD
-              os: 16core_windows_latest_runner,
-=======
               os: "${{ contains(github.event.pull_request.labels.*.name, 'ci:free') && 'windows-latest' || '16core_windows_latest_runner' }}",
->>>>>>> 82a3072f
             }
 
     steps:
@@ -177,11 +169,7 @@
           - {
               name: "Linux-x86_64",
               target: x86_64-unknown-linux-musl,
-<<<<<<< HEAD
-              os: 8core_ubuntu_latest_runner,
-=======
               os: "${{ contains(github.event.pull_request.labels.*.name, 'ci:free') && 'ubuntu-latest' || '8core_ubuntu_latest_runner' }}"
->>>>>>> 82a3072f
             }
           - {
               name: "Linux-aarch64",
@@ -195,11 +183,7 @@
           - {
               name: "Windows",
               target: x86_64-pc-windows-msvc,
-<<<<<<< HEAD
-              os: 16core_windows_latest_runner,
-=======
               os: "${{ contains(github.event.pull_request.labels.*.name, 'ci:free') && 'windows-latest' || '16core_windows_latest_runner' }}"
->>>>>>> 82a3072f
             }
           - {
               name: "Windows-arm",
@@ -239,11 +223,7 @@
 
       - name: Setup | Install cargo-wix [Windows]
         # aarch64 is only supported in wix 4.0 development builds
-<<<<<<< HEAD
-        if: startsWith(matrix.os, 'windows') && matrix.target != 'aarch64-pc-windows-msvc'
-=======
         if: startsWith(matrix.name, 'Windows') && matrix.target != 'aarch64-pc-windows-msvc'
->>>>>>> 82a3072f
         run: cargo install --version 0.3.8 cargo-wix
         env:
           # cargo-wix does not require static crt
@@ -442,17 +422,11 @@
           GITHUB_TOKEN: ${{ secrets.GITHUB_TOKEN }}
 
   downstream_tests:
-<<<<<<< HEAD
-    name: "Test downstream projects"
-=======
     name: "Test examples, downstream projects and integration"
->>>>>>> 82a3072f
     needs:
       - build
     uses: ./.github/workflows/test_downstream.yml
 
-<<<<<<< HEAD
-=======
   export-filter:
     name: Only run example tests if relevant code or manifests have changed
     runs-on: ubuntu-20.04
@@ -482,7 +456,6 @@
     if: ${{ needs.export-filter.outputs.exports == 'true' }}
     uses: ./.github/workflows/test_exports.yml
 
->>>>>>> 82a3072f
   test_common_wheels:
     name: "Test installation of common wheels"
     needs:
