--- conflicted
+++ resolved
@@ -1,8 +1,4 @@
-<<<<<<< HEAD
-name: "Test examples and Downstream projects"
-=======
 name: "Test examples, downstream projects and integration"
->>>>>>> 82a3072f
 
 on:
   workflow_call:
@@ -204,10 +200,7 @@
           Move-Item -Path "pixi_bin/pixi-${{ matrix.arch.target }}${{ matrix.arch.extension }}" -Destination "${{ env.TARGET_RELEASE }}/pixi.exe"
         shell: pwsh
       - name: Typecheck integration tests
-<<<<<<< HEAD
-=======
         if: runner.os == 'Linux'
->>>>>>> 82a3072f
         run: ${{ env.TARGET_RELEASE }}/pixi${{ matrix.arch.extension }} run typecheck-integration
       - name: Run integration tests
         run: ${{ env.TARGET_RELEASE }}/pixi${{ matrix.arch.extension }} run test-integration-ci