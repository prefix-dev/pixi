name: CI

on:
  push:
    branches:
      - main
      - update-pixi
  workflow_dispatch:
  pull_request:
    types:
      - labeled
      - synchronize
      - opened

concurrency:
  group: ${{ github.workflow }}-${{ github.ref_name }}-${{ github.event.pull_request.number || github.sha }}
  cancel-in-progress: true

permissions:
  contents: read
  actions: read

env:
  CARGO_INCREMENTAL: 0
  CARGO_NET_RETRY: 10
  RUSTUP_MAX_RETRIES: 10
  RUST_LOG: info
  RUST_BACKTRACE: 1
  RUSTFLAGS: "-D warnings"
  CARGO_TERM_COLOR: always
  CICD_INTERMEDIATES_DIR: "_cicd-intermediates"
  XDG_CACHE_HOME: ${{ github.workspace }}/.cache
  PYTEST_ADDOPTS: "--color=yes"
  PYTHONIOENCODING: utf-8 # necessary to make unicode symbols print correctly on Windows

  #
  # Select a profile that is used for building the binary. The profile optimizes for certain use-cases.
  # For distribution builds we want to reduce the size of the binary as much as possible. Whereas in
  # regular CI builds we just want the fastest build possible.
  #
  # We switch based on the branch that is being built. If it's the main branch or a tag, we use the `dist`.
  #
  # Inspiration was taken from this blog: https://arusahni.net/blog/2020/03/optimizing-rust-binary-size.html
  #
  CARGO_BUILD_PROFILE: ci

jobs:
  # Check if the code has changed in such a way that a rebuild is needed.
  determine_changes:
    name: "determine changes"
    runs-on: ubuntu-latest
    outputs:
      # Flag that is raised when any code is changed
      code: ${{ steps.changed.outputs.code_any_changed }}
      unix_installer: ${{ steps.unix_installer_changed.outputs.code_any_changed }}
      win_installer: ${{ steps.win_installer_changed.outputs.code_any_changed }}
    steps:
      - uses: actions/checkout@8e8c483db84b4bee98b60c0593521ed34d9990e8 # v6
        with:
          fetch-depth: 0
          persist-credentials: false

      - uses: step-security/changed-files@95b56dadb92a30ca9036f16423fd3c088a71ee94 # v46
        id: changed
        with:
          files_yaml: |
            code:
              - "**/*"
              - "!assets/**"
              - "!docs/**"
              - "docs/source_files/**"
              - "!install/**"
              - "!assets/**"
              - "!**/*.md"

      - uses: step-security/changed-files@95b56dadb92a30ca9036f16423fd3c088a71ee94 # v46
        id: unix_installer_changed
        with:
          files_yaml: |
            code:
              - "install/install.sh"

      - uses: step-security/changed-files@95b56dadb92a30ca9036f16423fd3c088a71ee94 # v46
        id: win_installer_changed
        with:
          files_yaml: |
            code:
              - "install/install.ps1"

  lint:
    name: "lint"
    runs-on: ubuntu-latest
    steps:
      - uses: actions/checkout@8e8c483db84b4bee98b60c0593521ed34d9990e8 # v6
        with:
          persist-credentials: false
      - name: Set up pixi
        uses: prefix-dev/setup-pixi@82d477f15f3a381dbcc8adc1206ce643fe110fb7 # v0.9.3
        with:
          environments: lint
          cache-write: ${{ github.ref == 'refs/heads/main' }}
      - name: lint (if this step fails, please 'pixi run lint' locally and push the changes)
        run: pixi run lint

  # Check that all the code references are correct.
  check-rustdoc-links:
    name: "cargo rustdoc"
    needs: determine_changes
    runs-on: ubuntu-latest
    if: ${{ needs.determine_changes.outputs.code == 'true' || github.ref == 'refs/heads/main' }}
    steps:
      - uses: actions/checkout@8e8c483db84b4bee98b60c0593521ed34d9990e8 # v6
        with:
          persist-credentials: false
      - uses: Swatinem/rust-cache@779680da715d629ac1d338a641029a2f4372abb5 # v2
        with:
          save-if: ${{ github.ref == 'refs/heads/main' }}
      - run: |
          RUSTDOCFLAGS="-Dwarnings -Wunreachable-pub" cargo doc --workspace --all-features --no-deps

  # Checks for duplicate version of package
  cargo-vendor:
    name: cargo vendor
    runs-on: ubuntu-latest
    steps:
      - uses: actions/checkout@8e8c483db84b4bee98b60c0593521ed34d9990e8 # v6
        with:
          persist-credentials: false
      - uses: prefix-dev/setup-pixi@82d477f15f3a381dbcc8adc1206ce643fe110fb7 # v0.9.3
        with:
          cache-write: ${{ github.ref == 'refs/heads/main' }}
      - uses: Swatinem/rust-cache@779680da715d629ac1d338a641029a2f4372abb5 # v2
        with:
          workspaces: ". -> target/pixi"
          save-if: ${{ github.ref == 'refs/heads/main' }}
      - name: Test cargo vendor
        run: cargo vendor --locked

  check-cli-docs:
    name: check cli docs
    runs-on: ubuntu-latest
    steps:
      - uses: actions/checkout@8e8c483db84b4bee98b60c0593521ed34d9990e8 # v6
        with:
          persist-credentials: false
      - uses: prefix-dev/setup-pixi@82d477f15f3a381dbcc8adc1206ce643fe110fb7 # v0.9.3

      - uses: Swatinem/rust-cache@779680da715d629ac1d338a641029a2f4372abb5 # v2
        with:
          workspaces: ". -> target/pixi"
          key: ${{ hashFiles('pixi.lock') }}
          save-if: ${{ github.ref == 'refs/heads/main' }}

      - name: Remove the generated CLI documentation
        run: |
          find docs/reference/cli -type f -name '*.md' -exec grep -q '<!--- This file is autogenerated. Do not edit manually! -->' {} \; -print0 | xargs -0 rm

      - name: Regenerate CLI documentation
        run: |
          pixi run generate-cli-docs

      - name: Check if there are any changes
        run: |
          if ! git diff --quiet; then
            echo "Error: Generated CLI documentation differs from committed version"
            echo "Please run 'pixi run generate-cli-docs' to regenerate the documentation and commit the changes."
            git diff
            exit 1
          fi

  # Run tests on important platforms.
  #

  cargo-test-linux:
    name: "cargo test | ubuntu"
    timeout-minutes: 15
    needs: determine_changes
    if: ${{ needs.determine_changes.outputs.code == 'true' || github.ref == 'refs/heads/main' }}
    runs-on: namespace-profile-ubuntu-24-04-x86-64-4
    steps:
      - uses: actions/checkout@8e8c483db84b4bee98b60c0593521ed34d9990e8 # v6
        with:
          persist-credentials: false
      - uses: prefix-dev/setup-pixi@82d477f15f3a381dbcc8adc1206ce643fe110fb7 # v0.9.3
        with:
          cache-write: ${{ github.ref == 'refs/heads/main' }}
      - uses: Swatinem/rust-cache@779680da715d629ac1d338a641029a2f4372abb5 # v2
        with:
          workspaces: ". -> target/pixi"
          key: ${{ hashFiles('pixi.lock') }}
          save-if: ${{ github.ref == 'refs/heads/main' }}
      - name: Test pixi
        run: pixi run test-slow --retries 2
        env:
          PIXI_TEST_R2_ACCESS_KEY_ID: ${{ secrets.PIXI_TEST_R2_ACCESS_KEY_ID }}
          PIXI_TEST_R2_SECRET_ACCESS_KEY: ${{ secrets.PIXI_TEST_R2_SECRET_ACCESS_KEY }}

  cargo-test-macos-aarch64:
    name: "cargo test | macos aarch64"
    timeout-minutes: 15
    needs: determine_changes
    if: ${{ needs.determine_changes.outputs.code == 'true' || github.ref == 'refs/heads/main' }}
    runs-on: namespace-profile-macos-15-arm64-6
    steps:
      - uses: actions/checkout@8e8c483db84b4bee98b60c0593521ed34d9990e8 # v6
        with:
          persist-credentials: false
      - uses: prefix-dev/setup-pixi@82d477f15f3a381dbcc8adc1206ce643fe110fb7 # v0.9.3
        with:
          cache-write: ${{ github.ref == 'refs/heads/main' }}
      - uses: Swatinem/rust-cache@779680da715d629ac1d338a641029a2f4372abb5 # v2
        with:
          workspaces: ". -> target/pixi"
          key: ${{ hashFiles('pixi.lock') }}
          save-if: ${{ github.ref == 'refs/heads/main' }}
      - name: Test pixi
        run: pixi run test-slow --retries 2
        env:
          PIXI_TEST_R2_ACCESS_KEY_ID: ${{ secrets.PIXI_TEST_R2_ACCESS_KEY_ID }}
          PIXI_TEST_R2_SECRET_ACCESS_KEY: ${{ secrets.PIXI_TEST_R2_SECRET_ACCESS_KEY }}

  cargo-test-macos-x86_64:
    name: "cargo test | macos x86_64"
    timeout-minutes: 30
    needs: determine_changes
    if: ${{ needs.determine_changes.outputs.code == 'true' && github.ref == 'refs/heads/main' || contains(github.event.pull_request.labels.*.name, 'test:extra_slow')}} # Only run on the main branch
    runs-on: namespace-profile-macos-15-arm64-6
    steps:
      - uses: actions/checkout@8e8c483db84b4bee98b60c0593521ed34d9990e8 # v6
        with:
          persist-credentials: false
      - uses: prefix-dev/setup-pixi@82d477f15f3a381dbcc8adc1206ce643fe110fb7 # v0.9.3
        with:
          cache-write: ${{ github.ref == 'refs/heads/main' }}
      - uses: Swatinem/rust-cache@779680da715d629ac1d338a641029a2f4372abb5 # v2
        with:
          workspaces: ". -> target/pixi"
          key: ${{ hashFiles('pixi.lock') }}
          save-if: ${{ github.ref == 'refs/heads/main' }}
      - name: Test pixi
        run: pixi run test-slow --retries 2
        env:
          PIXI_TEST_R2_ACCESS_KEY_ID: ${{ secrets.PIXI_TEST_R2_ACCESS_KEY_ID }}
          PIXI_TEST_R2_SECRET_ACCESS_KEY: ${{ secrets.PIXI_TEST_R2_SECRET_ACCESS_KEY }}

  cargo-test-windows:
    name: "cargo test | windows x64"
    timeout-minutes: 15
    needs: determine_changes
    if: ${{ needs.determine_changes.outputs.code == 'true' || github.ref == 'refs/heads/main' }}
    runs-on: namespace-profile-windows-2022-x86-64-8
    steps:
      # We don't use the dev drive here since we run out of space otherwise
      - uses: actions/checkout@8e8c483db84b4bee98b60c0593521ed34d9990e8 # v6
        with:
          persist-credentials: false
      - name: Create Dev Drive
        run: ${{ github.workspace }}/.github/workflows/setup-dev-drive.ps1
      - uses: prefix-dev/setup-pixi@82d477f15f3a381dbcc8adc1206ce643fe110fb7 # v0.9.3
        with:
          cache-write: ${{ github.ref == 'refs/heads/main' }}
      - uses: Swatinem/rust-cache@779680da715d629ac1d338a641029a2f4372abb5 # v2
        with:
          cache-directories: ${{ env.DEV_DRIVE }}/target
          key: ${{ hashFiles('pixi.lock') }}
          save-if: ${{ github.ref == 'refs/heads/main' }}
      - name: Test pixi
        run: pixi run test-slow --retries 2
        env:
          CARGO_TARGET_DIR: ${{ env.DEV_DRIVE }}/target
          PIXI_TEST_R2_ACCESS_KEY_ID: ${{ secrets.PIXI_TEST_R2_ACCESS_KEY_ID }}
          PIXI_TEST_R2_SECRET_ACCESS_KEY: ${{ secrets.PIXI_TEST_R2_SECRET_ACCESS_KEY }}

  #
  # Builds the binary artifacts on different platforms
  #

  build-binary-linux-x86_64:
    needs: determine_changes
    if: ${{ needs.determine_changes.outputs.code == 'true' || github.ref == 'refs/heads/main' }}
    runs-on: namespace-profile-ubuntu-24-04-x86-64-4
    name: "build binary | linux x86_64"
    steps:
      - uses: actions/checkout@8e8c483db84b4bee98b60c0593521ed34d9990e8 # v6
        with:
          persist-credentials: false
      - uses: rui314/setup-mold@725a8794d15fc7563f59595bd9556495c0564878 # v1
      - name: "Setup musl"
        run: |
          sudo apt update
          sudo apt install musl-tools
          rustup target add x86_64-unknown-linux-musl
      - uses: Swatinem/rust-cache@779680da715d629ac1d338a641029a2f4372abb5 # v2
        with:
          save-if: ${{ github.ref == 'refs/heads/main' }}
      - name: "Build"
        run: >
          cargo build
          --locked
          --target x86_64-unknown-linux-musl
          --profile $CARGO_BUILD_PROFILE
          --features self_update
      - name: "Upload binary"
        uses: actions/upload-artifact@b7c566a772e6b6bfb58ed0dc250532a479d7789f # v6
        with:
          name: pixi-linux-x86_64-${{ github.sha }}
          path: ./target/x86_64-unknown-linux-musl/${{ env.CARGO_BUILD_PROFILE }}/pixi
          retention-days: 14

  build-binary-macos-aarch64:
    needs: determine_changes
    if: ${{ needs.determine_changes.outputs.code == 'true' || github.ref == 'refs/heads/main' }}
    runs-on: namespace-profile-macos-15-arm64-6
    name: "build binary | macos aarch64"
    steps:
      - uses: actions/checkout@8e8c483db84b4bee98b60c0593521ed34d9990e8 # v6
        with:
          persist-credentials: false
      - uses: Swatinem/rust-cache@779680da715d629ac1d338a641029a2f4372abb5 # v2
        with:
          save-if: ${{ github.ref == 'refs/heads/main' }}
      - name: "Build"
        run: >
          cargo build
          --locked
          --profile $CARGO_BUILD_PROFILE
          --features self_update
      - name: "Upload binary"
        uses: actions/upload-artifact@b7c566a772e6b6bfb58ed0dc250532a479d7789f # v6
        with:
          name: pixi-macos-aarch64-${{ github.sha }}
          path: ./target/${{ env.CARGO_BUILD_PROFILE }}/pixi
          retention-days: 14

  build-binary-macos-x86_64:
    needs: determine_changes
    if: ${{ needs.determine_changes.outputs.code == 'true' && github.ref == 'refs/heads/main' }} # Only run on the main branch
    runs-on: macos-15-intel
    name: "build binary | macos x86_64"
    steps:
      - uses: actions/checkout@8e8c483db84b4bee98b60c0593521ed34d9990e8 # v6
        with:
          persist-credentials: false
      - uses: Swatinem/rust-cache@779680da715d629ac1d338a641029a2f4372abb5 # v2
        with:
          save-if: ${{ github.ref == 'refs/heads/main' }}
      - name: "Build"
        run: >
          cargo build
          --locked
          --profile $CARGO_BUILD_PROFILE
          --features self_update
      - name: "Upload binary"
        uses: actions/upload-artifact@b7c566a772e6b6bfb58ed0dc250532a479d7789f # v6
        with:
          name: pixi-macos-x86_64-${{ github.sha }}
          path: ./target/${{ env.CARGO_BUILD_PROFILE }}/pixi
          retention-days: 14

  build-binary-windows-x86_64:
    needs: determine_changes
    if: ${{ needs.determine_changes.outputs.code == 'true' || github.ref == 'refs/heads/main' }}
    runs-on: namespace-profile-windows-2022-x86-64-8
    name: "build binary | windows x86_64"
    steps:
      - uses: actions/checkout@8e8c483db84b4bee98b60c0593521ed34d9990e8 # v6
        with:
          persist-credentials: false
      - name: Create Dev Drive
        run: ${{ github.workspace }}/.github/workflows/setup-dev-drive.ps1
      - name: Copy Git Repo to Dev Drive
        run: |
          Copy-Item -Path "${{ github.workspace }}" -Destination "${{ env.PIXI_WORKSPACE }}" -Recurse
      - uses: Swatinem/rust-cache@779680da715d629ac1d338a641029a2f4372abb5 # v2
        with:
          workspaces: ${{ env.PIXI_WORKSPACE }}
          save-if: ${{ github.ref == 'refs/heads/main' }}
      - name: "Build"
        working-directory: ${{ env.PIXI_WORKSPACE }}
        run: >
          cargo build
          --locked
          --profile $env:CARGO_BUILD_PROFILE
          --features self_update
      - name: "Upload binary"
        uses: actions/upload-artifact@b7c566a772e6b6bfb58ed0dc250532a479d7789f # v6
        with:
          name: pixi-windows-x86_64-${{ github.sha }}
          path: ${{ env.PIXI_WORKSPACE }}/target/${{ env.CARGO_BUILD_PROFILE }}/pixi.exe
          retention-days: 14

  build-binary-windows-aarch64:
    needs: determine_changes
    if: ${{ needs.determine_changes.outputs.code == 'true' && github.ref == 'refs/heads/main'  || contains(github.event.pull_request.labels.*.name, 'test:extra_slow')}} # Only run on the main branch
    # Using windows-latest as it's only run on main, thus speed is not that important
    runs-on: windows-latest
    name: "build binary | windows aarch64"
    steps:
      - uses: actions/checkout@8e8c483db84b4bee98b60c0593521ed34d9990e8 # v6
        with:
          persist-credentials: false
      - name: Create Dev Drive
        run: ${{ github.workspace }}/.github/workflows/setup-dev-drive.ps1
      - name: Copy Git Repo to Dev Drive
        run: |
          Copy-Item -Path "${{ github.workspace }}" -Destination "${{ env.PIXI_WORKSPACE }}" -Recurse
      - name: "Install Rust toolchain"
        run: rustup target add aarch64-pc-windows-msvc
      - uses: Swatinem/rust-cache@779680da715d629ac1d338a641029a2f4372abb5 # v2
        with:
          workspaces: ${{ env.PIXI_WORKSPACE }}
          save-if: ${{ github.ref == 'refs/heads/main' }}
      - name: "Build"
        working-directory: ${{ env.PIXI_WORKSPACE }}
        run: >
          cargo build
          --locked
          --target aarch64-pc-windows-msvc
          --profile $env:CARGO_BUILD_PROFILE
          --features self_update
      - name: "Upload binary"
        uses: actions/upload-artifact@b7c566a772e6b6bfb58ed0dc250532a479d7789f # v6
        with:
          name: pixi-windows-aarch64-${{ github.sha }}
          path: ${{ env.PIXI_WORKSPACE }}/target/aarch64-pc-windows-msvc/${{ env.CARGO_BUILD_PROFILE }}/pixi.exe
          retention-days: 14

  #
  # Run integration tests on important platforms
  #

  test-pytest-windows-x86_64:
    timeout-minutes: 10
    name: Pytest | windows x86_64
    runs-on: windows-latest
    needs: build-binary-windows-x86_64
    env:
      TARGET_RELEASE: "target/pixi/release"
    steps:
      - uses: actions/checkout@8e8c483db84b4bee98b60c0593521ed34d9990e8 # v6
        with:
          persist-credentials: false
      - name: Create Dev Drive
        run: ${{ github.workspace }}/.github/workflows/setup-dev-drive.ps1
      - name: Copy Git Repo to Dev Drive
        run: |
          Copy-Item -Path "${{ github.workspace }}" -Destination "${{ env.PIXI_WORKSPACE }}" -Recurse
          echo "${{ env.PIXI_WORKSPACE }}/${{ env.TARGET_RELEASE }}" | Out-File -Append -Encoding utf8 -FilePath $env:GITHUB_PATH
      - name: Download binary from build
        uses: actions/download-artifact@37930b1c2abaa49bbe596cd826c3c89aef350131 # v7
        with:
          name: pixi-windows-x86_64-${{ github.sha }}
          path: ${{ env.PIXI_WORKSPACE }}/${{ env.TARGET_RELEASE }}
      - name: Verify pixi installation
        working-directory: ${{ env.PIXI_WORKSPACE }}
        run: pixi info

      - name: Run pytests
        working-directory: ${{ env.PIXI_WORKSPACE }}
        run: pixi run --locked test-integration-ci

  test-pytest-macos-aarch64:
    timeout-minutes: 10
    name: Pytest | macos aarch64
    runs-on: namespace-profile-macos-15-arm64-6
    needs: build-binary-macos-aarch64
    env:
      TARGET_RELEASE: "${{ github.workspace }}/target/pixi/release"
    steps:
      - uses: actions/checkout@8e8c483db84b4bee98b60c0593521ed34d9990e8 # v6
        with:
          persist-credentials: false
      - name: Download binary from build
        uses: actions/download-artifact@37930b1c2abaa49bbe596cd826c3c89aef350131 # v7
        with:
          name: pixi-macos-aarch64-${{ github.sha }}
          path: ${{ env.TARGET_RELEASE }}
      - name: Setup unix binary, add to github path
        run: |
          chmod a+x ${{ env.TARGET_RELEASE }}/pixi
          echo "${{ env.TARGET_RELEASE }}" >> $GITHUB_PATH
      - name: Verify pixi installation
        run: pixi info

      - name: Run integration tests
        run: pixi run --locked test-integration-ci

  test-pytest-linux-x86_64:
    timeout-minutes: 10
    name: Pytest | linux x86_64
    runs-on: namespace-profile-ubuntu-24-04-x86-64-4
    needs: build-binary-linux-x86_64
    env:
      TARGET_RELEASE: "${{ github.workspace }}/target/pixi/release"
    steps:
      - uses: actions/checkout@8e8c483db84b4bee98b60c0593521ed34d9990e8 # v6
        with:
          persist-credentials: false
      - name: Download binary from build
        uses: actions/download-artifact@37930b1c2abaa49bbe596cd826c3c89aef350131 # v7
        with:
          name: pixi-linux-x86_64-${{ github.sha }}
          path: ${{ env.TARGET_RELEASE }}
      - name: Setup unix binary, add to github path
        run: |
          chmod a+x ${{ env.TARGET_RELEASE }}/pixi
          echo "${{ env.TARGET_RELEASE }}" >> $GITHUB_PATH
      - name: Verify pixi installation
        run: pixi info

      - name: Run integration tests
        run: pixi run --locked test-integration-ci

  test-integration-windows-x86_64:
    timeout-minutes: 30
    name: Integration tests | windows x86_64
    runs-on: windows-latest
    needs: build-binary-windows-x86_64
    if: ${{ github.ref == 'refs/heads/main' || contains(github.event.pull_request.labels.*.name, 'test:extra_slow') }}
    env:
      TARGET_RELEASE: "target/pixi/release"
    steps:
      - uses: actions/checkout@8e8c483db84b4bee98b60c0593521ed34d9990e8 # v6
        with:
          persist-credentials: false
      - name: Create Dev Drive
        run: ${{ github.workspace }}/.github/workflows/setup-dev-drive.ps1
      - name: Copy Git Repo to Dev Drive
        run: |
          Copy-Item -Path "${{ github.workspace }}" -Destination "${{ env.PIXI_WORKSPACE }}" -Recurse
          echo "${{ env.PIXI_WORKSPACE }}/${{ env.TARGET_RELEASE }}" | Out-File -Append -Encoding utf8 -FilePath $env:GITHUB_PATH
      - name: Download binary from build
        uses: actions/download-artifact@37930b1c2abaa49bbe596cd826c3c89aef350131 # v7
        with:
          name: pixi-windows-x86_64-${{ github.sha }}
          path: ${{ env.PIXI_WORKSPACE }}/${{ env.TARGET_RELEASE }}

      - name: Verify pixi installation
        working-directory: ${{ env.PIXI_WORKSPACE }}
        run: pixi info

      - name: Run long running integration tests
        working-directory: ${{ env.PIXI_WORKSPACE }}
        run: pixi run --locked test-integration-extra-slow-ci

      - name: Test examples
        shell: bash
        working-directory: ${{ env.PIXI_WORKSPACE }}
        run: bash tests/scripts/test-examples.sh

  test-integration-macos-aarch64:
    timeout-minutes: 30
    name: Integration tests | macos aarch64
    runs-on: namespace-profile-macos-15-arm64-6
    needs: build-binary-macos-aarch64
    if: ${{ github.ref == 'refs/heads/main' || contains(github.event.pull_request.labels.*.name, 'test:extra_slow') }}
    env:
      TARGET_RELEASE: "${{ github.workspace }}/target/pixi/release"
    steps:
      - uses: actions/checkout@8e8c483db84b4bee98b60c0593521ed34d9990e8 # v6
        with:
          persist-credentials: false
      - name: Download binary from build
        uses: actions/download-artifact@37930b1c2abaa49bbe596cd826c3c89aef350131 # v7
        with:
          name: pixi-macos-aarch64-${{ github.sha }}
          path: ${{ env.TARGET_RELEASE }}
      - name: Setup unix binary, add to github path
        run: |
          chmod a+x ${{ env.TARGET_RELEASE }}/pixi
          echo "${{ env.TARGET_RELEASE }}" >> $GITHUB_PATH
      - name: Verify pixi installation
        run: pixi info

      - name: Run long running integration tests
        run: pixi run --locked test-integration-extra-slow-ci

      - name: Run integration tests
        run: pixi run --locked test-integration-ci

      - name: Test examples
        run: bash tests/scripts/test-examples.sh

      - name: Test export
        run: pixi run --locked test-export

  test-integration-linux-x86_64:
    timeout-minutes: 30
    name: Integration tests | linux x86_64
    runs-on: namespace-profile-ubuntu-24-04-x86-64-4
    needs: build-binary-linux-x86_64
    if: ${{ github.ref == 'refs/heads/main' || contains(github.event.pull_request.labels.*.name, 'test:extra_slow') }}
    env:
      TARGET_RELEASE: "${{ github.workspace }}/target/pixi/release"
    steps:
      - uses: actions/checkout@8e8c483db84b4bee98b60c0593521ed34d9990e8 # v6
        with:
          persist-credentials: false
      - name: Download binary from build
        uses: actions/download-artifact@37930b1c2abaa49bbe596cd826c3c89aef350131 # v7
        with:
          name: pixi-linux-x86_64-${{ github.sha }}
          path: ${{ env.TARGET_RELEASE }}
      - name: Setup unix binary, add to github path
        run: |
          chmod a+x ${{ env.TARGET_RELEASE }}/pixi
          echo "${{ env.TARGET_RELEASE }}" >> $GITHUB_PATH
      - name: Verify pixi installation
        run: pixi info

      - name: Run long running integration tests
        if: ${{ github.ref == 'refs/heads/main' || contains(github.event.pull_request.labels.*.name, 'test:extra_slow') }}
        run: pixi run --locked test-integration-ci -m "extra_slow"

      - name: Run integration tests
        run: pixi run --locked test-integration-ci

      - name: "Test examples"
        run: bash tests/scripts/test-examples.sh

      - name: "Test export"
        run: pixi run --locked test-export

  test-downstream-windows-x86_64:
    timeout-minutes: 30
    name: Downstream tests | windows x86_64
    runs-on: windows-latest
    needs: build-binary-windows-x86_64
    if: ${{ github.ref == 'refs/heads/main' || contains(github.event.pull_request.labels.*.name, 'test:extra_slow') }}
    env:
      TARGET_RELEASE: "target/pixi/release"
    steps:
      - uses: actions/checkout@8e8c483db84b4bee98b60c0593521ed34d9990e8 # v6
        with:
          persist-credentials: false
      - name: Create Dev Drive
        run: ${{ github.workspace }}/.github/workflows/setup-dev-drive.ps1
      - name: Copy Git Repo to Dev Drive
        run: |
          Copy-Item -Path "${{ github.workspace }}" -Destination "${{ env.PIXI_WORKSPACE }}" -Recurse
          echo "${{ env.PIXI_WORKSPACE }}/${{ env.TARGET_RELEASE }}" | Out-File -Append -Encoding utf8 -FilePath $env:GITHUB_PATH
      - name: Download binary from build
        uses: actions/download-artifact@37930b1c2abaa49bbe596cd826c3c89aef350131 # v7
        with:
          name: pixi-windows-x86_64-${{ github.sha }}
          path: ${{ env.PIXI_WORKSPACE }}/${{ env.TARGET_RELEASE }}
      - name: Verify pixi installation
        run: pixi info

      - name: Install pixi's pixi project
        working-directory: ${{ env.PIXI_WORKSPACE }}
        run: pixi install -vvv --locked

      - name: Checkout Deltares/Ribasim
        uses: actions/checkout@8e8c483db84b4bee98b60c0593521ed34d9990e8 # v6
        with:
          repository: Deltares/Ribasim
          path: ribasim
          persist-credentials: false
      - name: Copy Deltares/Ribasim to Dev Drive
        run: Copy-Item -Path "${{ github.workspace }}/ribasim" -Destination "${{ env.PIXI_WORKSPACE }}/ribasim" -Recurse
      - name: Install Deltares/Ribasim
        run: pixi install -vvv --locked
        working-directory: ${{ env.PIXI_WORKSPACE }}/ribasim

      - name: Checkout quantco/polarify
        uses: actions/checkout@8e8c483db84b4bee98b60c0593521ed34d9990e8 # v6
        with:
          repository: quantco/polarify
          path: polarify
          persist-credentials: false
      - name: Copy quantco/polarify to Dev Drive
        run: Copy-Item -Path "${{ github.workspace }}/polarify" -Destination "${{ env.PIXI_WORKSPACE }}/polarify" -Recurse
      - name: Install quantco/polarify
        run: pixi install -vvv --locked
        working-directory: ${{ env.PIXI_WORKSPACE }}/polarify
      - run: pixi info
        working-directory: ${{ env.PIXI_WORKSPACE }}/polarify
      - run: pixi list
        working-directory: ${{ env.PIXI_WORKSPACE }}/polarify
      - name: Run downstream polarify environment
        run: pixi run --locked echo "Running downstream polarify environment"
        working-directory: ${{ env.PIXI_WORKSPACE }}/polarify

  test-downstream-macos-aarch64:
    timeout-minutes: 15
    name: Downstream tests | macos aarch64
    runs-on: macos-15
    needs: build-binary-macos-aarch64
    if: ${{ github.ref == 'refs/heads/main' || contains(github.event.pull_request.labels.*.name, 'test:extra_slow') }}
    env:
      TARGET_RELEASE: "${{ github.workspace }}/target/pixi/release"
    steps:
      - uses: actions/checkout@8e8c483db84b4bee98b60c0593521ed34d9990e8 # v6
        with:
          persist-credentials: false
      - name: Download binary from build
        uses: actions/download-artifact@37930b1c2abaa49bbe596cd826c3c89aef350131 # v7
        with:
          name: pixi-macos-aarch64-${{ github.sha }}
          path: ${{ env.TARGET_RELEASE }}
      - name: Setup unix binary, add to github path
        run: |
          chmod a+x ${{ env.TARGET_RELEASE }}/pixi
          echo "${{ env.TARGET_RELEASE }}" >> $GITHUB_PATH
      - name: Verify pixi installation
        run: pixi info

      - name: Install pixi
        # Using locked to validate that the lock file is correct
        run: pixi install -vvv --locked

      - name: "Checkout Deltares/Ribasim"
        uses: actions/checkout@8e8c483db84b4bee98b60c0593521ed34d9990e8 # v6
        with:
          repository: Deltares/Ribasim
          path: ribasim
          persist-credentials: false
      - name: "Install Deltares/Ribasim"
        run: pixi install -vvv --locked
        working-directory: ribasim

      - name: "Checkout quantco/polarify"
        uses: actions/checkout@8e8c483db84b4bee98b60c0593521ed34d9990e8 # v6
        with:
          repository: quantco/polarify
          path: polarify
          persist-credentials: false
      - name: "Install quantco/polarify"
        run: pixi install -vvv --locked
        working-directory: polarify
      - run: pixi info
      - run: pixi list
      - name: Run downstream polarify environment
        run: pixi run --locked echo "Running downstream polarify environment"

  test-downstream-linux-x86_64:
    timeout-minutes: 15
    name: Downstream tests | linux x86_64
    runs-on: namespace-profile-ubuntu-24-04-x86-64-4
    needs: build-binary-linux-x86_64
    if: ${{ github.ref == 'refs/heads/main' || contains(github.event.pull_request.labels.*.name, 'test:extra_slow') }}
    env:
      TARGET_RELEASE: "${{ github.workspace }}/target/pixi/release"
    steps:
      - uses: actions/checkout@8e8c483db84b4bee98b60c0593521ed34d9990e8 # v6
        with:
          persist-credentials: false
      - name: Download binary from build
        uses: actions/download-artifact@37930b1c2abaa49bbe596cd826c3c89aef350131 # v7
        with:
          name: pixi-linux-x86_64-${{ github.sha }}
          path: ${{ env.TARGET_RELEASE }}
      - name: Setup unix binary, add to github path
        run: |
          chmod a+x ${{ env.TARGET_RELEASE }}/pixi
          echo "${{ env.TARGET_RELEASE }}" >> $GITHUB_PATH
      - name: Verify pixi installation
        run: pixi info

      - name: Install pixi
        working-directory: ${{ env.PIXI_WORKSPACE }}
        run: pixi install -vvv --locked

      - name: "Checkout nerfstudio-project/nerfstudio"
        uses: actions/checkout@8e8c483db84b4bee98b60c0593521ed34d9990e8 # v6
        with:
          repository: nerfstudio-project/nerfstudio
          path: nerfstudio
          persist-credentials: false
      - name: "Install nerfstudio-project/nerfstudio"
        # Not using locked as their lockfile is not in sync
        run: pixi install -vvv
        working-directory: nerfstudio

      - name: "Checkout Deltares/Ribasim"
        uses: actions/checkout@8e8c483db84b4bee98b60c0593521ed34d9990e8 # v6
        with:
          repository: Deltares/Ribasim
          path: ribasim
          persist-credentials: false
      - name: "Install Deltares/Ribasim"
        run: pixi install -vvv --locked
        working-directory: ribasim

      - name: "Checkout quantco/polarify"
        uses: actions/checkout@8e8c483db84b4bee98b60c0593521ed34d9990e8 # v6
        with:
          repository: quantco/polarify
          path: polarify
          persist-credentials: false
      - name: "Install quantco/polarify"
        run: pixi install -vvv --locked
        working-directory: polarify
      - run: pixi info
      - run: pixi list
      - name: Run downstream polarify environment
        run: pixi run --locked echo "Running downstream polarify environment"
  #
  # Install a number of common wheels on some platforms
  #

  test-common-wheels-linux-x86_64:
    name: Wheel Tests | linux x86_64
    needs:
      - build-binary-linux-x86_64
    uses: ./.github/workflows/test_common_wheels.yml
    with:
      sha: ${{ github.sha }}
      arch: linux-x86_64
      runs-on: ubuntu-latest

  test-common-wheels-windows-x86_64:
    name: Wheel Tests | windows x86_64
    needs:
      - build-binary-windows-x86_64
    uses: ./.github/workflows/test_common_wheels.yml
    with:
      sha: ${{ github.sha }}
      arch: windows-x86_64
      runs-on: windows-latest

  test-common-wheels-macos-aarch64:
    name: Wheel Tests | macos aarch64
    needs:
      - build-binary-macos-aarch64
    uses: ./.github/workflows/test_common_wheels.yml
    with:
      sha: ${{ github.sha }}
      arch: macos-aarch64
      runs-on: macos-15

  #
  # Test unix installer on some platforms
  #

  test-install-sh-nix:
    strategy:
      matrix:
        os: [ubuntu-latest, macos-15]
    name: install.sh | ${{ matrix.os }}
    needs:
      - determine_changes
    runs-on: ${{ matrix.os }}
    if: ${{ needs.determine_changes.outputs.unix_installer == 'true' }}
    steps:
      - uses: actions/checkout@8e8c483db84b4bee98b60c0593521ed34d9990e8 # v6
        with:
          persist-credentials: false
      - name: "Install"
        run: |
          uname -a
          test ! -e ~/.pixi/bin/pixi
          sh < ./install/install.sh
          ~/.pixi/bin/pixi --version

  test-install-sh-alpine:
    name: install.sh | alpine linux
    needs:
      - determine_changes
    runs-on: ubuntu-latest
    if: ${{ needs.determine_changes.outputs.unix_installer == 'true' }}
    steps:
      - uses: actions/checkout@8e8c483db84b4bee98b60c0593521ed34d9990e8 # v6
        with:
          persist-credentials: false
      - name: Setup latest Alpine Linux
        uses: jirutka/setup-alpine@ae3b3ddba35054804fc4a3507b519fa7e8152050 # v1.4.1
      - name: "Install"
        run: |
          uname -a
          cat /etc/alpine-release
          test ! -e ~/.pixi/bin/pixi
          sh < ./install/install.sh
          ~/.pixi/bin/pixi --version
        shell: alpine.sh {0}

  test-install-sh-without-tar:
    name: install.sh | linux without tar
    needs:
      - determine_changes
    runs-on: ubuntu-latest
    if: ${{ needs.determine_changes.outputs.unix_installer == 'true' }}
    steps:
      - uses: actions/checkout@8e8c483db84b4bee98b60c0593521ed34d9990e8 # v6
        with:
          persist-credentials: false
      - name: Setup latest Alpine Linux
        uses: jirutka/setup-alpine@ae3b3ddba35054804fc4a3507b519fa7e8152050 # v1.4.1
      - name: "Install"
        run: |
          uname -a
          cat /etc/alpine-release
          test ! -e ~/.pixi/bin/pixi
          mv $(which tar) $(which tar).bak
          ! hash tar
          sh < ./install/install.sh
          ~/.pixi/bin/pixi --version
        shell: alpine.sh --root {0}

  test-install-sh-msys2:
    name: install.sh | msys2
    needs:
      - determine_changes
    runs-on: windows-latest
    if: ${{ needs.determine_changes.outputs.unix_installer == 'true' }}
    steps:
      - uses: actions/checkout@8e8c483db84b4bee98b60c0593521ed34d9990e8 # v6
        with:
          persist-credentials: false
      - name: Setup ucrt64 msys2
        uses: msys2/setup-msys2@4f806de0a5a7294ffabaff804b38a9b435a73bda # v2
        with:
          msystem: UCRT64
          install: unzip
      - name: "Install"
        run: |
          uname -a
          test ! -e ~/.pixi/bin/pixi.exe
          sh < ./install/install.sh
          ~/.pixi/bin/pixi.exe --version
          ~/.pixi/bin/pixi --version
        shell: msys2 {0}

  test-install-sh-msys2-without-unzip:
    name: install.sh | msys2 without unzip
    needs:
      - determine_changes
    runs-on: windows-latest
    if: ${{ needs.determine_changes.outputs.unix_installer == 'true' }}
    steps:
      - uses: actions/checkout@8e8c483db84b4bee98b60c0593521ed34d9990e8 # v6
        with:
          persist-credentials: false
      - name: Setup ucrt64 msys2
        uses: msys2/setup-msys2@4f806de0a5a7294ffabaff804b38a9b435a73bda # v2
        with:
          msystem: UCRT64
      - name: "Install"
        run: |
          uname -a
          test ! -e ~/.pixi/bin/pixi
          sh < ./install/install.sh
          ~/.pixi/bin/pixi --version
        shell: msys2 {0}

  test-install-ps1:
    name: install.ps1
    needs:
      - determine_changes
    runs-on: windows-latest
    if: ${{ needs.determine_changes.outputs.win_installer == 'true' }}
    env:
      PIXI_REPOURL: "https://github.com/prefix-dev/pixi/"
    steps:
      - uses: actions/checkout@8e8c483db84b4bee98b60c0593521ed34d9990e8 # v6
        with:
          persist-credentials: false
      - name: Setup ucrt64 msys2
        uses: msys2/setup-msys2@4f806de0a5a7294ffabaff804b38a9b435a73bda # v2
        with:
          msystem: UCRT64
      - name: "Before Install"
        run: test ! -e $USERPROFILE/.pixi/bin/pixi.exe
        shell: msys2 {0}

      - name: "Install"
        run: ${{ github.workspace }}/install/install.ps1

      - name: "After Install"
        run: $USERPROFILE/.pixi/bin/pixi.exe --version
        shell: msys2 {0}

  test-build-linux-x86_64:
    timeout-minutes: 10
    name: Test pixi-build Linux x86_64
    runs-on: ubuntu-latest
    needs: build-binary-linux-x86_64
    steps:
      - uses: actions/checkout@8e8c483db84b4bee98b60c0593521ed34d9990e8 # v6
        with:
<<<<<<< HEAD
          repository: nichmor/pixi-build-testsuite
          ref: feat/change-manifest-path-to-path-in-pixi-build
          persist-credentials: false
=======
          repository: prefix-dev/pixi-build-testsuite
>>>>>>> 86af956a

      - name: Set up pixi
        uses: prefix-dev/setup-pixi@82d477f15f3a381dbcc8adc1206ce643fe110fb7 # v0.9.3
        with:
          cache-write: ${{ github.ref == 'refs/heads/main' }}

      - name: Download pixi artifacts
        run: pixi run download-artifacts --repo pixi --run-id ${{ github.run_id }}
        env:
          GITHUB_TOKEN: ${{ secrets.GITHUB_TOKEN }}

      - name: Download pixi-build-backends artifacts
        run: pixi run download-artifacts --repo pixi-build-backends
        env:
          GITHUB_TOKEN: ${{ secrets.GITHUB_TOKEN }}

      - name: Setup binary permissions
        run: chmod a+x artifacts/pixi*

      - name: Run integration tests
        run: pixi run --locked test-slow

  test-build-windows-x86_64:
    timeout-minutes: 15
    name: Test pixi-build Windows x86_64
    runs-on: windows-latest
    needs: build-binary-windows-x86_64
    steps:
      - uses: actions/checkout@8e8c483db84b4bee98b60c0593521ed34d9990e8 # v6
        with:
<<<<<<< HEAD
          repository: nichmor/pixi-build-testsuite
          ref: feat/change-manifest-path-to-path-in-pixi-build
          persist-credentials: false
=======
          repository: prefix-dev/pixi-build-testsuite
>>>>>>> 86af956a

      - name: Create Dev Drive
        run: ${{ github.workspace }}/.github/workflows/setup-dev-drive.ps1

      - name: Copy Git Repo to Dev Drive
        run: Copy-Item -Path "${{ github.workspace }}" -Destination "${{ env.PIXI_WORKSPACE }}" -Recurse

      - name: Set up pixi
        uses: prefix-dev/setup-pixi@82d477f15f3a381dbcc8adc1206ce643fe110fb7 # v0.9.3
        with:
          manifest-path: ${{ env.PIXI_WORKSPACE }}/pixi.toml
          cache-write: ${{ github.ref == 'refs/heads/main' }}

      - name: Download pixi artifacts
        working-directory: ${{ env.PIXI_WORKSPACE }}
        run: pixi run download-artifacts --repo pixi --run-id ${{ github.run_id }}
        env:
          GITHUB_TOKEN: ${{ secrets.GITHUB_TOKEN }}

      - name: Download pixi-build-backends artifacts
        working-directory: ${{ env.PIXI_WORKSPACE }}
        run: pixi run download-artifacts --repo pixi-build-backends
        env:
          GITHUB_TOKEN: ${{ secrets.GITHUB_TOKEN }}

      - name: Run integration tests
        run: pixi run --locked test-slow
        working-directory: ${{ env.PIXI_WORKSPACE }}

  test-build-macos-aarch64:
    timeout-minutes: 10
    name: Test pixi-build macOS aarch64
    runs-on: macos-15
    needs: build-binary-macos-aarch64
    steps:
      - uses: actions/checkout@8e8c483db84b4bee98b60c0593521ed34d9990e8 # v6
        with:
<<<<<<< HEAD
          repository: nichmor/pixi-build-testsuite
          ref: feat/change-manifest-path-to-path-in-pixi-build
          persist-credentials: false
=======
          repository: prefix-dev/pixi-build-testsuite
>>>>>>> 86af956a

      - name: Set up pixi
        uses: prefix-dev/setup-pixi@82d477f15f3a381dbcc8adc1206ce643fe110fb7 # v0.9.3
        with:
          cache-write: ${{ github.ref == 'refs/heads/main' }}

      - name: Download pixi artifacts
        run: pixi run download-artifacts --repo pixi --run-id ${{ github.run_id }}
        env:
          GITHUB_TOKEN: ${{ secrets.GITHUB_TOKEN }}

      - name: Download pixi-build-backends artifacts
        run: pixi run download-artifacts --repo pixi-build-backends
        env:
          GITHUB_TOKEN: ${{ secrets.GITHUB_TOKEN }}

      - name: Setup binary permissions
        run: chmod a+x artifacts/pixi*

      - name: Run integration tests
        run: pixi run --locked test-slow<|MERGE_RESOLUTION|>--- conflicted
+++ resolved
@@ -979,13 +979,8 @@
     steps:
       - uses: actions/checkout@8e8c483db84b4bee98b60c0593521ed34d9990e8 # v6
         with:
-<<<<<<< HEAD
-          repository: nichmor/pixi-build-testsuite
-          ref: feat/change-manifest-path-to-path-in-pixi-build
-          persist-credentials: false
-=======
           repository: prefix-dev/pixi-build-testsuite
->>>>>>> 86af956a
+          persist-credentials: false
 
       - name: Set up pixi
         uses: prefix-dev/setup-pixi@82d477f15f3a381dbcc8adc1206ce643fe110fb7 # v0.9.3
@@ -1016,13 +1011,8 @@
     steps:
       - uses: actions/checkout@8e8c483db84b4bee98b60c0593521ed34d9990e8 # v6
         with:
-<<<<<<< HEAD
-          repository: nichmor/pixi-build-testsuite
-          ref: feat/change-manifest-path-to-path-in-pixi-build
-          persist-credentials: false
-=======
           repository: prefix-dev/pixi-build-testsuite
->>>>>>> 86af956a
+          persist-credentials: false
 
       - name: Create Dev Drive
         run: ${{ github.workspace }}/.github/workflows/setup-dev-drive.ps1
@@ -1060,13 +1050,8 @@
     steps:
       - uses: actions/checkout@8e8c483db84b4bee98b60c0593521ed34d9990e8 # v6
         with:
-<<<<<<< HEAD
-          repository: nichmor/pixi-build-testsuite
-          ref: feat/change-manifest-path-to-path-in-pixi-build
-          persist-credentials: false
-=======
           repository: prefix-dev/pixi-build-testsuite
->>>>>>> 86af956a
+          persist-credentials: false
 
       - name: Set up pixi
         uses: prefix-dev/setup-pixi@82d477f15f3a381dbcc8adc1206ce643fe110fb7 # v0.9.3
