--- conflicted
+++ resolved
@@ -485,12 +485,9 @@
     pypi_dependencies: dict[PyPIPackageName, PyPIRequirement] | None = Field(
         None, alias="pypi-dependencies", description="The PyPI dependencies"
     )
-<<<<<<< HEAD
-=======
     pypi_options: PyPIOptions | None = Field(
         None, alias="pypi-options", description="Options related to PyPI indexes"
     )
->>>>>>> e6ee9c1b
     tasks: dict[TaskName, TaskInlineTable | NonEmptyStr] | None = Field(
         None, description="The tasks of the project"
     )
