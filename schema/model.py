--- conflicted
+++ resolved
@@ -389,7 +389,6 @@
         examples=[{"linux": {"dependencies": {"python": "3.8"}}}],
     )
     pypi_options: PyPIOptions | None = Field(None, alias="pypi-options", description="Options related to PyPI indexes for this feature")
-<<<<<<< HEAD
 
 ###################
 # PyPI section #
@@ -403,21 +402,6 @@
     """The URL to the html file containing href-links to packages"""
     url: NonEmptyStr | None = Field(None, description="URL to html file with href-links to packages", examples=["https://simple-index-is-here.com"])
 
-=======
-
-###################
-# PyPI section #
-###################
-
-class FindLinksPath(StrictBaseModel):
-    """The path to the directory containing packages"""
-    path: NonEmptyStr | None = Field(None, description="Path to the directory of packages", examples=["./links"])
-
-class FindLinksURL(StrictBaseModel):
-    """The URL to the html file containing href-links to packages"""
-    url: NonEmptyStr | None = Field(None, description="URL to html file with href-links to packages", examples=["https://simple-index-is-here.com"])
-
->>>>>>> 7a3ca8b2
 class PyPIOptions(StrictBaseModel):
     """Options related to PyPI indexes"""
     index_url: NonEmptyStr | None = Field(None, alias="index-url", description="Alternative PyPI registry that should be used as the main index", examples=["https://pypi.org/simple"])
