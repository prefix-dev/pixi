--- conflicted
+++ resolved
@@ -198,15 +198,11 @@
 #####################
 # The Build section #
 #####################
-<<<<<<< HEAD
 class BuildSystem(StrictBaseModel):
-=======
-class BuildSection(StrictBaseModel):
     channels: list[Channel] = Field(
         None,
         description="The `conda` channels that will be used to get build dependencies",
     )
->>>>>>> 067b4a14
     dependencies: list[MatchSpec] = Field(
         None, description="The dependencies for the build backend"
     )
