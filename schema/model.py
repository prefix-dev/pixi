--- conflicted
+++ resolved
@@ -261,17 +261,15 @@
         description="A map of environment variables to values, used in the task, these will be overwritten by the shell.",
         examples=[{"key": "value"}, {"ARGUMENT": "value"}],
     )
-<<<<<<< HEAD
     description: NonEmptyStr | None = Field(
         None,
         description="A short description of the task",
         examples=["Build the project"],
-=======
+    )
     clean_env: bool | None = Field(
         None,
         alias="clean-env",
         description="Whether to run in a clean environment, removing all environment variables except those defined in `env` and by pixi itself.",
->>>>>>> d5714aeb
     )
 
 
