--- conflicted
+++ resolved
@@ -242,11 +242,7 @@
         },
         "channels": {
           "title": "Channels",
-<<<<<<< HEAD
-          "description": "The `conda` channels that will be used to get build dependencies",
-=======
           "description": "The `conda` channels that are used to fetch the build backend from",
->>>>>>> e7ad9bf7
           "type": "array",
           "items": {
             "anyOf": [
