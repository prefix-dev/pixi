--- conflicted
+++ resolved
@@ -1,10 +1,6 @@
 {
   "$schema": "http://json-schema.org/draft-07/schema#",
-<<<<<<< HEAD
-  "$id": "https://pixi.sh/v0.29.0/schema/manifest/schema.json",
-=======
   "$id": "https://pixi.sh/v0.32.0/schema/manifest/schema.json",
->>>>>>> 82a3072f
   "title": "`pixi.toml` manifest file",
   "description": "The configuration for a [`pixi`](https://pixi.sh) project.",
   "type": "object",
@@ -17,11 +13,7 @@
       "title": "Schema",
       "description": "The schema identifier for the project's configuration",
       "type": "string",
-<<<<<<< HEAD
-      "default": "https://pixi.sh/v0.29.0/schema/manifest/schema.json",
-=======
       "default": "https://pixi.sh/v0.32.0/schema/manifest/schema.json",
->>>>>>> 82a3072f
       "format": "uri-reference"
     },
     "activation": {
@@ -866,15 +858,12 @@
         "rev": {
           "title": "Rev",
           "description": "A `git` SHA revision to use",
-<<<<<<< HEAD
-=======
           "type": "string",
           "minLength": 1
         },
         "subdirectory": {
           "title": "Subdirectory",
           "description": "The subdirectory in the repo, a path from the root of the repo.",
->>>>>>> 82a3072f
           "type": "string",
           "minLength": 1
         }
