--- conflicted
+++ resolved
@@ -251,10 +251,10 @@
           }
         },
         "solve-group": {
+          "description": "The group name for environments that should be solved together",
           "title": "Solve-Group",
-          "description": "The group name for environments that should be solved together",
-<<<<<<< HEAD
-          "title": "Solve-Group"
+          "type": "string",
+          "minLength": 1
         },
         "include-default": {
           "anyOf": [
@@ -331,10 +331,6 @@
           "default": false,
           "description": "Components of the default feature to exclude",
           "title": "Exclude-Default"
-=======
-          "type": "string",
-          "minLength": 1
->>>>>>> b7537d29
         }
       }
     },
