--- conflicted
+++ resolved
@@ -28,25 +28,6 @@
 test-all = "cargo test --all-features"
 
 [feature.pytest.dependencies]
-<<<<<<< HEAD
-mypy = ">=1.11,<1.12"
-# For detecting cpu cores with pytest-xdist
-psutil = ">=6.0.0,<7"
-# For running tests in parallel, use this instead of regular pytest
-filelock = ">=3.16.0,<4"
-pytest-rerunfailures = ">=14.0,<15"
-pytest-xdist = ">=3.6.1,<4"
-rich = ">=13.7.1,<14"
-toml = ">=0.10.2,<0.11"
-
-[feature.pytest.tasks]
-test-common-wheels-ci = { cmd = "pytest -n logical tests/wheel_tests/" }
-test-common-wheels-dev = { cmd = "pytest -n logical tests/wheel_tests/", depends-on = [
-  "build",
-] }
-test-integration-ci = "pytest -n logical tests/integration"
-test-integration-dev = { cmd = "pytest -n logical tests/integration", depends-on = [
-=======
 filelock = ">=3.16.0,<4"
 mypy = ">=1.11,<1.12"
 pytest = "*"
@@ -62,7 +43,6 @@
 ] }
 test-integration-ci = "pytest --numprocesses=auto --verbose tests/integration"
 test-integration-dev = { cmd = "pytest --numprocesses=auto tests/integration", depends-on = [
->>>>>>> 82a3072f
   "build",
 ] }
 typecheck-integration = "mypy --strict tests/integration"
@@ -80,13 +60,8 @@
 typos = ">=1.23.1,<2"
 
 [feature.lint.tasks]
-<<<<<<< HEAD
-lint = { depends-on = ["pre-commit-run"] }
-pre-commit-install = "pre-commit install"
-=======
 lint = "pre-commit run --all-files --hook-stage=manual"
 pre-commit-install = "pre-commit install --install-hooks -t=pre-commit -t=pre-push"
->>>>>>> 82a3072f
 pre-commit-install-minimal = "pre-commit install -t=pre-commit"
 pre-commit-run = "pre-commit run --all-files"
 toml-format = { cmd = "taplo fmt", env = { RUST_LOG = "warn" } }
@@ -97,11 +72,7 @@
 git = ">=2.46.0,<3"
 openssl = "3.*"
 pkg-config = "0.29.*"
-<<<<<<< HEAD
-rust = "~=1.81.0"
-=======
 rust = "~=1.80.0"
->>>>>>> 82a3072f
 [feature.build.target.linux-64.dependencies]
 clang = ">=18.1.8,<19.0"
 compilers = ">=1.6.0"
