[project]
name = "pixi"
description = "Package management made easy!"
authors = [
    "Wolf Vollprecht <wolf@prefix.dev>",
    "Bas Zalmstra <bas@prefix.dev>",
    "Tim de Jager <tim@prefix.dev>",
    "Ruben Arts <ruben@prefix.dev>",
]
# Using faster repodata fetching from our experimental fast channel, which implements https://github.com/conda/ceps/pull/75
channels = ["https://fast.prefix.dev/conda-forge"]
platforms = ["linux-64", "win-64", "osx-64", "osx-arm64"]

[tasks]
build = "cargo build --release"
install = "cargo install --path . --locked"
test = "cargo test"
test-all = "cargo test --all-features"
lint = "pre-commit run --all"
bump = "tbump --only-patch $RELEASE_VERSION"
pypi-proxy = "python ./tests/pypi_proxy.py"

[feature.dev.dependencies]
# Needed for the citation
cffconvert = ">=2.0.0,<2.1"
tbump = ">=6.9.0,<6.10"

[feature.lint.dependencies]
pre-commit = ">=3.7.1,<4"
pre-commit-hooks = ">=4.6.0,<5"
ruff = ">=0.4.8,<0.5"
codespell = ">=2.3.0,<3"
[feature.lint.tasks]
pre-commit-install = "pre-commit-install"
pre-commit-run = "pre-commit run --all"

[feature.build.dependencies]
# Needed for building
rust = "~=1.77.0"
openssl = "3.*"
pkg-config = "0.29.*"
git = "2.42.0.*"
[feature.build.target.linux-64.dependencies]
compilers = ">=1.6.0"
make = ">=4.3,<5"

[feature.docs.dependencies]
mkdocs = "1.5.3.*"
mkdocs-material = ">=9.5.16"
mdx_truly_sane_lists = ">=1.3,<2"
pillow = ">=9.4.0"
cairosvg = "2.7.1.*"
mike = "2.0.0.*"
mkdocs-redirects = ">=1.2.1,<2"
git-cliff = ">=2.2.1,<2.4"

[feature.docs.tasks]
build-docs = "mkdocs build --strict"
docs = "mkdocs serve"
deploy-latest = "mike deploy --push --update-aliases $RELEASE_VERSION latest"
deploy-dev = "mike deploy --push dev devel"
mike-serve = "mike serve"
bump-changelog = "git-cliff --unreleased --prepend CHANGELOG.md --tag $RELEASE_VERSION"

[feature.schema.tasks]
generate-schema = { cmd = "python model.py > schema.json", cwd = "schema" }
test-schema = { cmd = "pytest -s", depends-on = "generate-schema", cwd = "schema" }
toml-lint = "taplo lint --verbose **/pixi.toml"
toml-format = "taplo fmt **/pixi.toml"

[feature.schema.dependencies]
python = ">=3.11"
pytest = ">=8.0.2,<8.1"
jsonschema = "*"
pydantic = ">=2.6.3,<2.7"
pyyaml = ">=6.0.1,<6.1"
taplo = ">=0.9.1,<0.10"

[environments]
<<<<<<< HEAD
default = { features = ["build", "dev", "docs", "schema"], solve-group = "one"}
docs = { features = ["docs"], no-default-feature = true, solve-group = "one"}
schema = { features = ["schema"], no-default-feature = true , solve-group = "one"}
lint = { features = ["lint"], no-default-feature = true, solve-group = "one" }
=======
default = { features = ["build", "dev", "docs", "schema"], solve-group = "default"}
docs = { features = ["docs"], no-default-feature = true, solve-group = "default"}
schema = { features = ["schema"], no-default-feature = true , solve-group = "default"}
>>>>>>> 72052f8b
<|MERGE_RESOLUTION|>--- conflicted
+++ resolved
@@ -77,13 +77,7 @@
 taplo = ">=0.9.1,<0.10"
 
 [environments]
-<<<<<<< HEAD
-default = { features = ["build", "dev", "docs", "schema"], solve-group = "one"}
-docs = { features = ["docs"], no-default-feature = true, solve-group = "one"}
-schema = { features = ["schema"], no-default-feature = true , solve-group = "one"}
-lint = { features = ["lint"], no-default-feature = true, solve-group = "one" }
-=======
-default = { features = ["build", "dev", "docs", "schema"], solve-group = "default"}
-docs = { features = ["docs"], no-default-feature = true, solve-group = "default"}
-schema = { features = ["schema"], no-default-feature = true , solve-group = "default"}
->>>>>>> 72052f8b
+default = { features = ["build", "dev", "docs", "schema"], solve-group = "default" }
+docs = { features = ["docs"], no-default-feature = true, solve-group = "default" }
+schema = { features = ["schema"], no-default-feature = true , solve-group = "default" }
+lint = { features = ["lint"], no-default-feature = true, solve-group = "default" }