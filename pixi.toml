[workspace]
authors = [
  "Wolf Vollprecht <wolf@prefix.dev>",
  "Bas Zalmstra <bas@prefix.dev>",
  "Tim de Jager <tim@prefix.dev>",
  "Ruben Arts <ruben@prefix.dev>",
]
channels = ["https://prefix.dev/conda-forge"]
description = "Package management made easy!"
platforms = ["linux-64", "win-64", "osx-64", "osx-arm64", "linux-aarch64"]
preview = ["pixi-build"]
requires-pixi = ">=0.45"

[workspace.target.linux-64.build-variants]
#c_stdlib = ["sysroot"]
c_stdlib_version = ["2.17"]

[dependencies]
cargo-insta = "*"
git = ">=2.51.0,<3"
python = ">=3.13.5,<3.15"

[tasks]
build-debug = "cargo build"
build-release = "cargo build --release"
bump = "tbump --only-patch $RELEASE_VERSION"
generate-cli-docs = "cargo run --locked --manifest-path crates/pixi_docs/Cargo.toml"
insta = "cargo insta"
install = { cmd = "cargo install --path crates/pixi --locked", description = "Install pixi itself locally using cargo" }
install-as = { cmd = "python scripts/install.py", depends-on = [
  "build-release",
] }
install-debug-as = { cmd = "python scripts/install.py --debug", depends-on = [
  "build-debug",
] }
pypi-proxy = "python scripts/pypi-proxy.py"
release = "python scripts/release.py"
run-all-examples = { cmd = "python tests/scripts/run-all-examples.py --pixi-exec $CARGO_TARGET_DIR/release/pixi", depends-on = [
  "build-release",
] }
test = { depends-on = ["test-all-fast"], description = "Run all fast tests" }
test-all-extra-slow = { depends-on = [
  "test-slow",
  "test-integration-extra-slow",
] }
test-all-fast = { depends-on = ["test-fast", "test-integration-fast"] }
test-all-slow = { depends-on = ["test-slow", "test-integration-slow"] }
test-fast = """RUST_LOG="debug,resolvo=info" cargo nextest run --workspace --all-targets"""
test-slow = """RUST_LOG="debug,resolvo=info" cargo nextest run --workspace --all-targets --features slow_integration_tests,online_tests
              --status-level skip --failure-output immediate-final --no-fail-fast --final-status-level slow"""

[feature.pytest.dependencies]
dirty-equals = ">=0.11,<0.12"
filelock = ">=3.19.1,<4"
inline-snapshot = ">=0.31.1,<0.32"
py-rattler = ">=0.18,<0.19"
pytest = ">=8.4.2,<9"
pytest-rerunfailures = ">=16.0.1,<17"
pytest-timeout = ">=2.4.0,<3"
pytest-xdist = ">=3.8.0,<4"
pyyaml = ">=6.0.3,<7"
rattler-build = ">=0.53,<0.54"
rich = ">=14.1.0,<15"
tomli-w = ">=1.2.0,<2"
types-pyyaml = ">=6.0.12.20250915,<7"

[feature.pytest.tasks]
test-common-wheels = { cmd = "pytest -s --numprocesses=auto tests/wheel_tests/", depends-on = [
  "build-release",
] }
test-common-wheels-ci = { cmd = "pytest --numprocesses=auto --verbose tests/wheel_tests/" }
test-integration-ci = "pytest --numprocesses=auto --durations=0 --timeout=100 --verbose -m 'not extra_slow' tests/integration_python"
test-integration-extra-slow = { cmd = "pytest --numprocesses=auto --durations=0 --timeout=600 tests/integration_python", depends-on = [
  "build-release",
] }
test-integration-extra-slow-ci = "pytest --numprocesses=auto --durations=0 --timeout=600 tests/integration_python"
test-integration-fast = { cmd = "pytest --pixi-build=debug --numprocesses=auto --durations=0 --timeout=100 -m 'not slow and not extra_slow' tests/integration_python", depends-on = [
  "build-debug",
] }
test-integration-slow = { cmd = "pytest --numprocesses=auto --durations=0 --timeout=100 -m 'not extra_slow' tests/integration_python", depends-on = [
  "build-release",
] }
# pass the file to run as an argument to the task
# you can also pass a specific test function, like this:
# /path/to/test.py::test_function
test-specific-test = { cmd = "pytest -k '{{ test_substring }}'", args = [
  "test_substring",
], depends-on = [
  "build-release",
] }
test-specific-test-debug = { cmd = "pytest --pixi-build=debug -k '{{ test_substring }}'", args = [
  "test_substring",
], depends-on = [
  "build-debug",
] }
# Update one test channel by passing on value of `mappings.toml`
# e.g. "multiple_versions_channel_1"
update-test-channel = { cmd = "python update-channels.py {{ channel }}", args = [
  "channel",
], cwd = "tests/data/channels" }

[feature.dev.dependencies]
# Needed for the citation
cargo-edit = ">=0.13.7,<0.14"
cargo-nextest = ">=0.9.105,<0.10"
cffconvert = ">=2.0.0,<3"
tbump = ">=6.9.0,<7"

[feature.dev.tasks]
insta-review = "cargo insta review --workspace"
update-rattler = "cargo upgrade --incompatible allow -p rattler -p file_url -p rattler_cache -p rattler_conda_types -p rattler_digest -p rattler_lock -p rattler_networking -p rattler_repodata_gateway -p rattler_shell -p rattler_solve -p rattler_virtual_packages"
# UV dependency management
switch-to-remote-uv = { cmd = "python scripts/local_patch.py uv remote", description = "Switch back to remote uv dependencies" }

[feature.dev.tasks.switch-to-local-uv]
args = [{ arg = "uv_path", default = "../uv" }]
cmd = "python scripts/local_patch.py uv local {{ uv_path }}"
description = "Switch to local uv development dependencies"

# Rattler dependency management
[feature.dev.tasks.switch-to-local-rattler]
args = [{ arg = "rattler_path", default = "../rattler" }]
cmd = "python scripts/local_patch.py rattler local {{ rattler_path }}"
description = "Switch to local rattler development dependencies"

[feature.dev.tasks.switch-to-remote-rattler]
cmd = "python scripts/local_patch.py rattler remote"
description = "Switch back to remote rattler dependencies"

[feature.dev.tasks.snapshot-update]
args = [{ "arg" = "expression", "default" = "" }]
cmd = "pytest --inline-snapshot=fix -k '{{ expression }}'"

[feature.lint.dependencies]
actionlint = ">=1.7.7,<2"
basedpyright = ">=1.31.6,<2"
cargo-deny = ">=0.18,<0.18.8" # 0.18.5 breaks license checking for uv crates
dprint = ">=0.49.1,<0.51"
go-shfmt = ">=3.12.0,<4"
lefthook = ">=1.13.6,<2"
ruff = ">=0.14.0,<0.15"
shellcheck = ">=0.10.0,<0.11"
taplo = ">=0.10.0,<0.11"
typos = ">=1.38.1,<2"

[feature.lint.tasks]
actionlint = { cmd = "actionlint", env = { SHELLCHECK_OPTS = "-e SC2086" } }
cargo-clippy = "cargo clippy --all-targets --workspace -- -D warnings"
cargo-deny = "cargo deny --workspace check license --deny warnings"
cargo-fmt = "cargo fmt --all"
check-openssl = "python tests/scripts/check-openssl.py"
dprint-check = { cmd = "dprint check --log-level=silent", description = "Check formatting with dprint" }
dprint-fmt = { cmd = "dprint fmt --incremental=false", description = "Format with dprint" }
lefthook = { cmd = "lefthook", description = "Run lefthook" }
lint = { depends-on = [
  "lint-fast",
  "lint-slow",
], description = "Run all linters and formatters on all code" }
lint-fast = { cmd = "lefthook run pre-commit --all-files --force", description = "Run all fast linters and formatters on all code (no clippy)" }
lint-slow = { cmd = "lefthook run pre-push --all-files --force", description = "Run all slow linters and formatters on all code" }
pre-commit-install = "lefthook install"
pre-commit-install-minimal = "lefthook install pre-commit"
ruff-format = "ruff format --exit-non-zero-on-format --force-exclude"
ruff-lint = "ruff check --fix --exit-non-zero-on-fix --force-exclude"
shell-format = "shfmt --write --indent=4 --simplify --binary-next-line"
toml-format = { cmd = "taplo fmt", env = { RUST_LOG = "warn" } }
toml-lint = "taplo lint --verbose **/pixi.toml"
typecheck-python = "basedpyright"
typos = "typos --force-exclude"

[feature.rust.dependencies]
rust = ">=1.88.0,<1.89"

[feature.build.dependencies]
# Needed for building
compilers = ">=1.11.0,<2"
git = ">=2.51.0,<3"
openssl = ">=3.5.4,<4"
pkg-config = ">=0.29.2,<0.30"
rust-src = ">=1.88.0,<2"

[feature.build.target.linux.dependencies]
clang = ">=21.1.2,<22"
compilers = ">=1.6.0"
make = ">=4.4.1,<5"
mold = ">=2.40.2,<3"

[feature.build.target.win-64.dependencies]
vs2017_win-64 = ">=19.16.27033,<20"

[feature.build.target.unix.activation]
scripts = ["scripts/activate.sh"]

[feature.build.activation]
env.CARGO_TARGET_DIR = "target/pixi"

[feature.docs.dependencies]
cairosvg = ">=2.8.2,<3"
git-cliff = ">=2.10.0,<3"
mdx_truly_sane_lists = ">=1.3,<2"
mike = ">=2.1.3,<3"
mkdocs-llmstxt = ">=0.4.0,<0.5"
mkdocs-material = ">=9.6.21,<10"
mkdocs-redirects = ">=1.2.1,<2"
pillow = ">=11.3.0,<12"

[feature.docs.tasks]
build-docs = "mkdocs build --strict"
bump-changelog = "git-cliff --unreleased --prepend CHANGELOG.md --tag $RELEASE_VERSION"
deploy-dev = "mike deploy --push dev devel"
deploy-latest = "mike deploy --push --update-aliases $RELEASE_VERSION latest"
docs = { cmd = "mkdocs serve", description = "Serve the docs locally" }
mike-serve = "mike serve"

[feature.schema.tasks]
generate-schema = { cmd = "python model.py > schema.json", cwd = "schema" }
test-schema = { cmd = "pytest -s", depends-on = "generate-schema", cwd = "schema", description = "Test the manifest json schema" }

[feature.schema.dependencies]
jsonschema = ">=3.2.0,<4"
pydantic = ">=2.11.10,<3"
pyyaml = ">=6.0.3,<7"

[feature.pypi-gen.dependencies]
hatchling = ">=1.27.0,<2"
python-build = ">=1.3.0,<2"

[feature.pypi-gen.tasks]
pypi-gen-indexes = "python tests/data/pypi-indexes/generate-indexes.py"

[feature.micromamba]
dependencies = { micromamba = ">=2.3.2,<3" }
tasks = { test-export = "bash tests/scripts/test-export.sh" }

[feature.trampoline.dependencies]
python = ">=3.14.0,<3.15"
zstd = ">=1.5.7,<2"

[feature.trampoline.tasks.build-trampoline]
cmd = "python trampoline/build-trampoline.py"
description = "Build the trampolines"

#
# Feature to build recipes
#
[feature.recipes.dependencies]
rattler-build = ">=0.53,<0.54"

[feature.recipes.tasks.build-backends]
cmd = "rattler-build build --recipe-dir empty --output-dir ."
cwd = "tests/build-backends"
description = "Build build-backends used for testing purposes"

[feature.dist.dependencies]
zig = ">=0.15.1,<0.16"

<<<<<<< HEAD
=======
# Feature for native-certs testing
[feature.native-certs-test.dependencies]
mkcert = ">=1.4.4,<2"
pip = ">=24,<25"
rich = ">=14,<15"
testcontainers = ">=4,<5"

[feature.native-certs-test.tasks]
test-native-certs = { cmd = "python scripts/test_native_certs.py --pixi-bin $CARGO_TARGET_DIR/release/pixi", description = "Test native-certs feature with local HTTPS PyPI server", depends-on = [
  "build-release",
] }

>>>>>>> ccc3fcc4
#
# Environment descriptions
#

[environments]
default = { features = [
  "build",
  "dev",
  "schema",
  "pytest",
  "rust",
], solve-group = "default" }
dist = { features = ["dist"], no-default-feature = true }
docs = { features = [
  "docs",
], no-default-feature = true, solve-group = "default" }
lint = { features = [
  "lint",
  "rust",
  "pytest",
  "build",
  "schema",
  "pypi-gen",
], no-default-feature = true, solve-group = "default" }
pypi-gen = { features = ["pypi-gen"] }
recipes = { features = ["recipes"], no-default-feature = true }
schema = { features = [
  "schema",
  "pytest",
], no-default-feature = true, solve-group = "default" }
test-export = { features = ["micromamba"], no-default-feature = true }
<<<<<<< HEAD
trampoline = { features = ["trampoline"], no-default-feature = true }


#
# Package descriptions
#

[package]
name = "pixi"

[package.build]
backend = { name = "pixi-build-rust", version = "*" }
source = { path = "crates/pixi" }

[package.target.unix.build-dependencies]
clang = "*"
=======
test-native-certs = { features = ["native-certs-test", "build"] }
trampoline = { features = ["trampoline"], no-default-feature = true }
>>>>>>> ccc3fcc4
<|MERGE_RESOLUTION|>--- conflicted
+++ resolved
@@ -254,8 +254,7 @@
 [feature.dist.dependencies]
 zig = ">=0.15.1,<0.16"
 
-<<<<<<< HEAD
-=======
+
 # Feature for native-certs testing
 [feature.native-certs-test.dependencies]
 mkcert = ">=1.4.4,<2"
@@ -268,7 +267,6 @@
   "build-release",
 ] }
 
->>>>>>> ccc3fcc4
 #
 # Environment descriptions
 #
@@ -300,7 +298,7 @@
   "pytest",
 ], no-default-feature = true, solve-group = "default" }
 test-export = { features = ["micromamba"], no-default-feature = true }
-<<<<<<< HEAD
+test-native-certs = { features = ["native-certs-test", "build"] }
 trampoline = { features = ["trampoline"], no-default-feature = true }
 
 
@@ -316,8 +314,4 @@
 source = { path = "crates/pixi" }
 
 [package.target.unix.build-dependencies]
-clang = "*"
-=======
-test-native-certs = { features = ["native-certs-test", "build"] }
-trampoline = { features = ["trampoline"], no-default-feature = true }
->>>>>>> ccc3fcc4
+clang = "*"