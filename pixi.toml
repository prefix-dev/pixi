[project]
authors = [
  "Wolf Vollprecht <wolf@prefix.dev>",
  "Bas Zalmstra <bas@prefix.dev>",
  "Tim de Jager <tim@prefix.dev>",
  "Ruben Arts <ruben@prefix.dev>",
]
description = "Package management made easy!"
name = "pixi"
# Using faster repodata fetching from our experimental fast channel, which implements https://github.com/conda/ceps/pull/75
channels = ["https://fast.prefix.dev/conda-forge"]
platforms = ["linux-64", "win-64", "osx-64", "osx-arm64"]

[dependencies]
python = ">=3.12.3,<4"

[tasks]
build = "cargo build --release"
bump = "tbump --only-patch $RELEASE_VERSION"
install = "cargo install --path . --locked"
pypi-proxy = "python ./tests/pypi_proxy.py"
run-all-examples = "python ./tests/run_all_examples.py"
run-all-examples-dev = "python ./tests/run_all_examples.py --pixi-exec ./target/debug/pixi"
test = "cargo test"
test-all = "cargo test --all-features"
test-integration = "pytest -s tests/integration"

[feature.pytest.dependencies]
pytest = ">=8.0.2,<9"

[feature.dev.dependencies]
# Needed for the citation
cffconvert = ">=2.0.0,<2.1"
tbump = ">=6.9.0,<6.10"

[feature.lint.dependencies]
pre-commit = ">=3.7.1,<4"
pre-commit-hooks = ">=4.6.0,<5"
ruff = ">=0.4.8,<0.5"
taplo = ">=0.9.1,<0.10"
typos = ">=1.23.1,<2"

[feature.lint.tasks]
lint = { depends-on = ["pre-commit-run"] }
pre-commit-install = "pre-commit install"
pre-commit-run = "pre-commit run --all"
toml-format = { cmd = "taplo fmt", env = { RUST_LOG = "warn" } }
toml-lint = "taplo lint --verbose **/pixi.toml"

[feature.build.dependencies]
# Needed for building
git = ">=2.46.0,<3"
openssl = "3.*"
pkg-config = "0.29.*"
<<<<<<< HEAD
rust = "~=1.80.1"
=======
rust = "~=1.80.0"
>>>>>>> 5e9d2945
[feature.build.target.linux-64.dependencies]
compilers = ">=1.6.0"
make = ">=4.3,<5"

[feature.docs.dependencies]
cairosvg = "2.7.1.*"
git-cliff = ">=2.4.0,<3"
mdx_truly_sane_lists = ">=1.3,<2"
mike = "2.0.0.*"
mkdocs = "1.5.3.*"
mkdocs-material = ">=9.5.16"
mkdocs-redirects = ">=1.2.1,<2"
pillow = ">=9.4.0"

[feature.docs.tasks]
build-docs = "mkdocs build --strict"
bump-changelog = "git-cliff --unreleased --prepend CHANGELOG.md --tag $RELEASE_VERSION"
deploy-dev = "mike deploy --push dev devel"
deploy-latest = "mike deploy --push --update-aliases $RELEASE_VERSION latest"
docs = "mkdocs serve"
mike-serve = "mike serve"

[feature.schema.tasks]
generate-schema = { cmd = "python model.py > schema.json", cwd = "schema" }
test-schema = { cmd = "pytest -s", depends-on = "generate-schema", cwd = "schema" }

[feature.schema.dependencies]
jsonschema = "*"
pydantic = ">=2.6.3,<2.7"
pyyaml = ">=6.0.1,<6.1"

[environments]
default = { features = [
  "build",
  "dev",
  "docs",
  "schema",
  "pytest",
], solve-group = "default" }
docs = { features = [
  "docs",
], no-default-feature = true, solve-group = "default" }
lint = { features = [
  "lint",
], no-default-feature = true, solve-group = "default" }
schema = { features = [
  "schema",
  "pytest",
], no-default-feature = true, solve-group = "default" }<|MERGE_RESOLUTION|>--- conflicted
+++ resolved
@@ -52,11 +52,7 @@
 git = ">=2.46.0,<3"
 openssl = "3.*"
 pkg-config = "0.29.*"
-<<<<<<< HEAD
-rust = "~=1.80.1"
-=======
 rust = "~=1.80.0"
->>>>>>> 5e9d2945
 [feature.build.target.linux-64.dependencies]
 compilers = ">=1.6.0"
 make = ">=4.3,<5"
