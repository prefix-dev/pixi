[project]
authors = [
  "Wolf Vollprecht <wolf@prefix.dev>",
  "Bas Zalmstra <bas@prefix.dev>",
  "Tim de Jager <tim@prefix.dev>",
  "Ruben Arts <ruben@prefix.dev>",
]
description = "Package management made easy!"
name = "pixi"
# Using faster repodata fetching from our experimental fast channel, which implements https://github.com/conda/ceps/pull/75
channels = ["https://prefix.dev/conda-forge"]
platforms = ["linux-64", "win-64", "osx-64", "osx-arm64", "linux-aarch64"]

[dependencies]
python = "3.12.*"

[tasks]
build-debug = "cargo build"
build-release = "cargo build --release"
bump = "tbump --only-patch $RELEASE_VERSION"
install = "cargo install --path . --locked"
install-as = { cmd = "python scripts/install.py", depends-on = [
  "build-release",
] }
pypi-proxy = "python scripts/pypi-proxy.py"
release = "python scripts/release.py"
run-all-examples = { cmd = "python tests/scripts/run-all-examples.py --pixi-exec $CARGO_TARGET_DIR/release/pixi", depends-on = [
  "build-release",
] }
test = { depends-on = ["test-all-fast"] }
test-all-fast = { depends-on = ["test-fast", "test-integration-fast"] }
test-all-slow = { depends-on = ["test-slow", "test-integration-slow"] }
test-fast = "cargo nextest run --workspace --all-targets"
test-slow = """cargo nextest run --workspace --all-targets --retries 2 --features slow_integration_tests
              --status-level skip --failure-output immediate-final --no-fail-fast --final-status-level slow"""


[feature.pytest.dependencies]
filelock = ">=3.16.0,<4"
mypy = ">=1.11,<1.12"
py-rattler = ">=0.6.3,<0.10"
pytest = "*"
pytest-rerunfailures = ">=14.0,<15"
pytest-timeout = ">=2.3.1,<3"
pytest-xdist = ">=3.6.1,<4"
rich = ">=13.7.1,<14"
syrupy = ">=4.8.0,<5"
tomli-w = ">=1.0,<2"

[feature.pytest.tasks]
test-common-wheels = { cmd = "pytest --numprocesses=auto tests/wheel_tests/", depends-on = [
  "build-release",
] }
test-common-wheels-ci = { cmd = "pytest --numprocesses=auto --verbose tests/wheel_tests/" }
test-integration-ci = "pytest --numprocesses=auto --durations=0 --timeout=100 --verbose -m 'not extra_slow' tests/integration_python"
test-integration-extra-slow = { cmd = "pytest --numprocesses=auto --durations=0 --timeout=300 tests/integration_python", depends-on = [
  "build-release",
] }
test-integration-extra-slow-ci = "pytest --numprocesses=auto --durations=0 --timeout=300 tests/integration_python"
test-integration-fast = { cmd = "pytest --pixi-build=debug --numprocesses=auto --durations=0 --timeout=100 -m 'not slow and not extra_slow' tests/integration_python", depends-on = [
  "build-debug",
] }
test-integration-slow = { cmd = "pytest --numprocesses=auto --durations=0 --timeout=100 -m 'not extra_slow' tests/integration_python", depends-on = [
  "build-release",
] }
# pass the file to run as an argument to the task
# you can also pass a specific test function, like this:
# /path/to/test.py::test_function
test-specific-test = { cmd = "pytest", depends-on = ["build-release"] }
# Update one test channel by passing on value of `mappings.toml`
# e.g. "multiple_versions_channel_1"
update-test-channel = { cmd = "python update-channels.py", cwd = "tests/data/channels" }


[feature.dev.dependencies]
# Needed for the citation
cargo-nextest = ">=0.9.78,<0.10"
cffconvert = ">=2.0.0,<2.1"
tbump = ">=6.9.0,<6.10"

[feature.lint.dependencies]
actionlint = ">=1.7.4,<2"
pre-commit = ">=3.7.1,<4"
pre-commit-hooks = ">=4.6.0,<5"
prettier = ">=3.4.2,<4"
ruff = ">=0.4.8,<0.5"
shellcheck = ">=0.10.0,<0.11"
taplo = ">=0.9.1,<0.10"
typos = ">=1.23.1,<2"

[feature.lint.tasks]
actionlint = { cmd = "actionlint", env = { SHELLCHECK_OPTS = "-e SC2086" } }
<<<<<<< HEAD
cargo-clippy = "cargo clippy --all-targets --workspace -- -D warnings -Dclippy::dbg_macro"
cargo-fmt = "cargo fmt --all"
=======
cargo-clippy = "cargo clippy --all-targets --workspace -- -D warnings"
cargo-fmt = "cargo fmt"
>>>>>>> 4cc530cb
check-openssl = "python tests/scripts/check-openssl.py"
lint = "pre-commit run --all-files --hook-stage=manual"
pre-commit-install = "pre-commit install --install-hooks"
pre-commit-run = "pre-commit run --all-files"
prettier-fmt = { cmd = "prettier --write" }
ruff-format = "ruff format --force-exclude"
ruff-lint = "ruff check --fix --exit-non-zero-on-fix --force-exclude"
toml-format = { cmd = "taplo fmt", env = { RUST_LOG = "warn" } }
toml-lint = "taplo lint --verbose **/pixi.toml"
typecheck-python = "mypy"
typos = "typos --write-changes --force-exclude"

[feature.build.dependencies]
# Needed for building
compilers = ">=1.9.0,<2"
git = ">=2.46.0,<3"
openssl = "3.*"
pkg-config = "0.29.*"
rust = "~=1.81.0"

[feature.build.target.linux-64.dependencies]
clang = ">=18.1.8,<19.0"
compilers = ">=1.6.0"
make = ">=4.3,<5"
mold = ">=2.33.0,<3.0"

[feature.build.activation]
env.CARGO_TARGET_DIR = "target/pixi"

[feature.build.target.unix.activation]
scripts = ["scripts/activate.sh"]

[feature.docs.dependencies]
cairosvg = "2.7.1.*"
git-cliff = ">=2.4.0,<3"
mdx_truly_sane_lists = ">=1.3,<2"
mike = "2.0.0.*"
mkdocs-material = ">=9.5.49,<10"
mkdocs-redirects = ">=1.2.1,<2"
pillow = ">=9.4.0"

[feature.docs.tasks]
build-docs = "mkdocs build --strict"
bump-changelog = "git-cliff --unreleased --prepend CHANGELOG.md --tag $RELEASE_VERSION"
deploy-dev = "mike deploy --push dev devel"
deploy-latest = "mike deploy --push --update-aliases $RELEASE_VERSION latest"
docs = "mkdocs serve"
mike-serve = "mike serve"

[feature.schema.tasks]
generate-schema = { cmd = "python model.py > schema.json", cwd = "schema" }
test-schema = { cmd = "pytest -s", depends-on = "generate-schema", cwd = "schema" }

[feature.schema.dependencies]
jsonschema = "*"
pydantic = ">=2.6.3,<2.7"
pyyaml = ">=6.0.1,<6.1"

[feature.pypi-gen.dependencies]
hatchling = ">=1.25.0,<2"
python-build = ">=1.2.2,<2"

[feature.pypi-gen.tasks]
pypi-gen-indexes = "python tests/data/pypi-indexes/generate-indexes.py"

[feature.micromamba]
dependencies = { micromamba = "*" }
tasks = { test-export = "bash tests/scripts/test-export.sh" }

[feature.trampoline.dependencies]
python = ">=3.13.1,<3.14"
zstd = ">=1.5.6,<2"

[feature.trampoline.tasks]
build-trampoline = "python trampoline/build-trampoline.py"

[environments]
default = { features = [
  "build",
  "dev",
  "schema",
  "pytest",
], solve-group = "default" }
docs = { features = [
  "docs",
], no-default-feature = true, solve-group = "default" }
lint = { features = [
  "lint",
  "pytest",
  "build",
], no-default-feature = true, solve-group = "default" }
pypi-gen = { features = ["pypi-gen"] }
schema = { features = [
  "schema",
  "pytest",
], no-default-feature = true, solve-group = "default" }
test-export = { features = ["micromamba"], no-default-feature = true }
trampoline = { features = ["trampoline"], no-default-feature = true }<|MERGE_RESOLUTION|>--- conflicted
+++ resolved
@@ -90,13 +90,8 @@
 
 [feature.lint.tasks]
 actionlint = { cmd = "actionlint", env = { SHELLCHECK_OPTS = "-e SC2086" } }
-<<<<<<< HEAD
-cargo-clippy = "cargo clippy --all-targets --workspace -- -D warnings -Dclippy::dbg_macro"
+cargo-clippy = "cargo clippy --all-targets --workspace -- -D warnings"
 cargo-fmt = "cargo fmt --all"
-=======
-cargo-clippy = "cargo clippy --all-targets --workspace -- -D warnings"
-cargo-fmt = "cargo fmt"
->>>>>>> 4cc530cb
 check-openssl = "python tests/scripts/check-openssl.py"
 lint = "pre-commit run --all-files --hook-stage=manual"
 pre-commit-install = "pre-commit install --install-hooks"
