--- conflicted
+++ resolved
@@ -32,18 +32,14 @@
 psutil = ">=6.0.0,<7"
 # For running tests in parallel, use this instead of regular pytest
 pytest-xdist = ">=3.6.1,<4"
+rich = ">=13.7.1,<14"
 
 [feature.pytest.tasks]
-<<<<<<< HEAD
-test-common-wheels = { cmd = "pytest tests/wheel_tests/ --pixi-exec $CARGO_TARGET_DIR/release/pixi", depends-on = [
+test-common-wheels = { cmd = "pytest -n logical tests/wheel_tests/ --pixi-exec $CARGO_TARGET_DIR/release/pixi", depends-on = [
   "build",
 ] }
-test-integration-ci = "pytest tests/integration"
-test-integration-dev = { cmd = "pytest tests/integration", depends-on = [
-=======
 test-integration-ci = "pytest -n logical tests/integration"
 test-integration-dev = { cmd = "pytest -n logical tests/integration", depends-on = [
->>>>>>> 9ee7c833
   "build",
 ] }
 typecheck-integration = "mypy --strict tests/integration"
