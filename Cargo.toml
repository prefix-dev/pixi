--- conflicted
+++ resolved
@@ -164,7 +164,6 @@
 pep440_rs = { git = "https://github.com/astral-sh/uv", tag = "0.1.38" }
 pep508_rs = { git = "https://github.com/astral-sh/uv", tag = "0.1.38" }
 # deno_task_shell = { path = "../deno_task_shell" }
-<<<<<<< HEAD
  rattler = { git = "https://github.com/baszalmstra/rattler", branch = "feat/pypi_indexes" }
  rattler_conda_types = { git = "https://github.com/baszalmstra/rattler", branch = "feat/pypi_indexes" }
  rattler_digest = { git = "https://github.com/baszalmstra/rattler", branch = "feat/pypi_indexes" }
@@ -174,19 +173,6 @@
  rattler_shell = { git = "https://github.com/baszalmstra/rattler", branch = "feat/pypi_indexes" }
  rattler_solve = { git = "https://github.com/baszalmstra/rattler", branch = "feat/pypi_indexes" }
  rattler_virtual_packages = { git = "https://github.com/baszalmstra/rattler", branch = "feat/pypi_indexes" }
-=======
-
-# rattler = { git = "https://github.com/baszalmstra/rattler", branch = "main" }
-# rattler_conda_types = { git = "https://github.com/baszalmstra/rattler", branch = "main" }
-# rattler_digest = { git = "https://github.com/baszalmstra/rattler", branch = "main" }
-# rattler_lock = { git = "https://github.com/baszalmstra/rattler", branch = "main" }
-# rattler_networking = { git = "https://github.com/baszalmstra/rattler", branch = "main" }
-# rattler_repodata_gateway = { git = "https://github.com/baszalmstra/rattler", branch = "main" }
-# rattler_shell = { git = "https://github.com/baszalmstra/rattler", branch = "main" }
-# rattler_solve = { git = "https://github.com/baszalmstra/rattler", branch = "main" }
-# rattler_virtual_packages = { git = "https://github.com/baszalmstra/rattler", branch = "main" }
-
->>>>>>> 58ab590d
 #rattler_conda_types = { path = "../rattler/crates/rattler_conda_types" }
 #rattler_digest = { path = "../rattler/crates/rattler_digest" }
 #rattler_networking = { path = "../rattler/crates/rattler_networking" }
