--- conflicted
+++ resolved
@@ -115,11 +115,8 @@
 pixi_consts = { path = "crates/pixi_consts" }
 pixi_default_versions = { path = "crates/pixi_default_versions" }
 pixi_manifest = { path = "crates/pixi_manifest" }
-<<<<<<< HEAD
 pypi_mapping = { path = "crates/pypi_mapping" }
-=======
 pixi_progress = { path = "crates/pixi_progress" }
->>>>>>> c2fdb6ed
 pypi_modifiers = { path = "crates/pypi_modifiers" }
 
 
@@ -226,11 +223,8 @@
 pixi_consts = { workspace = true }
 pixi_default_versions = { workspace = true }
 pixi_manifest = { workspace = true }
-<<<<<<< HEAD
 pypi_mapping = { workspace = true }
-=======
 pixi_progress = { workspace = true }
->>>>>>> c2fdb6ed
 pypi_modifiers = { workspace = true }
 rattler_virtual_packages = { workspace = true }
 regex = { workspace = true }
