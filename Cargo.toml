[package]
name = "pixi"
version = "0.23.0"
description = "A package management and workflow tool"
edition = "2021"
authors = ["pixi contributors <hi@prefix.dev>"]
homepage = "https://github.com/prefix-dev/pixi"
repository = "https://github.com/prefix-dev/pixi"
license = "BSD-3-Clause"
readme = "README.md"

[features]
default = ["native-tls"]
native-tls = [
    "reqwest/native-tls",
    "reqwest/native-tls-alpn",
    "rattler_repodata_gateway/native-tls",
    "rattler/native-tls",
]
rustls-tls = [
    "reqwest/rustls-tls",
    "reqwest/rustls-tls-native-roots",
    "rattler_repodata_gateway/rustls-tls",
    "rattler/rustls-tls",
]
slow_integration_tests = []

[dependencies]
ahash = "0.8.11"
assert_matches = "1.5.0"
async-once-cell = "0.5.3"
cfg-if = "1.0"
chrono = "0.4.38"
clap = { version = "4.5.4", default-features = false, features = [
    "derive",
    "usage",
    "wrap_help",
    "std",
    "color",
    "error-context",
    "env",
] }
clap-verbosity-flag = "2.2.0"
clap_complete = "4.5.2"
console = { version = "0.15.8", features = ["windows-console-colors"] }
concat-idents = "1.1.5"
crossbeam-channel = "0.5.12"
csv = "1.3.0"
deno_task_shell = "0.16.0"
dialoguer = "0.11.0"
dirs = "5.0.1"
distribution-filename = { git = "https://github.com/astral-sh/uv", rev = "65b17f6e81125064ea04c5cfef685516ab660cf5" }
distribution-types = { git = "https://github.com/astral-sh/uv", rev = "65b17f6e81125064ea04c5cfef685516ab660cf5" }
dunce = "1.0.4"
flate2 = "1.0.28"
futures = "0.3.30"
http-cache-reqwest = "0.14.0"
human_bytes = "0.4.3"
humantime = "2.1.0"
ignore = "0.4.22"
indexmap = { version = "2.2.6", features = ["serde"] }
indicatif = "0.17.8"
install-wheel-rs = { git = "https://github.com/astral-sh/uv", rev = "65b17f6e81125064ea04c5cfef685516ab660cf5" }
is_executable = "1.0.1"
itertools = "0.12.1"
lazy_static = "1.4.0"
miette = { version = "7.2.0", features = [
    "fancy",
    "supports-color",
    "supports-hyperlinks",
    "supports-unicode",
    "terminal_size",
    "textwrap",
] }
minijinja = { version = "1.0.20", features = ["builtins"] }
once_cell = "1.19.0"
parking_lot = "0.12.2"
<<<<<<< HEAD
pep440_rs = { git = "https://github.com/astral-sh/uv", tag = "0.1.38" }
pep508_rs = { git = "https://github.com/astral-sh/uv", tag = "0.1.38" }
platform-tags = { git = "https://github.com/astral-sh/uv", tag = "0.1.38" }
pypi-types = { git = "https://github.com/astral-sh/uv", tag = "0.1.38" }
pyproject-toml = "0.10.0"
rattler = { version = "0.26.4", default-features = false, features = [
=======
pep440_rs = { git = "https://github.com/astral-sh/uv", rev = "65b17f6e81125064ea04c5cfef685516ab660cf5" }
pep508_rs = { git = "https://github.com/astral-sh/uv", rev = "65b17f6e81125064ea04c5cfef685516ab660cf5" }
platform-tags = { git = "https://github.com/astral-sh/uv", rev = "65b17f6e81125064ea04c5cfef685516ab660cf5" }
pypi-types = { git = "https://github.com/astral-sh/uv", rev = "65b17f6e81125064ea04c5cfef685516ab660cf5" }
pyproject-toml = "0.11.0"
rattler = { version = "0.26.1", default-features = false, features = [
>>>>>>> 3501f01b
    "cli-tools",
    "indicatif",
] }
<<<<<<< HEAD
rattler_conda_types = { version = "0.25.2", default-features = false }
rattler_digest = { version = "0.19.4", default-features = false }
rattler_lock = { version = "0.22.12", default-features = false }
=======
rattler_conda_types = { version = "0.25.0", default-features = false }
rattler_digest = { version = "0.19.4", default-features = false }
rattler_lock = { version = "0.22.9", default-features = false }
>>>>>>> 3501f01b
rattler_networking = { version = "0.20.8", default-features = false }
rattler_repodata_gateway = { version = "0.20.3", default-features = false, features = [
    "sparse",
    "gateway",
] }
rattler_shell = { version = "0.20.6", default-features = false, features = [
    "sysinfo",
] }
<<<<<<< HEAD
rattler_solve = { version = "0.24.2", default-features = false, features = [
=======
rattler_solve = { version = "0.23.2", default-features = false, features = [
>>>>>>> 3501f01b
    "resolvo",
] }

rattler_virtual_packages = { version = "0.19.3", default-features = false }
regex = "1.10.4"
requirements-txt = { git = "https://github.com/astral-sh/uv", rev = "65b17f6e81125064ea04c5cfef685516ab660cf5" }
reqwest = { version = "0.12.4", default-features = false, features = [
    "http2",
    "macos-system-configuration",
] }
reqwest-middleware = "0.3.0"
reqwest-retry = "0.5.0"
self-replace = "1.3.7"
serde = "1.0.198"
serde-untagged = "0.1.5"
serde_ignored = "0.1.10"
serde_json = "1.0.116"
serde_with = { version = "3.7.0", features = ["indexmap"] }
serde_yaml = "0.9.34"
shlex = "1.3.0"
spdx = "0.10.4"
strsim = "0.11.1"
tabwriter = { version = "1.4.0", features = ["ansi_formatting"] }
tar = "0.4.40"
tempfile = "3.10.1"
thiserror = "1.0.58"
tokio = { version = "1.37.0", features = [
    "macros",
    "rt-multi-thread",
    "signal",
] }
tokio-util = "0.7.10"
toml_edit = { version = "0.22.11", features = ["serde"] }
tracing = "0.1.40"
tracing-subscriber = { version = "0.3.18", features = ["env-filter"] }
url = "2.5.0"
uv-auth = { git = "https://github.com/astral-sh/uv", rev = "65b17f6e81125064ea04c5cfef685516ab660cf5" }
uv-build = { git = "https://github.com/astral-sh/uv", rev = "65b17f6e81125064ea04c5cfef685516ab660cf5" }
uv-cache = { git = "https://github.com/astral-sh/uv", rev = "65b17f6e81125064ea04c5cfef685516ab660cf5" }
uv-client = { git = "https://github.com/astral-sh/uv", rev = "65b17f6e81125064ea04c5cfef685516ab660cf5" }
uv-configuration = { git = "https://github.com/astral-sh/uv", rev = "65b17f6e81125064ea04c5cfef685516ab660cf5" }
uv-dispatch = { git = "https://github.com/astral-sh/uv", rev = "65b17f6e81125064ea04c5cfef685516ab660cf5" }
uv-distribution = { git = "https://github.com/astral-sh/uv", rev = "65b17f6e81125064ea04c5cfef685516ab660cf5" }
uv-git = { git = "https://github.com/astral-sh/uv", rev = "65b17f6e81125064ea04c5cfef685516ab660cf5" }
uv-installer = { git = "https://github.com/astral-sh/uv", rev = "65b17f6e81125064ea04c5cfef685516ab660cf5" }
uv-interpreter = { git = "https://github.com/astral-sh/uv", rev = "65b17f6e81125064ea04c5cfef685516ab660cf5" }
uv-normalize = { git = "https://github.com/astral-sh/uv", rev = "65b17f6e81125064ea04c5cfef685516ab660cf5" }
uv-resolver = { git = "https://github.com/astral-sh/uv", rev = "65b17f6e81125064ea04c5cfef685516ab660cf5" }
uv-types = { git = "https://github.com/astral-sh/uv", rev = "65b17f6e81125064ea04c5cfef685516ab660cf5" }
xxhash-rust = "0.8.10"
zip = { version = "0.6.6", default-features = false, features = [
    "deflate",
    "time",
] }

[target.'cfg(unix)'.dependencies]
nix = { version = "0.28.0", default-features = false, features = [
    "fs",
    "signal",
    "term",
    "poll",
] }
libc = { version = "0.2.153", default-features = false }
signal-hook = "0.3.17"

# Remove this after updating to uv >= 0.1.40
[target.'cfg(windows)'.dependencies]
winapi = { version = "0.3.9", features = [
    "fileapi",
    "handleapi",
    "ioapiset",
    "winbase",
    "winioctl",
    "winnt",
] }

[dev-dependencies]
insta = { version = "1.38.0", features = ["yaml", "glob"] }
rstest = "0.19.0"
serde_json = "1.0.116"
serial_test = "3.0.0"
tokio = { version = "1.37.0", features = ["rt"] }

[patch.crates-io]
# For pyproject-toml
# pyproject-toml = { git = "https://github.com/tdejager/pyproject-toml-rs", branch = "feat/bump-508-440" }
# If you change this also change the versions in the the patch section for uv
pep440_rs = { git = "https://github.com/astral-sh/uv", rev = "65b17f6e81125064ea04c5cfef685516ab660cf5" }
pep508_rs = { git = "https://github.com/astral-sh/uv", rev = "65b17f6e81125064ea04c5cfef685516ab660cf5" }
# deno_task_shell = { path = "../deno_task_shell" }
#rattler = { git = "https://github.com/mamba-org/rattler", branch = "main" }
#rattler_conda_types = { git = "https://github.com/mamba-org/rattler", branch = "main" }
#rattler_digest = { git = "https://github.com/mamba-org/rattler", branch = "main" }
#rattler_lock = { git = "https://github.com/mamba-org/rattler", branch = "main" }
#rattler_networking = { git = "https://github.com/mamba-org/rattler", branch = "main" }
#rattler_repodata_gateway = { git = "https://github.com/mamba-org/rattler", branch = "main" }
#rattler_shell = { git = "https://github.com/mamba-org/rattler", branch = "main" }
#rattler_solve = { git = "https://github.com/mamba-org/rattler", branch = "main" }
#rattler_virtual_packages = { git = "https://github.com/mamba-org/rattler", branch = "main" }
#rattler_conda_types = { path = "../rattler/crates/rattler_conda_types" }
#rattler_digest = { path = "../rattler/crates/rattler_digest" }
#rattler_networking = { path = "../rattler/crates/rattler_networking" }
#rattler_repodata_gateway = { path = "../rattler/crates/rattler_repodata_gateway" }
#rattler_shell = { path = "../rattler/crates/rattler_shell" }
#rattler_solve = { path = "../rattler/crates/rattler_solve" }
#rattler_virtual_packages = { path = "../rattler/crates/rattler_virtual_packages" }
#rattler_lock = { path = "../rattler/crates/rattler_lock" }
#rattler_package_streaming = { path = "../rattler/crates/rattler_package_streaming" }
#rattler = { path = "../rattler/crates/rattler" }
# Change these lines if you want a patched version of uv
# [patch.'https://github.com/astral-sh/uv']
<<<<<<< HEAD
# pep440_rs = { git = "https://github.com/wolfv/uv", branch = "expose-yanks" }
# pep508_rs = { git = "https://github.com/wolfv/uv", branch = "expose-yanks" }
# uv-build = { git = "https://github.com/wolfv/uv", tag = "expose-yanks" }
# uv-cache = { git = "https://github.com/wolfv/uv", branch = "expose-yanks" }
# uv-client = { git = "https://github.com/wolfv/uv", branch = "expose-yanks" }
# uv-dispatch = { git = "https://github.com/wolfv/uv", branch = "expose-yanks" }
# uv-distribution = { git = "https://github.com/wolfv/uv", branch = "expose-yanks" }
# uv-installer = { git = "https://github.com/wolfv/uv", branch = "expose-yanks" }
# uv-interpreter = { git = "https://github.com/wolfv/uv", branch = "expose-yanks" }
# uv-normalize = { git = "https://github.com/wolfv/uv", branch = "expose-yanks" }
# uv-resolver = { git = "https://github.com/wolfv/uv", branch = "expose-yanks" }
# uv-types = { git = "https://github.com/wolfv/uv", branch = "expose-yanks" }
# distribution-filename = { git = "https://github.com/wolfv/uv", branch = "expose-yanks" }
# distribution-types = { git = "https://github.com/wolfv/uv", branch = "expose-yanks" }
# install-wheel-rs = { git = "https://github.com/wolfv/uv", branch = "expose-yanks" }
# platform-tags = { git = "https://github.com/wolfv/uv", branch = "expose-yanks" }
# pypi-types = { git = "https://github.com/wolfv/uv", branch = "expose-yanks" }
# requirements-txt = { git = "https://github.com/wolfv/uv", branch = "expose-yanks" }
=======
# pep440_rs = { git = "https://github.com/astral-sh/uv", rev = "65b17f6e81125064ea04c5cfef685516ab660cf5" }
# pep508_rs = { git = "https://github.com/astral-sh/uv", rev = "65b17f6e81125064ea04c5cfef685516ab660cf5" }
# uv-build = { git = "https://github.com/astral-sh/uv", rev = "65b17f6e81125064ea04c5cfef685516ab660cf5" }
# uv-cache = { git = "https://github.com/astral-sh/uv", rev = "65b17f6e81125064ea04c5cfef685516ab660cf5" }
# uv-client = { git = "https://github.com/astral-sh/uv", rev = "65b17f6e81125064ea04c5cfef685516ab660cf5" }
# uv-configuration = { git = "https://github.com/astral-sh/uv", rev = "65b17f6e81125064ea04c5cfef685516ab660cf5" }
# uv-git = { git = "https://github.com/astral-sh/uv", rev = "65b17f6e81125064ea04c5cfef685516ab660cf5" }
# uv-dispatch = { git = "https://github.com/astral-sh/uv", rev = "65b17f6e81125064ea04c5cfef685516ab660cf5" }
# uv-distribution = { git = "https://github.com/astral-sh/uv", rev = "65b17f6e81125064ea04c5cfef685516ab660cf5" }
# uv-installer = { git = "https://github.com/astral-sh/uv", rev = "65b17f6e81125064ea04c5cfef685516ab660cf5" }
# uv-interpreter = { git = "https://github.com/astral-sh/uv", rev = "65b17f6e81125064ea04c5cfef685516ab660cf5" }
# uv-normalize = { git = "https://github.com/astral-sh/uv", rev = "65b17f6e81125064ea04c5cfef685516ab660cf5" }
# uv-resolver = { git = "https://github.com/astral-sh/uv", rev = "65b17f6e81125064ea04c5cfef685516ab660cf5" }
# uv-types = { git = "https://github.com/astral-sh/uv", rev = "65b17f6e81125064ea04c5cfef685516ab660cf5" }
# distribution-filename = { git = "https://github.com/astral-sh/uv", rev = "65b17f6e81125064ea04c5cfef685516ab660cf5" }
# distribution-types = { git = "https://github.com/astral-sh/uv", rev = "65b17f6e81125064ea04c5cfef685516ab660cf5" }
# install-wheel-rs = { git = "https://github.com/astral-sh/uv", rev = "65b17f6e81125064ea04c5cfef685516ab660cf5" }
# platform-tags = { git = "https://github.com/astral-sh/uv", rev = "65b17f6e81125064ea04c5cfef685516ab660cf5" }
# pypi-types = { git = "https://github.com/astral-sh/uv", rev = "65b17f6e81125064ea04c5cfef685516ab660cf5" }
# requirements-txt = { git = "https://github.com/astral-sh/uv", rev = "65b17f6e81125064ea04c5cfef685516ab660cf5" }
>>>>>>> 3501f01b
<|MERGE_RESOLUTION|>--- conflicted
+++ resolved
@@ -75,33 +75,19 @@
 minijinja = { version = "1.0.20", features = ["builtins"] }
 once_cell = "1.19.0"
 parking_lot = "0.12.2"
-<<<<<<< HEAD
-pep440_rs = { git = "https://github.com/astral-sh/uv", tag = "0.1.38" }
-pep508_rs = { git = "https://github.com/astral-sh/uv", tag = "0.1.38" }
-platform-tags = { git = "https://github.com/astral-sh/uv", tag = "0.1.38" }
-pypi-types = { git = "https://github.com/astral-sh/uv", tag = "0.1.38" }
-pyproject-toml = "0.10.0"
-rattler = { version = "0.26.4", default-features = false, features = [
-=======
+
 pep440_rs = { git = "https://github.com/astral-sh/uv", rev = "65b17f6e81125064ea04c5cfef685516ab660cf5" }
 pep508_rs = { git = "https://github.com/astral-sh/uv", rev = "65b17f6e81125064ea04c5cfef685516ab660cf5" }
 platform-tags = { git = "https://github.com/astral-sh/uv", rev = "65b17f6e81125064ea04c5cfef685516ab660cf5" }
 pypi-types = { git = "https://github.com/astral-sh/uv", rev = "65b17f6e81125064ea04c5cfef685516ab660cf5" }
 pyproject-toml = "0.11.0"
-rattler = { version = "0.26.1", default-features = false, features = [
->>>>>>> 3501f01b
+rattler = { version = "0.26.4", default-features = false, features = [
     "cli-tools",
     "indicatif",
 ] }
-<<<<<<< HEAD
 rattler_conda_types = { version = "0.25.2", default-features = false }
 rattler_digest = { version = "0.19.4", default-features = false }
 rattler_lock = { version = "0.22.12", default-features = false }
-=======
-rattler_conda_types = { version = "0.25.0", default-features = false }
-rattler_digest = { version = "0.19.4", default-features = false }
-rattler_lock = { version = "0.22.9", default-features = false }
->>>>>>> 3501f01b
 rattler_networking = { version = "0.20.8", default-features = false }
 rattler_repodata_gateway = { version = "0.20.3", default-features = false, features = [
     "sparse",
@@ -110,11 +96,7 @@
 rattler_shell = { version = "0.20.6", default-features = false, features = [
     "sysinfo",
 ] }
-<<<<<<< HEAD
 rattler_solve = { version = "0.24.2", default-features = false, features = [
-=======
-rattler_solve = { version = "0.23.2", default-features = false, features = [
->>>>>>> 3501f01b
     "resolvo",
 ] }
 
@@ -226,26 +208,6 @@
 #rattler = { path = "../rattler/crates/rattler" }
 # Change these lines if you want a patched version of uv
 # [patch.'https://github.com/astral-sh/uv']
-<<<<<<< HEAD
-# pep440_rs = { git = "https://github.com/wolfv/uv", branch = "expose-yanks" }
-# pep508_rs = { git = "https://github.com/wolfv/uv", branch = "expose-yanks" }
-# uv-build = { git = "https://github.com/wolfv/uv", tag = "expose-yanks" }
-# uv-cache = { git = "https://github.com/wolfv/uv", branch = "expose-yanks" }
-# uv-client = { git = "https://github.com/wolfv/uv", branch = "expose-yanks" }
-# uv-dispatch = { git = "https://github.com/wolfv/uv", branch = "expose-yanks" }
-# uv-distribution = { git = "https://github.com/wolfv/uv", branch = "expose-yanks" }
-# uv-installer = { git = "https://github.com/wolfv/uv", branch = "expose-yanks" }
-# uv-interpreter = { git = "https://github.com/wolfv/uv", branch = "expose-yanks" }
-# uv-normalize = { git = "https://github.com/wolfv/uv", branch = "expose-yanks" }
-# uv-resolver = { git = "https://github.com/wolfv/uv", branch = "expose-yanks" }
-# uv-types = { git = "https://github.com/wolfv/uv", branch = "expose-yanks" }
-# distribution-filename = { git = "https://github.com/wolfv/uv", branch = "expose-yanks" }
-# distribution-types = { git = "https://github.com/wolfv/uv", branch = "expose-yanks" }
-# install-wheel-rs = { git = "https://github.com/wolfv/uv", branch = "expose-yanks" }
-# platform-tags = { git = "https://github.com/wolfv/uv", branch = "expose-yanks" }
-# pypi-types = { git = "https://github.com/wolfv/uv", branch = "expose-yanks" }
-# requirements-txt = { git = "https://github.com/wolfv/uv", branch = "expose-yanks" }
-=======
 # pep440_rs = { git = "https://github.com/astral-sh/uv", rev = "65b17f6e81125064ea04c5cfef685516ab660cf5" }
 # pep508_rs = { git = "https://github.com/astral-sh/uv", rev = "65b17f6e81125064ea04c5cfef685516ab660cf5" }
 # uv-build = { git = "https://github.com/astral-sh/uv", rev = "65b17f6e81125064ea04c5cfef685516ab660cf5" }
@@ -265,5 +227,4 @@
 # install-wheel-rs = { git = "https://github.com/astral-sh/uv", rev = "65b17f6e81125064ea04c5cfef685516ab660cf5" }
 # platform-tags = { git = "https://github.com/astral-sh/uv", rev = "65b17f6e81125064ea04c5cfef685516ab660cf5" }
 # pypi-types = { git = "https://github.com/astral-sh/uv", rev = "65b17f6e81125064ea04c5cfef685516ab660cf5" }
-# requirements-txt = { git = "https://github.com/astral-sh/uv", rev = "65b17f6e81125064ea04c5cfef685516ab660cf5" }
->>>>>>> 3501f01b
+# requirements-txt = { git = "https://github.com/astral-sh/uv", rev = "65b17f6e81125064ea04c5cfef685516ab660cf5" }