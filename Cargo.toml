--- conflicted
+++ resolved
@@ -11,30 +11,29 @@
 
 [features]
 default = ["native-tls"]
-tokio-console-subscriber = ["tokio/tracing", "dep:console-subscriber"]
 native-tls = [
     "reqwest/native-tls",
     "rattler_repodata_gateway/native-tls",
     "rattler/native-tls",
+    "rip/native-tls",
 ]
 rustls-tls = [
     "reqwest/rustls-tls",
     "reqwest/rustls-tls-native-roots",
     "rattler_repodata_gateway/rustls-tls",
     "rattler/rustls-tls",
+    "rip/rustls-tls",
 ]
 slow_integration_tests = []
 
-# IMPORTANT: Don't change the astral-sh/uv dependency versions here do it in the patch section
-# And if you add a uv dependency add it to the patch section please
 [dependencies]
 assert_matches = "1.5.0"
 async-once-cell = "0.5.3"
 async-recursion = "1.0.5"
-<<<<<<< HEAD
-cfg-if = "1.0.0"
-chrono = "0.4.33"
-clap = { version = "4.5.0", default-features = false, features = [
+async-scoped = { version = "0.9.0", features = ["use-tokio"] }
+cfg-if = "0.1"
+chrono = "0.4.34"
+clap = { version = "4.5.1", default-features = false, features = [
     "derive",
     "usage",
     "wrap_help",
@@ -43,38 +42,29 @@
     "error-context",
     "env",
 ] }
-clap-verbosity-flag = "2.1.2"
-clap_complete = "4.5.0"
-=======
-async-scoped = { version = "0.9.0", features = ["use-tokio"] }
-chrono = "0.4.34"
-clap = { version = "4.5.1", default-features = false, features = ["derive", "usage", "wrap_help", "std", "color", "error-context", "env"] }
 clap-verbosity-flag = "2.2.0"
 clap_complete = "4.5.1"
->>>>>>> bbf4d0c1
 console = { version = "0.15.8", features = ["windows-console-colors"] }
-
-console-subscriber = { version = "0.2.0", optional = true }
 deno_task_shell = "0.14.4"
 dialoguer = "0.11.0"
 dirs = "5.0.1"
-distribution-filename = { git = "https://github.com/astral-sh/uv" }
-distribution-types = { git = "https://github.com/astral-sh/uv" }
+distribution-filename = { git = "https://github.com/astral-sh/uv", rev = "0fbfa110139f9af1ef15f8e4665c6b7a5fc4a39f" }
+distribution-types = { git = "https://github.com/astral-sh/uv", rev = "0fbfa110139f9af1ef15f8e4665c6b7a5fc4a39f" }
 dunce = "1.0.4"
 flate2 = "1.0.28"
 futures = "0.3.30"
 http-cache-reqwest = "0.13.0"
 human_bytes = "0.4.3"
 humantime = "2.1.0"
-<<<<<<< HEAD
-indexmap = { version = "2.2.2", features = ["serde"] }
-indicatif = "0.17.7"
-insta = { version = "1.34.0", features = ["yaml"] }
-install-wheel-rs = { git = "https://github.com/astral-sh/uv" }
+indexmap = { version = "2.2.4", features = ["serde"] }
+indicatif = "0.17.8"
+insta = { version = "1.35.1", features = ["yaml"] }
+
+install-wheel-rs = { git = "https://github.com/astral-sh/uv", rev = "0fbfa110139f9af1ef15f8e4665c6b7a5fc4a39f" }
 is_executable = "1.0.1"
 itertools = "0.12.1"
 lazy_static = "1.4.0"
-miette = { version = "7.0.0", features = [
+miette = { version = "7.1.0", features = [
     "fancy",
     "supports-color",
     "supports-hyperlinks",
@@ -84,52 +74,31 @@
 ] }
 minijinja = { version = "1.0.12", features = ["builtins"] }
 once_cell = "1.19.0"
-pep440_rs = { git = "https://github.com/astral-sh/uv" }
-pep508_rs = { git = "https://github.com/astral-sh/uv" }
-platform-host = { git = "https://github.com/astral-sh/uv" }
-platform-tags = { git = "https://github.com/astral-sh/uv" }
-pypi-types = { git = "https://github.com/astral-sh/uv" }
-rattler = { version = "0.18.0", default-features = false }
-rattler_conda_types = { version = "0.18.0", default-features = false }
-rattler_digest = { version = "0.18.0", default-features = false }
-rattler_lock = { version = "0.18.0", default-features = false }
-rattler_networking = { version = "0.18.0", default-features = false }
-rattler_repodata_gateway = { version = "0.18.0", default-features = false, features = [
-    "sparse",
-] }
-rattler_shell = { version = "0.18.0", default-features = false, features = [
-    "sysinfo",
-] }
-rattler_solve = { version = "0.18.0", default-features = false, features = [
-    "resolvo",
-] }
-rattler_virtual_packages = { version = "0.18.0", default-features = false }
-=======
-indexmap = { version = "2.2.4", features = ["serde"] }
-indicatif = "0.17.8"
-insta = { version = "1.35.1", features = ["yaml"] }
-is_executable = "1.0.1"
-itertools = "0.12.1"
-lazy_static = "1.4.0"
-miette = { version = "7.1.0", features = ["fancy", "supports-color", "supports-hyperlinks", "supports-unicode", "terminal_size", "textwrap"] }
-minijinja = { version = "1.0.12", features = ["builtins"] }
-once_cell = "1.19.0"
-pep440_rs = "0.4.0"
-pep508_rs = { version = "0.3.0", features = ["modern"] }
+pep440_rs = { git = "https://github.com/astral-sh/uv", rev = "0fbfa110139f9af1ef15f8e4665c6b7a5fc4a39f" }
+pep508_rs = { git = "https://github.com/astral-sh/uv", rev = "0fbfa110139f9af1ef15f8e4665c6b7a5fc4a39f" }
+platform-host = { git = "https://github.com/astral-sh/uv", rev = "0fbfa110139f9af1ef15f8e4665c6b7a5fc4a39f" }
+platform-tags = { git = "https://github.com/astral-sh/uv", rev = "0fbfa110139f9af1ef15f8e4665c6b7a5fc4a39f" }
+pypi-types = { git = "https://github.com/astral-sh/uv", rev = "0fbfa110139f9af1ef15f8e4665c6b7a5fc4a39f" }
 rattler = { version = "0.19.0", default-features = false }
 rattler_conda_types = { version = "0.19.0", default-features = false }
 rattler_digest = { version = "0.19.0", default-features = false }
 rattler_lock = { version = "0.19.0", default-features = false }
 rattler_networking = { version = "0.19.0", default-features = false }
-rattler_repodata_gateway = { version = "0.19.0", default-features = false, features = ["sparse"] }
-rattler_shell = { version = "0.19.0", default-features = false, features = ["sysinfo"] }
-rattler_solve = { version = "0.19.0", default-features = false, features = ["resolvo"] }
+rattler_repodata_gateway = { version = "0.19.0", default-features = false, features = [
+    "sparse",
+] }
+rattler_shell = { version = "0.19.0", default-features = false, features = [
+    "sysinfo",
+] }
+rattler_solve = { version = "0.19.0", default-features = false, features = [
+    "resolvo",
+] }
 rattler_virtual_packages = { version = "0.19.0", default-features = false }
->>>>>>> bbf4d0c1
 regex = "1.10.3"
 reqwest = { version = "0.11.24", default-features = false }
 reqwest-middleware = "0.2.4"
 reqwest-retry = "0.3.0"
+rip = { package = "rattler_installs_packages", version = "0.8.1", default-features = false }
 self-replace = "1.3.7"
 serde = "1.0.197"
 serde-untagged = "0.1.5"
@@ -142,50 +111,39 @@
 strsim = "0.11.0"
 tabwriter = { version = "1.4.0", features = ["ansi_formatting"] }
 tar = "0.4.40"
-<<<<<<< HEAD
-tempfile = "3.10.0"
+tempfile = "3.10.1"
 thiserror = "1.0.57"
 tokio = { version = "1.36.0", features = [
     "macros",
     "rt-multi-thread",
     "signal",
 ] }
-=======
-tempfile = "3.10.1"
-thiserror = "1.0.57"
-tokio = { version = "1.36.0", features = ["macros", "rt-multi-thread", "signal"] }
->>>>>>> bbf4d0c1
 tokio-util = "0.7.10"
 toml_edit = { version = "0.22.6", features = ["serde"] }
 tracing = "0.1.40"
 tracing-subscriber = { version = "0.3.18", features = ["env-filter"] }
 url = "2.5.0"
-uv-cache = { git = "https://github.com/astral-sh/uv" }
-uv-client = { git = "https://github.com/astral-sh/uv" }
-uv-dispatch = { git = "https://github.com/astral-sh/uv" }
-uv-distribution = { git = "https://github.com/astral-sh/uv" }
-uv-installer = { git = "https://github.com/astral-sh/uv" }
-uv-interpreter = { git = "https://github.com/astral-sh/uv" }
-uv-normalize = { git = "https://github.com/astral-sh/uv" }
-uv-resolver = { git = "https://github.com/astral-sh/uv" }
-uv-traits = { git = "https://github.com/astral-sh/uv" }
-
+uv-cache = { git = "https://github.com/astral-sh/uv", rev = "0fbfa110139f9af1ef15f8e4665c6b7a5fc4a39f" }
+uv-client = { git = "https://github.com/astral-sh/uv", rev = "0fbfa110139f9af1ef15f8e4665c6b7a5fc4a39f" }
+uv-dispatch = { git = "https://github.com/astral-sh/uv", rev = "0fbfa110139f9af1ef15f8e4665c6b7a5fc4a39f" }
+uv-distribution = { git = "https://github.com/astral-sh/uv", rev = "0fbfa110139f9af1ef15f8e4665c6b7a5fc4a39f" }
+uv-installer = { git = "https://github.com/astral-sh/uv", rev = "0fbfa110139f9af1ef15f8e4665c6b7a5fc4a39f" }
+uv-interpreter = { git = "https://github.com/astral-sh/uv", rev = "0fbfa110139f9af1ef15f8e4665c6b7a5fc4a39f" }
+uv-normalize = { git = "https://github.com/astral-sh/uv", rev = "0fbfa110139f9af1ef15f8e4665c6b7a5fc4a39f" }
+uv-resolver = { git = "https://github.com/astral-sh/uv", rev = "0fbfa110139f9af1ef15f8e4665c6b7a5fc4a39f" }
+uv-traits = { git = "https://github.com/astral-sh/uv", rev = "0fbfa110139f9af1ef15f8e4665c6b7a5fc4a39f" }
 zip = { version = "0.6.6", default-features = false, features = [
     "deflate",
     "time",
 ] }
 
 [target.'cfg(unix)'.dependencies]
-<<<<<<< HEAD
-nix = { version = "0.27.1", default-features = false, features = [
+nix = { version = "0.28.0", default-features = false, features = [
     "fs",
     "signal",
     "term",
     "poll",
 ] }
-=======
-nix = { version = "0.28.0", default-features = false, features = ["fs", "signal", "term", "poll"] }
->>>>>>> bbf4d0c1
 libc = { version = "0.2.153", default-features = false }
 signal-hook = "0.3.17"
 
@@ -203,15 +161,15 @@
 pep440_rs = { git = "https://github.com/astral-sh/uv", rev = "0fbfa110139f9af1ef15f8e4665c6b7a5fc4a39f" }
 pep508_rs = { git = "https://github.com/astral-sh/uv", rev = "0fbfa110139f9af1ef15f8e4665c6b7a5fc4a39f" }
 
-rattler = { git = "https://github.com/baszalmstra/rattler", rev = "e18356d674913385eb2c4ebb5a3407a329907409" }
-rattler_conda_types = { git = "https://github.com/baszalmstra/rattler", rev = "e18356d674913385eb2c4ebb5a3407a329907409" }
-rattler_digest = { git = "https://github.com/baszalmstra/rattler", rev = "e18356d674913385eb2c4ebb5a3407a329907409" }
-rattler_lock = { git = "https://github.com/baszalmstra/rattler", rev = "e18356d674913385eb2c4ebb5a3407a329907409" }
-rattler_networking = { git = "https://github.com/baszalmstra/rattler", rev = "e18356d674913385eb2c4ebb5a3407a329907409" }
-rattler_repodata_gateway = { git = "https://github.com/baszalmstra/rattler", rev = "e18356d674913385eb2c4ebb5a3407a329907409" }
-rattler_shell = { git = "https://github.com/baszalmstra/rattler", rev = "e18356d674913385eb2c4ebb5a3407a329907409" }
-rattler_solve = { git = "https://github.com/baszalmstra/rattler", rev = "e18356d674913385eb2c4ebb5a3407a329907409" }
-rattler_virtual_packages = { git = "https://github.com/baszalmstra/rattler", rev = "e18356d674913385eb2c4ebb5a3407a329907409" }
+# rattler = { git = "https://github.com/baszalmstra/rattler", rev = "e18356d674913385eb2c4ebb5a3407a329907409" }
+# rattler_conda_types = { git = "https://github.com/baszalmstra/rattler", rev = "e18356d674913385eb2c4ebb5a3407a329907409" }
+# rattler_digest = { git = "https://github.com/baszalmstra/rattler", rev = "e18356d674913385eb2c4ebb5a3407a329907409" }
+# rattler_lock = { git = "https://github.com/baszalmstra/rattler", rev = "e18356d674913385eb2c4ebb5a3407a329907409" }
+# rattler_networking = { git = "https://github.com/baszalmstra/rattler", rev = "e18356d674913385eb2c4ebb5a3407a329907409" }
+# rattler_repodata_gateway = { git = "https://github.com/baszalmstra/rattler", rev = "e18356d674913385eb2c4ebb5a3407a329907409" }
+# rattler_shell = { git = "https://github.com/baszalmstra/rattler", rev = "e18356d674913385eb2c4ebb5a3407a329907409" }
+# rattler_solve = { git = "https://github.com/baszalmstra/rattler", rev = "e18356d674913385eb2c4ebb5a3407a329907409" }
+# rattler_virtual_packages = { git = "https://github.com/baszalmstra/rattler", rev = "e18356d674913385eb2c4ebb5a3407a329907409" }
 #deno_task_shell = { path = "../deno_task_shell" }#rattler = { path = "../rattler/crates/rattler" }#rattler_conda_types = { path = "../rattler/crates/rattler_conda_types" }#rattler_digest = { path = "../rattler/crates/rattler_digest" }
 #rattler_networking = { path = "../rattler/crates/rattler_networking" }
 #rattler_repodata_gateway = { path = "../rattler/crates/rattler_repodata_gateway" }
@@ -219,27 +177,24 @@
 #rattler_solve = { path = "../rattler/crates/rattler_solve" }
 #rattler_virtual_packages = { path = "../rattler/crates/rattler_virtual_packages" }
 #rattler_lock = { path = "../rattler/crates/rattler_lock" }
-#rip = { package = "rattler_installs_packages", path = "../rip" }
-
-
-# IMPORTANT: This is a temporary patch to use the uv crate from git
-# until the crates are published change stuff here and not in the dependencies section
-# ALSO change the pep440_rs and pep508_rs in the crates-io section, otherwise pyproject fails
-[patch.'https://github.com/astral-sh/uv']
-pep440_rs = { git = "https://github.com/tdejager/uv", rev = "0fbfa110139f9af1ef15f8e4665c6b7a5fc4a39f" }
-pep508_rs = { git = "https://github.com/tdejager/uv", rev = "0fbfa110139f9af1ef15f8e4665c6b7a5fc4a39f" }
-uv-cache = { git = "https://github.com/tdejager/uv", rev = "0fbfa110139f9af1ef15f8e4665c6b7a5fc4a39f" }
-uv-client = { git = "https://github.com/tdejager/uv", rev = "0fbfa110139f9af1ef15f8e4665c6b7a5fc4a39f" }
-uv-dispatch = { git = "https://github.com/tdejager/uv", rev = "0fbfa110139f9af1ef15f8e4665c6b7a5fc4a39f" }
-uv-distribution = { git = "https://github.com/tdejager/uv", rev = "0fbfa110139f9af1ef15f8e4665c6b7a5fc4a39f" }
-uv-installer = { git = "https://github.com/tdejager/uv", rev = "0fbfa110139f9af1ef15f8e4665c6b7a5fc4a39f" }
-uv-interpreter = { git = "https://github.com/tdejager/uv", rev = "0fbfa110139f9af1ef15f8e4665c6b7a5fc4a39f" }
-uv-normalize = { git = "https://github.com/tdejager/uv", rev = "0fbfa110139f9af1ef15f8e4665c6b7a5fc4a39f" }
-uv-resolver = { git = "https://github.com/tdejager/uv", rev = "0fbfa110139f9af1ef15f8e4665c6b7a5fc4a39f" }
-uv-traits = { git = "https://github.com/tdejager/uv", rev = "0fbfa110139f9af1ef15f8e4665c6b7a5fc4a39f" }
-distribution-filename = { git = "https://github.com/tdejager/uv", rev = "0fbfa110139f9af1ef15f8e4665c6b7a5fc4a39f" }
-distribution-types = { git = "https://github.com/tdejager/uv", rev = "0fbfa110139f9af1ef15f8e4665c6b7a5fc4a39f" }
-install-wheel-rs = { git = "https://github.com/tdejager/uv", rev = "0fbfa110139f9af1ef15f8e4665c6b7a5fc4a39f" }
-platform-host = { git = "https://github.com/tdejager/uv", rev = "0fbfa110139f9af1ef15f8e4665c6b7a5fc4a39f" }
-platform-tags = { git = "https://github.com/tdejager/uv", rev = "0fbfa110139f9af1ef15f8e4665c6b7a5fc4a39f" }
-pypi-types = { git = "https://github.com/tdejager/uv", rev = "0fbfa110139f9af1ef15f8e4665c6b7a5fc4a39f" }+
+
+# Change these lines if you want a patched version of astral
+# [patch.'https://github.com/astral-sh/uv']
+# pep440_rs = { git = "https://github.com/astral-sh/uv", rev = "0fbfa110139f9af1ef15f8e4665c6b7a5fc4a39f" }
+# pep508_rs = { git = "https://github.com/astral-sh/uv", rev = "0fbfa110139f9af1ef15f8e4665c6b7a5fc4a39f" }
+# uv-cache = { git = "https://github.com/astral-sh/uv", rev = "0fbfa110139f9af1ef15f8e4665c6b7a5fc4a39f" }
+# uv-client = { git = "https://github.com/astral-sh/uv", rev = "0fbfa110139f9af1ef15f8e4665c6b7a5fc4a39f" }
+# uv-dispatch = { git = "https://github.com/astral-sh/uv", rev = "0fbfa110139f9af1ef15f8e4665c6b7a5fc4a39f" }
+# uv-distribution = { git = "https://github.com/astral-sh/uv", rev = "0fbfa110139f9af1ef15f8e4665c6b7a5fc4a39f" }
+# uv-installer = { git = "https://github.com/astral-sh/uv", rev = "0fbfa110139f9af1ef15f8e4665c6b7a5fc4a39f" }
+# uv-interpreter = { git = "https://github.com/astral-sh/uv", rev = "0fbfa110139f9af1ef15f8e4665c6b7a5fc4a39f" }
+# uv-normalize = { git = "https://github.com/astral-sh/uv", rev = "0fbfa110139f9af1ef15f8e4665c6b7a5fc4a39f" }
+# uv-resolver = { git = "https://github.com/astral-sh/uv", rev = "0fbfa110139f9af1ef15f8e4665c6b7a5fc4a39f" }
+# uv-traits = { git = "https://github.com/astral-sh/uv", rev = "0fbfa110139f9af1ef15f8e4665c6b7a5fc4a39f" }
+# distribution-filename = { git = "https://github.com/astral-sh/uv", rev = "0fbfa110139f9af1ef15f8e4665c6b7a5fc4a39f" }
+# distribution-types = { git = "https://github.com/astral-sh/uv", rev = "0fbfa110139f9af1ef15f8e4665c6b7a5fc4a39f" }
+# install-wheel-rs = { git = "https://github.com/astral-sh/uv", rev = "0fbfa110139f9af1ef15f8e4665c6b7a5fc4a39f" }
+# platform-host = { git = "https://github.com/astral-sh/uv", rev = "0fbfa110139f9af1ef15f8e4665c6b7a5fc4a39f" }
+# platform-tags = { git = "https://github.com/astral-sh/uv", rev = "0fbfa110139f9af1ef15f8e4665c6b7a5fc4a39f" }
+# pypi-types = { git = "https://github.com/astral-sh/uv", rev = "0fbfa110139f9af1ef15f8e4665c6b7a5fc4a39f" }