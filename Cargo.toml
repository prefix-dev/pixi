--- conflicted
+++ resolved
@@ -125,18 +125,11 @@
 rattler_networking = { version = "0.22.11", default-features = false, features = [
   "google-cloud-auth",
 ] }
-<<<<<<< HEAD
-rattler_package_streaming = { version = "0.22.34", default-features = false }
-rattler_repodata_gateway = { version = "0.22.3", default-features = false }
-rattler_shell = { version = "0.22.24", default-features = false }
-rattler_solve = { version = "1.4.2", default-features = false }
-rattler_virtual_packages = { version = "2.0.8", default-features = false }
-=======
+rattler_package_streaming = { version = "0.22.36", default-features = false }
 rattler_repodata_gateway = { version = "0.22.4", default-features = false }
 rattler_shell = { version = "0.22.25", default-features = false }
 rattler_solve = { version = "1.4.3", default-features = false }
 rattler_virtual_packages = { version = "2.0.9", default-features = false }
->>>>>>> 97e8ffb4
 
 # Bumping this to a higher version breaks the Windows path handling.
 url = "2.5.4"
