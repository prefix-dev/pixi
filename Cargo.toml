--- conflicted
+++ resolved
@@ -23,12 +23,15 @@
 async-fd-lock = "0.2.0"
 async-once-cell = "0.5.4"
 async-trait = "0.1.86"
+barrier_cell = { path = "crates/barrier_cell" }
 base64 = "0.22.1"
 bytes = "1.10.0"
 chrono = "0.4.40"
 clap = { version = "4.5.31", default-features = false }
 clap_complete = "4.5.46"
 clap_complete_nushell = "4.5.5"
+# Rattler crates
+coalesced_map = "0.1.1"
 concat-idents = "1.1.5"
 console = "0.15.10"
 console-subscriber = "0.4.1"
@@ -42,7 +45,9 @@
 digest = "0.10"
 dirs = "6.0.0"
 dunce = "1.0.5"
+fancy_display = { path = "crates/fancy_display" }
 fd-lock = "4.0.2"
+file_url = "0.2.6"
 flate2 = "1.1.0"
 fs-err = { version = "3.1.0" }
 fs_extra = "1.3.0"
@@ -72,119 +77,6 @@
 pep508_rs = "0.9.2"
 percent-encoding = "2.3.1"
 pin-project-lite = "0.2.16"
-pyproject-toml = "0.13.7"
-rand = { version = "0.9.1", default-features = false }
-rayon = "1.10.0"
-regex = "1.11.1"
-reqwest = { version = "0.12.12", default-features = false }
-reqwest-middleware = "0.4"
-reqwest-retry = "0.7.0"
-rlimit = "0.10.2"
-rstest = "0.25.0"
-same-file = "1.0.6"
-self-replace = "1.5.0"
-serde = "1.0.218"
-serde-untagged = "0.1.6"
-serde-value = "0.7.0"
-serde_ignored = "0.1.10"
-serde_json = "1.0.139"
-serde_with = "=3.14.0"
-serde_yaml = "0.9.34"
-sha1 = "0.10.6"
-sha2 = "0.10.8"
-shlex = "1.3.0"
-signal-hook = "0.3.17"
-slotmap = "1.0.7"
-spdx = "0.10.8"
-strsim = "0.11.1"
-strum = "0.27.1"
-tabwriter = "1.4.1"
-tar = "0.4.44"
-temp-env = { version = "0.3.6", features = ["async_closure"] }
-tempfile = "3.17.1"
-text_trees = "0.1.2"
-thiserror = "2.0.12"
-tokio = "1.43.0"
-tokio-stream = "0.1.17"
-tokio-util = "0.7.13"
-toml-span = "0.5.2"
-toml_edit = "0.22.24"
-tracing = "0.1.41"
-# Forcing the version due to this PR https://github.com/tokio-rs/tracing/pull/3368
-tracing-subscriber = "=0.3.19"
-typed-path = "0.11.0"
-uv-build-frontend = { git = "https://github.com/astral-sh/uv", tag = "0.8.5" }
-uv-distribution-filename = { git = "https://github.com/astral-sh/uv", tag = "0.8.5" }
-uv-distribution-types = { git = "https://github.com/astral-sh/uv", tag = "0.8.5" }
-uv-install-wheel = { git = "https://github.com/astral-sh/uv", tag = "0.8.5" }
-uv-pep440 = { git = "https://github.com/astral-sh/uv", tag = "0.8.5" }
-uv-pep508 = { git = "https://github.com/astral-sh/uv", tag = "0.8.5" }
-uv-platform-tags = { git = "https://github.com/astral-sh/uv", tag = "0.8.5" }
-uv-pypi-types = { git = "https://github.com/astral-sh/uv", tag = "0.8.5" }
-uv-requirements-txt = { git = "https://github.com/astral-sh/uv", tag = "0.8.5" }
-
-which = "8.0.0"
-
-# Rattler crates
-coalesced_map = "0.1.1"
-file_url = "0.2.6"
-<<<<<<< HEAD
-rattler = { version = "0.37.5", default-features = false }
-rattler_cache = { version = "0.3.34", default-features = false }
-=======
-rattler = { version = "0.37.6", default-features = false }
-rattler_cache = { version = "0.3.36", default-features = false }
->>>>>>> d71d19c5
-rattler_conda_types = { version = "0.40.0", default-features = false, features = [
-  "rayon",
-] }
-rattler_digest = { version = "1.1.5", default-features = false }
-rattler_lock = { version = "0.25.0", default-features = false }
-rattler_menuinst = { version = "0.2.23", default-features = false }
-rattler_networking = { version = "0.25.15", default-features = false, features = [
-  "google-cloud-auth",
-  "dirs",
-] }
-rattler_package_streaming = { version = "0.23.0", default-features = false }
-<<<<<<< HEAD
-rattler_repodata_gateway = { version = "0.24.7", default-features = false }
-rattler_shell = { version = "0.25.0", default-features = false }
-rattler_solve = { version = "3.0.3", default-features = false }
-rattler_virtual_packages = { version = "2.1.5", default-features = false }
-=======
-rattler_repodata_gateway = { version = "0.24.6", default-features = false }
-rattler_shell = { version = "0.25.2", default-features = false }
-rattler_solve = { version = "3.0.5", default-features = false }
-rattler_virtual_packages = { version = "2.1.7", default-features = false }
->>>>>>> d71d19c5
-simple_spawn_blocking = { version = "1.1.0", default-features = false }
-
-# Bumping this to a higher version breaks the Windows path handling.
-url = "2.5.4"
-uv-auth = { git = "https://github.com/astral-sh/uv", tag = "0.8.5" }
-uv-cache = { git = "https://github.com/astral-sh/uv", tag = "0.8.5" }
-uv-cache-info = { git = "https://github.com/astral-sh/uv", tag = "0.8.5" }
-uv-client = { git = "https://github.com/astral-sh/uv", tag = "0.8.5" }
-uv-configuration = { git = "https://github.com/astral-sh/uv", tag = "0.8.5" }
-uv-dispatch = { git = "https://github.com/astral-sh/uv", tag = "0.8.5" }
-uv-distribution = { git = "https://github.com/astral-sh/uv", tag = "0.8.5" }
-uv-git = { git = "https://github.com/astral-sh/uv", tag = "0.8.5" }
-uv-git-types = { git = "https://github.com/astral-sh/uv", tag = "0.8.5" }
-uv-installer = { git = "https://github.com/astral-sh/uv", tag = "0.8.5" }
-uv-normalize = { git = "https://github.com/astral-sh/uv", tag = "0.8.5" }
-uv-python = { git = "https://github.com/astral-sh/uv", tag = "0.8.5" }
-uv-redacted = { git = "https://github.com/astral-sh/uv", tag = "0.8.5" }
-uv-requirements = { git = "https://github.com/astral-sh/uv", tag = "0.8.5" }
-uv-resolver = { git = "https://github.com/astral-sh/uv", tag = "0.8.5" }
-uv-types = { git = "https://github.com/astral-sh/uv", tag = "0.8.5" }
-uv-workspace = { git = "https://github.com/astral-sh/uv", tag = "0.8.5" }
-winapi = { version = "0.3.9", default-features = false }
-xxhash-rust = "0.8.15"
-zip = { version = "2.4.2", default-features = false }
-zstd = { version = "0.13.3", default-features = false }
-
-barrier_cell = { path = "crates/barrier_cell" }
-fancy_display = { path = "crates/fancy_display" }
 pixi = { path = "crates/pixi" }
 pixi_allocator = { path = "crates/pixi_allocator" }
 pixi_api = { path = "crates/pixi_api" }
@@ -221,6 +113,111 @@
 pixi_uv_conversions = { path = "crates/pixi_uv_conversions" }
 pypi_mapping = { path = "crates/pypi_mapping" }
 pypi_modifiers = { path = "crates/pypi_modifiers" }
+pyproject-toml = "0.13.7"
+rand = { version = "0.9.1", default-features = false }
+rattler = { version = "0.37.6", default-features = false }
+rattler_cache = { version = "0.3.36", default-features = false }
+rattler_conda_types = { version = "0.40.0", default-features = false, features = [
+  "rayon",
+] }
+rattler_digest = { version = "1.1.5", default-features = false }
+rattler_lock = { version = "0.25.0", default-features = false }
+rattler_menuinst = { version = "0.2.23", default-features = false }
+rattler_networking = { version = "0.25.15", default-features = false, features = [
+  "dirs",
+  "google-cloud-auth",
+] }
+rattler_package_streaming = { version = "0.23.0", default-features = false }
+rattler_repodata_gateway = { version = "0.24.7", default-features = false }
+rattler_shell = { version = "0.25.2", default-features = false }
+rattler_solve = { version = "3.0.5", default-features = false }
+rattler_virtual_packages = { version = "2.1.7", default-features = false }
+rayon = "1.10.0"
+regex = "1.11.1"
+reqwest = { version = "0.12.12", default-features = false }
+reqwest-middleware = "0.4"
+reqwest-retry = "0.7.0"
+rlimit = "0.10.2"
+rstest = "0.25.0"
+same-file = "1.0.6"
+self-replace = "1.5.0"
+serde = "1.0.218"
+serde-untagged = "0.1.6"
+serde-value = "0.7.0"
+serde_ignored = "0.1.10"
+serde_json = "1.0.139"
+serde_with = "=3.14.0"
+serde_yaml = "0.9.34"
+sha1 = "0.10.6"
+sha2 = "0.10.8"
+shlex = "1.3.0"
+signal-hook = "0.3.17"
+simple_spawn_blocking = { version = "1.1.0", default-features = false }
+slotmap = "1.0.7"
+spdx = "0.10.8"
+strsim = "0.11.1"
+strum = "0.27.1"
+tabwriter = "1.4.1"
+tar = "0.4.44"
+temp-env = { version = "0.3.6", features = ["async_closure"] }
+tempfile = "3.17.1"
+text_trees = "0.1.2"
+thiserror = "2.0.12"
+tokio = "1.43.0"
+tokio-stream = "0.1.17"
+tokio-util = "0.7.13"
+toml-span = "0.5.2"
+toml_edit = "0.22.24"
+tracing = "0.1.41"
+# Forcing the version due to this PR https://github.com/tokio-rs/tracing/pull/3368
+tracing-subscriber = "=0.3.19"
+typed-path = "0.11.0"
+# Bumping this to a higher version breaks the Windows path handling.
+url = "2.5.4"
+uv-auth = { git = "https://github.com/astral-sh/uv", tag = "0.8.5" }
+uv-build-frontend = { git = "https://github.com/astral-sh/uv", tag = "0.8.5" }
+uv-cache = { git = "https://github.com/astral-sh/uv", tag = "0.8.5" }
+uv-cache-info = { git = "https://github.com/astral-sh/uv", tag = "0.8.5" }
+uv-client = { git = "https://github.com/astral-sh/uv", tag = "0.8.5" }
+uv-configuration = { git = "https://github.com/astral-sh/uv", tag = "0.8.5" }
+uv-dispatch = { git = "https://github.com/astral-sh/uv", tag = "0.8.5" }
+uv-distribution = { git = "https://github.com/astral-sh/uv", tag = "0.8.5" }
+uv-distribution-filename = { git = "https://github.com/astral-sh/uv", tag = "0.8.5" }
+uv-distribution-types = { git = "https://github.com/astral-sh/uv", tag = "0.8.5" }
+uv-git = { git = "https://github.com/astral-sh/uv", tag = "0.8.5" }
+uv-git-types = { git = "https://github.com/astral-sh/uv", tag = "0.8.5" }
+uv-install-wheel = { git = "https://github.com/astral-sh/uv", tag = "0.8.5" }
+uv-installer = { git = "https://github.com/astral-sh/uv", tag = "0.8.5" }
+uv-normalize = { git = "https://github.com/astral-sh/uv", tag = "0.8.5" }
+uv-pep440 = { git = "https://github.com/astral-sh/uv", tag = "0.8.5" }
+uv-pep508 = { git = "https://github.com/astral-sh/uv", tag = "0.8.5" }
+uv-platform-tags = { git = "https://github.com/astral-sh/uv", tag = "0.8.5" }
+uv-pypi-types = { git = "https://github.com/astral-sh/uv", tag = "0.8.5" }
+uv-python = { git = "https://github.com/astral-sh/uv", tag = "0.8.5" }
+uv-redacted = { git = "https://github.com/astral-sh/uv", tag = "0.8.5" }
+uv-requirements = { git = "https://github.com/astral-sh/uv", tag = "0.8.5" }
+uv-requirements-txt = { git = "https://github.com/astral-sh/uv", tag = "0.8.5" }
+uv-resolver = { git = "https://github.com/astral-sh/uv", tag = "0.8.5" }
+uv-types = { git = "https://github.com/astral-sh/uv", tag = "0.8.5" }
+uv-workspace = { git = "https://github.com/astral-sh/uv", tag = "0.8.5" }
+which = "8.0.0"
+winapi = { version = "0.3.9", default-features = false }
+xxhash-rust = "0.8.15"
+zip = { version = "2.4.2", default-features = false }
+zstd = { version = "0.13.3", default-features = false }
+
+[patch.crates-io]
+# This is a temporary patch to get `cargo vendor` to work with the `uv` and pep508_rs` crates.
+reqwest-middleware = { git = "https://github.com/astral-sh/reqwest-middleware", rev = "ad8b9d332d1773fde8b4cd008486de5973e0a3f8" }
+reqwest-retry = { git = "https://github.com/astral-sh/reqwest-middleware", rev = "ad8b9d332d1773fde8b4cd008486de5973e0a3f8" }
+version-ranges = { git = "https://github.com/astral-sh/pubgrub", rev = "06ec5a5f59ffaeb6cf5079c6cb184467da06c9db" }
+
+[profile.ci]
+codegen-units = 16
+inherits = "release"
+lto = false
+opt-level = 3
+strip = false
 
 [profile.dist]
 codegen-units = 1
@@ -229,26 +226,13 @@
 opt-level = 3
 strip = "symbols"
 
-[profile.ci]
-codegen-units = 16
-inherits = "release"
-lto = false
-opt-level = 3
-strip = false
-
 [profile.profiling]
-codegen-units = 1    # better line info (slower build, clearer profiles)
 debug = 2            # full debug info
 inherits = "release"
-lto = false          # avoid over-inlining across crates
 opt-level = 1        # less inlining, easier stepping/backtraces
-panic = "unwind"     # needed for backtraces
 # macOS only:
+codegen-units = 1            # better line info (slower build, clearer profiles)
+lto = false                  # avoid over-inlining across crates
+panic = "unwind"             # needed for backtraces
 split-debuginfo = "unpacked"
-strip = "none"               # or "debuginfo" to separate
-
-[patch.crates-io]
-# This is a temporary patch to get `cargo vendor` to work with the `uv` and pep508_rs` crates.
-reqwest-middleware = { git = "https://github.com/astral-sh/reqwest-middleware", rev = "ad8b9d332d1773fde8b4cd008486de5973e0a3f8" }
-reqwest-retry = { git = "https://github.com/astral-sh/reqwest-middleware", rev = "ad8b9d332d1773fde8b4cd008486de5973e0a3f8" }
-version-ranges = { git = "https://github.com/astral-sh/pubgrub", rev = "06ec5a5f59ffaeb6cf5079c6cb184467da06c9db" }+strip = "none"               # or "debuginfo" to separate