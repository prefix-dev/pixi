[package]
name = "pixi"
version = "0.23.0"
description = "A package management and workflow tool"
edition = "2021"
authors = ["pixi contributors <hi@prefix.dev>"]
homepage = "https://github.com/prefix-dev/pixi"
repository = "https://github.com/prefix-dev/pixi"
license = "BSD-3-Clause"
readme = "README.md"

[features]
default = ["native-tls"]
native-tls = [
    "reqwest/native-tls",
    "reqwest/native-tls-alpn",
    "rattler_repodata_gateway/native-tls",
    "rattler/native-tls",
]
rustls-tls = [
    "reqwest/rustls-tls",
    "reqwest/rustls-tls-native-roots",
    "rattler_repodata_gateway/rustls-tls",
    "rattler/rustls-tls",
]
slow_integration_tests = []

[dependencies]
ahash = "0.8.11"
assert_matches = "1.5.0"
async-once-cell = "0.5.3"
cfg-if = "1.0"
chrono = "0.4.38"
clap = { version = "4.5.4", default-features = false, features = [
    "derive",
    "usage",
    "wrap_help",
    "std",
    "color",
    "error-context",
    "env",
] }
clap-verbosity-flag = "2.2.0"
clap_complete = "4.5.2"
console = { version = "0.15.8", features = ["windows-console-colors"] }
crossbeam-channel = "0.5.12"
csv = "1.3.0"
deno_task_shell = "0.16.0"
dialoguer = "0.11.0"
dirs = "5.0.1"
distribution-filename = { git = "https://github.com/astral-sh/uv", rev = "65b17f6e81125064ea04c5cfef685516ab660cf5" }
distribution-types = { git = "https://github.com/astral-sh/uv", rev = "65b17f6e81125064ea04c5cfef685516ab660cf5" }
dunce = "1.0.4"
flate2 = "1.0.28"
futures = "0.3.30"
http-cache-reqwest = "0.14.0"
human_bytes = "0.4.3"
humantime = "2.1.0"
ignore = "0.4.22"
indexmap = { version = "2.2.6", features = ["serde"] }
indicatif = "0.17.8"

install-wheel-rs = { git = "https://github.com/astral-sh/uv", rev = "65b17f6e81125064ea04c5cfef685516ab660cf5" }
is_executable = "1.0.1"
itertools = "0.12.1"
lazy_static = "1.4.0"
miette = { version = "7.2.0", features = [
    "fancy",
    "supports-color",
    "supports-hyperlinks",
    "supports-unicode",
    "terminal_size",
    "textwrap",
] }
minijinja = { version = "1.0.20", features = ["builtins"] }
once_cell = "1.19.0"
parking_lot = "0.12.2"
<<<<<<< HEAD
pep440_rs = { git = "https://github.com/astral-sh/uv", rev = "65b17f6e81125064ea04c5cfef685516ab660cf5" }
pep508_rs = { git = "https://github.com/astral-sh/uv", rev = "65b17f6e81125064ea04c5cfef685516ab660cf5" }
platform-tags = { git = "https://github.com/astral-sh/uv", rev = "65b17f6e81125064ea04c5cfef685516ab660cf5" }
pypi-types = { git = "https://github.com/astral-sh/uv", rev = "65b17f6e81125064ea04c5cfef685516ab660cf5" }
pyproject-toml = "0.11.0"
rattler = { version = "0.24.1", default-features = false, features = [
=======
pep440_rs = { git = "https://github.com/astral-sh/uv", tag = "0.1.38" }
pep508_rs = { git = "https://github.com/astral-sh/uv", tag = "0.1.38" }
platform-tags = { git = "https://github.com/astral-sh/uv", tag = "0.1.38" }
pypi-types = { git = "https://github.com/astral-sh/uv", tag = "0.1.38" }
pyproject-toml = "0.10.0"
rattler = { version = "0.26.0", default-features = false, features = [
>>>>>>> 6b194e82
    "cli-tools",
    "indicatif"
] }
<<<<<<< HEAD
rattler_conda_types = { version = "0.23.0", default-features = false }
rattler_digest = { version = "0.19.3", default-features = false }
rattler_lock = { version = "=0.22.7", default-features = false }
rattler_networking = { version = "0.20.6", default-features = false }
rattler_repodata_gateway = { version = "0.20.1", default-features = false, features = [
=======
rattler_conda_types = { version = "0.24.0", default-features = false }
rattler_digest = { version = "0.19.4", default-features = false }
rattler_lock = { version = "0.22.8", default-features = false }
rattler_networking = { version = "0.20.8", default-features = false }
rattler_repodata_gateway = { version = "0.20.2", default-features = false, features = [
>>>>>>> 6b194e82
    "sparse",
    "gateway",
] }
rattler_shell = { version = "0.20.5", default-features = false, features = [
    "sysinfo",
] }
rattler_solve = { version = "0.23.0", default-features = false, features = [
    "resolvo",
] }
rattler_virtual_packages = { version = "0.19.12", default-features = false }
regex = "1.10.4"
requirements-txt = { git = "https://github.com/astral-sh/uv", rev = "65b17f6e81125064ea04c5cfef685516ab660cf5" }
reqwest = { version = "0.12.4", default-features = false, features = [
    "http2",
    "macos-system-configuration",
] }
reqwest-middleware = "0.3.0"
reqwest-retry = "0.5.0"
self-replace = "1.3.7"
serde = "1.0.198"
serde-untagged = "0.1.5"
serde_ignored = "0.1.10"
serde_json = "1.0.116"
serde_with = { version = "3.7.0", features = ["indexmap"] }
serde_yaml = "0.9.34"
shlex = "1.3.0"
spdx = "0.10.4"
strsim = "0.11.1"
tabwriter = { version = "1.4.0", features = ["ansi_formatting"] }
tar = "0.4.40"
tempfile = "3.10.1"
thiserror = "1.0.58"
tokio = { version = "1.37.0", features = [
    "macros",
    "rt-multi-thread",
    "signal",
] }
tokio-util = "0.7.10"
toml_edit = { version = "0.22.11", features = ["serde"] }
tracing = "0.1.40"
tracing-subscriber = { version = "0.3.18", features = ["env-filter"] }
url = "2.5.0"
uv-auth = { git = "https://github.com/astral-sh/uv", rev = "65b17f6e81125064ea04c5cfef685516ab660cf5" }
uv-build = { git = "https://github.com/astral-sh/uv", rev = "65b17f6e81125064ea04c5cfef685516ab660cf5" }
uv-cache = { git = "https://github.com/astral-sh/uv", rev = "65b17f6e81125064ea04c5cfef685516ab660cf5" }
uv-client = { git = "https://github.com/astral-sh/uv", rev = "65b17f6e81125064ea04c5cfef685516ab660cf5" }
uv-configuration = { git = "https://github.com/astral-sh/uv", rev = "65b17f6e81125064ea04c5cfef685516ab660cf5" }
uv-dispatch = { git = "https://github.com/astral-sh/uv", rev = "65b17f6e81125064ea04c5cfef685516ab660cf5" }
uv-distribution = { git = "https://github.com/astral-sh/uv", rev = "65b17f6e81125064ea04c5cfef685516ab660cf5" }
uv-git = { git = "https://github.com/astral-sh/uv", rev = "65b17f6e81125064ea04c5cfef685516ab660cf5" }
uv-installer = { git = "https://github.com/astral-sh/uv", rev = "65b17f6e81125064ea04c5cfef685516ab660cf5" }
uv-interpreter = { git = "https://github.com/astral-sh/uv", rev = "65b17f6e81125064ea04c5cfef685516ab660cf5" }
uv-normalize = { git = "https://github.com/astral-sh/uv", rev = "65b17f6e81125064ea04c5cfef685516ab660cf5" }
uv-resolver = { git = "https://github.com/astral-sh/uv", rev = "65b17f6e81125064ea04c5cfef685516ab660cf5" }
uv-types = { git = "https://github.com/astral-sh/uv", rev = "65b17f6e81125064ea04c5cfef685516ab660cf5" }
xxhash-rust = "0.8.10"
zip = { version = "0.6.6", default-features = false, features = [
    "deflate",
    "time",
] }

[target.'cfg(unix)'.dependencies]
nix = { version = "0.28.0", default-features = false, features = [
    "fs",
    "signal",
    "term",
    "poll",
] }
libc = { version = "0.2.153", default-features = false }
signal-hook = "0.3.17"

# Remove this after updating to uv >= 0.1.40
[target.'cfg(windows)'.dependencies]
winapi = { version = "0.3.9", features = ["fileapi", "handleapi", "ioapiset", "winbase", "winioctl", "winnt"] }

[dev-dependencies]
insta = { version = "1.38.0", features = ["yaml", "glob"] }
rattler_digest = "0.19.3"
rstest = "0.19.0"
serde_json = "1.0.116"
serial_test = "3.0.0"
tokio = { version = "1.37.0", features = ["rt"] }

[patch.crates-io]
# For pyproject-toml
# pyproject-toml = { git = "https://github.com/tdejager/pyproject-toml-rs", branch = "feat/bump-508-440" }
# If you change this also change the versions in the the patch section for uv
<<<<<<< HEAD
pep440_rs = { git = "https://github.com/astral-sh/uv", rev = "65b17f6e81125064ea04c5cfef685516ab660cf5" }
pep508_rs = { git = "https://github.com/astral-sh/uv", rev = "65b17f6e81125064ea04c5cfef685516ab660cf5" }
# deno_task_shell = { path = "../deno_task_shell" }#rattler = { git = "https://github.com/baszalmstra/rattler", branch = "feat/gateway_v3" }#rattler_conda_types = { git = "https://github.com/baszalmstra/rattler", branch = "feat/gateway_v3" }#rattler_digest = { git = "https://github.com/baszalmstra/rattler", branch = "feat/gateway_v3" }#rattler_lock = { git = "https://github.com/baszalmstra/rattler", branch = "feat/gateway_v3" }#rattler_networking = { git = "https://github.com/baszalmstra/rattler", branch = "feat/gateway_v3" }#rattler_repodata_gateway = { git = "https://github.com/baszalmstra/rattler", branch = "feat/gateway_v3" }#rattler_shell = { git = "https://github.com/baszalmstra/rattler", branch = "feat/gateway_v3" }
#rattler_solve = { git = "https://github.com/baszalmstra/rattler", branch = "feat/gateway_v3" }
#rattler_virtual_packages = { git = "https://github.com/baszalmstra/rattler", branch = "feat/gateway_v3" }

#rattler_conda_types = { path = "../rattler/crates/rattler_conda_types" }
#rattler_digest = { path = "../rattler/crates/rattler_digest" }
#rattler_networking = { path = "../rattler/crates/rattler_networking" }
#rattler_repodata_gateway = { path = "../rattler/crates/rattler_repodata_gateway" }
#rattler_shell = { path = "../rattler/crates/rattler_shell" }
#rattler_solve = { path = "../rattler/crates/rattler_solve" }
#rattler_virtual_packages = { path = "../rattler/crates/rattler_virtual_packages" }
#rattler_lock = { path = "../rattler/crates/rattler_lock" }
#rattler_package_streaming = { path = "../rattler/crates/rattler_package_streaming" }
#rattler = { path = "../rattler/crates/rattler" }

# Change these lines if you want a patched version of uv
[patch.'https://github.com/astral-sh/uv']
# pep440_rs = { git = "https://github.com/astral-sh/uv", rev = "65b17f6e81125064ea04c5cfef685516ab660cf5" }
# pep508_rs = { git = "https://github.com/astral-sh/uv", rev = "65b17f6e81125064ea04c5cfef685516ab660cf5" }
# uv-build = { git = "https://github.com/astral-sh/uv", rev = "65b17f6e81125064ea04c5cfef685516ab660cf5" }
# uv-cache = { git = "https://github.com/astral-sh/uv", rev = "65b17f6e81125064ea04c5cfef685516ab660cf5" }
# uv-client = { git = "https://github.com/astral-sh/uv", rev = "65b17f6e81125064ea04c5cfef685516ab660cf5" }
# uv-configuration = { git = "https://github.com/astral-sh/uv", rev = "65b17f6e81125064ea04c5cfef685516ab660cf5" }
# uv-git = { git = "https://github.com/astral-sh/uv", rev = "65b17f6e81125064ea04c5cfef685516ab660cf5" }
# uv-dispatch = { git = "https://github.com/astral-sh/uv", rev = "65b17f6e81125064ea04c5cfef685516ab660cf5" }
# uv-distribution = { git = "https://github.com/astral-sh/uv", rev = "65b17f6e81125064ea04c5cfef685516ab660cf5" }
# uv-installer = { git = "https://github.com/astral-sh/uv", rev = "65b17f6e81125064ea04c5cfef685516ab660cf5" }
# uv-interpreter = { git = "https://github.com/astral-sh/uv", rev = "65b17f6e81125064ea04c5cfef685516ab660cf5" }
# uv-normalize = { git = "https://github.com/astral-sh/uv", rev = "65b17f6e81125064ea04c5cfef685516ab660cf5" }
# uv-resolver = { git = "https://github.com/astral-sh/uv", rev = "65b17f6e81125064ea04c5cfef685516ab660cf5" }
# uv-types = { git = "https://github.com/astral-sh/uv", rev = "65b17f6e81125064ea04c5cfef685516ab660cf5" }
# distribution-filename = { git = "https://github.com/astral-sh/uv", rev = "65b17f6e81125064ea04c5cfef685516ab660cf5" }
# distribution-types = { git = "https://github.com/astral-sh/uv", rev = "65b17f6e81125064ea04c5cfef685516ab660cf5" }
# install-wheel-rs = { git = "https://github.com/astral-sh/uv", rev = "65b17f6e81125064ea04c5cfef685516ab660cf5" }
# platform-tags = { git = "https://github.com/astral-sh/uv", rev = "65b17f6e81125064ea04c5cfef685516ab660cf5" }
# pypi-types = { git = "https://github.com/astral-sh/uv", rev = "65b17f6e81125064ea04c5cfef685516ab660cf5" }
# requirements-txt = { git = "https://github.com/astral-sh/uv", rev = "65b17f6e81125064ea04c5cfef685516ab660cf5" }
=======
pep440_rs = { git = "https://github.com/astral-sh/uv", tag = "0.1.38" }
pep508_rs = { git = "https://github.com/astral-sh/uv", tag = "0.1.38" }
# deno_task_shell = { path = "../deno_task_shell" }
#rattler = { git = "https://github.com/mamba-org/rattler", branch = "main" }
#rattler_conda_types = { git = "https://github.com/mamba-org/rattler", branch = "main" }
#rattler_digest = { git = "https://github.com/mamba-org/rattler", branch = "main" }
#rattler_lock = { git = "https://github.com/mamba-org/rattler", branch = "main" }
#rattler_networking = { git = "https://github.com/mamba-org/rattler", branch = "main" }
#rattler_repodata_gateway = { git = "https://github.com/mamba-org/rattler", branch = "main" }
#rattler_shell = { git = "https://github.com/mamba-org/rattler", branch = "main" }
#rattler_solve = { git = "https://github.com/mamba-org/rattler", branch = "main" }
#rattler_virtual_packages = { git = "https://github.com/mamba-org/rattler", branch = "main" }
# rattler_conda_types = { path = "../rattler-1/crates/rattler_conda_types" }
# rattler_digest = { path = "../rattler-1/crates/rattler_digest" }
# rattler_networking = { path = "../rattler-1/crates/rattler_networking" }
# rattler_repodata_gateway = { path = "../rattler-1/crates/rattler_repodata_gateway" }
# rattler_shell = { path = "../rattler-1/crates/rattler_shell" }
# rattler_solve = { path = "../rattler-1/crates/rattler_solve" }
# rattler_virtual_packages = { path = "../rattler-1/crates/rattler_virtual_packages" }
# rattler_lock = { path = "../rattler-1/crates/rattler_lock" }
# rattler_package_streaming = { path = "../rattler-1/crates/rattler_package_streaming" }
# rattler = { path = "../rattler-1/crates/rattler" }
# Change these lines if you want a patched version of uv
# [patch.'https://github.com/astral-sh/uv']
# pep440_rs = { git = "https://github.com/wolfv/uv", branch = "expose-yanks" }
# pep508_rs = { git = "https://github.com/wolfv/uv", branch = "expose-yanks" }
# uv-build = { git = "https://github.com/wolfv/uv", tag = "expose-yanks" }
# uv-cache = { git = "https://github.com/wolfv/uv", branch = "expose-yanks" }
# uv-client = { git = "https://github.com/wolfv/uv", branch = "expose-yanks" }
# uv-dispatch = { git = "https://github.com/wolfv/uv", branch = "expose-yanks" }
# uv-distribution = { git = "https://github.com/wolfv/uv", branch = "expose-yanks" }
# uv-installer = { git = "https://github.com/wolfv/uv", branch = "expose-yanks" }
# uv-interpreter = { git = "https://github.com/wolfv/uv", branch = "expose-yanks" }
# uv-normalize = { git = "https://github.com/wolfv/uv", branch = "expose-yanks" }
# uv-resolver = { git = "https://github.com/wolfv/uv", branch = "expose-yanks" }
# uv-types = { git = "https://github.com/wolfv/uv", branch = "expose-yanks" }
# distribution-filename = { git = "https://github.com/wolfv/uv", branch = "expose-yanks" }
# distribution-types = { git = "https://github.com/wolfv/uv", branch = "expose-yanks" }
# install-wheel-rs = { git = "https://github.com/wolfv/uv", branch = "expose-yanks" }
# platform-tags = { git = "https://github.com/wolfv/uv", branch = "expose-yanks" }
# pypi-types = { git = "https://github.com/wolfv/uv", branch = "expose-yanks" }
# requirements-txt = { git = "https://github.com/wolfv/uv", branch = "expose-yanks" }

[profile.release]
debug = true
>>>>>>> 6b194e82
<|MERGE_RESOLUTION|>--- conflicted
+++ resolved
@@ -59,7 +59,6 @@
 ignore = "0.4.22"
 indexmap = { version = "2.2.6", features = ["serde"] }
 indicatif = "0.17.8"
-
 install-wheel-rs = { git = "https://github.com/astral-sh/uv", rev = "65b17f6e81125064ea04c5cfef685516ab660cf5" }
 is_executable = "1.0.1"
 itertools = "0.12.1"
@@ -75,47 +74,31 @@
 minijinja = { version = "1.0.20", features = ["builtins"] }
 once_cell = "1.19.0"
 parking_lot = "0.12.2"
-<<<<<<< HEAD
 pep440_rs = { git = "https://github.com/astral-sh/uv", rev = "65b17f6e81125064ea04c5cfef685516ab660cf5" }
 pep508_rs = { git = "https://github.com/astral-sh/uv", rev = "65b17f6e81125064ea04c5cfef685516ab660cf5" }
 platform-tags = { git = "https://github.com/astral-sh/uv", rev = "65b17f6e81125064ea04c5cfef685516ab660cf5" }
 pypi-types = { git = "https://github.com/astral-sh/uv", rev = "65b17f6e81125064ea04c5cfef685516ab660cf5" }
 pyproject-toml = "0.11.0"
-rattler = { version = "0.24.1", default-features = false, features = [
-=======
-pep440_rs = { git = "https://github.com/astral-sh/uv", tag = "0.1.38" }
-pep508_rs = { git = "https://github.com/astral-sh/uv", tag = "0.1.38" }
-platform-tags = { git = "https://github.com/astral-sh/uv", tag = "0.1.38" }
-pypi-types = { git = "https://github.com/astral-sh/uv", tag = "0.1.38" }
-pyproject-toml = "0.10.0"
-rattler = { version = "0.26.0", default-features = false, features = [
->>>>>>> 6b194e82
+rattler = { git = "https://github.com/tdejager/rattler", branch = "feat/bump-to-pep-6.0.0", default-features = false, features = [
     "cli-tools",
-    "indicatif"
-] }
-<<<<<<< HEAD
-rattler_conda_types = { version = "0.23.0", default-features = false }
-rattler_digest = { version = "0.19.3", default-features = false }
-rattler_lock = { version = "=0.22.7", default-features = false }
-rattler_networking = { version = "0.20.6", default-features = false }
-rattler_repodata_gateway = { version = "0.20.1", default-features = false, features = [
-=======
-rattler_conda_types = { version = "0.24.0", default-features = false }
-rattler_digest = { version = "0.19.4", default-features = false }
-rattler_lock = { version = "0.22.8", default-features = false }
-rattler_networking = { version = "0.20.8", default-features = false }
-rattler_repodata_gateway = { version = "0.20.2", default-features = false, features = [
->>>>>>> 6b194e82
+    "indicatif",
+] }
+rattler_conda_types = { git = "https://github.com/tdejager/rattler", branch = "feat/bump-to-pep-6.0.0", default-features = false }
+rattler_digest = { git = "https://github.com/tdejager/rattler", branch = "feat/bump-to-pep-6.0.0", default-features = false }
+rattler_lock = { git = "https://github.com/tdejager/rattler", branch = "feat/bump-to-pep-6.0.0", default-features = false }
+rattler_networking = { git = "https://github.com/tdejager/rattler", branch = "feat/bump-to-pep-6.0.0", default-features = false }
+rattler_repodata_gateway = { git = "https://github.com/tdejager/rattler", branch = "feat/bump-to-pep-6.0.0", default-features = false, features = [
     "sparse",
     "gateway",
 ] }
-rattler_shell = { version = "0.20.5", default-features = false, features = [
+rattler_shell = { git = "https://github.com/tdejager/rattler", branch = "feat/bump-to-pep-6.0.0", default-features = false, features = [
     "sysinfo",
 ] }
-rattler_solve = { version = "0.23.0", default-features = false, features = [
+rattler_solve = { git = "https://github.com/tdejager/rattler", branch = "feat/bump-to-pep-6.0.0", default-features = false, features = [
     "resolvo",
 ] }
-rattler_virtual_packages = { version = "0.19.12", default-features = false }
+
+rattler_virtual_packages = { git = "https://github.com/tdejager/rattler", branch = "feat/bump-to-pep-6.0.0", default-features = false }
 regex = "1.10.4"
 requirements-txt = { git = "https://github.com/astral-sh/uv", rev = "65b17f6e81125064ea04c5cfef685516ab660cf5" }
 reqwest = { version = "0.12.4", default-features = false, features = [
@@ -179,11 +162,17 @@
 
 # Remove this after updating to uv >= 0.1.40
 [target.'cfg(windows)'.dependencies]
-winapi = { version = "0.3.9", features = ["fileapi", "handleapi", "ioapiset", "winbase", "winioctl", "winnt"] }
+winapi = { version = "0.3.9", features = [
+    "fileapi",
+    "handleapi",
+    "ioapiset",
+    "winbase",
+    "winioctl",
+    "winnt",
+] }
 
 [dev-dependencies]
 insta = { version = "1.38.0", features = ["yaml", "glob"] }
-rattler_digest = "0.19.3"
 rstest = "0.19.0"
 serde_json = "1.0.116"
 serial_test = "3.0.0"
@@ -193,49 +182,8 @@
 # For pyproject-toml
 # pyproject-toml = { git = "https://github.com/tdejager/pyproject-toml-rs", branch = "feat/bump-508-440" }
 # If you change this also change the versions in the the patch section for uv
-<<<<<<< HEAD
 pep440_rs = { git = "https://github.com/astral-sh/uv", rev = "65b17f6e81125064ea04c5cfef685516ab660cf5" }
 pep508_rs = { git = "https://github.com/astral-sh/uv", rev = "65b17f6e81125064ea04c5cfef685516ab660cf5" }
-# deno_task_shell = { path = "../deno_task_shell" }#rattler = { git = "https://github.com/baszalmstra/rattler", branch = "feat/gateway_v3" }#rattler_conda_types = { git = "https://github.com/baszalmstra/rattler", branch = "feat/gateway_v3" }#rattler_digest = { git = "https://github.com/baszalmstra/rattler", branch = "feat/gateway_v3" }#rattler_lock = { git = "https://github.com/baszalmstra/rattler", branch = "feat/gateway_v3" }#rattler_networking = { git = "https://github.com/baszalmstra/rattler", branch = "feat/gateway_v3" }#rattler_repodata_gateway = { git = "https://github.com/baszalmstra/rattler", branch = "feat/gateway_v3" }#rattler_shell = { git = "https://github.com/baszalmstra/rattler", branch = "feat/gateway_v3" }
-#rattler_solve = { git = "https://github.com/baszalmstra/rattler", branch = "feat/gateway_v3" }
-#rattler_virtual_packages = { git = "https://github.com/baszalmstra/rattler", branch = "feat/gateway_v3" }
-
-#rattler_conda_types = { path = "../rattler/crates/rattler_conda_types" }
-#rattler_digest = { path = "../rattler/crates/rattler_digest" }
-#rattler_networking = { path = "../rattler/crates/rattler_networking" }
-#rattler_repodata_gateway = { path = "../rattler/crates/rattler_repodata_gateway" }
-#rattler_shell = { path = "../rattler/crates/rattler_shell" }
-#rattler_solve = { path = "../rattler/crates/rattler_solve" }
-#rattler_virtual_packages = { path = "../rattler/crates/rattler_virtual_packages" }
-#rattler_lock = { path = "../rattler/crates/rattler_lock" }
-#rattler_package_streaming = { path = "../rattler/crates/rattler_package_streaming" }
-#rattler = { path = "../rattler/crates/rattler" }
-
-# Change these lines if you want a patched version of uv
-[patch.'https://github.com/astral-sh/uv']
-# pep440_rs = { git = "https://github.com/astral-sh/uv", rev = "65b17f6e81125064ea04c5cfef685516ab660cf5" }
-# pep508_rs = { git = "https://github.com/astral-sh/uv", rev = "65b17f6e81125064ea04c5cfef685516ab660cf5" }
-# uv-build = { git = "https://github.com/astral-sh/uv", rev = "65b17f6e81125064ea04c5cfef685516ab660cf5" }
-# uv-cache = { git = "https://github.com/astral-sh/uv", rev = "65b17f6e81125064ea04c5cfef685516ab660cf5" }
-# uv-client = { git = "https://github.com/astral-sh/uv", rev = "65b17f6e81125064ea04c5cfef685516ab660cf5" }
-# uv-configuration = { git = "https://github.com/astral-sh/uv", rev = "65b17f6e81125064ea04c5cfef685516ab660cf5" }
-# uv-git = { git = "https://github.com/astral-sh/uv", rev = "65b17f6e81125064ea04c5cfef685516ab660cf5" }
-# uv-dispatch = { git = "https://github.com/astral-sh/uv", rev = "65b17f6e81125064ea04c5cfef685516ab660cf5" }
-# uv-distribution = { git = "https://github.com/astral-sh/uv", rev = "65b17f6e81125064ea04c5cfef685516ab660cf5" }
-# uv-installer = { git = "https://github.com/astral-sh/uv", rev = "65b17f6e81125064ea04c5cfef685516ab660cf5" }
-# uv-interpreter = { git = "https://github.com/astral-sh/uv", rev = "65b17f6e81125064ea04c5cfef685516ab660cf5" }
-# uv-normalize = { git = "https://github.com/astral-sh/uv", rev = "65b17f6e81125064ea04c5cfef685516ab660cf5" }
-# uv-resolver = { git = "https://github.com/astral-sh/uv", rev = "65b17f6e81125064ea04c5cfef685516ab660cf5" }
-# uv-types = { git = "https://github.com/astral-sh/uv", rev = "65b17f6e81125064ea04c5cfef685516ab660cf5" }
-# distribution-filename = { git = "https://github.com/astral-sh/uv", rev = "65b17f6e81125064ea04c5cfef685516ab660cf5" }
-# distribution-types = { git = "https://github.com/astral-sh/uv", rev = "65b17f6e81125064ea04c5cfef685516ab660cf5" }
-# install-wheel-rs = { git = "https://github.com/astral-sh/uv", rev = "65b17f6e81125064ea04c5cfef685516ab660cf5" }
-# platform-tags = { git = "https://github.com/astral-sh/uv", rev = "65b17f6e81125064ea04c5cfef685516ab660cf5" }
-# pypi-types = { git = "https://github.com/astral-sh/uv", rev = "65b17f6e81125064ea04c5cfef685516ab660cf5" }
-# requirements-txt = { git = "https://github.com/astral-sh/uv", rev = "65b17f6e81125064ea04c5cfef685516ab660cf5" }
-=======
-pep440_rs = { git = "https://github.com/astral-sh/uv", tag = "0.1.38" }
-pep508_rs = { git = "https://github.com/astral-sh/uv", tag = "0.1.38" }
 # deno_task_shell = { path = "../deno_task_shell" }
 #rattler = { git = "https://github.com/mamba-org/rattler", branch = "main" }
 #rattler_conda_types = { git = "https://github.com/mamba-org/rattler", branch = "main" }
@@ -258,25 +206,26 @@
 # rattler = { path = "../rattler-1/crates/rattler" }
 # Change these lines if you want a patched version of uv
 # [patch.'https://github.com/astral-sh/uv']
-# pep440_rs = { git = "https://github.com/wolfv/uv", branch = "expose-yanks" }
-# pep508_rs = { git = "https://github.com/wolfv/uv", branch = "expose-yanks" }
-# uv-build = { git = "https://github.com/wolfv/uv", tag = "expose-yanks" }
-# uv-cache = { git = "https://github.com/wolfv/uv", branch = "expose-yanks" }
-# uv-client = { git = "https://github.com/wolfv/uv", branch = "expose-yanks" }
-# uv-dispatch = { git = "https://github.com/wolfv/uv", branch = "expose-yanks" }
-# uv-distribution = { git = "https://github.com/wolfv/uv", branch = "expose-yanks" }
-# uv-installer = { git = "https://github.com/wolfv/uv", branch = "expose-yanks" }
-# uv-interpreter = { git = "https://github.com/wolfv/uv", branch = "expose-yanks" }
-# uv-normalize = { git = "https://github.com/wolfv/uv", branch = "expose-yanks" }
-# uv-resolver = { git = "https://github.com/wolfv/uv", branch = "expose-yanks" }
-# uv-types = { git = "https://github.com/wolfv/uv", branch = "expose-yanks" }
-# distribution-filename = { git = "https://github.com/wolfv/uv", branch = "expose-yanks" }
-# distribution-types = { git = "https://github.com/wolfv/uv", branch = "expose-yanks" }
-# install-wheel-rs = { git = "https://github.com/wolfv/uv", branch = "expose-yanks" }
-# platform-tags = { git = "https://github.com/wolfv/uv", branch = "expose-yanks" }
-# pypi-types = { git = "https://github.com/wolfv/uv", branch = "expose-yanks" }
-# requirements-txt = { git = "https://github.com/wolfv/uv", branch = "expose-yanks" }
+# pep440_rs = { git = "https://github.com/astral-sh/uv", rev = "65b17f6e81125064ea04c5cfef685516ab660cf5" }
+# pep508_rs = { git = "https://github.com/astral-sh/uv", rev = "65b17f6e81125064ea04c5cfef685516ab660cf5" }
+# uv-build = { git = "https://github.com/astral-sh/uv", rev = "65b17f6e81125064ea04c5cfef685516ab660cf5" }
+# uv-cache = { git = "https://github.com/astral-sh/uv", rev = "65b17f6e81125064ea04c5cfef685516ab660cf5" }
+# uv-client = { git = "https://github.com/astral-sh/uv", rev = "65b17f6e81125064ea04c5cfef685516ab660cf5" }
+# uv-configuration = { git = "https://github.com/astral-sh/uv", rev = "65b17f6e81125064ea04c5cfef685516ab660cf5" }
+# uv-git = { git = "https://github.com/astral-sh/uv", rev = "65b17f6e81125064ea04c5cfef685516ab660cf5" }
+# uv-dispatch = { git = "https://github.com/astral-sh/uv", rev = "65b17f6e81125064ea04c5cfef685516ab660cf5" }
+# uv-distribution = { git = "https://github.com/astral-sh/uv", rev = "65b17f6e81125064ea04c5cfef685516ab660cf5" }
+# uv-installer = { git = "https://github.com/astral-sh/uv", rev = "65b17f6e81125064ea04c5cfef685516ab660cf5" }
+# uv-interpreter = { git = "https://github.com/astral-sh/uv", rev = "65b17f6e81125064ea04c5cfef685516ab660cf5" }
+# uv-normalize = { git = "https://github.com/astral-sh/uv", rev = "65b17f6e81125064ea04c5cfef685516ab660cf5" }
+# uv-resolver = { git = "https://github.com/astral-sh/uv", rev = "65b17f6e81125064ea04c5cfef685516ab660cf5" }
+# uv-types = { git = "https://github.com/astral-sh/uv", rev = "65b17f6e81125064ea04c5cfef685516ab660cf5" }
+# distribution-filename = { git = "https://github.com/astral-sh/uv", rev = "65b17f6e81125064ea04c5cfef685516ab660cf5" }
+# distribution-types = { git = "https://github.com/astral-sh/uv", rev = "65b17f6e81125064ea04c5cfef685516ab660cf5" }
+# install-wheel-rs = { git = "https://github.com/astral-sh/uv", rev = "65b17f6e81125064ea04c5cfef685516ab660cf5" }
+# platform-tags = { git = "https://github.com/astral-sh/uv", rev = "65b17f6e81125064ea04c5cfef685516ab660cf5" }
+# pypi-types = { git = "https://github.com/astral-sh/uv", rev = "65b17f6e81125064ea04c5cfef685516ab660cf5" }
+# requirements-txt = { git = "https://github.com/astral-sh/uv", rev = "65b17f6e81125064ea04c5cfef685516ab660cf5" }
 
 [profile.release]
-debug = true
->>>>>>> 6b194e82
+debug = true