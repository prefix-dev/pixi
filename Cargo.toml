[workspace]
members = ["crates/*"]
resolver = "2"

[workspace.package]
authors = ["pixi contributors <hi@prefix.dev>"]
edition = "2021"
homepage = "https://github.com/prefix-dev/pixi"
license = "BSD-3-Clause"
readme = "README.md"
repository = "https://github.com/prefix-dev/pixi"

[workspace.dependencies]
ahash = "0.8.11"
assert_matches = "1.5.0"
async-fd-lock = "0.2.0"
async-once-cell = "0.5.3"
async-trait = "0.1.82"
<<<<<<< HEAD
base64 = "0.22.1"
cfg-if = "1.0"
=======
>>>>>>> 82a3072f
chrono = "0.4.38"
clap = { version = "4.5.9", default-features = false }
clap-verbosity-flag = "2.2.0"
clap_complete = "4.5.2"
clap_complete_nushell = "4.5.2"
concat-idents = "1.1.5"
console = "0.15.8"
crossbeam-channel = "0.5.12"
csv = "1.3.0"
dashmap = "6.0.1"
deno_task_shell = "0.16.0"
dialoguer = "0.11.0"
dirs = "5.0.1"
distribution-filename = { git = "https://github.com/astral-sh/uv", tag = "0.4.0" }
distribution-types = { git = "https://github.com/astral-sh/uv", tag = "0.4.0" }
<<<<<<< HEAD
dunce = "1.0.5"
=======
dunce = "1.0.4"
>>>>>>> 82a3072f
fd-lock = "4.0.2"
flate2 = "1.0.28"
fs_extra = "1.3.0"
futures = "0.3.30"
<<<<<<< HEAD
globwalk = "0.9.1"
=======
>>>>>>> 82a3072f
http = "1.1.0"
http-cache-reqwest = "0.14.0"
human_bytes = "0.4.3"
humantime = "2.1.0"
ignore = "0.4.22"
indexmap = "2.2.6"
indicatif = "0.17.8"
insta = "1.38.0"
install-wheel-rs = { git = "https://github.com/astral-sh/uv", tag = "0.4.0" }
is_executable = "1.0.1"
itertools = "0.13.0"
<<<<<<< HEAD
jsonrpsee = "=0.24.2"
lazy_static = "1.4.0"
libc = { version = "0.2.153", default-features = false }
memchr = "2.7.4"
=======
lazy_static = "1.4.0"
libc = { version = "0.2.153", default-features = false }
>>>>>>> 82a3072f
miette = { version = "7.2.0", features = ["fancy"] }
minijinja = "2.1.1"
nix = { version = "0.29.0", default-features = false }
once_cell = "1.19.0"
parking_lot = "0.12.2"
pep440_rs = "0.6.0"
pep508_rs = "0.6.0"
percent-encoding = "2.3.1"
platform-tags = { git = "https://github.com/astral-sh/uv", tag = "0.4.0" }
pypi-types = { git = "https://github.com/astral-sh/uv", tag = "0.4.0" }
pyproject-toml = "0.11.0"
regex = "1.10.4"
requirements-txt = { git = "https://github.com/astral-sh/uv", tag = "0.4.0" }
reqwest = { version = "0.12.4", default-features = false }
reqwest-middleware = "0.3.0"
reqwest-retry = "0.5.0"
rlimit = "0.10.1"
rstest = "0.19.0"
same-file = "1.0.6"
self-replace = "1.3.7"
serde = "1.0.198"
serde-untagged = "0.1.5"
serde_ignored = "0.1.10"
serde_json = "1.0.116"
serde_with = "3.7.0"
serde_yaml = "0.9.34"
shlex = "1.3.0"
signal-hook = "0.3.17"
spdx = "0.10.4"
strsim = "0.11.1"
tabwriter = "1.4.0"
tar = "0.4.40"
tempfile = "3.10.1"
thiserror = "1.0.58"
tokio = "1.37.0"
tokio-util = "0.7.10"
toml_edit = "0.22.11"
tracing = "0.1.40"
tracing-subscriber = "0.3.18"
typed-path = "0.9.1"

# Rattler crates
file_url = "0.1.4"
<<<<<<< HEAD
rattler = { version = "0.27.11", default-features = false }
rattler_cache = { version = "0.2.3", default-features = false }
rattler_conda_types = { version = "0.27.6", default-features = false }
rattler_digest = { version = "1.0.1", default-features = false }
rattler_lock = { version = "0.22.24", default-features = false }
rattler_networking = { version = "0.21.4", default-features = false }
rattler_repodata_gateway = { version = "0.21.13", default-features = false }
rattler_shell = { version = "0.22.1", default-features = false }
rattler_solve = { version = "1.0.7", default-features = false }
rattler_virtual_packages = { version = "1.1.4", default-features = false }

# Bumping this to a higher version breaks the Windows path handling.
sha1 = "0.10.6"
url = "2.5.0"

=======
rattler = { version = "0.27.15", default-features = false }
rattler_cache = { version = "0.2.6", default-features = false }
rattler_conda_types = { version = "0.28.2", default-features = false }
rattler_digest = { version = "1.0.1", default-features = false }
rattler_lock = { version = "0.22.27", default-features = false }
rattler_networking = { version = "0.21.4", default-features = false }
rattler_repodata_gateway = { version = "0.21.17", default-features = false }
rattler_shell = { version = "0.22.4", default-features = false }
rattler_solve = { version = "1.1.0", default-features = false }
rattler_virtual_packages = { version = "1.1.7", default-features = false }

# Bumping this to a higher version breaks the Windows path handling.
url = "2.5.0"
>>>>>>> 82a3072f
uv-auth = { git = "https://github.com/astral-sh/uv", tag = "0.4.0" }
uv-cache = { git = "https://github.com/astral-sh/uv", tag = "0.4.0" }
uv-client = { git = "https://github.com/astral-sh/uv", tag = "0.4.0" }
uv-configuration = { git = "https://github.com/astral-sh/uv", tag = "0.4.0" }
uv-dispatch = { git = "https://github.com/astral-sh/uv", tag = "0.4.0" }
uv-distribution = { git = "https://github.com/astral-sh/uv", tag = "0.4.0" }
uv-git = { git = "https://github.com/astral-sh/uv", tag = "0.4.0" }
uv-installer = { git = "https://github.com/astral-sh/uv", tag = "0.4.0" }
uv-normalize = { git = "https://github.com/astral-sh/uv", tag = "0.4.0" }
uv-python = { git = "https://github.com/astral-sh/uv", tag = "0.4.0" }
uv-requirements = { git = "https://github.com/astral-sh/uv", tag = "0.4.0" }
uv-resolver = { git = "https://github.com/astral-sh/uv", tag = "0.4.0" }
uv-types = { git = "https://github.com/astral-sh/uv", tag = "0.4.0" }
<<<<<<< HEAD

wax = "0.6.0"
which = "6.0.2"
=======
>>>>>>> 82a3072f
winapi = { version = "0.3.9", default-features = false }
xxhash-rust = "0.8.10"
zip = { version = "2.2.0", default-features = false }

fancy_display = { path = "crates/fancy_display" }
pixi_build_frontend = { path = "crates/pixi_build_frontend" }
pixi_build_types = { path = "crates/pixi_build_types" }
pixi_config = { path = "crates/pixi_config" }
pixi_consts = { path = "crates/pixi_consts" }
pixi_default_versions = { path = "crates/pixi_default_versions" }
pixi_glob = { path = "crates/pixi_glob" }
pixi_manifest = { path = "crates/pixi_manifest" }
pixi_progress = { path = "crates/pixi_progress" }
<<<<<<< HEAD
pixi_record = { path = "crates/pixi_record" }
=======
>>>>>>> 82a3072f
pixi_spec = { path = "crates/pixi_spec" }
pixi_utils = { path = "crates/pixi_utils", default-features = false }
pixi_uv_conversions = { path = "crates/pixi_uv_conversions" }
pypi_mapping = { path = "crates/pypi_mapping" }
pypi_modifiers = { path = "crates/pypi_modifiers" }

[package]
authors.workspace = true
description = "A package management and workflow tool"
edition.workspace = true
homepage.workspace = true
license.workspace = true
name = "pixi"
readme.workspace = true
repository.workspace = true
<<<<<<< HEAD
version = "0.29.0"
=======
version = "0.32.0"
>>>>>>> 82a3072f

[features]
default = ["rustls-tls"]
native-tls = [
  "reqwest/native-tls",
  "reqwest/native-tls-alpn",
  "rattler_repodata_gateway/native-tls",
  "rattler/native-tls",
  "pixi_utils/native-tls",
]
rustls-tls = [
  "reqwest/rustls-tls",
  "reqwest/rustls-tls-native-roots",
  "rattler_repodata_gateway/rustls-tls",
  "rattler/rustls-tls",
  "pixi_utils/rustls-tls",
]
slow_integration_tests = []

[dependencies]
ahash = { workspace = true }
assert_matches = { workspace = true }
async-fd-lock = { workspace = true }
async-once-cell = { workspace = true }
barrier_cell = { path = "crates/barrier_cell" }
<<<<<<< HEAD
base64 = { workspace = true }
cfg-if = { workspace = true }
=======
>>>>>>> 82a3072f
chrono = { workspace = true }
clap = { workspace = true, features = [
  "derive",
  "usage",
  "wrap_help",
  "std",
  "color",
  "error-context",
  "env",
] }
clap-verbosity-flag = { workspace = true }
clap_complete = { workspace = true }
clap_complete_nushell = { workspace = true }
console = { workspace = true, features = ["windows-console-colors"] }
crossbeam-channel = { workspace = true }
csv = { workspace = true }
deno_task_shell = { workspace = true }
dialoguer = { workspace = true }
dirs = { workspace = true }
distribution-filename = { workspace = true }
distribution-types = { workspace = true }
dunce = { workspace = true }
fancy_display = { workspace = true }
flate2 = { workspace = true }
fs_extra = { workspace = true }
futures = { workspace = true }
human_bytes = { workspace = true }
humantime = { workspace = true }
ignore = { workspace = true }
indexmap = { workspace = true, features = ["serde"] }
indicatif = { workspace = true }
install-wheel-rs = { workspace = true }
is_executable = { workspace = true }
itertools = { workspace = true }
miette = { workspace = true, features = [
  "fancy",
  "supports-color",
  "supports-hyperlinks",
  "supports-unicode",
  "terminal_size",
  "textwrap",
] }
minijinja = { workspace = true, features = ["builtins"] }
once_cell = { workspace = true }
parking_lot = { workspace = true }

file_url = { workspace = true }
pep440_rs = { workspace = true }
pep508_rs = { workspace = true }
percent-encoding = { workspace = true }
pypi-types = { workspace = true }

rattler = { workspace = true, features = ["cli-tools", "indicatif"] }
rattler_conda_types = { workspace = true }
rattler_digest = { workspace = true }
rattler_lock = { workspace = true }
rattler_networking = { workspace = true }
rattler_repodata_gateway = { workspace = true, features = [
  "sparse",
  "gateway",
] }
rattler_shell = { workspace = true, features = ["sysinfo"] }
rattler_solve = { workspace = true, features = ["resolvo", "serde"] }

pixi_build_frontend = { workspace = true }
pixi_build_types = { workspace = true }
pixi_config = { workspace = true, features = ["rattler_repodata_gateway"] }
pixi_consts = { workspace = true }
pixi_default_versions = { workspace = true }
pixi_glob = { workspace = true }
pixi_manifest = { workspace = true }
pixi_progress = { workspace = true }
<<<<<<< HEAD
pixi_record = { workspace = true }
=======
>>>>>>> 82a3072f
pixi_spec = { workspace = true }
pixi_utils = { workspace = true, default-features = false }
pixi_uv_conversions = { workspace = true }
pypi_mapping = { workspace = true }
pypi_modifiers = { workspace = true }
rattler_virtual_packages = { workspace = true }
regex = { workspace = true }
reqwest = { workspace = true, features = [
  "http2",
  "macos-system-configuration",
] }
reqwest-middleware = { workspace = true }
<<<<<<< HEAD
reqwest-retry = { workspace = true }
rlimit = { workspace = true }
=======
rlimit = { workspace = true }
same-file = { workspace = true }
>>>>>>> 82a3072f
self-replace = { workspace = true }
serde = { workspace = true }
serde_json = { workspace = true }
serde_with = { workspace = true, features = ["indexmap"] }
shlex = { workspace = true }
strsim = { workspace = true }
tabwriter = { workspace = true, features = ["ansi_formatting"] }
tar = { workspace = true }
tempfile = { workspace = true }
thiserror = { workspace = true }
tokio = { workspace = true, features = ["macros", "rt-multi-thread", "signal"] }
tokio-util = { workspace = true }
toml_edit = { workspace = true, features = ["serde"] }
tracing = { workspace = true }
tracing-subscriber = { workspace = true, features = ["env-filter"] }
typed-path = { workspace = true }
url = { workspace = true }
uv-auth = { workspace = true }
uv-cache = { workspace = true }
uv-client = { workspace = true }
uv-configuration = { workspace = true }
uv-dispatch = { workspace = true }
uv-distribution = { workspace = true }
uv-git = { workspace = true }
uv-installer = { workspace = true }
uv-normalize = { workspace = true }
uv-python = { workspace = true }
uv-resolver = { workspace = true }
uv-types = { workspace = true }
xxhash-rust = { workspace = true }
zip = { workspace = true, features = ["deflate", "time"] }

[target.'cfg(unix)'.dependencies]
libc = { workspace = true, default-features = false }
nix = { workspace = true, features = ["poll", "term"] }
pixi_pty = { path = "crates/pixi_pty" }
signal-hook = { workspace = true }

[profile.dist]
codegen-units = 1
inherits = "release"
lto = "fat"
opt-level = 3
strip = "symbols"

[profile.ci]
codegen-units = 16
inherits = "release"
lto = false
opt-level = 3
strip = false


[dev-dependencies]
async-trait = { workspace = true }
http = { workspace = true }
insta = { workspace = true, features = ["yaml", "glob"] }
rstest = { workspace = true }
serde_json = { workspace = true }
tokio = { workspace = true, features = ["rt"] }


[patch.crates-io]
# For pyproject-toml
# pyproject-toml = { git = "https://github.com/tdejager/pyproject-toml-rs", branch = "feat/bump-508-440" }
# If you change this also change the versions in the the patch section for uv
pep440_rs = { git = "https://github.com/astral-sh/uv", tag = "0.4.0" }
pep508_rs = { git = "https://github.com/astral-sh/uv", tag = "0.4.0" }
reqwest-middleware = { git = "https://github.com/astral-sh/reqwest-middleware", rev = "5e3eaf254b5bd481c75d2710eed055f95b756913" }
# deno_task_shell = { path = "../deno_task_shell" }
<<<<<<< HEAD

file_url = { git = "https://github.com/conda/rattler", branch = "feat/pixi-build" }
rattler = { git = "https://github.com/conda/rattler", branch = "feat/pixi-build" }
rattler_conda_types = { git = "https://github.com/conda/rattler", branch = "feat/pixi-build" }
rattler_digest = { git = "https://github.com/conda/rattler", branch = "feat/pixi-build" }
rattler_lock = { git = "https://github.com/conda/rattler", branch = "feat/pixi-build" }
rattler_networking = { git = "https://github.com/conda/rattler", branch = "feat/pixi-build" }
rattler_package_streaming = { git = "https://github.com/conda/rattler", branch = "feat/pixi-build" }
rattler_repodata_gateway = { git = "https://github.com/conda/rattler", branch = "feat/pixi-build" }
rattler_shell = { git = "https://github.com/conda/rattler", branch = "feat/pixi-build" }
rattler_solve = { git = "https://github.com/conda/rattler", branch = "feat/pixi-build" }
rattler_virtual_packages = { git = "https://github.com/conda/rattler", branch = "feat/pixi-build" }

#file_url = { path = "../rattler/crates/file_url" }
=======
# rattler = { git = "https://github.com/tdejager/rattler", branch = "feat/default-marker-tree" }
# rattler_conda_types = { git = "https://github.com/tdejager/rattler", branch = "feat/default-marker-tree" }
# rattler_digest = { git = "https://github.com/tdejager/rattler", branch = "feat/default-marker-tree" }
# rattler_lock = { git = "https://github.com/tdejager/rattler", branch = "feat/default-marker-tree" }
# rattler_networking = { git = "https://github.com/tdejager/rattler", branch = "feat/default-marker-tree" }
# rattler_repodata_gateway = { git = "https://github.com/tdejager/rattler", branch = "feat/default-marker-tree" }
# rattler_shell = { git = "https://github.com/tdejager/rattler", branch = "feat/default-marker-tree" }
# rattler_solve = { git = "https://github.com/tdejager/rattler", branch = "feat/default-marker-tree" }
# rattler_virtual_packages = { git = "https://github.com/tdejager/rattler", branch = "feat/default-marker-tree" }
>>>>>>> 82a3072f
#rattler_conda_types = { path = "../rattler/crates/rattler_conda_types" }
#rattler_digest = { path = "../rattler/crates/rattler_digest" }
#rattler_networking = { path = "../rattler/crates/rattler_networking" }
#rattler_repodata_gateway = { path = "../rattler/crates/rattler_repodata_gateway" }
#rattler_shell = { path = "../rattler/crates/rattler_shell" }
#rattler_solve = { path = "../rattler/crates/rattler_solve" }
#rattler_virtual_packages = { path = "../rattler/crates/rattler_virtual_packages" }
#rattler_lock = { path = "../rattler/crates/rattler_lock" }
#rattler_package_streaming = { path = "../rattler/crates/rattler_package_streaming" }
#rattler = { path = "../rattler/crates/rattler" }

<<<<<<< HEAD
=======

>>>>>>> 82a3072f
# Change these lines if you want a patched version of uv
# [patch.'https://github.com/astral-sh/uv']
# pep440_rs = { git = "https://github.com/astral-sh/uv", rev = "65b17f6e81125064ea04c5cfef685516ab660cf5" }
# pep508_rs = { git = "https://github.com/astral-sh/uv", rev = "65b17f6e81125064ea04c5cfef685516ab660cf5" }
# uv-build = { git = "https://github.com/astral-sh/uv", rev = "65b17f6e81125064ea04c5cfef685516ab660cf5" }
# uv-cache = { git = "https://github.com/astral-sh/uv", rev = "65b17f6e81125064ea04c5cfef685516ab660cf5" }
# uv-client = { git = "https://github.com/astral-sh/uv", rev = "65b17f6e81125064ea04c5cfef685516ab660cf5" }
# uv-configuration = { git = "https://github.com/astral-sh/uv", rev = "65b17f6e81125064ea04c5cfef685516ab660cf5" }
# uv-git = { git = "https://github.com/astral-sh/uv", rev = "65b17f6e81125064ea04c5cfef685516ab660cf5" }
# uv-dispatch = { git = "https://github.com/astral-sh/uv", rev = "65b17f6e81125064ea04c5cfef685516ab660cf5" }
# uv-distribution = { git = "https://github.com/astral-sh/uv", rev = "65b17f6e81125064ea04c5cfef685516ab660cf5" }
# uv-installer = { git = "https://github.com/astral-sh/uv", rev = "65b17f6e81125064ea04c5cfef685516ab660cf5" }
# uv-interpreter = { git = "https://github.com/astral-sh/uv", rev = "65b17f6e81125064ea04c5cfef685516ab660cf5" }
# uv-normalize = { git = "https://github.com/astral-sh/uv", rev = "65b17f6e81125064ea04c5cfef685516ab660cf5" }
# uv-resolver = { git = "https://github.com/astral-sh/uv", rev = "65b17f6e81125064ea04c5cfef685516ab660cf5" }
# uv-types = { git = "https://github.com/astral-sh/uv", rev = "65b17f6e81125064ea04c5cfef685516ab660cf5" }
# distribution-filename = { git = "https://github.com/astral-sh/uv", rev = "65b17f6e81125064ea04c5cfef685516ab660cf5" }
# distribution-types = { git = "https://github.com/astral-sh/uv", rev = "65b17f6e81125064ea04c5cfef685516ab660cf5" }
# install-wheel-rs = { git = "https://github.com/astral-sh/uv", rev = "65b17f6e81125064ea04c5cfef685516ab660cf5" }
# platform-tags = { git = "https://github.com/astral-sh/uv", rev = "65b17f6e81125064ea04c5cfef685516ab660cf5" }
# pypi-types = { git = "https://github.com/astral-sh/uv", rev = "65b17f6e81125064ea04c5cfef685516ab660cf5" }
# requirements-txt = { git = "https://github.com/astral-sh/uv", rev = "65b17f6e81125064ea04c5cfef685516ab660cf5" }<|MERGE_RESOLUTION|>--- conflicted
+++ resolved
@@ -16,11 +16,8 @@
 async-fd-lock = "0.2.0"
 async-once-cell = "0.5.3"
 async-trait = "0.1.82"
-<<<<<<< HEAD
 base64 = "0.22.1"
 cfg-if = "1.0"
-=======
->>>>>>> 82a3072f
 chrono = "0.4.38"
 clap = { version = "4.5.9", default-features = false }
 clap-verbosity-flag = "2.2.0"
@@ -36,19 +33,11 @@
 dirs = "5.0.1"
 distribution-filename = { git = "https://github.com/astral-sh/uv", tag = "0.4.0" }
 distribution-types = { git = "https://github.com/astral-sh/uv", tag = "0.4.0" }
-<<<<<<< HEAD
 dunce = "1.0.5"
-=======
-dunce = "1.0.4"
->>>>>>> 82a3072f
 fd-lock = "4.0.2"
 flate2 = "1.0.28"
 fs_extra = "1.3.0"
 futures = "0.3.30"
-<<<<<<< HEAD
-globwalk = "0.9.1"
-=======
->>>>>>> 82a3072f
 http = "1.1.0"
 http-cache-reqwest = "0.14.0"
 human_bytes = "0.4.3"
@@ -60,15 +49,10 @@
 install-wheel-rs = { git = "https://github.com/astral-sh/uv", tag = "0.4.0" }
 is_executable = "1.0.1"
 itertools = "0.13.0"
-<<<<<<< HEAD
 jsonrpsee = "=0.24.2"
 lazy_static = "1.4.0"
 libc = { version = "0.2.153", default-features = false }
 memchr = "2.7.4"
-=======
-lazy_static = "1.4.0"
-libc = { version = "0.2.153", default-features = false }
->>>>>>> 82a3072f
 miette = { version = "7.2.0", features = ["fancy"] }
 minijinja = "2.1.1"
 nix = { version = "0.29.0", default-features = false }
@@ -108,27 +92,10 @@
 toml_edit = "0.22.11"
 tracing = "0.1.40"
 tracing-subscriber = "0.3.18"
-typed-path = "0.9.1"
+typed-path = "0.9.2"
 
 # Rattler crates
 file_url = "0.1.4"
-<<<<<<< HEAD
-rattler = { version = "0.27.11", default-features = false }
-rattler_cache = { version = "0.2.3", default-features = false }
-rattler_conda_types = { version = "0.27.6", default-features = false }
-rattler_digest = { version = "1.0.1", default-features = false }
-rattler_lock = { version = "0.22.24", default-features = false }
-rattler_networking = { version = "0.21.4", default-features = false }
-rattler_repodata_gateway = { version = "0.21.13", default-features = false }
-rattler_shell = { version = "0.22.1", default-features = false }
-rattler_solve = { version = "1.0.7", default-features = false }
-rattler_virtual_packages = { version = "1.1.4", default-features = false }
-
-# Bumping this to a higher version breaks the Windows path handling.
-sha1 = "0.10.6"
-url = "2.5.0"
-
-=======
 rattler = { version = "0.27.15", default-features = false }
 rattler_cache = { version = "0.2.6", default-features = false }
 rattler_conda_types = { version = "0.28.2", default-features = false }
@@ -141,8 +108,9 @@
 rattler_virtual_packages = { version = "1.1.7", default-features = false }
 
 # Bumping this to a higher version breaks the Windows path handling.
+sha1 = "0.10.6"
 url = "2.5.0"
->>>>>>> 82a3072f
+
 uv-auth = { git = "https://github.com/astral-sh/uv", tag = "0.4.0" }
 uv-cache = { git = "https://github.com/astral-sh/uv", tag = "0.4.0" }
 uv-client = { git = "https://github.com/astral-sh/uv", tag = "0.4.0" }
@@ -156,12 +124,9 @@
 uv-requirements = { git = "https://github.com/astral-sh/uv", tag = "0.4.0" }
 uv-resolver = { git = "https://github.com/astral-sh/uv", tag = "0.4.0" }
 uv-types = { git = "https://github.com/astral-sh/uv", tag = "0.4.0" }
-<<<<<<< HEAD
 
 wax = "0.6.0"
 which = "6.0.2"
-=======
->>>>>>> 82a3072f
 winapi = { version = "0.3.9", default-features = false }
 xxhash-rust = "0.8.10"
 zip = { version = "2.2.0", default-features = false }
@@ -175,10 +140,7 @@
 pixi_glob = { path = "crates/pixi_glob" }
 pixi_manifest = { path = "crates/pixi_manifest" }
 pixi_progress = { path = "crates/pixi_progress" }
-<<<<<<< HEAD
 pixi_record = { path = "crates/pixi_record" }
-=======
->>>>>>> 82a3072f
 pixi_spec = { path = "crates/pixi_spec" }
 pixi_utils = { path = "crates/pixi_utils", default-features = false }
 pixi_uv_conversions = { path = "crates/pixi_uv_conversions" }
@@ -194,11 +156,7 @@
 name = "pixi"
 readme.workspace = true
 repository.workspace = true
-<<<<<<< HEAD
-version = "0.29.0"
-=======
 version = "0.32.0"
->>>>>>> 82a3072f
 
 [features]
 default = ["rustls-tls"]
@@ -224,11 +182,8 @@
 async-fd-lock = { workspace = true }
 async-once-cell = { workspace = true }
 barrier_cell = { path = "crates/barrier_cell" }
-<<<<<<< HEAD
 base64 = { workspace = true }
 cfg-if = { workspace = true }
-=======
->>>>>>> 82a3072f
 chrono = { workspace = true }
 clap = { workspace = true, features = [
   "derive",
@@ -301,10 +256,7 @@
 pixi_glob = { workspace = true }
 pixi_manifest = { workspace = true }
 pixi_progress = { workspace = true }
-<<<<<<< HEAD
 pixi_record = { workspace = true }
-=======
->>>>>>> 82a3072f
 pixi_spec = { workspace = true }
 pixi_utils = { workspace = true, default-features = false }
 pixi_uv_conversions = { workspace = true }
@@ -317,13 +269,9 @@
   "macos-system-configuration",
 ] }
 reqwest-middleware = { workspace = true }
-<<<<<<< HEAD
 reqwest-retry = { workspace = true }
 rlimit = { workspace = true }
-=======
-rlimit = { workspace = true }
 same-file = { workspace = true }
->>>>>>> 82a3072f
 self-replace = { workspace = true }
 serde = { workspace = true }
 serde_json = { workspace = true }
@@ -394,7 +342,6 @@
 pep508_rs = { git = "https://github.com/astral-sh/uv", tag = "0.4.0" }
 reqwest-middleware = { git = "https://github.com/astral-sh/reqwest-middleware", rev = "5e3eaf254b5bd481c75d2710eed055f95b756913" }
 # deno_task_shell = { path = "../deno_task_shell" }
-<<<<<<< HEAD
 
 file_url = { git = "https://github.com/conda/rattler", branch = "feat/pixi-build" }
 rattler = { git = "https://github.com/conda/rattler", branch = "feat/pixi-build" }
@@ -409,17 +356,6 @@
 rattler_virtual_packages = { git = "https://github.com/conda/rattler", branch = "feat/pixi-build" }
 
 #file_url = { path = "../rattler/crates/file_url" }
-=======
-# rattler = { git = "https://github.com/tdejager/rattler", branch = "feat/default-marker-tree" }
-# rattler_conda_types = { git = "https://github.com/tdejager/rattler", branch = "feat/default-marker-tree" }
-# rattler_digest = { git = "https://github.com/tdejager/rattler", branch = "feat/default-marker-tree" }
-# rattler_lock = { git = "https://github.com/tdejager/rattler", branch = "feat/default-marker-tree" }
-# rattler_networking = { git = "https://github.com/tdejager/rattler", branch = "feat/default-marker-tree" }
-# rattler_repodata_gateway = { git = "https://github.com/tdejager/rattler", branch = "feat/default-marker-tree" }
-# rattler_shell = { git = "https://github.com/tdejager/rattler", branch = "feat/default-marker-tree" }
-# rattler_solve = { git = "https://github.com/tdejager/rattler", branch = "feat/default-marker-tree" }
-# rattler_virtual_packages = { git = "https://github.com/tdejager/rattler", branch = "feat/default-marker-tree" }
->>>>>>> 82a3072f
 #rattler_conda_types = { path = "../rattler/crates/rattler_conda_types" }
 #rattler_digest = { path = "../rattler/crates/rattler_digest" }
 #rattler_networking = { path = "../rattler/crates/rattler_networking" }
@@ -430,11 +366,6 @@
 #rattler_lock = { path = "../rattler/crates/rattler_lock" }
 #rattler_package_streaming = { path = "../rattler/crates/rattler_package_streaming" }
 #rattler = { path = "../rattler/crates/rattler" }
-
-<<<<<<< HEAD
-=======
-
->>>>>>> 82a3072f
 # Change these lines if you want a patched version of uv
 # [patch.'https://github.com/astral-sh/uv']
 # pep440_rs = { git = "https://github.com/astral-sh/uv", rev = "65b17f6e81125064ea04c5cfef685516ab660cf5" }
