[workspace]
default-members = ["crates/pixi"]
exclude = [
  # Only pulled in when enabling certain features. We do not want to include
  # these crates when running workspace wide commands.
  "crates/pixi_allocator",
]
members = ["crates/*"]
resolver = "3"

[workspace.package]
authors = ["pixi contributors <hi@prefix.dev>"]
edition = "2024"
homepage = "https://github.com/prefix-dev/pixi"
license = "BSD-3-Clause"
readme = "README.md"
repository = "https://github.com/prefix-dev/pixi"

[workspace.dependencies]
ahash = "0.8.11"
anyhow = "1.0.97"
assert_matches = "1.5.0"
async-fd-lock = "0.2.0"
async-once-cell = "0.5.4"
async-trait = "0.1.86"
base64 = "0.22.1"
bytes = "1.10.0"
chrono = "0.4.40"
clap = { version = "4.5.31", default-features = false }
clap_complete = "4.5.46"
clap_complete_nushell = "4.5.5"
concat-idents = "1.1.5"
console = "0.15.10"
console-subscriber = "0.4.1"
crossbeam-channel = "0.5.14"
csv = "1.3.1"
ctrlc = "3.4.5"
dashmap = "6.1.0"
deno_task_shell = "0.26.0"
derive_more = "2.0.1"
dialoguer = "0.11.0"
digest = "0.10"
dirs = "6.0.0"
dunce = "1.0.5"
fd-lock = "4.0.2"
flate2 = "1.1.0"
fs-err = { version = "3.1.0" }
fs_extra = "1.3.0"
futures = "0.3.31"
hex = "0.4.3"
http = "1.3.1"
http-cache-reqwest = "0.16.0"
human_bytes = "0.4.3"
humantime = "2.1.0"
indexmap = "2.10.0"
indicatif = "0.18.0"
insta = "1.42.1"
is_executable = "1.0.4"
itertools = "0.14.0"
jiff = "0.2.8"
jsonrpsee = "=0.24.2"
libc = { version = "0.2.170", default-features = false }
memchr = "2.7.4"
miette = { version = "7.6.0" }
minijinja = "2.7.0"
nix = { version = "0.29.0", default-features = false }
once_cell = "1.20.3"
ordermap = "0.5.7"
parking_lot = "0.12.4"
pathdiff = "0.2.3"
pep440_rs = "0.7.3"
pep508_rs = "0.9.2"
percent-encoding = "2.3.1"
pin-project-lite = "0.2.16"
pyproject-toml = "0.13.4"
rand = { version = "0.9.1", default-features = false }
rayon = "1.10.0"
regex = "1.11.1"
reqwest = { version = "0.12.12", default-features = false }
reqwest-middleware = "0.4"
reqwest-retry = "0.7.0"
rlimit = "0.10.2"
rstest = "0.25.0"
same-file = "1.0.6"
self-replace = "1.5.0"
serde = "1.0.218"
serde-untagged = "0.1.6"
serde-value = "0.7.0"
serde_ignored = "0.1.10"
serde_json = "1.0.139"
serde_with = "3.12.0"
serde_yaml = "0.9.34"
sha1 = "0.10.6"
sha2 = "0.10.8"
shlex = "1.3.0"
signal-hook = "0.3.17"
slotmap = "1.0.7"
spdx = "0.10.8"
strsim = "0.11.1"
strum = "0.27.1"
tabwriter = "1.4.1"
tar = "0.4.44"
temp-env = { version = "0.3.6", features = ["async_closure"] }
tempfile = "3.17.1"
text_trees = "0.1.2"
thiserror = "2.0.12"
tokio = "1.43.0"
tokio-stream = "0.1.17"
tokio-util = "0.7.13"
toml-span = "0.5.2"
toml_edit = "0.22.24"
tracing = "0.1.41"
# Forcing the version due to this PR https://github.com/tokio-rs/tracing/pull/3368
tracing-subscriber = "=0.3.19"
typed-path = "0.11.0"
uv-build-frontend = { git = "https://github.com/astral-sh/uv", tag = "0.8.5" }
uv-distribution-filename = { git = "https://github.com/astral-sh/uv", tag = "0.8.5" }
uv-distribution-types = { git = "https://github.com/astral-sh/uv", tag = "0.8.5" }
uv-install-wheel = { git = "https://github.com/astral-sh/uv", tag = "0.8.5" }
uv-pep440 = { git = "https://github.com/astral-sh/uv", tag = "0.8.5" }
uv-pep508 = { git = "https://github.com/astral-sh/uv", tag = "0.8.5" }
uv-platform-tags = { git = "https://github.com/astral-sh/uv", tag = "0.8.5" }
uv-pypi-types = { git = "https://github.com/astral-sh/uv", tag = "0.8.5" }
uv-requirements-txt = { git = "https://github.com/astral-sh/uv", tag = "0.8.5" }

wax = "0.6.0"
which = "8.0.0"

# Rattler crates
coalesced_map = "0.1.1"
file_url = "0.2.6"
rattler = { version = "0.37.0", default-features = false }
rattler_cache = { version = "0.3.32", default-features = false }
rattler_conda_types = { version = "0.39.1", default-features = false, features = [
  "rayon",
] }
rattler_digest = { version = "1.1.5", default-features = false }
<<<<<<< HEAD
rattler_lock = { version = "0.23.13", default-features = false }
rattler_menuinst = { version = "0.2.20", default-features = false }
rattler_networking = { path = "../rattler/crates/rattler_networking", default-features = false, features = [
=======
rattler_lock = { version = "0.24.0", default-features = false }
rattler_menuinst = { version = "0.2.23", default-features = false }
rattler_networking = { version = "0.25.11", default-features = false, features = [
>>>>>>> 00bc8420
  "google-cloud-auth",
  "dirs",
] }
rattler_package_streaming = { version = "0.23.0", default-features = false }
rattler_repodata_gateway = { version = "0.24.2", default-features = false }
rattler_shell = { version = "0.24.10", default-features = false }
rattler_solve = { version = "3.0.2", default-features = false }
rattler_virtual_packages = { version = "2.1.4", default-features = false }
simple_spawn_blocking = { version = "1.1.0", default-features = false }

# Bumping this to a higher version breaks the Windows path handling.
url = "2.5.4"
uv-auth = { git = "https://github.com/astral-sh/uv", tag = "0.8.5" }
uv-cache = { git = "https://github.com/astral-sh/uv", tag = "0.8.5" }
uv-cache-info = { git = "https://github.com/astral-sh/uv", tag = "0.8.5" }
uv-client = { git = "https://github.com/astral-sh/uv", tag = "0.8.5" }
uv-configuration = { git = "https://github.com/astral-sh/uv", tag = "0.8.5" }
uv-dispatch = { git = "https://github.com/astral-sh/uv", tag = "0.8.5" }
uv-distribution = { git = "https://github.com/astral-sh/uv", tag = "0.8.5" }
uv-git = { git = "https://github.com/astral-sh/uv", tag = "0.8.5" }
uv-git-types = { git = "https://github.com/astral-sh/uv", tag = "0.8.5" }
uv-installer = { git = "https://github.com/astral-sh/uv", tag = "0.8.5" }
uv-normalize = { git = "https://github.com/astral-sh/uv", tag = "0.8.5" }
uv-python = { git = "https://github.com/astral-sh/uv", tag = "0.8.5" }
uv-redacted = { git = "https://github.com/astral-sh/uv", tag = "0.8.5" }
uv-requirements = { git = "https://github.com/astral-sh/uv", tag = "0.8.5" }
uv-resolver = { git = "https://github.com/astral-sh/uv", tag = "0.8.5" }
uv-types = { git = "https://github.com/astral-sh/uv", tag = "0.8.5" }
uv-workspace = { git = "https://github.com/astral-sh/uv", tag = "0.8.5" }
winapi = { version = "0.3.9", default-features = false }
xxhash-rust = "0.8.15"
zip = { version = "2.4.2", default-features = false }
zstd = { version = "0.13.3", default-features = false }

barrier_cell = { path = "crates/barrier_cell" }
fancy_display = { path = "crates/fancy_display" }
pixi = { path = "crates/pixi" }
pixi_allocator = { path = "crates/pixi_allocator" }
pixi_build_discovery = { path = "crates/pixi_build_discovery" }
pixi_build_frontend = { path = "crates/pixi_build_frontend" }
pixi_build_type_conversions = { path = "crates/pixi_build_type_conversions" }
pixi_build_types = { path = "crates/pixi_build_types" }
pixi_cli = { path = "crates/pixi_cli" }
pixi_command_dispatcher = { path = "crates/pixi_command_dispatcher" }
pixi_config = { path = "crates/pixi_config" }
pixi_consts = { path = "crates/pixi_consts" }
pixi_core = { path = "crates/pixi_core" }
pixi_default_versions = { path = "crates/pixi_default_versions" }
pixi_git = { path = "crates/pixi_git" }
pixi_glob = { path = "crates/pixi_glob" }
pixi_global = { path = "crates/pixi_global" }
pixi_manifest = { path = "crates/pixi_manifest" }
pixi_progress = { path = "crates/pixi_progress" }
pixi_pypi_spec = { path = "crates/pixi_pypi_spec" }
pixi_record = { path = "crates/pixi_record" }
pixi_reporters = { path = "crates/pixi_reporters" }
pixi_spec = { path = "crates/pixi_spec" }
pixi_spec_containers = { path = "crates/pixi_spec_containers" }
pixi_stable_hash = { path = "crates/pixi_stable_hash" }
pixi_task = { path = "crates/pixi_task" }
pixi_test_utils = { path = "crates/pixi_test_utils" }
pixi_toml = { path = "crates/pixi_toml" }
pixi_utils = { path = "crates/pixi_utils", default-features = false }
pixi_uv_conversions = { path = "crates/pixi_uv_conversions" }
pypi_mapping = { path = "crates/pypi_mapping" }
pypi_modifiers = { path = "crates/pypi_modifiers" }

<<<<<<< HEAD
[package]
authors.workspace = true
description = "A package management and workflow tool"
edition.workspace = true
homepage.workspace = true
license.workspace = true
name = "pixi"
readme.workspace = true
repository.workspace = true
version = "0.50.2"

[features]
default = ["online_tests", "rustls-tls"]
native-tls = [
  "reqwest/native-tls",
  "reqwest/native-tls-alpn",
  "rattler_repodata_gateway/native-tls",
  "rattler/native-tls",
  "pixi_utils/native-tls",
]
# run tests connecting to remote Internet services
online_tests = []
rustls-tls = [
  "reqwest/rustls-tls",
  "reqwest/rustls-tls-native-roots",
  "rattler_repodata_gateway/rustls-tls",
  "rattler/rustls-tls",
  "pixi_utils/rustls-tls",
]
self_update = []
slow_integration_tests = []
tokio-console = ["console-subscriber", "tokio/tracing"]

# This feature enables performance optimizations but at the cost of increased
# compile times. By default, it is only used when building the release binary.
performance = ["pixi_allocator"]

[dependencies]
ahash = { workspace = true }
assert_matches = { workspace = true }
async-once-cell = { workspace = true }
barrier_cell = { path = "crates/barrier_cell" }
chrono = { workspace = true }
clap = { workspace = true, features = [
  "derive",
  "usage",
  "wrap_help",
  "std",
  "color",
  "error-context",
  "env",
] }
clap_complete = { workspace = true }
clap_complete_nushell = { workspace = true }
console = { workspace = true, features = ["windows-console-colors"] }
console-subscriber = { workspace = true, optional = true }
crossbeam-channel = { workspace = true }
csv = { workspace = true }
dashmap = { workspace = true }
deno_task_shell = { workspace = true }
dialoguer = { workspace = true }
dirs = { workspace = true }
dunce = { workspace = true }
fancy_display = { workspace = true }
flate2 = { workspace = true }
fs_extra = { workspace = true }
futures = { workspace = true }
human_bytes = { workspace = true }
humantime = { workspace = true }
indexmap = { workspace = true, features = ["serde"] }
indicatif = { workspace = true }
is_executable = { workspace = true }
itertools = { workspace = true }
miette = { workspace = true, features = ["fancy-no-backtrace"] }
minijinja = { workspace = true, features = ["builtins"] }
once_cell = { workspace = true }
pathdiff = { workspace = true }
rstest = { workspace = true }
uv-build-frontend = { workspace = true }
uv-distribution-filename = { workspace = true }
uv-distribution-types = { workspace = true }
uv-install-wheel = { workspace = true }

pep440_rs = { workspace = true }
pep508_rs = { workspace = true }
percent-encoding = { workspace = true }
rattler = { workspace = true, features = ["cli-tools", "indicatif"] }
rattler_conda_types = { workspace = true }
rattler_digest = { workspace = true }
rattler_lock = { workspace = true }
rattler_menuinst = { workspace = true }
rattler_networking = { path = "../rattler/crates/rattler_networking", default-features = false }
rattler_repodata_gateway = { workspace = true, features = [
  "sparse",
  "gateway",
] }
rattler_shell = { workspace = true, features = ["sysinfo"] }
rattler_solve = { workspace = true, features = ["resolvo", "serde"] }
rattler_upload = { path = "../rattler/crates/rattler_upload", features = [
  "s3",
] }
uv-git = { workspace = true }
uv-pep440 = { workspace = true }
uv-pep508 = { workspace = true }
uv-pypi-types = { workspace = true }

anyhow = "1.0.97"
ctrlc = { workspace = true }
fs-err = { workspace = true, features = ["tokio"] }
pixi_allocator = { workspace = true, optional = true }
pixi_build_discovery = { workspace = true }
pixi_build_frontend = { workspace = true }
pixi_build_type_conversions = { workspace = true }
pixi_command_dispatcher = { workspace = true }
pixi_config = { workspace = true }
pixi_consts = { workspace = true }
pixi_default_versions = { workspace = true }
pixi_git = { workspace = true }
pixi_glob = { workspace = true }
pixi_manifest = { workspace = true, features = ["rattler_lock"] }
pixi_progress = { workspace = true }
pixi_pypi_spec = { workspace = true }
pixi_record = { workspace = true }
pixi_reporters = { workspace = true }
pixi_spec = { workspace = true }
pixi_spec_containers = { workspace = true }
pixi_toml = { workspace = true }
pixi_utils = { workspace = true, default-features = false }
pixi_uv_conversions = { workspace = true }
pypi_mapping = { workspace = true }
pypi_modifiers = { workspace = true }
rattler_virtual_packages = { workspace = true }
rayon = "1.10.0"
regex = { workspace = true }
reqwest = { workspace = true, features = [
  "http2",
  "macos-system-configuration",
] }
reqwest-middleware = { workspace = true }
rlimit = { workspace = true }
same-file = { workspace = true }
self-replace = { workspace = true }
serde = { workspace = true }
serde_json = { workspace = true }
serde_with = { workspace = true, features = ["indexmap"] }
shlex = { workspace = true }
strsim = { workspace = true }
tabwriter = { workspace = true, features = ["ansi_formatting"] }
tar = { workspace = true }
temp-env = { workspace = true }
tempfile = { workspace = true }
thiserror = { workspace = true }
tokio = { workspace = true, features = ["macros", "rt-multi-thread", "signal"] }
tokio-util = { workspace = true }
toml-span = { workspace = true }
toml_edit = { workspace = true, features = ["serde"] }
tracing = { workspace = true }
tracing-subscriber = { workspace = true, features = ["env-filter"] }
typed-path = { workspace = true }
url = { workspace = true }
uv-auth = { workspace = true }
uv-cache = { workspace = true }
uv-cache-info = { workspace = true }
uv-client = { workspace = true }
uv-configuration = { workspace = true }
uv-dispatch = { workspace = true }
uv-distribution = { workspace = true }
uv-git-types = { workspace = true }
uv-installer = { workspace = true }
uv-normalize = { workspace = true }
uv-python = { workspace = true }
uv-redacted = { workspace = true }
uv-requirements = { workspace = true }
uv-requirements-txt = { workspace = true }
uv-resolver = { workspace = true }
uv-types = { workspace = true }
uv-workspace = { workspace = true }
xxhash-rust = { workspace = true }
zip = { workspace = true, features = ["deflate", "time"] }
zstd = { workspace = true }

[target.'cfg(unix)'.dependencies]
libc = { workspace = true, default-features = false }
nix = { workspace = true, features = ["poll", "term"] }
pixi_pty = { path = "crates/pixi_pty" }
sha2 = { workspace = true, features = ["asm"] }
signal-hook = { workspace = true }

=======
>>>>>>> 00bc8420
[profile.dist]
codegen-units = 1
inherits = "release"
lto = "fat"
opt-level = 3
strip = "symbols"

[profile.ci]
codegen-units = 16
inherits = "release"
lto = false
opt-level = 3
strip = false

[profile.profiling]
codegen-units = 1    # better line info (slower build, clearer profiles)
debug = 2            # full debug info
inherits = "release"
lto = false          # avoid over-inlining across crates
opt-level = 1        # less inlining, easier stepping/backtraces
panic = "unwind"     # needed for backtraces
# macOS only:
split-debuginfo = "unpacked"
strip = "none"               # or "debuginfo" to separate

[patch.crates-io]
# This is a temporary patch to get `cargo vendor` to work with the `uv` and pep508_rs` crates.
reqwest-middleware = { git = "https://github.com/astral-sh/reqwest-middleware", rev = "ad8b9d332d1773fde8b4cd008486de5973e0a3f8" }
reqwest-retry = { git = "https://github.com/astral-sh/reqwest-middleware", rev = "ad8b9d332d1773fde8b4cd008486de5973e0a3f8" }
version-ranges = { git = "https://github.com/astral-sh/pubgrub", rev = "06ec5a5f59ffaeb6cf5079c6cb184467da06c9db" }<|MERGE_RESOLUTION|>--- conflicted
+++ resolved
@@ -135,15 +135,9 @@
   "rayon",
 ] }
 rattler_digest = { version = "1.1.5", default-features = false }
-<<<<<<< HEAD
-rattler_lock = { version = "0.23.13", default-features = false }
-rattler_menuinst = { version = "0.2.20", default-features = false }
-rattler_networking = { path = "../rattler/crates/rattler_networking", default-features = false, features = [
-=======
 rattler_lock = { version = "0.24.0", default-features = false }
 rattler_menuinst = { version = "0.2.23", default-features = false }
-rattler_networking = { version = "0.25.11", default-features = false, features = [
->>>>>>> 00bc8420
+rattler_networking = { path = "../rattler/crates/rattler_networking", default-features = false, features = [
   "google-cloud-auth",
   "dirs",
 ] }
@@ -151,6 +145,9 @@
 rattler_repodata_gateway = { version = "0.24.2", default-features = false }
 rattler_shell = { version = "0.24.10", default-features = false }
 rattler_solve = { version = "3.0.2", default-features = false }
+rattler_upload = { path = "../rattler/crates/rattler_upload", features = [
+  "s3",
+] }
 rattler_virtual_packages = { version = "2.1.4", default-features = false }
 simple_spawn_blocking = { version = "1.1.0", default-features = false }
 
@@ -211,197 +208,6 @@
 pypi_mapping = { path = "crates/pypi_mapping" }
 pypi_modifiers = { path = "crates/pypi_modifiers" }
 
-<<<<<<< HEAD
-[package]
-authors.workspace = true
-description = "A package management and workflow tool"
-edition.workspace = true
-homepage.workspace = true
-license.workspace = true
-name = "pixi"
-readme.workspace = true
-repository.workspace = true
-version = "0.50.2"
-
-[features]
-default = ["online_tests", "rustls-tls"]
-native-tls = [
-  "reqwest/native-tls",
-  "reqwest/native-tls-alpn",
-  "rattler_repodata_gateway/native-tls",
-  "rattler/native-tls",
-  "pixi_utils/native-tls",
-]
-# run tests connecting to remote Internet services
-online_tests = []
-rustls-tls = [
-  "reqwest/rustls-tls",
-  "reqwest/rustls-tls-native-roots",
-  "rattler_repodata_gateway/rustls-tls",
-  "rattler/rustls-tls",
-  "pixi_utils/rustls-tls",
-]
-self_update = []
-slow_integration_tests = []
-tokio-console = ["console-subscriber", "tokio/tracing"]
-
-# This feature enables performance optimizations but at the cost of increased
-# compile times. By default, it is only used when building the release binary.
-performance = ["pixi_allocator"]
-
-[dependencies]
-ahash = { workspace = true }
-assert_matches = { workspace = true }
-async-once-cell = { workspace = true }
-barrier_cell = { path = "crates/barrier_cell" }
-chrono = { workspace = true }
-clap = { workspace = true, features = [
-  "derive",
-  "usage",
-  "wrap_help",
-  "std",
-  "color",
-  "error-context",
-  "env",
-] }
-clap_complete = { workspace = true }
-clap_complete_nushell = { workspace = true }
-console = { workspace = true, features = ["windows-console-colors"] }
-console-subscriber = { workspace = true, optional = true }
-crossbeam-channel = { workspace = true }
-csv = { workspace = true }
-dashmap = { workspace = true }
-deno_task_shell = { workspace = true }
-dialoguer = { workspace = true }
-dirs = { workspace = true }
-dunce = { workspace = true }
-fancy_display = { workspace = true }
-flate2 = { workspace = true }
-fs_extra = { workspace = true }
-futures = { workspace = true }
-human_bytes = { workspace = true }
-humantime = { workspace = true }
-indexmap = { workspace = true, features = ["serde"] }
-indicatif = { workspace = true }
-is_executable = { workspace = true }
-itertools = { workspace = true }
-miette = { workspace = true, features = ["fancy-no-backtrace"] }
-minijinja = { workspace = true, features = ["builtins"] }
-once_cell = { workspace = true }
-pathdiff = { workspace = true }
-rstest = { workspace = true }
-uv-build-frontend = { workspace = true }
-uv-distribution-filename = { workspace = true }
-uv-distribution-types = { workspace = true }
-uv-install-wheel = { workspace = true }
-
-pep440_rs = { workspace = true }
-pep508_rs = { workspace = true }
-percent-encoding = { workspace = true }
-rattler = { workspace = true, features = ["cli-tools", "indicatif"] }
-rattler_conda_types = { workspace = true }
-rattler_digest = { workspace = true }
-rattler_lock = { workspace = true }
-rattler_menuinst = { workspace = true }
-rattler_networking = { path = "../rattler/crates/rattler_networking", default-features = false }
-rattler_repodata_gateway = { workspace = true, features = [
-  "sparse",
-  "gateway",
-] }
-rattler_shell = { workspace = true, features = ["sysinfo"] }
-rattler_solve = { workspace = true, features = ["resolvo", "serde"] }
-rattler_upload = { path = "../rattler/crates/rattler_upload", features = [
-  "s3",
-] }
-uv-git = { workspace = true }
-uv-pep440 = { workspace = true }
-uv-pep508 = { workspace = true }
-uv-pypi-types = { workspace = true }
-
-anyhow = "1.0.97"
-ctrlc = { workspace = true }
-fs-err = { workspace = true, features = ["tokio"] }
-pixi_allocator = { workspace = true, optional = true }
-pixi_build_discovery = { workspace = true }
-pixi_build_frontend = { workspace = true }
-pixi_build_type_conversions = { workspace = true }
-pixi_command_dispatcher = { workspace = true }
-pixi_config = { workspace = true }
-pixi_consts = { workspace = true }
-pixi_default_versions = { workspace = true }
-pixi_git = { workspace = true }
-pixi_glob = { workspace = true }
-pixi_manifest = { workspace = true, features = ["rattler_lock"] }
-pixi_progress = { workspace = true }
-pixi_pypi_spec = { workspace = true }
-pixi_record = { workspace = true }
-pixi_reporters = { workspace = true }
-pixi_spec = { workspace = true }
-pixi_spec_containers = { workspace = true }
-pixi_toml = { workspace = true }
-pixi_utils = { workspace = true, default-features = false }
-pixi_uv_conversions = { workspace = true }
-pypi_mapping = { workspace = true }
-pypi_modifiers = { workspace = true }
-rattler_virtual_packages = { workspace = true }
-rayon = "1.10.0"
-regex = { workspace = true }
-reqwest = { workspace = true, features = [
-  "http2",
-  "macos-system-configuration",
-] }
-reqwest-middleware = { workspace = true }
-rlimit = { workspace = true }
-same-file = { workspace = true }
-self-replace = { workspace = true }
-serde = { workspace = true }
-serde_json = { workspace = true }
-serde_with = { workspace = true, features = ["indexmap"] }
-shlex = { workspace = true }
-strsim = { workspace = true }
-tabwriter = { workspace = true, features = ["ansi_formatting"] }
-tar = { workspace = true }
-temp-env = { workspace = true }
-tempfile = { workspace = true }
-thiserror = { workspace = true }
-tokio = { workspace = true, features = ["macros", "rt-multi-thread", "signal"] }
-tokio-util = { workspace = true }
-toml-span = { workspace = true }
-toml_edit = { workspace = true, features = ["serde"] }
-tracing = { workspace = true }
-tracing-subscriber = { workspace = true, features = ["env-filter"] }
-typed-path = { workspace = true }
-url = { workspace = true }
-uv-auth = { workspace = true }
-uv-cache = { workspace = true }
-uv-cache-info = { workspace = true }
-uv-client = { workspace = true }
-uv-configuration = { workspace = true }
-uv-dispatch = { workspace = true }
-uv-distribution = { workspace = true }
-uv-git-types = { workspace = true }
-uv-installer = { workspace = true }
-uv-normalize = { workspace = true }
-uv-python = { workspace = true }
-uv-redacted = { workspace = true }
-uv-requirements = { workspace = true }
-uv-requirements-txt = { workspace = true }
-uv-resolver = { workspace = true }
-uv-types = { workspace = true }
-uv-workspace = { workspace = true }
-xxhash-rust = { workspace = true }
-zip = { workspace = true, features = ["deflate", "time"] }
-zstd = { workspace = true }
-
-[target.'cfg(unix)'.dependencies]
-libc = { workspace = true, default-features = false }
-nix = { workspace = true, features = ["poll", "term"] }
-pixi_pty = { path = "crates/pixi_pty" }
-sha2 = { workspace = true, features = ["asm"] }
-signal-hook = { workspace = true }
-
-=======
->>>>>>> 00bc8420
 [profile.dist]
 codegen-units = 1
 inherits = "release"
