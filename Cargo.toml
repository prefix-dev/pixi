[package]
name = "pixi"
version = "0.15.2"
description = "A package management and workflow tool"
edition = "2021"
authors = ["pixi contributors <hi@prefix.dev>"]
homepage = "https://github.com/prefix-dev/pixi"
repository = "https://github.com/prefix-dev/pixi"
license = "BSD-3-Clause"
readme = "README.md"

[features]
default = ["native-tls"]
native-tls = [
    "reqwest/native-tls",
    "rattler_repodata_gateway/native-tls",
    "rattler/native-tls",
]
rustls-tls = [
    "reqwest/rustls-tls",
    "reqwest/rustls-tls-native-roots",
    "rattler_repodata_gateway/rustls-tls",
    "rattler/rustls-tls",
]
slow_integration_tests = []

[dependencies]
assert_matches = "1.5.0"
async-once-cell = "0.5.3"
async-recursion = "1.0.5"
async-scoped = { version = "0.9.0", features = ["use-tokio"] }
cfg-if = "1.0"
chrono = "0.4.35"
clap = { version = "4.5.2", default-features = false, features = [
    "derive",
    "usage",
    "wrap_help",
    "std",
    "color",
    "error-context",
    "env",
] }
clap-verbosity-flag = "2.2.0"
clap_complete = "4.5.1"
console = { version = "0.15.8", features = ["windows-console-colors"] }
deno_task_shell = "0.14.4"
dialoguer = "0.11.0"
dirs = "5.0.1"
distribution-filename = { git = "https://github.com/astral-sh/uv", tag = "0.1.16" }
distribution-types = { git = "https://github.com/astral-sh/uv", tag = "0.1.16" }
dunce = "1.0.4"
flate2 = "1.0.28"
futures = "0.3.30"
http-cache-reqwest = "0.13.0"
human_bytes = "0.4.3"
humantime = "2.1.0"
indexmap = { version = "2.2.5", features = ["serde"] }
indicatif = "0.17.8"
insta = { version = "1.36.1", features = ["yaml"] }

install-wheel-rs = { git = "https://github.com/astral-sh/uv", tag = "0.1.16" }
is_executable = "1.0.1"
itertools = "0.12.1"
lazy_static = "1.4.0"
miette = { version = "7.1.0", features = [
    "fancy",
    "supports-color",
    "supports-hyperlinks",
    "supports-unicode",
    "terminal_size",
    "textwrap",
] }
minijinja = { version = "1.0.12", features = ["builtins"] }
once_cell = "1.19.0"
<<<<<<< HEAD
pep440_rs = { git = "https://github.com/astral-sh/uv", rev = "9a99aa777618c55d21a9376699a2aeb646501bd6" }
pep508_rs = { git = "https://github.com/astral-sh/uv", rev = "9a99aa777618c55d21a9376699a2aeb646501bd6" }
platform-host = { git = "https://github.com/astral-sh/uv", rev = "9a99aa777618c55d21a9376699a2aeb646501bd6" }
platform-tags = { git = "https://github.com/astral-sh/uv", rev = "9a99aa777618c55d21a9376699a2aeb646501bd6" }
pypi-types = { git = "https://github.com/astral-sh/uv", rev = "9a99aa777618c55d21a9376699a2aeb646501bd6" }
rattler = { version = "0.19.1", default-features = false }
rattler_conda_types = { version = "0.20.0", default-features = false }
rattler_digest = { version = "0.19.1", default-features = false }
rattler_lock = { version = "0.20.0", default-features = false }
rattler_networking = { version = "0.19.1", default-features = false }
rattler_repodata_gateway = { version = "0.19.1", default-features = false, features = [
=======
pep440_rs = { git = "https://github.com/astral-sh/uv", tag = "0.1.16" }
pep508_rs = { git = "https://github.com/astral-sh/uv", tag = "0.1.16" }
platform-host = { git = "https://github.com/astral-sh/uv", tag = "0.1.16" }
platform-tags = { git = "https://github.com/astral-sh/uv", tag = "0.1.16" }
pypi-types = { git = "https://github.com/astral-sh/uv", tag = "0.1.16" }
rattler = { version = "0.19.0", default-features = false }
rattler_conda_types = { version = "0.19.0", default-features = false }
rattler_digest = { version = "0.19.0", default-features = false }
rattler_lock = { version = "0.19.0", default-features = false }
rattler_networking = { version = "0.19.0", default-features = false }
rattler_repodata_gateway = { version = "0.19.0", default-features = false, features = [
>>>>>>> 49e8d725
    "sparse",
] }
rattler_shell = { version = "0.19.1", default-features = false, features = [
    "sysinfo",
] }
rattler_solve = { version = "0.20.0", default-features = false, features = [
    "resolvo",
] }
rattler_virtual_packages = { version = "0.19.1", default-features = false }
regex = "1.10.3"
reqwest = { version = "0.11.24", default-features = false }
reqwest-middleware = "0.2.4"
reqwest-retry = "0.4.0"
self-replace = "1.3.7"
serde = "1.0.197"
serde-untagged = "0.1.5"
serde_json = "1.0.114"
serde_spanned = "0.6.5"
serde_with = { version = "3.6.1", features = ["indexmap"] }
serde_yaml = "0.9.32"
shlex = "1.3.0"
spdx = "0.10.4"
strsim = "0.11.0"
tabwriter = { version = "1.4.0", features = ["ansi_formatting"] }
tar = "0.4.40"
tempfile = "3.10.1"
thiserror = "1.0.57"
tokio = { version = "1.36.0", features = [
    "macros",
    "rt-multi-thread",
    "signal",
] }
tokio-util = "0.7.10"
toml_edit = { version = "0.22.6", features = ["serde"] }
tracing = "0.1.40"
tracing-subscriber = { version = "0.3.18", features = ["env-filter"] }
url = "2.5.0"
uv-cache = { git = "https://github.com/astral-sh/uv", tag = "0.1.16" }
uv-client = { git = "https://github.com/astral-sh/uv", tag = "0.1.16" }
uv-dispatch = { git = "https://github.com/astral-sh/uv", tag = "0.1.16" }
uv-distribution = { git = "https://github.com/astral-sh/uv", tag = "0.1.16" }
uv-installer = { git = "https://github.com/astral-sh/uv", tag = "0.1.16" }
uv-interpreter = { git = "https://github.com/astral-sh/uv", tag = "0.1.16" }
uv-normalize = { git = "https://github.com/astral-sh/uv", tag = "0.1.16" }
uv-resolver = { git = "https://github.com/astral-sh/uv", tag = "0.1.16" }
uv-traits = { git = "https://github.com/astral-sh/uv", tag = "0.1.16" }
zip = { version = "0.6.6", default-features = false, features = [
    "deflate",
    "time",
] }

[target.'cfg(unix)'.dependencies]
nix = { version = "0.28.0", default-features = false, features = [
    "fs",
    "signal",
    "term",
    "poll",
] }
libc = { version = "0.2.153", default-features = false }
signal-hook = "0.3.17"

[dev-dependencies]
rattler_digest = "0.19.1"
rstest = "0.18.2"
serde_json = "1.0.114"
serial_test = "3.0.0"
tokio = { version = "1.36.0", features = ["rt"] }
toml = "0.8.10"

[patch.crates-io]
# For pyproject-toml
# If you change this also change the versions in the the patch section for astral
pep440_rs = { git = "https://github.com/astral-sh/uv", tag = "0.1.16" }
pep508_rs = { git = "https://github.com/astral-sh/uv", tag = "0.1.16" }

#rattler = { git = "https://github.com/mamba-org/rattler", rev = "7e0a130f0603fc2ff204649df9adba78422de2c8" }
#rattler_conda_types = { git = "https://github.com/mamba-org/rattler", rev = "7e0a130f0603fc2ff204649df9adba78422de2c8" }
#rattler_digest = { git = "https://github.com/mamba-org/rattler", rev = "7e0a130f0603fc2ff204649df9adba78422de2c8" }
#rattler_lock = { git = "https://github.com/mamba-org/rattler", rev = "7e0a130f0603fc2ff204649df9adba78422de2c8" }
#rattler_networking = { git = "https://github.com/mamba-org/rattler", rev = "7e0a130f0603fc2ff204649df9adba78422de2c8" }
#rattler_repodata_gateway = { git = "https://github.com/mamba-org/rattler", rev = "7e0a130f0603fc2ff204649df9adba78422de2c8" }
#rattler_shell = { git = "https://github.com/mamba-org/rattler", rev = "7e0a130f0603fc2ff204649df9adba78422de2c8" }
#rattler_solve = { git = "https://github.com/mamba-org/rattler", rev = "7e0a130f0603fc2ff204649df9adba78422de2c8" }
#rattler_virtual_packages = { git = "https://github.com/mamba-org/rattler", rev = "7e0a130f0603fc2ff204649df9adba78422de2c8" }
#deno_task_shell = { path = "../deno_task_shell" }#rattler = { path = "../rattler/crates/rattler" }
#rattler_conda_types = { path = "../rattler/crates/rattler_conda_types" }
#rattler_digest = { path = "../rattler/crates/rattler_digest" }
#rattler_networking = { path = "../rattler/crates/rattler_networking" }
#rattler_repodata_gateway = { path = "../rattler/crates/rattler_repodata_gateway" }
#rattler_shell = { path = "../rattler/crates/rattler_shell" }
#rattler_solve = { path = "../rattler/crates/rattler_solve" }
#rattler_virtual_packages = { path = "../rattler/crates/rattler_virtual_packages" }
#rattler_lock = { path = "../rattler/crates/rattler_lock" }


# Change these lines if you want a patched version of astral
# [patch.'https://github.com/astral-sh/uv']
# pep440_rs = { git = "https://github.com/astral-sh/uv", tag = "0.1.16" }
# pep508_rs = { git = "https://github.com/astral-sh/uv", tag = "0.1.16" }
# uv-cache = { git = "https://github.com/astral-sh/uv", tag = "0.1.16" }
# uv-client = { git = "https://github.com/astral-sh/uv", tag = "0.1.16" }
# uv-dispatch = { git = "https://github.com/astral-sh/uv", tag = "0.1.16" }
# uv-distribution = { git = "https://github.com/astral-sh/uv", tag = "0.1.16" }
# uv-installer = { git = "https://github.com/astral-sh/uv", tag = "0.1.16" }
# uv-interpreter = { git = "https://github.com/astral-sh/uv", tag = "0.1.16" }
# uv-normalize = { git = "https://github.com/astral-sh/uv", tag = "0.1.16" }
# uv-resolver = { git = "https://github.com/astral-sh/uv", tag = "0.1.16" }
# uv-traits = { git = "https://github.com/astral-sh/uv", tag = "0.1.16" }
# distribution-filename = { git = "https://github.com/astral-sh/uv", tag = "0.1.16" }
# distribution-types = { git = "https://github.com/astral-sh/uv", tag = "0.1.16" }
# install-wheel-rs = { git = "https://github.com/astral-sh/uv", tag = "0.1.16" }
# platform-host = { git = "https://github.com/astral-sh/uv", tag = "0.1.16" }
# platform-tags = { git = "https://github.com/astral-sh/uv", tag = "0.1.16" }
# pypi-types = { git = "https://github.com/astral-sh/uv", tag = "0.1.16" }<|MERGE_RESOLUTION|>--- conflicted
+++ resolved
@@ -72,31 +72,17 @@
 ] }
 minijinja = { version = "1.0.12", features = ["builtins"] }
 once_cell = "1.19.0"
-<<<<<<< HEAD
-pep440_rs = { git = "https://github.com/astral-sh/uv", rev = "9a99aa777618c55d21a9376699a2aeb646501bd6" }
-pep508_rs = { git = "https://github.com/astral-sh/uv", rev = "9a99aa777618c55d21a9376699a2aeb646501bd6" }
-platform-host = { git = "https://github.com/astral-sh/uv", rev = "9a99aa777618c55d21a9376699a2aeb646501bd6" }
-platform-tags = { git = "https://github.com/astral-sh/uv", rev = "9a99aa777618c55d21a9376699a2aeb646501bd6" }
-pypi-types = { git = "https://github.com/astral-sh/uv", rev = "9a99aa777618c55d21a9376699a2aeb646501bd6" }
+pep440_rs = { git = "https://github.com/astral-sh/uv", tag = "0.1.16" }
+pep508_rs = { git = "https://github.com/astral-sh/uv", tag = "0.1.16" }
+platform-host = { git = "https://github.com/astral-sh/uv", tag = "0.1.16" }
+platform-tags = { git = "https://github.com/astral-sh/uv", tag = "0.1.16" }
+pypi-types = { git = "https://github.com/astral-sh/uv", tag = "0.1.16" }
 rattler = { version = "0.19.1", default-features = false }
 rattler_conda_types = { version = "0.20.0", default-features = false }
 rattler_digest = { version = "0.19.1", default-features = false }
 rattler_lock = { version = "0.20.0", default-features = false }
 rattler_networking = { version = "0.19.1", default-features = false }
 rattler_repodata_gateway = { version = "0.19.1", default-features = false, features = [
-=======
-pep440_rs = { git = "https://github.com/astral-sh/uv", tag = "0.1.16" }
-pep508_rs = { git = "https://github.com/astral-sh/uv", tag = "0.1.16" }
-platform-host = { git = "https://github.com/astral-sh/uv", tag = "0.1.16" }
-platform-tags = { git = "https://github.com/astral-sh/uv", tag = "0.1.16" }
-pypi-types = { git = "https://github.com/astral-sh/uv", tag = "0.1.16" }
-rattler = { version = "0.19.0", default-features = false }
-rattler_conda_types = { version = "0.19.0", default-features = false }
-rattler_digest = { version = "0.19.0", default-features = false }
-rattler_lock = { version = "0.19.0", default-features = false }
-rattler_networking = { version = "0.19.0", default-features = false }
-rattler_repodata_gateway = { version = "0.19.0", default-features = false, features = [
->>>>>>> 49e8d725
     "sparse",
 ] }
 rattler_shell = { version = "0.19.1", default-features = false, features = [
