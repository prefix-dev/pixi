[package]
name = "pixi"
version = "0.17.1"
description = "A package management and workflow tool"
edition = "2021"
authors = ["pixi contributors <hi@prefix.dev>"]
homepage = "https://github.com/prefix-dev/pixi"
repository = "https://github.com/prefix-dev/pixi"
license = "BSD-3-Clause"
readme = "README.md"

[features]
default = ["native-tls"]
native-tls = [
    "reqwest/native-tls",
    "rattler_repodata_gateway/native-tls",
    "rattler/native-tls",
]
rustls-tls = [
    "reqwest/rustls-tls",
    "reqwest/rustls-tls-native-roots",
    "rattler_repodata_gateway/rustls-tls",
    "rattler/rustls-tls",
]
slow_integration_tests = []

[dependencies]
assert_matches = "1.5.0"
async-once-cell = "0.5.3"
cfg-if = "1.0"
chrono = "0.4.35"
clap = { version = "4.5.3", default-features = false, features = [
    "derive",
    "usage",
    "wrap_help",
    "std",
    "color",
    "error-context",
    "env",
] }
clap-verbosity-flag = "2.2.0"
clap_complete = "4.5.1"
console = { version = "0.15.8", features = ["windows-console-colors"] }
crossbeam-channel = "0.5.12"
deno_task_shell = "0.14.4"
dialoguer = "0.11.0"
dirs = "5.0.1"
distribution-filename = { git = "https://github.com/astral-sh/uv", tag = "0.1.23" }
distribution-types = { git = "https://github.com/astral-sh/uv", tag = "0.1.23" }
dunce = "1.0.4"
flate2 = "1.0.28"
futures = "0.3.30"
http-cache-reqwest = "0.13.0"
human_bytes = "0.4.3"
humantime = "2.1.0"
ignore = "0.4.22"
indexmap = { version = "2.2.5", features = ["serde"] }
indicatif = "0.17.8"

install-wheel-rs = { git = "https://github.com/astral-sh/uv", tag = "0.1.23" }
is_executable = "1.0.1"
itertools = "0.12.1"
lazy_static = "1.4.0"
miette = { version = "7.2.0", features = [
    "fancy",
    "supports-color",
    "supports-hyperlinks",
    "supports-unicode",
    "terminal_size",
    "textwrap",
] }
minijinja = { version = "1.0.14", features = ["builtins"] }
once_cell = "1.19.0"
<<<<<<< HEAD
pep440_rs = { git = "https://github.com/astral-sh/uv", tag = "0.1.16" }
pep508_rs = { git = "https://github.com/astral-sh/uv", tag = "0.1.16" }
platform-host = { git = "https://github.com/astral-sh/uv", tag = "0.1.16" }
platform-tags = { git = "https://github.com/astral-sh/uv", tag = "0.1.16" }
pypi-types = { git = "https://github.com/astral-sh/uv", tag = "0.1.16" }
rattler = { version = "0.19.4", default-features = false, features = [
    "cli-tools",
] }
rattler_conda_types = { version = "0.20.3", default-features = false }
=======
pep440_rs = { git = "https://github.com/astral-sh/uv", tag = "0.1.23" }
pep508_rs = { git = "https://github.com/astral-sh/uv", tag = "0.1.23" }
platform-tags = { git = "https://github.com/astral-sh/uv", tag = "0.1.23" }
pypi-types = { git = "https://github.com/astral-sh/uv", tag = "0.1.23" }
rattler = { version = "0.19.4", default-features = false, features = ["cli-tools"] }
rattler_conda_types = { version = "0.20.2", default-features = false }
>>>>>>> 1c628a17
rattler_digest = { version = "0.19.2", default-features = false }
rattler_lock = { version = "0.21.0", default-features = false }
rattler_networking = { version = "0.20.0", default-features = false }
rattler_repodata_gateway = { version = "0.19.4", default-features = false, features = [
    "sparse",
] }
rattler_shell = { version = "0.19.4", default-features = false, features = [
    "sysinfo",
] }
rattler_solve = { version = "0.20.3", default-features = false, features = [
    "resolvo",
] }
rattler_virtual_packages = { version = "0.19.4", default-features = false }
regex = "1.10.3"
requirements-txt = { git = "https://github.com/astral-sh/uv", tag = "0.1.23" }
reqwest = { version = "0.11.27", default-features = false }
reqwest-middleware = "0.2.5"
reqwest-retry = "0.4.0"
self-replace = "1.3.7"
serde = "1.0.197"
serde-untagged = "0.1.5"
serde_json = "1.0.114"
serde_with = { version = "3.7.0", features = ["indexmap"] }
serde_yaml = "0.9.33"
shlex = "1.3.0"
spdx = "0.10.4"
strsim = "0.11.0"
tabwriter = { version = "1.4.0", features = ["ansi_formatting"] }
tar = "0.4.40"
tempfile = "3.10.1"
thiserror = "1.0.58"
tokio = { version = "1.36.0", features = [
    "macros",
    "rt-multi-thread",
    "signal",
] }
tokio-util = "0.7.10"
toml_edit = { version = "0.22.8", features = ["serde"] }
tracing = "0.1.40"
tracing-subscriber = { version = "0.3.18", features = ["env-filter"] }
url = "2.5.0"
uv-cache = { git = "https://github.com/astral-sh/uv", tag = "0.1.23" }
uv-client = { git = "https://github.com/astral-sh/uv", tag = "0.1.23" }
uv-dispatch = { git = "https://github.com/astral-sh/uv", tag = "0.1.23" }
uv-distribution = { git = "https://github.com/astral-sh/uv", tag = "0.1.23" }
uv-installer = { git = "https://github.com/astral-sh/uv", tag = "0.1.23" }
uv-interpreter = { git = "https://github.com/astral-sh/uv", tag = "0.1.23" }
uv-normalize = { git = "https://github.com/astral-sh/uv", tag = "0.1.23" }
uv-resolver = { git = "https://github.com/astral-sh/uv", tag = "0.1.23" }
uv-traits = { git = "https://github.com/astral-sh/uv", tag = "0.1.23" }
xxhash-rust = "0.8.10"
zip = { version = "0.6.6", default-features = false, features = [
    "deflate",
    "time",
] }

[target.'cfg(unix)'.dependencies]
nix = { version = "0.28.0", default-features = false, features = [
    "fs",
    "signal",
    "term",
    "poll",
] }
libc = { version = "0.2.153", default-features = false }
signal-hook = "0.3.17"

[dev-dependencies]
insta = { version = "1.36.1", features = ["yaml", "glob"] }
rattler_digest = "0.19.2"
rstest = "0.18.2"
serde_json = "1.0.114"
serial_test = "3.0.0"
tokio = { version = "1.36.0", features = ["rt"] }
toml = "0.8.12"

[patch.crates-io]
# For pyproject-toml
# If you change this also change the versions in the the patch section for uv
pep440_rs = { git = "https://github.com/wolfv/uv", branch = "expose-yanks" }
pep508_rs = { git = "https://github.com/wolfv/uv", branch = "expose-yanks" }

# Change these lines if you want a patched version of uv
[patch.'https://github.com/astral-sh/uv']
pep440_rs = { git = "https://github.com/wolfv/uv", branch = "expose-yanks" }
pep508_rs = { git = "https://github.com/wolfv/uv", branch = "expose-yanks" }
uv-cache = { git = "https://github.com/wolfv/uv", branch = "expose-yanks" }
uv-client = { git = "https://github.com/wolfv/uv", branch = "expose-yanks" }
uv-dispatch = { git = "https://github.com/wolfv/uv", branch = "expose-yanks" }
uv-distribution = { git = "https://github.com/wolfv/uv", branch = "expose-yanks" }
uv-installer = { git = "https://github.com/wolfv/uv", branch = "expose-yanks" }
uv-interpreter = { git = "https://github.com/wolfv/uv", branch = "expose-yanks" }
uv-normalize = { git = "https://github.com/wolfv/uv", branch = "expose-yanks" }
uv-resolver = { git = "https://github.com/wolfv/uv", branch = "expose-yanks" }
uv-traits = { git = "https://github.com/wolfv/uv", branch = "expose-yanks" }
distribution-filename = { git = "https://github.com/wolfv/uv", branch = "expose-yanks" }
distribution-types = { git = "https://github.com/wolfv/uv", branch = "expose-yanks" }
install-wheel-rs = { git = "https://github.com/wolfv/uv", branch = "expose-yanks" }
platform-tags = { git = "https://github.com/wolfv/uv", branch = "expose-yanks" }
pypi-types = { git = "https://github.com/wolfv/uv", branch = "expose-yanks" }
requirements-txt = { git = "https://github.com/wolfv/uv", branch = "expose-yanks" }

<<<<<<< HEAD
# rattler = { git = "https://github.com/mamba-org/rattler", rev = "2fb7fc1f60b250985e0674b22c5d42fd31798826" }
# rattler_conda_types = { git = "https://github.com/mamba-org/rattler", rev = "2fb7fc1f60b250985e0674b22c5d42fd31798826" }
# rattler_digest = { git = "https://github.com/mamba-org/rattler", rev = "2fb7fc1f60b250985e0674b22c5d42fd31798826" }
# rattler_lock = { git = "https://github.com/mamba-org/rattler", rev = "2fb7fc1f60b250985e0674b22c5d42fd31798826" }
# rattler_networking = { git = "https://github.com/mamba-org/rattler", rev = "2fb7fc1f60b250985e0674b22c5d42fd31798826" }
# rattler_repodata_gateway = { git = "https://github.com/mamba-org/rattler", rev = "2fb7fc1f60b250985e0674b22c5d42fd31798826" }
# rattler_shell = { git = "https://github.com/mamba-org/rattler", rev = "2fb7fc1f60b250985e0674b22c5d42fd31798826" }
# rattler_solve = { git = "https://github.com/mamba-org/rattler", rev = "2fb7fc1f60b250985e0674b22c5d42fd31798826" }
# rattler_virtual_packages = { git = "https://github.com/mamba-org/rattler", rev = "2fb7fc1f60b250985e0674b22c5d42fd31798826" }
=======
#deno_task_shell = { path = "../deno_task_shell" }
#rattler = { git = "https://github.com/mamba-org/rattler", rev = "e3784e0bc65b98f3cf3dcb7e2b8924113f3ec463" }
#rattler_conda_types = { git = "https://github.com/mamba-org/rattler", rev = "e3784e0bc65b98f3cf3dcb7e2b8924113f3ec463" }
#rattler_digest = { git = "https://github.com/mamba-org/rattler", rev = "e3784e0bc65b98f3cf3dcb7e2b8924113f3ec463" }
#rattler_lock = { git = "https://github.com/mamba-org/rattler", rev = "e3784e0bc65b98f3cf3dcb7e2b8924113f3ec463" }
#rattler_networking = { git = "https://github.com/mamba-org/rattler", rev = "e3784e0bc65b98f3cf3dcb7e2b8924113f3ec463" }
#rattler_repodata_gateway = { git = "https://github.com/mamba-org/rattler", rev = "e3784e0bc65b98f3cf3dcb7e2b8924113f3ec463" }
#rattler_shell = { git = "https://github.com/mamba-org/rattler", rev = "e3784e0bc65b98f3cf3dcb7e2b8924113f3ec463" }
#rattler_solve = { git = "https://github.com/mamba-org/rattler", rev = "e3784e0bc65b98f3cf3dcb7e2b8924113f3ec463" }
#rattler_virtual_packages = { git = "https://github.com/mamba-org/rattler", rev = "e3784e0bc65b98f3cf3dcb7e2b8924113f3ec463" }
>>>>>>> 1c628a17

#rattler_conda_types = { path = "../rattler/crates/rattler_conda_types" }
#rattler_digest = { path = "../rattler/crates/rattler_digest" }
#rattler_networking = { path = "../rattler/crates/rattler_networking" }
#rattler_repodata_gateway = { path = "../rattler/crates/rattler_repodata_gateway" }
#rattler_shell = { path = "../rattler/crates/rattler_shell" }
#rattler_solve = { path = "../rattler/crates/rattler_solve" }
#rattler_virtual_packages = { path = "../rattler/crates/rattler_virtual_packages" }
#rattler_lock = { path = "../rattler/crates/rattler_lock" }<|MERGE_RESOLUTION|>--- conflicted
+++ resolved
@@ -71,24 +71,14 @@
 ] }
 minijinja = { version = "1.0.14", features = ["builtins"] }
 once_cell = "1.19.0"
-<<<<<<< HEAD
-pep440_rs = { git = "https://github.com/astral-sh/uv", tag = "0.1.16" }
-pep508_rs = { git = "https://github.com/astral-sh/uv", tag = "0.1.16" }
-platform-host = { git = "https://github.com/astral-sh/uv", tag = "0.1.16" }
-platform-tags = { git = "https://github.com/astral-sh/uv", tag = "0.1.16" }
-pypi-types = { git = "https://github.com/astral-sh/uv", tag = "0.1.16" }
-rattler = { version = "0.19.4", default-features = false, features = [
-    "cli-tools",
-] }
-rattler_conda_types = { version = "0.20.3", default-features = false }
-=======
 pep440_rs = { git = "https://github.com/astral-sh/uv", tag = "0.1.23" }
 pep508_rs = { git = "https://github.com/astral-sh/uv", tag = "0.1.23" }
 platform-tags = { git = "https://github.com/astral-sh/uv", tag = "0.1.23" }
 pypi-types = { git = "https://github.com/astral-sh/uv", tag = "0.1.23" }
-rattler = { version = "0.19.4", default-features = false, features = ["cli-tools"] }
-rattler_conda_types = { version = "0.20.2", default-features = false }
->>>>>>> 1c628a17
+rattler = { version = "0.19.4", default-features = false, features = [
+    "cli-tools",
+] }
+rattler_conda_types = { version = "0.20.3", default-features = false }
 rattler_digest = { version = "0.19.2", default-features = false }
 rattler_lock = { version = "0.21.0", default-features = false }
 rattler_networking = { version = "0.20.0", default-features = false }
@@ -190,7 +180,7 @@
 pypi-types = { git = "https://github.com/wolfv/uv", branch = "expose-yanks" }
 requirements-txt = { git = "https://github.com/wolfv/uv", branch = "expose-yanks" }
 
-<<<<<<< HEAD
+# deno_task_shell = { path = "../deno_task_shell" }
 # rattler = { git = "https://github.com/mamba-org/rattler", rev = "2fb7fc1f60b250985e0674b22c5d42fd31798826" }
 # rattler_conda_types = { git = "https://github.com/mamba-org/rattler", rev = "2fb7fc1f60b250985e0674b22c5d42fd31798826" }
 # rattler_digest = { git = "https://github.com/mamba-org/rattler", rev = "2fb7fc1f60b250985e0674b22c5d42fd31798826" }
@@ -200,24 +190,12 @@
 # rattler_shell = { git = "https://github.com/mamba-org/rattler", rev = "2fb7fc1f60b250985e0674b22c5d42fd31798826" }
 # rattler_solve = { git = "https://github.com/mamba-org/rattler", rev = "2fb7fc1f60b250985e0674b22c5d42fd31798826" }
 # rattler_virtual_packages = { git = "https://github.com/mamba-org/rattler", rev = "2fb7fc1f60b250985e0674b22c5d42fd31798826" }
-=======
-#deno_task_shell = { path = "../deno_task_shell" }
-#rattler = { git = "https://github.com/mamba-org/rattler", rev = "e3784e0bc65b98f3cf3dcb7e2b8924113f3ec463" }
-#rattler_conda_types = { git = "https://github.com/mamba-org/rattler", rev = "e3784e0bc65b98f3cf3dcb7e2b8924113f3ec463" }
-#rattler_digest = { git = "https://github.com/mamba-org/rattler", rev = "e3784e0bc65b98f3cf3dcb7e2b8924113f3ec463" }
-#rattler_lock = { git = "https://github.com/mamba-org/rattler", rev = "e3784e0bc65b98f3cf3dcb7e2b8924113f3ec463" }
-#rattler_networking = { git = "https://github.com/mamba-org/rattler", rev = "e3784e0bc65b98f3cf3dcb7e2b8924113f3ec463" }
-#rattler_repodata_gateway = { git = "https://github.com/mamba-org/rattler", rev = "e3784e0bc65b98f3cf3dcb7e2b8924113f3ec463" }
-#rattler_shell = { git = "https://github.com/mamba-org/rattler", rev = "e3784e0bc65b98f3cf3dcb7e2b8924113f3ec463" }
-#rattler_solve = { git = "https://github.com/mamba-org/rattler", rev = "e3784e0bc65b98f3cf3dcb7e2b8924113f3ec463" }
-#rattler_virtual_packages = { git = "https://github.com/mamba-org/rattler", rev = "e3784e0bc65b98f3cf3dcb7e2b8924113f3ec463" }
->>>>>>> 1c628a17
-
-#rattler_conda_types = { path = "../rattler/crates/rattler_conda_types" }
-#rattler_digest = { path = "../rattler/crates/rattler_digest" }
-#rattler_networking = { path = "../rattler/crates/rattler_networking" }
-#rattler_repodata_gateway = { path = "../rattler/crates/rattler_repodata_gateway" }
-#rattler_shell = { path = "../rattler/crates/rattler_shell" }
-#rattler_solve = { path = "../rattler/crates/rattler_solve" }
-#rattler_virtual_packages = { path = "../rattler/crates/rattler_virtual_packages" }
-#rattler_lock = { path = "../rattler/crates/rattler_lock" }+
+# rattler_conda_types = { path = "../rattler/crates/rattler_conda_types" }
+# rattler_digest = { path = "../rattler/crates/rattler_digest" }
+# rattler_networking = { path = "../rattler/crates/rattler_networking" }
+# rattler_repodata_gateway = { path = "../rattler/crates/rattler_repodata_gateway" }
+# rattler_shell = { path = "../rattler/crates/rattler_shell" }
+# rattler_solve = { path = "../rattler/crates/rattler_solve" }
+# rattler_virtual_packages = { path = "../rattler/crates/rattler_virtual_packages" }
+# rattler_lock = { path = "../rattler/crates/rattler_lock" }