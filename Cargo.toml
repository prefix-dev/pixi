--- conflicted
+++ resolved
@@ -29,15 +29,9 @@
 deno_task_shell = "0.16.0"
 dialoguer = "0.11.0"
 dirs = "5.0.1"
-<<<<<<< HEAD
-distribution-filename = { git = "https://github.com/astral-sh/uv", tag = "0.2.18" }
-distribution-types = { git = "https://github.com/astral-sh/uv", tag = "0.2.18" }
-dunce = "1.0.5"
-=======
 distribution-filename = { git = "https://github.com/astral-sh/uv", tag = "0.4.0" }
 distribution-types = { git = "https://github.com/astral-sh/uv", tag = "0.4.0" }
-dunce = "1.0.4"
->>>>>>> a3e1b3f4
+dunce = "1.0.5"
 fd-lock = "4.0.2"
 flate2 = "1.0.28"
 fs_extra = "1.3.0"
@@ -112,22 +106,7 @@
 # Bumping this to a higher version breaks the Windows path handling.
 sha1 = "0.10.6"
 url = "2.5.0"
-<<<<<<< HEAD
-uv-auth = { git = "https://github.com/astral-sh/uv", tag = "0.2.18" }
-uv-cache = { git = "https://github.com/astral-sh/uv", tag = "0.2.18" }
-uv-client = { git = "https://github.com/astral-sh/uv", tag = "0.2.18" }
-uv-configuration = { git = "https://github.com/astral-sh/uv", tag = "0.2.18" }
-uv-dispatch = { git = "https://github.com/astral-sh/uv", tag = "0.2.18" }
-uv-distribution = { git = "https://github.com/astral-sh/uv", tag = "0.2.18" }
-uv-git = { git = "https://github.com/astral-sh/uv", tag = "0.2.18" }
-uv-installer = { git = "https://github.com/astral-sh/uv", tag = "0.2.18" }
-uv-normalize = { git = "https://github.com/astral-sh/uv", tag = "0.2.18" }
-uv-requirements = { git = "https://github.com/astral-sh/uv", tag = "0.2.18" }
-uv-resolver = { git = "https://github.com/astral-sh/uv", tag = "0.2.18" }
-uv-toolchain = { git = "https://github.com/astral-sh/uv", tag = "0.2.18" }
-uv-types = { git = "https://github.com/astral-sh/uv", tag = "0.2.18" }
-which = "6.0.2"
-=======
+
 uv-auth = { git = "https://github.com/astral-sh/uv", tag = "0.4.0" }
 uv-cache = { git = "https://github.com/astral-sh/uv", tag = "0.4.0" }
 uv-client = { git = "https://github.com/astral-sh/uv", tag = "0.4.0" }
@@ -141,7 +120,8 @@
 uv-requirements = { git = "https://github.com/astral-sh/uv", tag = "0.4.0" }
 uv-resolver = { git = "https://github.com/astral-sh/uv", tag = "0.4.0" }
 uv-types = { git = "https://github.com/astral-sh/uv", tag = "0.4.0" }
->>>>>>> a3e1b3f4
+
+which = "6.0.2"
 winapi = { version = "0.3.9", default-features = false }
 xxhash-rust = "0.8.10"
 zip = { version = "2.2.0", default-features = false }
@@ -355,6 +335,7 @@
 pep508_rs = { git = "https://github.com/astral-sh/uv", tag = "0.4.0" }
 reqwest-middleware = { git = "https://github.com/astral-sh/reqwest-middleware", rev = "5e3eaf254b5bd481c75d2710eed055f95b756913" }
 # deno_task_shell = { path = "../deno_task_shell" }
+
 # rattler = { git = "https://github.com/tdejager/rattler", branch = "feat/default-marker-tree" }
 # rattler_conda_types = { git = "https://github.com/tdejager/rattler", branch = "feat/default-marker-tree" }
 # rattler_digest = { git = "https://github.com/tdejager/rattler", branch = "feat/default-marker-tree" }
@@ -364,6 +345,7 @@
 # rattler_shell = { git = "https://github.com/tdejager/rattler", branch = "feat/default-marker-tree" }
 # rattler_solve = { git = "https://github.com/tdejager/rattler", branch = "feat/default-marker-tree" }
 # rattler_virtual_packages = { git = "https://github.com/tdejager/rattler", branch = "feat/default-marker-tree" }
+
 #rattler_conda_types = { path = "../rattler/crates/rattler_conda_types" }
 #rattler_digest = { path = "../rattler/crates/rattler_digest" }
 #rattler_networking = { path = "../rattler/crates/rattler_networking" }
