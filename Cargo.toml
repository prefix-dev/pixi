--- conflicted
+++ resolved
@@ -89,16 +89,9 @@
 
 # Rattler crates
 file_url = "0.1.4"
-<<<<<<< HEAD
-rattler = { version = "0.27.6", default-features = false }
-rattler_cache = { version = "0.1.8", default-features = false }
-rattler_conda_types = { version = "0.27.2", default-features = false }
-# rattler_conda_types = {path = "../rattler/crates/rattler_conda_types", default-features = false }
-=======
 rattler = { version = "0.27.11", default-features = false }
 rattler_cache = { version = "0.2.3", default-features = false }
 rattler_conda_types = { version = "0.27.6", default-features = false }
->>>>>>> 9ee7c833
 rattler_digest = { version = "1.0.1", default-features = false }
 rattler_lock = { version = "0.22.24", default-features = false }
 rattler_networking = { version = "0.21.4", default-features = false }
@@ -332,7 +325,7 @@
 reqwest-middleware = { git = "https://github.com/astral-sh/reqwest-middleware", rev = "5e3eaf254b5bd481c75d2710eed055f95b756913" }
 # deno_task_shell = { path = "../deno_task_shell" }
 # rattler = { git = "https://github.com/tdejager/rattler", branch = "feat/default-marker-tree" }
-rattler_conda_types = { git = "https://github.com/conda/rattler" }
+# rattler_conda_types = { git = "https://github.com/tdejager/rattler", branch = "feat/default-marker-tree" }
 # rattler_digest = { git = "https://github.com/tdejager/rattler", branch = "feat/default-marker-tree" }
 # rattler_lock = { git = "https://github.com/tdejager/rattler", branch = "feat/default-marker-tree" }
 # rattler_networking = { git = "https://github.com/tdejager/rattler", branch = "feat/default-marker-tree" }
@@ -340,7 +333,7 @@
 # rattler_shell = { git = "https://github.com/tdejager/rattler", branch = "feat/default-marker-tree" }
 # rattler_solve = { git = "https://github.com/tdejager/rattler", branch = "feat/default-marker-tree" }
 # rattler_virtual_packages = { git = "https://github.com/tdejager/rattler", branch = "feat/default-marker-tree" }
-# rattler_conda_types = { path = "../rattler/crates/rattler_conda_types" }
+#rattler_conda_types = { path = "../rattler/crates/rattler_conda_types" }
 #rattler_digest = { path = "../rattler/crates/rattler_digest" }
 #rattler_networking = { path = "../rattler/crates/rattler_networking" }
 #rattler_repodata_gateway = { path = "../rattler/crates/rattler_repodata_gateway" }
