--- conflicted
+++ resolved
@@ -50,11 +50,7 @@
 regex = "1.10.2"
 reqwest = { version = "0.11.23", default-features = false }
 rip = { package = "rattler_installs_packages", version = "0.1.0", default-features = false }
-<<<<<<< HEAD
-serde = { version = "1.0.195", features = [] }
-=======
 serde = "1.0.195"
->>>>>>> 28b081c8
 serde-untagged = "0.1.5"
 serde_json = "1.0.111"
 serde_spanned = "0.6.5"
