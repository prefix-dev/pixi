--- conflicted
+++ resolved
@@ -45,8 +45,8 @@
 deno_task_shell = "0.14.4"
 dialoguer = "0.11.0"
 dirs = "5.0.1"
-distribution-filename = { git = "https://github.com/astral-sh/uv", rev = "7a5571fa5c4fa72a26b0754f3273f1d75f3fa7d2" }
-distribution-types = { git = "https://github.com/astral-sh/uv", rev = "7a5571fa5c4fa72a26b0754f3273f1d75f3fa7d2" }
+distribution-filename = { git = "https://github.com/astral-sh/uv", tag = "0.1.24" }
+distribution-types = { git = "https://github.com/astral-sh/uv", tag = "0.1.24" }
 dunce = "1.0.4"
 flate2 = "1.0.28"
 futures = "0.3.30"
@@ -57,7 +57,7 @@
 indexmap = { version = "2.2.5", features = ["serde"] }
 indicatif = "0.17.8"
 
-install-wheel-rs = { git = "https://github.com/astral-sh/uv", rev = "7a5571fa5c4fa72a26b0754f3273f1d75f3fa7d2" }
+install-wheel-rs = { git = "https://github.com/astral-sh/uv", tag = "0.1.24" }
 is_executable = "1.0.1"
 itertools = "0.12.1"
 lazy_static = "1.4.0"
@@ -71,18 +71,11 @@
 ] }
 minijinja = { version = "1.0.14", features = ["builtins"] }
 once_cell = "1.19.0"
-<<<<<<< HEAD
-pep440_rs = { git = "https://github.com/astral-sh/uv", rev = "7a5571fa5c4fa72a26b0754f3273f1d75f3fa7d2" }
-pep508_rs = { git = "https://github.com/astral-sh/uv", rev = "7a5571fa5c4fa72a26b0754f3273f1d75f3fa7d2" }
-platform-tags = { git = "https://github.com/astral-sh/uv", rev = "7a5571fa5c4fa72a26b0754f3273f1d75f3fa7d2" }
-pypi-types = { git = "https://github.com/astral-sh/uv", rev = "7a5571fa5c4fa72a26b0754f3273f1d75f3fa7d2" }
-=======
-pep440_rs = { git = "https://github.com/astral-sh/uv", tag = "0.1.23" }
-pep508_rs = { git = "https://github.com/astral-sh/uv", tag = "0.1.23" }
-platform-tags = { git = "https://github.com/astral-sh/uv", tag = "0.1.23" }
-pypi-types = { git = "https://github.com/astral-sh/uv", tag = "0.1.23" }
+pep440_rs = { git = "https://github.com/astral-sh/uv", tag = "0.1.24" }
+pep508_rs = { git = "https://github.com/astral-sh/uv", tag = "0.1.24" }
+platform-tags = { git = "https://github.com/astral-sh/uv", tag = "0.1.24" }
+pypi-types = { git = "https://github.com/astral-sh/uv", tag = "0.1.24" }
 pyproject-toml = "0.10.0"
->>>>>>> 8f485c6e
 rattler = { version = "0.19.4", default-features = false, features = [
     "cli-tools",
 ] }
@@ -101,7 +94,7 @@
 ] }
 rattler_virtual_packages = { version = "0.19.4", default-features = false }
 regex = "1.10.3"
-requirements-txt = { git = "https://github.com/astral-sh/uv", rev = "7a5571fa5c4fa72a26b0754f3273f1d75f3fa7d2" }
+requirements-txt = { git = "https://github.com/astral-sh/uv", tag = "0.1.24" }
 reqwest = { version = "0.11.27", default-features = false }
 reqwest-middleware = "0.2.5"
 reqwest-retry = "0.4.0"
@@ -128,16 +121,16 @@
 tracing = "0.1.40"
 tracing-subscriber = { version = "0.3.18", features = ["env-filter"] }
 url = "2.5.0"
-uv-build = { git = "https://github.com/astral-sh/uv", rev = "7a5571fa5c4fa72a26b0754f3273f1d75f3fa7d2" }
-uv-cache = { git = "https://github.com/astral-sh/uv", rev = "7a5571fa5c4fa72a26b0754f3273f1d75f3fa7d2" }
-uv-client = { git = "https://github.com/astral-sh/uv", rev = "7a5571fa5c4fa72a26b0754f3273f1d75f3fa7d2" }
-uv-dispatch = { git = "https://github.com/astral-sh/uv", rev = "7a5571fa5c4fa72a26b0754f3273f1d75f3fa7d2" }
-uv-distribution = { git = "https://github.com/astral-sh/uv", rev = "7a5571fa5c4fa72a26b0754f3273f1d75f3fa7d2" }
-uv-installer = { git = "https://github.com/astral-sh/uv", rev = "7a5571fa5c4fa72a26b0754f3273f1d75f3fa7d2" }
-uv-interpreter = { git = "https://github.com/astral-sh/uv", rev = "7a5571fa5c4fa72a26b0754f3273f1d75f3fa7d2" }
-uv-normalize = { git = "https://github.com/astral-sh/uv", rev = "7a5571fa5c4fa72a26b0754f3273f1d75f3fa7d2" }
-uv-resolver = { git = "https://github.com/astral-sh/uv", rev = "7a5571fa5c4fa72a26b0754f3273f1d75f3fa7d2" }
-uv-traits = { git = "https://github.com/astral-sh/uv", rev = "7a5571fa5c4fa72a26b0754f3273f1d75f3fa7d2" }
+uv-build = { git = "https://github.com/astral-sh/uv", tag = "0.1.24" }
+uv-cache = { git = "https://github.com/astral-sh/uv", tag = "0.1.24" }
+uv-client = { git = "https://github.com/astral-sh/uv", tag = "0.1.24" }
+uv-dispatch = { git = "https://github.com/astral-sh/uv", tag = "0.1.24" }
+uv-distribution = { git = "https://github.com/astral-sh/uv", tag = "0.1.24" }
+uv-installer = { git = "https://github.com/astral-sh/uv", tag = "0.1.24" }
+uv-interpreter = { git = "https://github.com/astral-sh/uv", tag = "0.1.24" }
+uv-normalize = { git = "https://github.com/astral-sh/uv", tag = "0.1.24" }
+uv-resolver = { git = "https://github.com/astral-sh/uv", tag = "0.1.24" }
+uv-traits = { git = "https://github.com/astral-sh/uv", tag = "0.1.24" }
 xxhash-rust = "0.8.10"
 zip = { version = "0.6.6", default-features = false, features = [
     "deflate",
@@ -166,8 +159,8 @@
 [patch.crates-io]
 # For pyproject-toml
 # If you change this also change the versions in the the patch section for uv
-pep440_rs = { git = "https://github.com/astral-sh/uv", rev = "7a5571fa5c4fa72a26b0754f3273f1d75f3fa7d2" }
-pep508_rs = { git = "https://github.com/astral-sh/uv", rev = "7a5571fa5c4fa72a26b0754f3273f1d75f3fa7d2" }
+pep440_rs = { git = "https://github.com/astral-sh/uv", tag = "0.1.24" }
+pep508_rs = { git = "https://github.com/astral-sh/uv", tag = "0.1.24" }
 
 # deno_task_shell = { path = "../deno_task_shell" }
 rattler = { git = "https://github.com/baszalmstra/rattler", rev = "e5aaed3e2551399985e3c11a87c2c0aedb31b0d3" }
