[workspace]
members = ["crates/*"]
# exclude pixi_trampoline as it's not possible
# to override some of the profile settings in workspace
# https://github.com/rust-lang/cargo/issues/8264
exclude = ["crates/pixi_trampoline"]

[workspace.package]
authors = ["pixi contributors <hi@prefix.dev>"]
edition = "2021"
homepage = "https://github.com/prefix-dev/pixi"
license = "BSD-3-Clause"
readme = "README.md"
repository = "https://github.com/prefix-dev/pixi"

[workspace.dependencies]
ahash = "0.8.11"
assert_matches = "1.5.0"
async-fd-lock = "0.2.0"
async-once-cell = "0.5.3"
async-trait = "0.1.82"
base64 = "0.22.1"
chrono = "0.4.38"
clap = { version = "4.5.9", default-features = false }
clap-verbosity-flag = "2.2.0"
clap_complete = "4.5.2"
clap_complete_nushell = "4.5.2"
concat-idents = "1.1.5"
console = "0.15.8"
crossbeam-channel = "0.5.12"
csv = "1.3.0"
dashmap = "6.1.0"
deno_task_shell = "0.16.0"
dialoguer = "0.11.0"
dirs = "5.0.1"
dunce = "1.0.4"
fd-lock = "4.0.2"
flate2 = "1.0.28"
fs-err = { version = "2.11.0" }
fs_extra = "1.3.0"
futures = "0.3.30"
http = "1.1.0"
http-cache-reqwest = "0.14.0"
human_bytes = "0.4.3"
humantime = "2.1.0"
ignore = "0.4.22"
indexmap = "2.2.6"
indicatif = "0.17.8"
insta = "1.38.0"
is_executable = "1.0.1"
itertools = "0.13.0"
jsonrpsee = "=0.24.2"
lazy_static = "1.4.0"
libc = { version = "0.2.153", default-features = false }
memchr = "2.7.4"
miette = { version = "7.2.0", features = ["fancy"] }
minijinja = "2.1.1"
nix = { version = "0.29.0", default-features = false }
once_cell = "1.19.0"
parking_lot = "0.12.2"
pep440_rs = "0.7.2"
pep508_rs = "0.9.1"
percent-encoding = "2.3.1"
pyproject-toml = "0.13.4"
regex = "1.10.4"
reqwest = { version = "0.12.9", default-features = false }
reqwest-middleware = "0.3.0"
reqwest-retry = "0.5.0"
rlimit = "0.10.1"
rstest = "0.19.0"
self-replace = "1.3.7"
serde = "1.0.198"
serde-untagged = "0.1.5"
serde-value = "0.7.0"
serde_ignored = "0.1.10"
serde_json = "1.0.116"
serde_with = "3.7.0"
serde_yaml = "0.9.34"
sha1 = "0.10.6"
shlex = "1.3.0"
signal-hook = "0.3.17"
spdx = "0.10.4"
strsim = "0.11.1"
tabwriter = "1.4.0"
tar = "0.4.40"
tempfile = "3.10.1"
thiserror = "1.0.58"
tokio = "1.37.0"
tokio-util = "0.7.10"
toml_edit = "0.22.11"
tracing = "0.1.40"
tracing-subscriber = "0.3.18"
typed-path = "0.9.2"
uv-distribution-filename = { git = "https://github.com/astral-sh/uv", tag = "0.4.30" }
uv-distribution-types = { git = "https://github.com/astral-sh/uv", tag = "0.4.30" }
uv-install-wheel = { git = "https://github.com/astral-sh/uv", tag = "0.4.30" }
uv-pep440 = { git = "https://github.com/astral-sh/uv", tag = "0.4.30" }
uv-pep508 = { git = "https://github.com/astral-sh/uv", tag = "0.4.30" }
uv-platform-tags = { git = "https://github.com/astral-sh/uv", tag = "0.4.30" }
uv-pypi-types = { git = "https://github.com/astral-sh/uv", tag = "0.4.30" }
uv-requirements-txt = { git = "https://github.com/astral-sh/uv", tag = "0.4.30" }
wax = "0.6.0"
which = "6.0.3"

# Rattler crates
file_url = "0.1.4"
rattler = { version = "0.28.1", default-features = false }
rattler_cache = { version = "0.2.9", default-features = false }
rattler_conda_types = { version = "0.29.1", default-features = false }
rattler_digest = { version = "1.0.3", default-features = false }
rattler_lock = { version = "0.22.30", default-features = false }
rattler_networking = { version = "0.21.5", default-features = false, features = [
  "google-cloud-auth",
] }
rattler_repodata_gateway = { version = "0.21.21", default-features = false }
rattler_shell = { version = "0.22.6", default-features = false }
rattler_solve = { version = "1.2.2", default-features = false }
rattler_virtual_packages = { version = "1.1.9", default-features = false }


# Bumping this to a higher version breaks the Windows path handling.
url = "2.5.2"
uv-auth = { git = "https://github.com/astral-sh/uv", tag = "0.4.30" }
uv-cache = { git = "https://github.com/astral-sh/uv", tag = "0.4.30" }
uv-client = { git = "https://github.com/astral-sh/uv", tag = "0.4.30" }
uv-configuration = { git = "https://github.com/astral-sh/uv", tag = "0.4.30" }
uv-dispatch = { git = "https://github.com/astral-sh/uv", tag = "0.4.30" }
uv-distribution = { git = "https://github.com/astral-sh/uv", tag = "0.4.30" }
uv-git = { git = "https://github.com/astral-sh/uv", tag = "0.4.30" }
uv-installer = { git = "https://github.com/astral-sh/uv", tag = "0.4.30" }
uv-normalize = { git = "https://github.com/astral-sh/uv", tag = "0.4.30" }
uv-python = { git = "https://github.com/astral-sh/uv", tag = "0.4.30" }
uv-requirements = { git = "https://github.com/astral-sh/uv", tag = "0.4.30" }
uv-resolver = { git = "https://github.com/astral-sh/uv", tag = "0.4.30" }
uv-types = { git = "https://github.com/astral-sh/uv", tag = "0.4.30" }
winapi = { version = "0.3.9", default-features = false }
xxhash-rust = "0.8.10"
zip = { version = "2.2.0", default-features = false }
zstd = { version = "0.13.2", default-features = false }

fancy_display = { path = "crates/fancy_display" }
pixi_build_frontend = { path = "crates/pixi_build_frontend" }
pixi_build_types = { path = "crates/pixi_build_types" }
pixi_config = { path = "crates/pixi_config" }
pixi_consts = { path = "crates/pixi_consts" }
pixi_default_versions = { path = "crates/pixi_default_versions" }
pixi_glob = { path = "crates/pixi_glob" }
pixi_manifest = { path = "crates/pixi_manifest" }
pixi_progress = { path = "crates/pixi_progress" }
pixi_record = { path = "crates/pixi_record" }
pixi_spec = { path = "crates/pixi_spec" }
pixi_utils = { path = "crates/pixi_utils", default-features = false }
pixi_uv_conversions = { path = "crates/pixi_uv_conversions" }
pypi_mapping = { path = "crates/pypi_mapping" }
pypi_modifiers = { path = "crates/pypi_modifiers" }

[package]
authors.workspace = true
description = "A package management and workflow tool"
edition.workspace = true
homepage.workspace = true
license.workspace = true
name = "pixi"
readme.workspace = true
repository.workspace = true
version = "0.38.0"

[features]
default = ["rustls-tls"]
native-tls = [
  "reqwest/native-tls",
  "reqwest/native-tls-alpn",
  "rattler_repodata_gateway/native-tls",
  "rattler/native-tls",
  "pixi_utils/native-tls",
]
rustls-tls = [
  "reqwest/rustls-tls",
  "reqwest/rustls-tls-native-roots",
  "rattler_repodata_gateway/rustls-tls",
  "rattler/rustls-tls",
  "pixi_utils/rustls-tls",
]
self_update = []
slow_integration_tests = []

[dependencies]
ahash = { workspace = true }
assert_matches = { workspace = true }
async-fd-lock = { workspace = true }
async-once-cell = { workspace = true }
barrier_cell = { path = "crates/barrier_cell" }
base64 = { workspace = true }
chrono = { workspace = true }
clap = { workspace = true, features = [
  "derive",
  "usage",
  "wrap_help",
  "std",
  "color",
  "error-context",
  "env",
] }
clap-verbosity-flag = { workspace = true }
clap_complete = { workspace = true }
clap_complete_nushell = { workspace = true }
console = { workspace = true, features = ["windows-console-colors"] }
crossbeam-channel = { workspace = true }
csv = { workspace = true }
deno_task_shell = { workspace = true }
dialoguer = { workspace = true }
dirs = { workspace = true }
dunce = { workspace = true }
fancy_display = { workspace = true }
flate2 = { workspace = true }
fs_extra = { workspace = true }
futures = { workspace = true }
human_bytes = { workspace = true }
humantime = { workspace = true }
ignore = { workspace = true }
indexmap = { workspace = true, features = ["serde"] }
indicatif = { workspace = true }
is_executable = { workspace = true }
itertools = { workspace = true }
miette = { workspace = true, features = [
  "fancy",
  "supports-color",
  "supports-hyperlinks",
  "supports-unicode",
  "terminal_size",
  "textwrap",
] }
minijinja = { workspace = true, features = ["builtins"] }
once_cell = { workspace = true }
parking_lot = { workspace = true }
rstest = { workspace = true }
uv-distribution-filename = { workspace = true }
uv-distribution-types = { workspace = true }
uv-install-wheel = { workspace = true }

pep440_rs = { workspace = true }
pep508_rs = { workspace = true }
percent-encoding = { workspace = true }
rattler = { workspace = true, features = ["cli-tools", "indicatif"] }
rattler_conda_types = { workspace = true }
rattler_digest = { workspace = true }
rattler_lock = { workspace = true }
rattler_networking = { workspace = true }
rattler_repodata_gateway = { workspace = true, features = [
  "sparse",
  "gateway",
] }
rattler_shell = { workspace = true, features = ["sysinfo"] }
rattler_solve = { workspace = true, features = ["resolvo", "serde"] }
uv-pep440 = { workspace = true }
uv-pep508 = { workspace = true }
uv-pypi-types = { workspace = true }

fs-err = { workspace = true, features = ["tokio"] }
pixi_build_frontend = { workspace = true }
pixi_build_types = { workspace = true }
pixi_config = { workspace = true }
pixi_consts = { workspace = true }
pixi_default_versions = { workspace = true }
pixi_glob = { workspace = true }
pixi_manifest = { workspace = true }
pixi_progress = { workspace = true }
pixi_record = { workspace = true }
pixi_spec = { workspace = true }
pixi_utils = { workspace = true, default-features = false }
pixi_uv_conversions = { workspace = true }
pypi_mapping = { workspace = true }
pypi_modifiers = { workspace = true }
rattler_virtual_packages = { workspace = true }
regex = { workspace = true }
reqwest = { workspace = true, features = [
  "http2",
  "macos-system-configuration",
] }
reqwest-middleware = { workspace = true }
rlimit = { workspace = true }
self-replace = { workspace = true }
serde = { workspace = true }
serde_json = { workspace = true }
serde_with = { workspace = true, features = ["indexmap"] }
shlex = { workspace = true }
strsim = { workspace = true }
tabwriter = { workspace = true, features = ["ansi_formatting"] }
tar = { workspace = true }
tempfile = { workspace = true }
thiserror = { workspace = true }
tokio = { workspace = true, features = ["macros", "rt-multi-thread", "signal"] }
tokio-util = { workspace = true }
toml_edit = { workspace = true, features = ["serde"] }
tracing = { workspace = true }
tracing-subscriber = { workspace = true, features = ["env-filter"] }
typed-path = { workspace = true }
url = { workspace = true }
uv-auth = { workspace = true }
uv-cache = { workspace = true }
uv-client = { workspace = true }
uv-configuration = { workspace = true }
uv-dispatch = { workspace = true }
uv-distribution = { workspace = true }
uv-git = { workspace = true }
uv-installer = { workspace = true }
uv-normalize = { workspace = true }
uv-python = { workspace = true }
uv-requirements = { workspace = true }
uv-resolver = { workspace = true }
uv-types = { workspace = true }
xxhash-rust = { workspace = true }
zip = { workspace = true, features = ["deflate", "time"] }
zstd = { workspace = true }

[target.'cfg(unix)'.dependencies]
libc = { workspace = true, default-features = false }
nix = { workspace = true, features = ["poll", "term"] }
pixi_pty = { path = "crates/pixi_pty" }
signal-hook = { workspace = true }

[profile.dist]
codegen-units = 1
inherits = "release"
lto = "fat"
opt-level = 3
strip = "symbols"

[profile.ci]
codegen-units = 16
inherits = "release"
lto = false
opt-level = 3
strip = false


[dev-dependencies]
async-trait = { workspace = true }
fake = "2.9.2"
http = { workspace = true }
insta = { workspace = true, features = ["yaml", "glob"] }
rstest = { workspace = true }
serde_json = { workspace = true }
tokio = { workspace = true, features = ["rt"] }


[patch.crates-io]
reqwest-middleware = { git = "https://github.com/TrueLayer/reqwest-middleware", rev = "d95ec5a99fcc9a4339e1850d40378bbfe55ab121" }
reqwest-retry = { git = "https://github.com/TrueLayer/reqwest-middleware", rev = "d95ec5a99fcc9a4339e1850d40378bbfe55ab121" }

<<<<<<< HEAD
# Config for 'dist'
[workspace.metadata.dist]
# The preferred dist version to use in CI (Cargo.toml SemVer syntax)
cargo-dist-version = "0.25.1"
# CI backends to support
ci = "github"
# The installers to generate for each app
installers = ["msi"]
# The archive format to use for windows builds (defaults .zip)
windows-archive = ".zip"
# The archive format to use for non-windows builds (defaults .tar.xz)
unix-archive = ".tar.gz"
# Target platforms to build apps for (Rust target-triple syntax)
targets = [
  "aarch64-apple-darwin",
  "aarch64-unknown-linux-musl",
  "aarch64-pc-windows-msvc",
  "x86_64-apple-darwin",
  "x86_64-unknown-linux-musl",
  "x86_64-pc-windows-msvc",
]
# Whether CI should trigger releases with dispatches instead of tag pushes
dispatch-releases = true
# Which phase dist should use to create the GitHub release
github-release = "announce"
# Whether to auto-include files like READMEs, LICENSEs, and CHANGELOGs (default true)
auto-includes = false
# Which actions to run on pull requests
# TODO: turn off after tests are completed
pr-run-mode = "upload"
# Skip checking whether the specified configuration files are up to date
allow-dirty = ["msi"]
# Whether to sign macOS executables
macos-sign = true
=======
file_url = { git = "https://github.com/conda/rattler", branch = "main" }
rattler = { git = "https://github.com/conda/rattler", branch = "main" }
rattler_conda_types = { git = "https://github.com/conda/rattler", branch = "main" }
rattler_digest = { git = "https://github.com/conda/rattler", branch = "main" }
rattler_lock = { git = "https://github.com/conda/rattler", branch = "main" }
rattler_networking = { git = "https://github.com/conda/rattler", branch = "main" }
rattler_package_streaming = { git = "https://github.com/conda/rattler", branch = "main" }
rattler_repodata_gateway = { git = "https://github.com/conda/rattler", branch = "main" }
rattler_shell = { git = "https://github.com/conda/rattler", branch = "main" }
rattler_solve = { git = "https://github.com/conda/rattler", branch = "main" }
rattler_virtual_packages = { git = "https://github.com/conda/rattler", branch = "main" }

#file_url = { path = "../rattler/crates/file_url" }
#rattler = { path = "../rattler/crates/rattler" }
#rattler_cache = { path = "../rattler/crates/rattler_cache" }
#rattler_conda_types = { path = "../rattler/crates/rattler_conda_types" }
#rattler_digest = { path = "../rattler/crates/rattler_digest" }
#rattler_lock = { path = "../rattler/crates/rattler_lock" }
#rattler_networking = { path = "../rattler/crates/rattler_networking" }
#rattler_package_streaming = { path = "../rattler/crates/rattler_package_streaming" }
#rattler_repodata_gateway = { path = "../rattler/crates/rattler_repodata_gateway" }
#rattler_shell = { path = "../rattler/crates/rattler_shell" }
#rattler_solve = { path = "../rattler/crates/rattler_solve" }
#rattler_virtual_packages = { path = "../rattler/crates/rattler_virtual_packages" }
>>>>>>> 4e16fe0e

# Package config for `dist`
[package.metadata.dist]
features = ["self_update"]<|MERGE_RESOLUTION|>--- conflicted
+++ resolved
@@ -348,7 +348,31 @@
 reqwest-middleware = { git = "https://github.com/TrueLayer/reqwest-middleware", rev = "d95ec5a99fcc9a4339e1850d40378bbfe55ab121" }
 reqwest-retry = { git = "https://github.com/TrueLayer/reqwest-middleware", rev = "d95ec5a99fcc9a4339e1850d40378bbfe55ab121" }
 
-<<<<<<< HEAD
+file_url = { git = "https://github.com/conda/rattler", branch = "main" }
+rattler = { git = "https://github.com/conda/rattler", branch = "main" }
+rattler_conda_types = { git = "https://github.com/conda/rattler", branch = "main" }
+rattler_digest = { git = "https://github.com/conda/rattler", branch = "main" }
+rattler_lock = { git = "https://github.com/conda/rattler", branch = "main" }
+rattler_networking = { git = "https://github.com/conda/rattler", branch = "main" }
+rattler_package_streaming = { git = "https://github.com/conda/rattler", branch = "main" }
+rattler_repodata_gateway = { git = "https://github.com/conda/rattler", branch = "main" }
+rattler_shell = { git = "https://github.com/conda/rattler", branch = "main" }
+rattler_solve = { git = "https://github.com/conda/rattler", branch = "main" }
+rattler_virtual_packages = { git = "https://github.com/conda/rattler", branch = "main" }
+
+#file_url = { path = "../rattler/crates/file_url" }
+#rattler = { path = "../rattler/crates/rattler" }
+#rattler_cache = { path = "../rattler/crates/rattler_cache" }
+#rattler_conda_types = { path = "../rattler/crates/rattler_conda_types" }
+#rattler_digest = { path = "../rattler/crates/rattler_digest" }
+#rattler_lock = { path = "../rattler/crates/rattler_lock" }
+#rattler_networking = { path = "../rattler/crates/rattler_networking" }
+#rattler_package_streaming = { path = "../rattler/crates/rattler_package_streaming" }
+#rattler_repodata_gateway = { path = "../rattler/crates/rattler_repodata_gateway" }
+#rattler_shell = { path = "../rattler/crates/rattler_shell" }
+#rattler_solve = { path = "../rattler/crates/rattler_solve" }
+#rattler_virtual_packages = { path = "../rattler/crates/rattler_virtual_packages" }
+
 # Config for 'dist'
 [workspace.metadata.dist]
 # The preferred dist version to use in CI (Cargo.toml SemVer syntax)
@@ -383,32 +407,6 @@
 allow-dirty = ["msi"]
 # Whether to sign macOS executables
 macos-sign = true
-=======
-file_url = { git = "https://github.com/conda/rattler", branch = "main" }
-rattler = { git = "https://github.com/conda/rattler", branch = "main" }
-rattler_conda_types = { git = "https://github.com/conda/rattler", branch = "main" }
-rattler_digest = { git = "https://github.com/conda/rattler", branch = "main" }
-rattler_lock = { git = "https://github.com/conda/rattler", branch = "main" }
-rattler_networking = { git = "https://github.com/conda/rattler", branch = "main" }
-rattler_package_streaming = { git = "https://github.com/conda/rattler", branch = "main" }
-rattler_repodata_gateway = { git = "https://github.com/conda/rattler", branch = "main" }
-rattler_shell = { git = "https://github.com/conda/rattler", branch = "main" }
-rattler_solve = { git = "https://github.com/conda/rattler", branch = "main" }
-rattler_virtual_packages = { git = "https://github.com/conda/rattler", branch = "main" }
-
-#file_url = { path = "../rattler/crates/file_url" }
-#rattler = { path = "../rattler/crates/rattler" }
-#rattler_cache = { path = "../rattler/crates/rattler_cache" }
-#rattler_conda_types = { path = "../rattler/crates/rattler_conda_types" }
-#rattler_digest = { path = "../rattler/crates/rattler_digest" }
-#rattler_lock = { path = "../rattler/crates/rattler_lock" }
-#rattler_networking = { path = "../rattler/crates/rattler_networking" }
-#rattler_package_streaming = { path = "../rattler/crates/rattler_package_streaming" }
-#rattler_repodata_gateway = { path = "../rattler/crates/rattler_repodata_gateway" }
-#rattler_shell = { path = "../rattler/crates/rattler_shell" }
-#rattler_solve = { path = "../rattler/crates/rattler_solve" }
-#rattler_virtual_packages = { path = "../rattler/crates/rattler_virtual_packages" }
->>>>>>> 4e16fe0e
 
 # Package config for `dist`
 [package.metadata.dist]
