--- conflicted
+++ resolved
@@ -62,12 +62,8 @@
 serde-untagged = "0.1.5"
 serde_json = "1.0.113"
 serde_spanned = "0.6.5"
-<<<<<<< HEAD
-serde_with = { version = "3.5.0", features = ["indexmap"] }
+serde_with = { version = "3.6.1", features = ["indexmap"] }
 serde_yaml = "0.9.31"
-=======
-serde_with = { version = "3.6.1", features = ["indexmap"] }
->>>>>>> 44240e88
 shlex = "1.3.0"
 spdx = "0.10.3"
 strsim = "0.10.0"
