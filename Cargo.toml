[package]
name = "pixi"
version = "0.6.1-dev"
description = "A package management and workflow tool"
edition = "2021"
authors = ["pixi contributors <hi@prefix.dev>"]
homepage = "https://github.com/prefix-dev/pixi"
repository = "https://github.com/prefix-dev/pixi"
license = "BSD-3-Clause"
readme = "README.md"

[features]
default = ["native-tls"]
native-tls = ["reqwest/native-tls", "rattler_repodata_gateway/native-tls", "rattler/native-tls"]
rustls-tls = ["reqwest/rustls-tls", "reqwest/rustls-tls-native-roots", "rattler_repodata_gateway/rustls-tls", "rattler/rustls-tls"]
slow_integration_tests = []

[dependencies]
atty = "0.2"
chrono = "0.4.31"
clap = { version = "4.4.5", default-features = false, features = ["derive", "usage", "wrap_help", "std", "color", "error-context"] }
clap-verbosity-flag = "2.0.1"
clap_complete = "4.4.2"
console = { version = "0.15.7", features = ["windows-console-colors"] }
deno_task_shell = "0.13.2"
# deno_task_shell = { path = "../deno_task_shell" }
dirs = "5.0.1"
dunce = "1.0.4"
futures = "0.3.28"
indexmap = { version = "2.0.2", features = ["serde"] }
indicatif = "0.17.7"
insta = { version = "1.32.0", features = ["yaml"] }
is_executable = "1.0.1"
itertools = "0.11.0"
miette = { version = "5.10.0", features = ["fancy", "supports-color", "supports-hyperlinks", "supports-unicode", "terminal_size", "textwrap"] }
minijinja = { version = "1.0.8", features = ["builtins"] }
once_cell = "1.18.0"
<<<<<<< HEAD
rattler = { version = "0.10.0", default-features = false }
rattler-build = { version = "0.3.1", default-features = false }
rattler_conda_types = { version = "0.10.0", default-features = false }
rattler_digest = { version = "0.10.0", default-features = false }
rattler_networking = { version = "0.10.0", default-features = false }
rattler_repodata_gateway = { version = "0.10.0", default-features = false, features = ["sparse"] }
rattler_shell = { version = "0.10.0", default-features = false, features = ["sysinfo"] }
rattler_solve = { version = "0.10.0", default-features = false, features = ["resolvo"] }
rattler_virtual_packages = { version = "0.10.0", default-features = false }
reqwest = { version = "0.11.20", default-features = false }
=======
rattler = { version = "0.11.0", default-features = false }
rattler_conda_types = { version = "0.11.0", default-features = false }
rattler_digest = { version = "0.11.0", default-features = false }
rattler_lock = { version = "0.11.0", default-features = false }
rattler_networking = { version = "0.11.0", default-features = false }
rattler_repodata_gateway = { version = "0.11.0", default-features = false, features = ["sparse"] }
rattler_shell = { version = "0.11.0", default-features = false, features = ["sysinfo"] }
rattler_solve = { version = "0.11.0", default-features = false, features = ["resolvo"] }
rattler_virtual_packages = { version = "0.11.0", default-features = false }
reqwest = { version = "0.11.22", default-features = false }
>>>>>>> 0da3a278
serde = "1.0.188"
serde_json = "1.0.107"
serde_spanned = "0.6.3"
serde_with = { version = "3.3.0", features = ["indexmap"] }
spdx = "0.10.2"
strsim = "0.10.0"
tempfile = "3.8.0"
thiserror = "1.0.49"
tokio = { version = "1.32.0", features = ["macros", "rt-multi-thread", "signal"] }
tokio-util = "0.7.9"
toml_edit = { version = "0.20.1", features = ["serde"] }
tracing = "0.1.37"
tracing-subscriber = { version = "0.3.17", features = ["env-filter"] }
url = "2.4.1"

[target.'cfg(unix)'.dependencies]
nix = { version = "0.27.1", default-features = false, features = ["fs", "signal", "term", "poll"] }
libc = { version = "0.2.148", default-features = false }
signal-hook = "0.3.17"

[dev-dependencies]
rattler_digest = "0.11.0"
serde_json = "1.0.107"
tokio = { version = "1.32.0", features = ["rt"] }
toml = "0.8.1"

[patch.crates-io]
<<<<<<< HEAD
#rattler = { git = "https://github.com/mamba-org/rattler", branch = "main" }
#rattler_conda_types = { git = "https://github.com/mamba-org/rattler", branch = "main" }
#rattler_digest = { git = "https://github.com/mamba-org/rattler", branch = "main" }
#rattler_networking = { git = "https://github.com/mamba-org/rattler", branch = "main" }
#rattler_repodata_gateway = { git = "https://github.com/mamba-org/rattler", branch = "main" }
#rattler_shell = { git = "https://github.com/mamba-org/rattler", branch = "main" }
#rattler_solve = { git = "https://github.com/mamba-org/rattler", branch = "main" }
#rattler_virtual_packages = { git = "https://github.com/mamba-org/rattler", branch = "main" }
#rattler-build = { git = "https://github.com/prefix-dev/rattler-build", branch = "main" }
=======
rattler = { git = "https://github.com/mamba-org/rattler", branch = "main" }
rattler_conda_types = { git = "https://github.com/mamba-org/rattler", branch = "main" }
rattler_digest = { git = "https://github.com/mamba-org/rattler", branch = "main" }
rattler_networking = { git = "https://github.com/mamba-org/rattler", branch = "main" }
rattler_repodata_gateway = { git = "https://github.com/mamba-org/rattler", branch = "main" }
rattler_shell = { git = "https://github.com/mamba-org/rattler", branch = "main" }
rattler_solve = { git = "https://github.com/mamba-org/rattler", branch = "main" }
rattler_virtual_packages = { git = "https://github.com/mamba-org/rattler", branch = "main" }
>>>>>>> 0da3a278

#rattler = { path = "../rattler/crates/rattler" }
#rattler_conda_types = { path = "../rattler/crates/rattler_conda_types" }
#rattler_digest = { path = "../rattler/crates/rattler_digest" }
#rattler_networking = { path = "../rattler/crates/rattler_networking" }
#rattler_repodata_gateway = { path = "../rattler/crates/rattler_repodata_gateway" }
#rattler_shell = { path = "../rattler/crates/rattler_shell" }
#rattler_solve = { path = "../rattler/crates/rattler_solve" }
#rattler_virtual_packages = { path = "../rattler/crates/rattler_virtual_packages" }
rattler-build = { path = "../rattler-build" }<|MERGE_RESOLUTION|>--- conflicted
+++ resolved
@@ -35,19 +35,8 @@
 miette = { version = "5.10.0", features = ["fancy", "supports-color", "supports-hyperlinks", "supports-unicode", "terminal_size", "textwrap"] }
 minijinja = { version = "1.0.8", features = ["builtins"] }
 once_cell = "1.18.0"
-<<<<<<< HEAD
-rattler = { version = "0.10.0", default-features = false }
-rattler-build = { version = "0.3.1", default-features = false }
-rattler_conda_types = { version = "0.10.0", default-features = false }
-rattler_digest = { version = "0.10.0", default-features = false }
-rattler_networking = { version = "0.10.0", default-features = false }
-rattler_repodata_gateway = { version = "0.10.0", default-features = false, features = ["sparse"] }
-rattler_shell = { version = "0.10.0", default-features = false, features = ["sysinfo"] }
-rattler_solve = { version = "0.10.0", default-features = false, features = ["resolvo"] }
-rattler_virtual_packages = { version = "0.10.0", default-features = false }
-reqwest = { version = "0.11.20", default-features = false }
-=======
 rattler = { version = "0.11.0", default-features = false }
+rattler-build = { version = "0.4.0", default-features = false }
 rattler_conda_types = { version = "0.11.0", default-features = false }
 rattler_digest = { version = "0.11.0", default-features = false }
 rattler_lock = { version = "0.11.0", default-features = false }
@@ -57,7 +46,6 @@
 rattler_solve = { version = "0.11.0", default-features = false, features = ["resolvo"] }
 rattler_virtual_packages = { version = "0.11.0", default-features = false }
 reqwest = { version = "0.11.22", default-features = false }
->>>>>>> 0da3a278
 serde = "1.0.188"
 serde_json = "1.0.107"
 serde_spanned = "0.6.3"
@@ -85,17 +73,6 @@
 toml = "0.8.1"
 
 [patch.crates-io]
-<<<<<<< HEAD
-#rattler = { git = "https://github.com/mamba-org/rattler", branch = "main" }
-#rattler_conda_types = { git = "https://github.com/mamba-org/rattler", branch = "main" }
-#rattler_digest = { git = "https://github.com/mamba-org/rattler", branch = "main" }
-#rattler_networking = { git = "https://github.com/mamba-org/rattler", branch = "main" }
-#rattler_repodata_gateway = { git = "https://github.com/mamba-org/rattler", branch = "main" }
-#rattler_shell = { git = "https://github.com/mamba-org/rattler", branch = "main" }
-#rattler_solve = { git = "https://github.com/mamba-org/rattler", branch = "main" }
-#rattler_virtual_packages = { git = "https://github.com/mamba-org/rattler", branch = "main" }
-#rattler-build = { git = "https://github.com/prefix-dev/rattler-build", branch = "main" }
-=======
 rattler = { git = "https://github.com/mamba-org/rattler", branch = "main" }
 rattler_conda_types = { git = "https://github.com/mamba-org/rattler", branch = "main" }
 rattler_digest = { git = "https://github.com/mamba-org/rattler", branch = "main" }
@@ -104,7 +81,7 @@
 rattler_shell = { git = "https://github.com/mamba-org/rattler", branch = "main" }
 rattler_solve = { git = "https://github.com/mamba-org/rattler", branch = "main" }
 rattler_virtual_packages = { git = "https://github.com/mamba-org/rattler", branch = "main" }
->>>>>>> 0da3a278
+#rattler-build = { git = "https://github.com/prefix-dev/rattler-build", branch = "main" }
 
 #rattler = { path = "../rattler/crates/rattler" }
 #rattler_conda_types = { path = "../rattler/crates/rattler_conda_types" }
