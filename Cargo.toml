[workspace]
members = ["crates/*"]

[workspace.package]
authors = ["pixi contributors <hi@prefix.dev>"]
edition = "2021"
homepage = "https://github.com/prefix-dev/pixi"
license = "BSD-3-Clause"
readme = "README.md"
repository = "https://github.com/prefix-dev/pixi"

[workspace.dependencies]
ahash = "0.8.11"
assert_matches = "1.5.0"
async-once-cell = "0.5.3"
cfg-if = "1.0"
chrono = "0.4.38"
clap = { version = "4.5.9", default-features = false }
clap-verbosity-flag = "2.2.0"
clap_complete = "4.5.2"
clap_complete_nushell = "4.5.2"
concat-idents = "1.1.5"
console = "0.15.8"
crossbeam-channel = "0.5.12"
csv = "1.3.0"
deno_task_shell = "0.16.0"
dialoguer = "0.11.0"
dirs = "5.0.1"
distribution-filename = { git = "https://github.com/astral-sh/uv", tag = "0.2.18" }
distribution-types = { git = "https://github.com/astral-sh/uv", tag = "0.2.18" }
dunce = "1.0.4"
fd-lock = "4.0.2"
flate2 = "1.0.28"
fs_extra = "1.3.0"
futures = "0.3.30"
http-cache-reqwest = "0.14.0"
human_bytes = "0.4.3"
humantime = "2.1.0"
ignore = "0.4.22"
indexmap = "2.2.6"
indicatif = "0.17.8"
insta = "1.38.0"
install-wheel-rs = { git = "https://github.com/astral-sh/uv", tag = "0.2.18" }
is_executable = "1.0.1"
itertools = "0.12.1"
lazy_static = "1.4.0"
libc = { version = "0.2.153", default-features = false }
miette = "7.2.0"
minijinja = "1.0.20"
nix = { version = "0.28.0", default-features = false }
once_cell = "1.19.0"
parking_lot = "0.12.2"
pep440_rs = { git = "https://github.com/astral-sh/uv", tag = "0.2.18" }
pep508_rs = { git = "https://github.com/astral-sh/uv", tag = "0.2.18" }
percent-encoding = "2.3.1"
platform-tags = { git = "https://github.com/astral-sh/uv", tag = "0.2.18" }
pypi-types = { git = "https://github.com/astral-sh/uv", tag = "0.2.18" }
pyproject-toml = "0.11.0"
rattler = { version = "0.27.2", default-features = false }
rattler_conda_types = { version = "0.26.3", default-features = false }
rattler_digest = { version = "0.19.5", default-features = false }
rattler_lock = { version = "0.22.16", default-features = false }
rattler_networking = { version = "0.20.10", default-features = false }
rattler_repodata_gateway = { version = "0.21.3", default-features = false }
rattler_shell = { version = "0.21.3", default-features = false }
rattler_solve = { version = "0.25.3", default-features = false }
rattler_virtual_packages = { version = "0.19.20", default-features = false }
regex = "1.10.4"
requirements-txt = { git = "https://github.com/astral-sh/uv", tag = "0.2.18" }
reqwest = { version = "0.12.4", default-features = false }
reqwest-middleware = "0.3.0"
reqwest-retry = "0.5.0"
rstest = "0.19.0"
self-replace = "1.3.7"
serde = "1.0.198"
serde-untagged = "0.1.5"
serde_ignored = "0.1.10"
serde_json = "1.0.116"
serde_with = "3.7.0"
serde_yaml = "0.9.34"
serial_test = "3.0.0"
shlex = "1.3.0"
signal-hook = "0.3.17"
spdx = "0.10.4"
strsim = "0.11.1"
tabwriter = "1.4.0"
tar = "0.4.40"
tempfile = "3.10.1"
thiserror = "1.0.58"
tokio = "1.37.0"
tokio-util = "0.7.10"
toml_edit = "0.22.11"
tracing = "0.1.40"
tracing-subscriber = "0.3.18"
url = "2.5.0"
uv-auth = { git = "https://github.com/astral-sh/uv", tag = "0.2.18" }
uv-cache = { git = "https://github.com/astral-sh/uv", tag = "0.2.18" }
uv-client = { git = "https://github.com/astral-sh/uv", tag = "0.2.18" }
uv-configuration = { git = "https://github.com/astral-sh/uv", tag = "0.2.18" }
uv-dispatch = { git = "https://github.com/astral-sh/uv", tag = "0.2.18" }
uv-distribution = { git = "https://github.com/astral-sh/uv", tag = "0.2.18" }
uv-git = { git = "https://github.com/astral-sh/uv", tag = "0.2.18" }
uv-installer = { git = "https://github.com/astral-sh/uv", tag = "0.2.18" }
uv-normalize = { git = "https://github.com/astral-sh/uv", tag = "0.2.18" }
uv-requirements = { git = "https://github.com/astral-sh/uv", tag = "0.2.18" }
uv-resolver = { git = "https://github.com/astral-sh/uv", tag = "0.2.18" }
uv-toolchain = { git = "https://github.com/astral-sh/uv", tag = "0.2.18" }
uv-types = { git = "https://github.com/astral-sh/uv", tag = "0.2.18" }
winapi = { version = "0.3.9", default-features = false }
xxhash-rust = "0.8.10"
zip = { version = "0.6.6", default-features = false }

[package]
authors.workspace = true
description = "A package management and workflow tool"
edition.workspace = true
homepage.workspace = true
license.workspace = true
name = "pixi"
readme.workspace = true
repository.workspace = true
version = "0.26.1"

[features]
default = ["native-tls"]
native-tls = [
  "reqwest/native-tls",
  "reqwest/native-tls-alpn",
  "rattler_repodata_gateway/native-tls",
  "rattler/native-tls",
]
rustls-tls = [
  "reqwest/rustls-tls",
  "reqwest/rustls-tls-native-roots",
  "rattler_repodata_gateway/rustls-tls",
  "rattler/rustls-tls",
]
slow_integration_tests = []

[dependencies]
ahash = { workspace = true }
assert_matches = { workspace = true }
async-once-cell = { workspace = true }
barrier_cell = { path = "crates/barrier_cell" }
cfg-if = { workspace = true }
chrono = { workspace = true }
clap = { workspace = true, features = [
  "derive",
  "usage",
  "wrap_help",
  "std",
  "color",
  "error-context",
  "env",
] }
clap-verbosity-flag = { workspace = true }
clap_complete = { workspace = true }
clap_complete_nushell = { workspace = true }
console = { workspace = true, features = ["windows-console-colors"] }
crossbeam-channel = { workspace = true }
csv = { workspace = true }
deno_task_shell = { workspace = true }
dialoguer = { workspace = true }
dirs = { workspace = true }
distribution-filename = { workspace = true }
distribution-types = { workspace = true }
dunce = { workspace = true }
fd-lock = { workspace = true }
flate2 = { workspace = true }
fs_extra = { workspace = true }
futures = { workspace = true }
http-cache-reqwest = { workspace = true }
human_bytes = { workspace = true }
humantime = { workspace = true }
ignore = { workspace = true }
indexmap = { workspace = true, features = ["serde"] }
indicatif = { workspace = true }
install-wheel-rs = { workspace = true }
is_executable = { workspace = true }
itertools = { workspace = true }
lazy_static = { workspace = true }
miette = { workspace = true, features = [
  "fancy",
  "supports-color",
  "supports-hyperlinks",
  "supports-unicode",
  "terminal_size",
  "textwrap",
] }
minijinja = { workspace = true, features = ["builtins"] }
once_cell = { workspace = true }
parking_lot = { workspace = true }

pep440_rs = { workspace = true }
pep508_rs = { workspace = true }
percent-encoding = { workspace = true }
platform-tags = { workspace = true }
pypi-types = { workspace = true }
rattler = { workspace = true, features = ["cli-tools", "indicatif"] }
rattler_conda_types = { workspace = true }
rattler_digest = { workspace = true }
rattler_lock = { workspace = true }
rattler_networking = { workspace = true }
rattler_repodata_gateway = { workspace = true, features = [
  "sparse",
  "gateway",
] }
rattler_shell = { workspace = true, features = ["sysinfo"] }
rattler_solve = { workspace = true, features = ["resolvo", "serde"] }

rattler_virtual_packages = { workspace = true }
regex = { workspace = true }
reqwest = { workspace = true, features = [
  "http2",
  "macos-system-configuration",
] }
reqwest-middleware = { workspace = true }
reqwest-retry = { workspace = true }
self-replace = { workspace = true }
serde = { workspace = true }
serde_ignored = { workspace = true }
serde_json = { workspace = true }
serde_with = { workspace = true, features = ["indexmap"] }
serde_yaml = { workspace = true }
shlex = { workspace = true }
strsim = { workspace = true }
tabwriter = { workspace = true, features = ["ansi_formatting"] }
tar = { workspace = true }
tempfile = { workspace = true }
thiserror = { workspace = true }
tokio = { workspace = true, features = ["macros", "rt-multi-thread", "signal"] }
tokio-util = { workspace = true }
toml_edit = { workspace = true, features = ["serde"] }
tracing = { workspace = true }
tracing-subscriber = { workspace = true, features = ["env-filter"] }
url = { workspace = true }
uv-auth = { workspace = true }
uv-cache = { workspace = true }
uv-client = { workspace = true }
uv-configuration = { workspace = true }
uv-dispatch = { workspace = true }
uv-distribution = { workspace = true }
uv-git = { workspace = true }
uv-installer = { workspace = true }
uv-normalize = { workspace = true }
uv-resolver = { workspace = true }
uv-toolchain = { workspace = true }
uv-types = { workspace = true }
xxhash-rust = { workspace = true }
zip = { workspace = true, features = ["deflate", "time"] }

pixi_manifest = { path = "crates/pixi_manifest" }

[target.'cfg(unix)'.dependencies]
<<<<<<< HEAD
libc = { workspace = true, default-features = false }
nix = { workspace = true, features = ["fs", "signal", "term", "poll"] }
signal-hook = { workspace = true }
=======
nix = { workspace = true, features = [
    "fs",
    "signal",
    "term",
    "poll",
] }
pixi_pty = { path = "crates/pixi_pty" }
>>>>>>> 982cc7c7

# Remove this after updating to uv >= 0.1.40
[target.'cfg(windows)'.dependencies]
winapi = { workspace = true, features = [
  "fileapi",
  "handleapi",
  "ioapiset",
  "winbase",
  "winioctl",
  "winnt",
] }

[dev-dependencies]
insta = { workspace = true, features = ["yaml", "glob"] }
rstest = { workspace = true }
serde_json = { workspace = true }
serial_test = { workspace = true }
tokio = { workspace = true, features = ["rt"] }

[patch.crates-io]
# For pyproject-toml
# pyproject-toml = { git = "https://github.com/tdejager/pyproject-toml-rs", branch = "feat/bump-508-440" }
# If you change this also change the versions in the the patch section for uv
pep440_rs = { git = "https://github.com/astral-sh/uv", tag = "0.2.18" }
pep508_rs = { git = "https://github.com/astral-sh/uv", tag = "0.2.18" }
# deno_task_shell = { path = "../deno_task_shell" }
#rattler = { git = "https://github.com/mamba-org/rattler", branch = "main" }
#rattler_conda_types = { git = "https://github.com/mamba-org/rattler", branch = "main" }
#rattler_digest = { git = "https://github.com/mamba-org/rattler", branch = "main" }
#rattler_lock = { git = "https://github.com/mamba-org/rattler", branch = "main" }
#rattler_networking = { git = "https://github.com/mamba-org/rattler", branch = "main" }
#rattler_repodata_gateway = { git = "https://github.com/mamba-org/rattler", branch = "main" }
#rattler_shell = { git = "https://github.com/mamba-org/rattler", branch = "main" }
#rattler_solve = { git = "https://github.com/mamba-org/rattler", branch = "main" }
#rattler_virtual_packages = { git = "https://github.com/mamba-org/rattler", branch = "main" }
#rattler_conda_types = { path = "../rattler/crates/rattler_conda_types" }
#rattler_digest = { path = "../rattler/crates/rattler_digest" }
#rattler_networking = { path = "../rattler/crates/rattler_networking" }
#rattler_repodata_gateway = { path = "../rattler/crates/rattler_repodata_gateway" }
#rattler_shell = { path = "../rattler/crates/rattler_shell" }
#rattler_solve = { path = "../rattler/crates/rattler_solve" }
#rattler_virtual_packages = { path = "../rattler/crates/rattler_virtual_packages" }
#rattler_lock = { path = "../rattler/crates/rattler_lock" }
#rattler_package_streaming = { path = "../rattler/crates/rattler_package_streaming" }
#rattler = { path = "../rattler/crates/rattler" }
# Change these lines if you want a patched version of uv
# [patch.'https://github.com/astral-sh/uv']
# pep440_rs = { git = "https://github.com/astral-sh/uv", rev = "65b17f6e81125064ea04c5cfef685516ab660cf5" }
# pep508_rs = { git = "https://github.com/astral-sh/uv", rev = "65b17f6e81125064ea04c5cfef685516ab660cf5" }
# uv-build = { git = "https://github.com/astral-sh/uv", rev = "65b17f6e81125064ea04c5cfef685516ab660cf5" }
# uv-cache = { git = "https://github.com/astral-sh/uv", rev = "65b17f6e81125064ea04c5cfef685516ab660cf5" }
# uv-client = { git = "https://github.com/astral-sh/uv", rev = "65b17f6e81125064ea04c5cfef685516ab660cf5" }
# uv-configuration = { git = "https://github.com/astral-sh/uv", rev = "65b17f6e81125064ea04c5cfef685516ab660cf5" }
# uv-git = { git = "https://github.com/astral-sh/uv", rev = "65b17f6e81125064ea04c5cfef685516ab660cf5" }
# uv-dispatch = { git = "https://github.com/astral-sh/uv", rev = "65b17f6e81125064ea04c5cfef685516ab660cf5" }
# uv-distribution = { git = "https://github.com/astral-sh/uv", rev = "65b17f6e81125064ea04c5cfef685516ab660cf5" }
# uv-installer = { git = "https://github.com/astral-sh/uv", rev = "65b17f6e81125064ea04c5cfef685516ab660cf5" }
# uv-interpreter = { git = "https://github.com/astral-sh/uv", rev = "65b17f6e81125064ea04c5cfef685516ab660cf5" }
# uv-normalize = { git = "https://github.com/astral-sh/uv", rev = "65b17f6e81125064ea04c5cfef685516ab660cf5" }
# uv-resolver = { git = "https://github.com/astral-sh/uv", rev = "65b17f6e81125064ea04c5cfef685516ab660cf5" }
# uv-types = { git = "https://github.com/astral-sh/uv", rev = "65b17f6e81125064ea04c5cfef685516ab660cf5" }
# distribution-filename = { git = "https://github.com/astral-sh/uv", rev = "65b17f6e81125064ea04c5cfef685516ab660cf5" }
# distribution-types = { git = "https://github.com/astral-sh/uv", rev = "65b17f6e81125064ea04c5cfef685516ab660cf5" }
# install-wheel-rs = { git = "https://github.com/astral-sh/uv", rev = "65b17f6e81125064ea04c5cfef685516ab660cf5" }
# platform-tags = { git = "https://github.com/astral-sh/uv", rev = "65b17f6e81125064ea04c5cfef685516ab660cf5" }
# pypi-types = { git = "https://github.com/astral-sh/uv", rev = "65b17f6e81125064ea04c5cfef685516ab660cf5" }
# requirements-txt = { git = "https://github.com/astral-sh/uv", rev = "65b17f6e81125064ea04c5cfef685516ab660cf5" }<|MERGE_RESOLUTION|>--- conflicted
+++ resolved
@@ -252,19 +252,10 @@
 pixi_manifest = { path = "crates/pixi_manifest" }
 
 [target.'cfg(unix)'.dependencies]
-<<<<<<< HEAD
 libc = { workspace = true, default-features = false }
 nix = { workspace = true, features = ["fs", "signal", "term", "poll"] }
+pixi_pty = { path = "crates/pixi_pty" }
 signal-hook = { workspace = true }
-=======
-nix = { workspace = true, features = [
-    "fs",
-    "signal",
-    "term",
-    "poll",
-] }
-pixi_pty = { path = "crates/pixi_pty" }
->>>>>>> 982cc7c7
 
 # Remove this after updating to uv >= 0.1.40
 [target.'cfg(windows)'.dependencies]
