[package]
name = "pixi"
version = "0.14.0"
description = "A package management and workflow tool"
edition = "2021"
authors = ["pixi contributors <hi@prefix.dev>"]
homepage = "https://github.com/prefix-dev/pixi"
repository = "https://github.com/prefix-dev/pixi"
license = "BSD-3-Clause"
readme = "README.md"

[features]
default = ["native-tls"]
native-tls = [
    "reqwest/native-tls",
    "rattler_repodata_gateway/native-tls",
    "rattler/native-tls",
]
rustls-tls = [
    "reqwest/rustls-tls",
    "reqwest/rustls-tls-native-roots",
    "rattler_repodata_gateway/rustls-tls",
    "rattler/rustls-tls",
]
slow_integration_tests = []

[dependencies]
assert_matches = "1.5.0"
async-once-cell = "0.5.3"
async-recursion = "1.0.5"
async-scoped = { version = "0.8.0", features = ["use-tokio"] }
chrono = "0.4.33"
<<<<<<< HEAD
cfg-if = "1.0.0"
clap = { version = "4.5.0", default-features = false, features = ["derive", "usage", "wrap_help", "std", "color", "error-context", "env"] }
=======
clap = { version = "4.5.0", default-features = false, features = [
    "derive",
    "usage",
    "wrap_help",
    "std",
    "color",
    "error-context",
    "env",
] }
>>>>>>> e7dad835
clap-verbosity-flag = "2.1.2"
clap_complete = "4.5.0"
console = { version = "0.15.8", features = ["windows-console-colors"] }
deno_task_shell = "0.14.4"
dialoguer = "0.11.0"
dirs = "5.0.1"
dunce = "1.0.4"
flate2 = "1.0.28"
futures = "0.3.30"
human_bytes = "0.4.3"
humantime = "2.1.0"
indexmap = { version = "2.2.2", features = ["serde"] }
indicatif = "0.17.7"
insta = { version = "1.34.0", features = ["yaml"] }
is_executable = "1.0.1"
itertools = "0.12.1"
lazy_static = "1.4.0"
miette = { version = "7.0.0", features = [
    "fancy",
    "supports-color",
    "supports-hyperlinks",
    "supports-unicode",
    "terminal_size",
    "textwrap",
] }
minijinja = { version = "1.0.12", features = ["builtins"] }
once_cell = "1.19.0"
rattler = { version = "0.18.0", default-features = false }
rattler_conda_types = { version = "0.18.0", default-features = false }
rattler_digest = { version = "0.18.0", default-features = false }
rattler_lock = { version = "0.18.0", default-features = false }
rattler_networking = { version = "0.18.0", default-features = false }
rattler_repodata_gateway = { version = "0.18.0", default-features = false, features = [
    "sparse",
] }
rattler_shell = { version = "0.18.0", default-features = false, features = [
    "sysinfo",
] }
rattler_solve = { version = "0.18.0", default-features = false, features = [
    "resolvo",
] }
rattler_virtual_packages = { version = "0.18.0", default-features = false }
regex = "1.10.3"
reqwest = { version = "0.11.24", default-features = false }
reqwest-middleware = "0.2.4"
#rip = { package = "rattler_installs_packages", git = "https://github.com/prefix-dev/rip", default-features = false }
self-replace = "1.3.7"
serde = "1.0.196"
serde-untagged = "0.1.5"
serde_json = "1.0.113"
serde_spanned = "0.6.5"
serde_with = { version = "3.6.1", features = ["indexmap"] }
shlex = "1.3.0"
spdx = "0.10.3"
strsim = "0.10.0"
tabwriter = { version = "1.4.0", features = ["ansi_formatting"] }
tar = "0.4.40"
tempfile = "3.10.0"
thiserror = "1.0.57"
<<<<<<< HEAD
tokio = { version = "1.36.0", features = ["macros", "rt-multi-thread", "signal", "tracing"] }
=======
tokio = { version = "1.36.0", features = [
    "macros",
    "rt-multi-thread",
    "signal",
] }
>>>>>>> e7dad835
tokio-util = "0.7.10"
toml_edit = { version = "0.21.1", features = ["serde"] }
tracing = "0.1.40"
tracing-subscriber = { version = "0.3.18", features = ["env-filter"] }
url = "2.5.0"

<<<<<<< HEAD
distribution-types = { git = "https://github.com/astral-sh/uv", tag = "0.1.8" }
distribution-filename = { git = "https://github.com/astral-sh/uv", tag = "0.1.8" }
install-wheel-rs = { git = "https://github.com/astral-sh/uv", tag = "0.1.8" }
pep440_rs = { git = "https://github.com/astral-sh/uv", tag = "0.1.8" }
pep508_rs = { git = "https://github.com/astral-sh/uv", tag = "0.1.8" }
uv-normalize = { git = "https://github.com/astral-sh/uv", tag = "0.1.8" }
platform-host = { git = "https://github.com/astral-sh/uv", tag = "0.1.8" }
platform-tags = { git = "https://github.com/astral-sh/uv", tag = "0.1.8" }
pypi-types = { git = "https://github.com/astral-sh/uv", tag = "0.1.8" }
uv-cache = { git = "https://github.com/astral-sh/uv", tag = "0.1.8" }
uv-client = { git = "https://github.com/astral-sh/uv", tag = "0.1.8" }
uv-dispatch = { git = "https://github.com/astral-sh/uv", tag = "0.1.8" }
uv-distribution = { git = "https://github.com/astral-sh/uv", tag = "0.1.8" }
uv-installer = { git = "https://github.com/astral-sh/uv", tag = "0.1.8" }
uv-interpreter = { git = "https://github.com/astral-sh/uv", tag = "0.1.8" }
uv-resolver = { git = "https://github.com/astral-sh/uv", tag = "0.1.8" }
uv-traits = { git = "https://github.com/astral-sh/uv", tag = "0.1.8" }

console-subscriber = { version = "0.2.0", optional = true }
=======
distribution-types = { git = "https://github.com/astral-sh/uv", tag = "0.1.7" }
distribution-filename = { git = "https://github.com/astral-sh/uv", tag = "0.1.7" }
install-wheel-rs = { git = "https://github.com/astral-sh/uv", tag = "0.1.7" }
pep440_rs = { git = "https://github.com/astral-sh/uv", tag = "0.1.7" }
pep508_rs = { git = "https://github.com/astral-sh/uv", tag = "0.1.7" }
platform-host = { git = "https://github.com/astral-sh/uv", tag = "0.1.7" }
platform-tags = { git = "https://github.com/astral-sh/uv", tag = "0.1.7" }
uv-cache = { git = "https://github.com/astral-sh/uv", tag = "0.1.7" }
uv-client = { git = "https://github.com/astral-sh/uv", tag = "0.1.7" }
uv-dispatch = { git = "https://github.com/astral-sh/uv", tag = "0.1.7" }
uv-distribution = { git = "https://github.com/astral-sh/uv", tag = "0.1.7" }
uv-installer = { git = "https://github.com/astral-sh/uv", tag = "0.1.7" }
uv-interpreter = { git = "https://github.com/astral-sh/uv", tag = "0.1.7" }
uv-normalize = { git = "https://github.com/astral-sh/uv", tag = "0.1.7" }
uv-resolver = { git = "https://github.com/astral-sh/uv", tag = "0.1.7" }
uv-traits = { git = "https://github.com/astral-sh/uv", tag = "0.1.7" }
pypi-types = { git = "https://github.com/astral-sh/uv", tag = "0.1.7" }
>>>>>>> e7dad835

zip = { version = "0.6.6", default-features = false, features = [
    "deflate",
    "time",
] }

[target.'cfg(unix)'.dependencies]
nix = { version = "0.27.1", default-features = false, features = [
    "fs",
    "signal",
    "term",
    "poll",
] }
libc = { version = "0.2.153", default-features = false }
signal-hook = "0.3.17"

[dev-dependencies]
rattler_digest = "0.18.0"
rstest = "0.18.2"
serde_json = "1.0.113"
serial_test = "2.0.0"
tokio = { version = "1.36.0", features = ["rt"] }
toml = "0.8.10"

[patch.crates-io]
# For pyproject-toml
pep440_rs = { git = "https://github.com/astral-sh/uv", tag = "0.1.8" }
pep508_rs = { git = "https://github.com/astral-sh/uv", tag = "0.1.8" }

rattler = { git = "https://github.com/baszalmstra/rattler", rev = "e18356d674913385eb2c4ebb5a3407a329907409" }
rattler_conda_types = { git = "https://github.com/baszalmstra/rattler", rev = "e18356d674913385eb2c4ebb5a3407a329907409" }
rattler_digest = { git = "https://github.com/baszalmstra/rattler", rev = "e18356d674913385eb2c4ebb5a3407a329907409" }
rattler_lock = { git = "https://github.com/baszalmstra/rattler", rev = "e18356d674913385eb2c4ebb5a3407a329907409" }
rattler_networking = { git = "https://github.com/baszalmstra/rattler", rev = "e18356d674913385eb2c4ebb5a3407a329907409" }
rattler_repodata_gateway = { git = "https://github.com/baszalmstra/rattler", rev = "e18356d674913385eb2c4ebb5a3407a329907409" }
rattler_shell = { git = "https://github.com/baszalmstra/rattler", rev = "e18356d674913385eb2c4ebb5a3407a329907409" }
rattler_solve = { git = "https://github.com/baszalmstra/rattler", rev = "e18356d674913385eb2c4ebb5a3407a329907409" }
rattler_virtual_packages = { git = "https://github.com/baszalmstra/rattler", rev = "e18356d674913385eb2c4ebb5a3407a329907409" }

#deno_task_shell = { path = "../deno_task_shell" }

#rattler = { path = "../rattler/crates/rattler" }
#rattler_conda_types = { path = "../rattler/crates/rattler_conda_types" }
#rattler_digest = { path = "../rattler/crates/rattler_digest" }
#rattler_networking = { path = "../rattler/crates/rattler_networking" }
#rattler_repodata_gateway = { path = "../rattler/crates/rattler_repodata_gateway" }
#rattler_shell = { path = "../rattler/crates/rattler_shell" }
#rattler_solve = { path = "../rattler/crates/rattler_solve" }
#rattler_virtual_packages = { path = "../rattler/crates/rattler_virtual_packages" }
#rattler_lock = { path = "../rattler/crates/rattler_lock" }
#rip = { package = "rattler_installs_packages", path = "../rip" }<|MERGE_RESOLUTION|>--- conflicted
+++ resolved
@@ -11,6 +11,7 @@
 
 [features]
 default = ["native-tls"]
+tokio-console-subscriber = ["tokio/tracing", "dep:console-subscriber"]
 native-tls = [
     "reqwest/native-tls",
     "rattler_repodata_gateway/native-tls",
@@ -28,22 +29,9 @@
 assert_matches = "1.5.0"
 async-once-cell = "0.5.3"
 async-recursion = "1.0.5"
-async-scoped = { version = "0.8.0", features = ["use-tokio"] }
 chrono = "0.4.33"
-<<<<<<< HEAD
 cfg-if = "1.0.0"
 clap = { version = "4.5.0", default-features = false, features = ["derive", "usage", "wrap_help", "std", "color", "error-context", "env"] }
-=======
-clap = { version = "4.5.0", default-features = false, features = [
-    "derive",
-    "usage",
-    "wrap_help",
-    "std",
-    "color",
-    "error-context",
-    "env",
-] }
->>>>>>> e7dad835
 clap-verbosity-flag = "2.1.2"
 clap_complete = "4.5.0"
 console = { version = "0.15.8", features = ["windows-console-colors"] }
@@ -103,22 +91,17 @@
 tar = "0.4.40"
 tempfile = "3.10.0"
 thiserror = "1.0.57"
-<<<<<<< HEAD
-tokio = { version = "1.36.0", features = ["macros", "rt-multi-thread", "signal", "tracing"] }
-=======
 tokio = { version = "1.36.0", features = [
     "macros",
     "rt-multi-thread",
     "signal",
 ] }
->>>>>>> e7dad835
 tokio-util = "0.7.10"
 toml_edit = { version = "0.21.1", features = ["serde"] }
 tracing = "0.1.40"
 tracing-subscriber = { version = "0.3.18", features = ["env-filter"] }
 url = "2.5.0"
 
-<<<<<<< HEAD
 distribution-types = { git = "https://github.com/astral-sh/uv", tag = "0.1.8" }
 distribution-filename = { git = "https://github.com/astral-sh/uv", tag = "0.1.8" }
 install-wheel-rs = { git = "https://github.com/astral-sh/uv", tag = "0.1.8" }
@@ -138,25 +121,6 @@
 uv-traits = { git = "https://github.com/astral-sh/uv", tag = "0.1.8" }
 
 console-subscriber = { version = "0.2.0", optional = true }
-=======
-distribution-types = { git = "https://github.com/astral-sh/uv", tag = "0.1.7" }
-distribution-filename = { git = "https://github.com/astral-sh/uv", tag = "0.1.7" }
-install-wheel-rs = { git = "https://github.com/astral-sh/uv", tag = "0.1.7" }
-pep440_rs = { git = "https://github.com/astral-sh/uv", tag = "0.1.7" }
-pep508_rs = { git = "https://github.com/astral-sh/uv", tag = "0.1.7" }
-platform-host = { git = "https://github.com/astral-sh/uv", tag = "0.1.7" }
-platform-tags = { git = "https://github.com/astral-sh/uv", tag = "0.1.7" }
-uv-cache = { git = "https://github.com/astral-sh/uv", tag = "0.1.7" }
-uv-client = { git = "https://github.com/astral-sh/uv", tag = "0.1.7" }
-uv-dispatch = { git = "https://github.com/astral-sh/uv", tag = "0.1.7" }
-uv-distribution = { git = "https://github.com/astral-sh/uv", tag = "0.1.7" }
-uv-installer = { git = "https://github.com/astral-sh/uv", tag = "0.1.7" }
-uv-interpreter = { git = "https://github.com/astral-sh/uv", tag = "0.1.7" }
-uv-normalize = { git = "https://github.com/astral-sh/uv", tag = "0.1.7" }
-uv-resolver = { git = "https://github.com/astral-sh/uv", tag = "0.1.7" }
-uv-traits = { git = "https://github.com/astral-sh/uv", tag = "0.1.7" }
-pypi-types = { git = "https://github.com/astral-sh/uv", tag = "0.1.7" }
->>>>>>> e7dad835
 
 zip = { version = "0.6.6", default-features = false, features = [
     "deflate",
