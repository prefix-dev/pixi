[package]
name = "pixi"
version = "0.17.0"
description = "A package management and workflow tool"
edition = "2021"
authors = ["pixi contributors <hi@prefix.dev>"]
homepage = "https://github.com/prefix-dev/pixi"
repository = "https://github.com/prefix-dev/pixi"
license = "BSD-3-Clause"
readme = "README.md"

[features]
default = ["native-tls"]
native-tls = [
    "reqwest/native-tls",
    "rattler_repodata_gateway/native-tls",
    "rattler/native-tls",
]
rustls-tls = [
    "reqwest/rustls-tls",
    "reqwest/rustls-tls-native-roots",
    "rattler_repodata_gateway/rustls-tls",
    "rattler/rustls-tls",
]
slow_integration_tests = []

[dependencies]
assert_matches = "1.5.0"
async-once-cell = "0.5.3"
async-recursion = "1.1.0"
async-scoped = { version = "0.9.0", features = ["use-tokio"] }
blake3 = "1.5.1"
cfg-if = "1.0"
chrono = "0.4.35"
clap = { version = "4.5.3", default-features = false, features = [
    "derive",
    "usage",
    "wrap_help",
    "std",
    "color",
    "error-context",
    "env",
] }
clap-verbosity-flag = "2.2.0"
clap_complete = "4.5.1"
console = { version = "0.15.8", features = ["windows-console-colors"] }
crossbeam-channel = "0.5.12"
deno_task_shell = "0.14.4"
dialoguer = "0.11.0"
dirs = "5.0.1"
distribution-filename = { git = "https://github.com/astral-sh/uv", tag = "0.1.16" }
distribution-types = { git = "https://github.com/astral-sh/uv", tag = "0.1.16" }
dunce = "1.0.4"
flate2 = "1.0.28"
futures = "0.3.30"
globset = "0.4.14"
http-cache-reqwest = "0.13.0"
human_bytes = "0.4.3"
humantime = "2.1.0"
ignore = "0.4.22"
indexmap = { version = "2.2.5", features = ["serde"] }
indicatif = "0.17.8"

install-wheel-rs = { git = "https://github.com/astral-sh/uv", tag = "0.1.16" }
is_executable = "1.0.1"
itertools = "0.12.1"
lazy_static = "1.4.0"
miette = { version = "7.2.0", features = [
    "fancy",
    "supports-color",
    "supports-hyperlinks",
    "supports-unicode",
    "terminal_size",
    "textwrap",
] }
minijinja = { version = "1.0.14", features = ["builtins"] }
once_cell = "1.19.0"
pep440_rs = { git = "https://github.com/astral-sh/uv", tag = "0.1.16" }
pep508_rs = { git = "https://github.com/astral-sh/uv", tag = "0.1.16" }
platform-host = { git = "https://github.com/astral-sh/uv", tag = "0.1.16" }
platform-tags = { git = "https://github.com/astral-sh/uv", tag = "0.1.16" }
pypi-types = { git = "https://github.com/astral-sh/uv", tag = "0.1.16" }
<<<<<<< HEAD
pyproject-toml = "0.10.0"
rattler = { version = "0.19.2", default-features = false, features = ["cli-tools"] }
rattler_conda_types = { version = "0.20.1", default-features = false }
rattler_digest = { version = "0.19.1", default-features = false }
rattler_lock = { version = "0.20.1", default-features = false }
rattler_networking = { version = "0.19.1", default-features = false }
rattler_repodata_gateway = { version = "0.19.2", default-features = false, features = [
=======
rattler = { version = "0.19.4", default-features = false, features = ["cli-tools"] }
rattler_conda_types = { version = "0.20.2", default-features = false }
rattler_digest = { version = "0.19.2", default-features = false }
rattler_lock = { version = "0.20.2", default-features = false }
rattler_networking = { version = "0.19.2", default-features = false }
rattler_repodata_gateway = { version = "0.19.3", default-features = false, features = [
>>>>>>> fe73b7ac
    "sparse",
] }
rattler_shell = { version = "0.19.3", default-features = false, features = [
    "sysinfo",
] }
rattler_solve = { version = "0.20.2", default-features = false, features = [
    "resolvo",
] }
rattler_virtual_packages = { version = "0.19.3", default-features = false }
regex = "1.10.3"
reqwest = { version = "0.11.27", default-features = false }
reqwest-middleware = "0.2.5"
reqwest-retry = "0.4.0"
self-replace = "1.3.7"
serde = "1.0.197"
serde-untagged = "0.1.5"
serde_json = "1.0.114"
serde_spanned = "0.6.5"
serde_with = { version = "3.7.0", features = ["indexmap"] }
serde_yaml = "0.9.33"
shlex = "1.3.0"
spdx = "0.10.4"
strsim = "0.11.0"
tabwriter = { version = "1.4.0", features = ["ansi_formatting"] }
tar = "0.4.40"
tempfile = "3.10.1"
thiserror = "1.0.58"
tokio = { version = "1.36.0", features = [
    "macros",
    "rt-multi-thread",
    "signal",
] }
tokio-util = "0.7.10"
toml_edit = { version = "0.22.8", features = ["serde"] }
tracing = "0.1.40"
tracing-subscriber = { version = "0.3.18", features = ["env-filter"] }
url = "2.5.0"
uv-cache = { git = "https://github.com/astral-sh/uv", tag = "0.1.16" }
uv-client = { git = "https://github.com/astral-sh/uv", tag = "0.1.16" }
uv-dispatch = { git = "https://github.com/astral-sh/uv", tag = "0.1.16" }
uv-distribution = { git = "https://github.com/astral-sh/uv", tag = "0.1.16" }
uv-installer = { git = "https://github.com/astral-sh/uv", tag = "0.1.16" }
uv-interpreter = { git = "https://github.com/astral-sh/uv", tag = "0.1.16" }
uv-normalize = { git = "https://github.com/astral-sh/uv", tag = "0.1.16" }
uv-resolver = { git = "https://github.com/astral-sh/uv", tag = "0.1.16" }
uv-traits = { git = "https://github.com/astral-sh/uv", tag = "0.1.16" }
xxhash-rust = "0.8.10"
zip = { version = "0.6.6", default-features = false, features = [
    "deflate",
    "time",
] }

[target.'cfg(unix)'.dependencies]
nix = { version = "0.28.0", default-features = false, features = [
    "fs",
    "signal",
    "term",
    "poll",
] }
libc = { version = "0.2.153", default-features = false }
signal-hook = "0.3.17"

[dev-dependencies]
insta = { version = "1.36.1", features = ["yaml", "glob"] }
rattler_digest = "0.19.2"
rstest = "0.18.2"
serde_json = "1.0.114"
serial_test = "3.0.0"
tokio = { version = "1.36.0", features = ["rt"] }
toml = "0.8.12"

[patch.crates-io]
# For pyproject-toml
# If you change this also change the versions in the the patch section for astral
pep440_rs = { git = "https://github.com/astral-sh/uv", tag = "0.1.16" }
pep508_rs = { git = "https://github.com/astral-sh/uv", tag = "0.1.16" }
#deno_task_shell = { path = "../deno_task_shell" }

# rattler = { git = "https://github.com/mamba-org/rattler", rev = "e3784e0bc65b98f3cf3dcb7e2b8924113f3ec463" }
# rattler_conda_types = { git = "https://github.com/mamba-org/rattler", rev = "e3784e0bc65b98f3cf3dcb7e2b8924113f3ec463" }
# rattler_digest = { git = "https://github.com/mamba-org/rattler", rev = "e3784e0bc65b98f3cf3dcb7e2b8924113f3ec463" }
# rattler_lock = { git = "https://github.com/mamba-org/rattler", rev = "e3784e0bc65b98f3cf3dcb7e2b8924113f3ec463" }
# rattler_networking = { git = "https://github.com/mamba-org/rattler", rev = "e3784e0bc65b98f3cf3dcb7e2b8924113f3ec463" }
# rattler_repodata_gateway = { git = "https://github.com/mamba-org/rattler", rev = "e3784e0bc65b98f3cf3dcb7e2b8924113f3ec463" }
# rattler_shell = { git = "https://github.com/mamba-org/rattler", rev = "e3784e0bc65b98f3cf3dcb7e2b8924113f3ec463" }
# rattler_solve = { git = "https://github.com/mamba-org/rattler", rev = "e3784e0bc65b98f3cf3dcb7e2b8924113f3ec463" }
# rattler_virtual_packages = { git = "https://github.com/mamba-org/rattler", rev = "e3784e0bc65b98f3cf3dcb7e2b8924113f3ec463" }

#rattler = { path = "../rattler/crates/rattler" }
#rattler_conda_types = { path = "../rattler/crates/rattler_conda_types" }
#rattler_digest = { path = "../rattler/crates/rattler_digest" }
#rattler_networking = { path = "../rattler/crates/rattler_networking" }
#rattler_repodata_gateway = { path = "../rattler/crates/rattler_repodata_gateway" }
#rattler_shell = { path = "../rattler/crates/rattler_shell" }
#rattler_solve = { path = "../rattler/crates/rattler_solve" }
#rattler_virtual_packages = { path = "../rattler/crates/rattler_virtual_packages" }
#rattler_lock = { path = "../rattler/crates/rattler_lock" }

# Change these lines if you want a patched version of astral
# [patch.'https://github.com/astral-sh/uv']
# pep440_rs = { git = "https://github.com/astral-sh/uv", tag = "0.1.16" }
# pep508_rs = { git = "https://github.com/astral-sh/uv", tag = "0.1.16" }
# uv-cache = { git = "https://github.com/astral-sh/uv", tag = "0.1.16" }
# uv-client = { git = "https://github.com/astral-sh/uv", tag = "0.1.16" }
# uv-dispatch = { git = "https://github.com/astral-sh/uv", tag = "0.1.16" }
# uv-distribution = { git = "https://github.com/astral-sh/uv", tag = "0.1.16" }
# uv-installer = { git = "https://github.com/astral-sh/uv", tag = "0.1.16" }
# uv-interpreter = { git = "https://github.com/astral-sh/uv", tag = "0.1.16" }
# uv-normalize = { git = "https://github.com/astral-sh/uv", tag = "0.1.16" }
# uv-resolver = { git = "https://github.com/astral-sh/uv", tag = "0.1.16" }
# uv-traits = { git = "https://github.com/astral-sh/uv", tag = "0.1.16" }
# distribution-filename = { git = "https://github.com/astral-sh/uv", tag = "0.1.16" }
# distribution-types = { git = "https://github.com/astral-sh/uv", tag = "0.1.16" }
# install-wheel-rs = { git = "https://github.com/astral-sh/uv", tag = "0.1.16" }
# platform-host = { git = "https://github.com/astral-sh/uv", tag = "0.1.16" }
# platform-tags = { git = "https://github.com/astral-sh/uv", tag = "0.1.16" }
# pypi-types = { git = "https://github.com/astral-sh/uv", tag = "0.1.16" }<|MERGE_RESOLUTION|>--- conflicted
+++ resolved
@@ -80,22 +80,13 @@
 platform-host = { git = "https://github.com/astral-sh/uv", tag = "0.1.16" }
 platform-tags = { git = "https://github.com/astral-sh/uv", tag = "0.1.16" }
 pypi-types = { git = "https://github.com/astral-sh/uv", tag = "0.1.16" }
-<<<<<<< HEAD
 pyproject-toml = "0.10.0"
-rattler = { version = "0.19.2", default-features = false, features = ["cli-tools"] }
-rattler_conda_types = { version = "0.20.1", default-features = false }
-rattler_digest = { version = "0.19.1", default-features = false }
-rattler_lock = { version = "0.20.1", default-features = false }
-rattler_networking = { version = "0.19.1", default-features = false }
-rattler_repodata_gateway = { version = "0.19.2", default-features = false, features = [
-=======
 rattler = { version = "0.19.4", default-features = false, features = ["cli-tools"] }
 rattler_conda_types = { version = "0.20.2", default-features = false }
 rattler_digest = { version = "0.19.2", default-features = false }
 rattler_lock = { version = "0.20.2", default-features = false }
 rattler_networking = { version = "0.19.2", default-features = false }
 rattler_repodata_gateway = { version = "0.19.3", default-features = false, features = [
->>>>>>> fe73b7ac
     "sparse",
 ] }
 rattler_shell = { version = "0.19.3", default-features = false, features = [
