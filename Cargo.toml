[package]
name = "pixi"
version = "0.21.0"
description = "A package management and workflow tool"
edition = "2021"
authors = ["pixi contributors <hi@prefix.dev>"]
homepage = "https://github.com/prefix-dev/pixi"
repository = "https://github.com/prefix-dev/pixi"
license = "BSD-3-Clause"
readme = "README.md"

[features]
default = ["native-tls"]
native-tls = [
    "reqwest/native-tls",
    "reqwest/native-tls-alpn",
    "rattler_repodata_gateway/native-tls",
    "rattler/native-tls",
]
rustls-tls = [
    "reqwest/rustls-tls",
    "reqwest/rustls-tls-native-roots",
    "rattler_repodata_gateway/rustls-tls",
    "rattler/rustls-tls",
]
slow_integration_tests = []

[dependencies]
assert_matches = "1.5.0"
async-once-cell = "0.5.3"
cfg-if = "1.0"
chrono = "0.4.38"
clap = { version = "4.5.4", default-features = false, features = [
    "derive",
    "usage",
    "wrap_help",
    "std",
    "color",
    "error-context",
    "env",
] }
clap-verbosity-flag = "2.2.0"
clap_complete = "4.5.2"
console = { version = "0.15.8", features = ["windows-console-colors"] }
crossbeam-channel = "0.5.12"
deno_task_shell = "0.16.0"
dialoguer = "0.11.0"
dirs = "5.0.1"
distribution-filename = { git = "https://github.com/astral-sh/uv", tag = "0.1.38" }
distribution-types = { git = "https://github.com/astral-sh/uv", tag = "0.1.38" }
dunce = "1.0.4"
flate2 = "1.0.28"
futures = "0.3.30"
http-cache-reqwest = "0.14.0"
human_bytes = "0.4.3"
humantime = "2.1.0"
ignore = "0.4.22"
indexmap = { version = "2.2.6", features = ["serde"] }
indicatif = "0.17.8"

install-wheel-rs = { git = "https://github.com/astral-sh/uv", tag = "0.1.38" }
is_executable = "1.0.1"
itertools = "0.12.1"
lazy_static = "1.4.0"
miette = { version = "7.2.0", features = [
    "fancy",
    "supports-color",
    "supports-hyperlinks",
    "supports-unicode",
    "terminal_size",
    "textwrap",
] }
minijinja = { version = "1.0.20", features = ["builtins"] }
once_cell = "1.19.0"
parking_lot = "0.12.2"
pep440_rs = { git = "https://github.com/astral-sh/uv", tag = "0.1.38" }
pep508_rs = { git = "https://github.com/astral-sh/uv", tag = "0.1.38" }
platform-tags = { git = "https://github.com/astral-sh/uv", tag = "0.1.38" }
pypi-types = { git = "https://github.com/astral-sh/uv", tag = "0.1.38" }
pyproject-toml = "0.10.0"
<<<<<<< HEAD
rattler = { version = "0.23.2", default-features = false, features = [
=======
rattler = { version = "0.24.0", default-features = false, features = [
>>>>>>> 9a21ce66
    "cli-tools",
] }
rattler_conda_types = { version = "0.22.1", default-features = false }
rattler_digest = { version = "0.19.3", default-features = false }
<<<<<<< HEAD
rattler_lock = { version = "0.22.4", default-features = false }
rattler_networking = { version = "0.20.4", default-features = false }
rattler_repodata_gateway = { version = "0.19.10", default-features = false, features = [
=======
rattler_lock = { version = "0.22.5", default-features = false }
rattler_networking = { version = "0.20.5", default-features = false }
rattler_repodata_gateway = { version = "0.19.11", default-features = false, features = [
>>>>>>> 9a21ce66
    "sparse",
    "gateway"
] }
rattler_shell = { version = "0.20.2", default-features = false, features = [
    "sysinfo",
] }
rattler_solve = { version = "0.21.1", default-features = false, features = [
    "resolvo",
] }
rattler_virtual_packages = { version = "0.19.9", default-features = false }
regex = "1.10.4"
requirements-txt = { git = "https://github.com/astral-sh/uv", tag = "0.1.38" }
reqwest = { version = "0.12.4", default-features = false, features = ["http2", "macos-system-configuration"] }
reqwest-middleware = "0.3.0"
reqwest-retry = "0.5.0"
self-replace = "1.3.7"
serde = "1.0.198"
serde-untagged = "0.1.5"
serde_json = "1.0.116"
serde_with = { version = "3.7.0", features = ["indexmap"] }
serde_yaml = "0.9.34"
shlex = "1.3.0"
spdx = "0.10.4"
strsim = "0.11.1"
tabwriter = { version = "1.4.0", features = ["ansi_formatting"] }
tar = "0.4.40"
tempfile = "3.10.1"
thiserror = "1.0.58"
tokio = { version = "1.37.0", features = [
    "macros",
    "rt-multi-thread",
    "signal",
] }
tokio-util = "0.7.10"
toml_edit = { version = "0.22.11", features = ["serde"] }
tracing = "0.1.40"
tracing-subscriber = { version = "0.3.18", features = ["env-filter"] }
url = "2.5.0"
uv-auth = { git = "https://github.com/astral-sh/uv", tag = "0.1.38" }
uv-build = { git = "https://github.com/astral-sh/uv", tag = "0.1.38" }
uv-cache = { git = "https://github.com/astral-sh/uv", tag = "0.1.38" }
uv-client = { git = "https://github.com/astral-sh/uv", tag = "0.1.38" }
uv-configuration = { git = "https://github.com/astral-sh/uv", tag = "0.1.38" }
uv-dispatch = { git = "https://github.com/astral-sh/uv", tag = "0.1.38" }
uv-distribution = { git = "https://github.com/astral-sh/uv", tag = "0.1.38" }
uv-git = { git = "https://github.com/astral-sh/uv", tag = "0.1.38" }
uv-installer = { git = "https://github.com/astral-sh/uv", tag = "0.1.38" }
uv-interpreter = { git = "https://github.com/astral-sh/uv", tag = "0.1.38" }
uv-normalize = { git = "https://github.com/astral-sh/uv", tag = "0.1.38" }
uv-resolver = { git = "https://github.com/astral-sh/uv", tag = "0.1.38" }
uv-types = { git = "https://github.com/astral-sh/uv", tag = "0.1.38" }
xxhash-rust = "0.8.10"
zip = { version = "1.1.1", default-features = false, features = [
    "deflate",
    "time",
] }

[target.'cfg(unix)'.dependencies]
nix = { version = "0.28.0", default-features = false, features = [
    "fs",
    "signal",
    "term",
    "poll",
] }
libc = { version = "0.2.153", default-features = false }
signal-hook = "0.3.17"

[dev-dependencies]
insta = { version = "1.38.0", features = ["yaml", "glob"] }
rattler_digest = "0.19.3"
rstest = "0.19.0"
serde_json = "1.0.116"
serial_test = "3.0.0"
tokio = { version = "1.37.0", features = ["rt"] }
toml = "0.8.12"

[patch.crates-io]
# For pyproject-toml
# If you change this also change the versions in the the patch section for uv
pep440_rs = { git = "https://github.com/astral-sh/uv", tag = "0.1.38" }
pep508_rs = { git = "https://github.com/astral-sh/uv", tag = "0.1.38" }
# deno_task_shell = { path = "../deno_task_shell" }

rattler = { git = "https://github.com/baszalmstra/rattler", branch = "feat/gateway_v3" }
rattler_conda_types = { git = "https://github.com/baszalmstra/rattler", branch = "feat/gateway_v3" }
rattler_digest = { git = "https://github.com/baszalmstra/rattler", branch = "feat/gateway_v3" }
rattler_lock = { git = "https://github.com/baszalmstra/rattler", branch = "feat/gateway_v3" }
rattler_networking = { git = "https://github.com/baszalmstra/rattler", branch = "feat/gateway_v3" }
rattler_repodata_gateway = { git = "https://github.com/baszalmstra/rattler", branch = "feat/gateway_v3" }
rattler_shell = { git = "https://github.com/baszalmstra/rattler", branch = "feat/gateway_v3" }
rattler_solve = { git = "https://github.com/baszalmstra/rattler", branch = "feat/gateway_v3" }
rattler_virtual_packages = { git = "https://github.com/baszalmstra/rattler", branch = "feat/gateway_v3" }

#rattler_conda_types = { path = "../rattler/crates/rattler_conda_types" }
#rattler_digest = { path = "../rattler/crates/rattler_digest" }
#rattler_networking = { path = "../rattler/crates/rattler_networking" }
#rattler_repodata_gateway = { path = "../rattler/crates/rattler_repodata_gateway" }
#rattler_shell = { path = "../rattler/crates/rattler_shell" }
#rattler_solve = { path = "../rattler/crates/rattler_solve" }
#rattler_virtual_packages = { path = "../rattler/crates/rattler_virtual_packages" }
#rattler_lock = { path = "../rattler/crates/rattler_lock" }
#rattler_package_streaming = { path = "../rattler/crates/rattler_package_streaming" }
#rattler = { path = "../rattler/crates/rattler" }

# Change these lines if you want a patched version of uv
# [patch.'https://github.com/astral-sh/uv']
# pep440_rs = { git = "https://github.com/wolfv/uv", branch = "expose-yanks" }
# pep508_rs = { git = "https://github.com/wolfv/uv", branch = "expose-yanks" }
# uv-build = { git = "https://github.com/wolfv/uv", tag = "expose-yanks" }
# uv-cache = { git = "https://github.com/wolfv/uv", branch = "expose-yanks" }
# uv-client = { git = "https://github.com/wolfv/uv", branch = "expose-yanks" }
# uv-dispatch = { git = "https://github.com/wolfv/uv", branch = "expose-yanks" }
# uv-distribution = { git = "https://github.com/wolfv/uv", branch = "expose-yanks" }
# uv-installer = { git = "https://github.com/wolfv/uv", branch = "expose-yanks" }
# uv-interpreter = { git = "https://github.com/wolfv/uv", branch = "expose-yanks" }
# uv-normalize = { git = "https://github.com/wolfv/uv", branch = "expose-yanks" }
# uv-resolver = { git = "https://github.com/wolfv/uv", branch = "expose-yanks" }
# uv-types = { git = "https://github.com/wolfv/uv", branch = "expose-yanks" }
# distribution-filename = { git = "https://github.com/wolfv/uv", branch = "expose-yanks" }
# distribution-types = { git = "https://github.com/wolfv/uv", branch = "expose-yanks" }
# install-wheel-rs = { git = "https://github.com/wolfv/uv", branch = "expose-yanks" }
# platform-tags = { git = "https://github.com/wolfv/uv", branch = "expose-yanks" }
# pypi-types = { git = "https://github.com/wolfv/uv", branch = "expose-yanks" }
# requirements-txt = { git = "https://github.com/wolfv/uv", branch = "expose-yanks" }<|MERGE_RESOLUTION|>--- conflicted
+++ resolved
@@ -78,24 +78,14 @@
 platform-tags = { git = "https://github.com/astral-sh/uv", tag = "0.1.38" }
 pypi-types = { git = "https://github.com/astral-sh/uv", tag = "0.1.38" }
 pyproject-toml = "0.10.0"
-<<<<<<< HEAD
-rattler = { version = "0.23.2", default-features = false, features = [
-=======
 rattler = { version = "0.24.0", default-features = false, features = [
->>>>>>> 9a21ce66
     "cli-tools",
 ] }
 rattler_conda_types = { version = "0.22.1", default-features = false }
 rattler_digest = { version = "0.19.3", default-features = false }
-<<<<<<< HEAD
-rattler_lock = { version = "0.22.4", default-features = false }
-rattler_networking = { version = "0.20.4", default-features = false }
-rattler_repodata_gateway = { version = "0.19.10", default-features = false, features = [
-=======
 rattler_lock = { version = "0.22.5", default-features = false }
 rattler_networking = { version = "0.20.5", default-features = false }
 rattler_repodata_gateway = { version = "0.19.11", default-features = false, features = [
->>>>>>> 9a21ce66
     "sparse",
     "gateway"
 ] }
