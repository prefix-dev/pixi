[workspace]
exclude = [
  # Only pulled in when enabling certain features. We do not want to include
  # these crates when running workspace wide commands.
  "crates/pixi_allocator",
]
members = ["crates/*"]

[workspace.package]
authors = ["pixi contributors <hi@prefix.dev>"]
edition = "2021"
homepage = "https://github.com/prefix-dev/pixi"
license = "BSD-3-Clause"
readme = "README.md"
repository = "https://github.com/prefix-dev/pixi"

[workspace.dependencies]
ahash = "0.8.11"
anyhow = "*"
assert_matches = "1.5.0"
async-fd-lock = "0.2.0"
async-once-cell = "0.5.4"
async-trait = "0.1.83"
base64 = "0.22.1"
bytes = "1.9.0"
chrono = "0.4.39"
clap = { version = "4.5.23", default-features = false }
clap-verbosity-flag = "3.0.2"
clap_complete = "4.5.40"
clap_complete_nushell = "4.5.4"
concat-idents = "1.1.5"
console = "0.15.10"
crossbeam-channel = "0.5.14"
csv = "1.3.1"
ctrlc = "3.4.5"
dashmap = "6.1.0"
deno_task_shell = "0.20.2"
dialoguer = "0.11.0"
digest = "0.10"
dirs = "5.0.1"
dunce = "1.0.5"
fd-lock = "4.0.2"
flate2 = "1.0.35"
fs-err = { version = "3.0.0" }
fs_extra = "1.3.0"
futures = "0.3.31"
hex = "0.4.3"
http = "1.2.0"
http-cache-reqwest = "0.15.0"
human_bytes = "0.4.3"
humantime = "2.1.0"
ignore = "0.4.23"
indexmap = "2.7.0"
indicatif = "0.17.9"
insta = "1.41.1"
is_executable = "1.0.4"
itertools = "0.13.0"
jsonrpsee = "=0.24.2"
libc = { version = "0.2.169", default-features = false }
memchr = "2.7.4"
miette = { version = "7.4.0" }
minijinja = "2.5.0"
nix = { version = "0.29.0", default-features = false }
once_cell = "1.20.2"
parking_lot = "0.12.3"
pep440_rs = "0.7.3"
pep508_rs = "0.9.1"
percent-encoding = "2.3.1"
pyproject-toml = "0.13.4"
regex = "1.11.1"
reqwest = { version = "0.12.9", default-features = false }
reqwest-middleware = "0.4"
reqwest-retry = "0.7.0"
rlimit = "0.10.2"
rstest = "0.23.0"
self-replace = "1.5.0"
serde = "1.0.216"
serde-untagged = "0.1.6"
serde-value = "0.7.0"
serde_ignored = "0.1.10"
serde_json = "1.0.134"
serde_with = "3.11.0"
serde_yaml = "0.9.34"
sha1 = "0.10.6"
sha2 = "0.10.6"
shlex = "1.3.0"
signal-hook = "0.3.17"
spdx = "0.10.7"
strsim = "0.11.1"
strum = "0.26.3"
tabwriter = "1.4.0"
tar = "0.4.43"
tempfile = "3.14.0"
thiserror = "2.0.9"
tokio = "1.42.0"
tokio-stream = "0.1.17"
tokio-util = "0.7.13"
toml-span = "0.4.1"
toml_edit = "0.22.22"
tracing = "0.1.41"
tracing-subscriber = "0.3.19"
typed-path = "0.10.0"
<<<<<<< HEAD
uv-build-frontend = { git = "https://github.com/wolfv/uv", branch = "ignore-rayon-init" }
uv-distribution-filename = { git = "https://github.com/wolfv/uv", branch = "ignore-rayon-init" }
uv-distribution-types = { git = "https://github.com/wolfv/uv", branch = "ignore-rayon-init" }
uv-install-wheel = { git = "https://github.com/wolfv/uv", branch = "ignore-rayon-init" }
uv-pep440 = { git = "https://github.com/wolfv/uv", branch = "ignore-rayon-init" }
uv-pep508 = { git = "https://github.com/wolfv/uv", branch = "ignore-rayon-init" }
uv-platform-tags = { git = "https://github.com/wolfv/uv", branch = "ignore-rayon-init" }
uv-pypi-types = { git = "https://github.com/wolfv/uv", branch = "ignore-rayon-init" }
uv-requirements-txt = { git = "https://github.com/wolfv/uv", branch = "ignore-rayon-init" }
=======
uv-distribution-filename = { git = "https://github.com/astral-sh/uv", tag = "0.5.6" }
uv-distribution-types = { git = "https://github.com/astral-sh/uv", tag = "0.5.6" }
uv-install-wheel = { git = "https://github.com/astral-sh/uv", tag = "0.5.6" }
uv-pep440 = { git = "https://github.com/astral-sh/uv", tag = "0.5.6" }
uv-pep508 = { git = "https://github.com/astral-sh/uv", tag = "0.5.6" }
uv-platform-tags = { git = "https://github.com/astral-sh/uv", tag = "0.5.6" }
uv-pypi-types = { git = "https://github.com/astral-sh/uv", tag = "0.5.6" }
>>>>>>> ef24e1dc

wax = "0.6.0"
which = "7.0.1"

# Rattler crates
file_url = "0.2.2"
rattler = { version = "0.29.0", default-features = false }
rattler_cache = { version = "0.3.5", default-features = false }
rattler_conda_types = { version = "0.30.0", default-features = false, features = [
  "rayon",
] }
rattler_digest = { version = "1.0.5", default-features = false }
rattler_lock = { version = "0.22.40", default-features = false }
rattler_networking = { version = "0.22.0", default-features = false, features = [
  "google-cloud-auth",
] }
rattler_repodata_gateway = { version = "0.21.33", default-features = false }
rattler_shell = { version = "0.22.16", default-features = false }
rattler_solve = { version = "1.3.5", default-features = false }
rattler_virtual_packages = { version = "2.0.0", default-features = false }


# Bumping this to a higher version breaks the Windows path handling.
url = "2.5.4"
uv-auth = { git = "https://github.com/astral-sh/uv", tag = "0.5.6" }
uv-cache = { git = "https://github.com/astral-sh/uv", tag = "0.5.6" }
uv-client = { git = "https://github.com/astral-sh/uv", tag = "0.5.6" }
uv-configuration = { git = "https://github.com/astral-sh/uv", tag = "0.5.6" }
uv-dispatch = { git = "https://github.com/astral-sh/uv", tag = "0.5.6" }
uv-distribution = { git = "https://github.com/astral-sh/uv", tag = "0.5.6" }
uv-git = { git = "https://github.com/astral-sh/uv", tag = "0.5.6" }
uv-installer = { git = "https://github.com/astral-sh/uv", tag = "0.5.6" }
uv-normalize = { git = "https://github.com/astral-sh/uv", tag = "0.5.6" }
uv-python = { git = "https://github.com/astral-sh/uv", tag = "0.5.6" }
uv-requirements = { git = "https://github.com/astral-sh/uv", tag = "0.5.6" }
uv-resolver = { git = "https://github.com/astral-sh/uv", tag = "0.5.6" }
uv-types = { git = "https://github.com/astral-sh/uv", tag = "0.5.6" }
winapi = { version = "0.3.9", default-features = false }
xxhash-rust = "0.8.13"
zip = { version = "2.2.2", default-features = false }
zstd = { version = "0.13.2", default-features = false }

fancy_display = { path = "crates/fancy_display" }
pixi_allocator = { path = "crates/pixi_allocator" }
pixi_build_frontend = { path = "crates/pixi_build_frontend" }
pixi_build_type_conversions = { path = "crates/pixi_build_type_conversions" }
pixi_build_types = { path = "crates/pixi_build_types" }
pixi_config = { path = "crates/pixi_config" }
pixi_consts = { path = "crates/pixi_consts" }
pixi_default_versions = { path = "crates/pixi_default_versions" }
pixi_git = { path = "crates/pixi_git" }
pixi_glob = { path = "crates/pixi_glob" }
pixi_manifest = { path = "crates/pixi_manifest" }
pixi_progress = { path = "crates/pixi_progress" }
pixi_record = { path = "crates/pixi_record" }
pixi_spec = { path = "crates/pixi_spec" }
pixi_toml = { path = "crates/pixi_toml" }
pixi_utils = { path = "crates/pixi_utils", default-features = false }
pixi_uv_conversions = { path = "crates/pixi_uv_conversions" }
pypi_mapping = { path = "crates/pypi_mapping" }
pypi_modifiers = { path = "crates/pypi_modifiers" }

[package]
authors.workspace = true
description = "A package management and workflow tool"
edition.workspace = true
homepage.workspace = true
license.workspace = true
name = "pixi"
readme.workspace = true
repository.workspace = true
version = "0.40.3"

[features]
default = ["online_tests", "rustls-tls"]
native-tls = [
  "reqwest/native-tls",
  "reqwest/native-tls-alpn",
  "rattler_repodata_gateway/native-tls",
  "rattler/native-tls",
  "pixi_utils/native-tls",
]
# run tests connecting to remote Internet services
online_tests = []
rustls-tls = [
  "reqwest/rustls-tls",
  "reqwest/rustls-tls-native-roots",
  "rattler_repodata_gateway/rustls-tls",
  "rattler/rustls-tls",
  "pixi_utils/rustls-tls",
]
self_update = []
slow_integration_tests = []

# This feature enables performance optimizations but at the cost of increased
# compile times. By default, it is only used when building the release binary.
performance = ["pixi_allocator"]

[dependencies]
ahash = { workspace = true }
anyhow = { workspace = true }
assert_matches = { workspace = true }
async-fd-lock = { workspace = true }
async-once-cell = { workspace = true }
barrier_cell = { path = "crates/barrier_cell" }
base64 = { workspace = true }
chrono = { workspace = true }
clap = { workspace = true, features = [
  "derive",
  "usage",
  "wrap_help",
  "std",
  "color",
  "error-context",
  "env",
] }
clap-verbosity-flag = { workspace = true }
clap_complete = { workspace = true }
clap_complete_nushell = { workspace = true }
console = { workspace = true, features = ["windows-console-colors"] }
crossbeam-channel = { workspace = true }
csv = { workspace = true }
deno_task_shell = { workspace = true }
dialoguer = { workspace = true }
dirs = { workspace = true }
dunce = { workspace = true }
fancy_display = { workspace = true }
flate2 = { workspace = true }
fs_extra = { workspace = true }
futures = { workspace = true }
human_bytes = { workspace = true }
humantime = { workspace = true }
ignore = { workspace = true }
indexmap = { workspace = true, features = ["serde"] }
indicatif = { workspace = true }
is_executable = { workspace = true }
itertools = { workspace = true }
miette = { workspace = true, features = ["fancy-no-backtrace"] }
minijinja = { workspace = true, features = ["builtins"] }
once_cell = { workspace = true }
parking_lot = { workspace = true }
rstest = { workspace = true }
uv-build-frontend = { workspace = true }
uv-distribution-filename = { workspace = true }
uv-distribution-types = { workspace = true }
uv-install-wheel = { workspace = true }

pep440_rs = { workspace = true }
pep508_rs = { workspace = true }
percent-encoding = { workspace = true }
rattler = { workspace = true, features = ["cli-tools", "indicatif"] }
rattler_conda_types = { workspace = true }
rattler_digest = { workspace = true }
rattler_lock = { workspace = true }
rattler_networking = { workspace = true }
rattler_repodata_gateway = { workspace = true, features = [
  "sparse",
  "gateway",
] }
rattler_shell = { workspace = true, features = ["sysinfo"] }
rattler_solve = { workspace = true, features = ["resolvo", "serde"] }
uv-pep440 = { workspace = true }
uv-pep508 = { workspace = true }
uv-pypi-types = { workspace = true }

ctrlc = { workspace = true }
fs-err = { workspace = true, features = ["tokio"] }
pixi_allocator = { workspace = true, optional = true }
pixi_build_frontend = { workspace = true }
pixi_build_types = { workspace = true }
pixi_config = { workspace = true }
pixi_consts = { workspace = true }
pixi_default_versions = { workspace = true }
pixi_git = { workspace = true }
pixi_glob = { workspace = true }
pixi_manifest = { workspace = true, features = [
  "rattler_lock",
  "rattler_solve",
] }
pixi_progress = { workspace = true }
pixi_record = { workspace = true }
pixi_spec = { workspace = true }
pixi_toml = { workspace = true }
pixi_utils = { workspace = true, default-features = false }
pixi_uv_conversions = { workspace = true }
pypi_mapping = { workspace = true }
pypi_modifiers = { workspace = true }
rattler_virtual_packages = { workspace = true }
regex = { workspace = true }
reqwest = { workspace = true, features = [
  "http2",
  "macos-system-configuration",
] }
reqwest-middleware = { workspace = true }
rlimit = { workspace = true }
self-replace = { workspace = true }
serde = { workspace = true }
serde_json = { workspace = true }
serde_with = { workspace = true, features = ["indexmap"] }
shlex = { workspace = true }
strsim = { workspace = true }
tabwriter = { workspace = true, features = ["ansi_formatting"] }
tar = { workspace = true }
tempfile = { workspace = true }
thiserror = { workspace = true }
tokio = { workspace = true, features = ["macros", "rt-multi-thread", "signal"] }
tokio-util = { workspace = true }
toml-span = { workspace = true }
toml_edit = { workspace = true, features = ["serde"] }
tracing = { workspace = true }
tracing-subscriber = { workspace = true, features = ["env-filter"] }
typed-path = { workspace = true }
url = { workspace = true }
uv-auth = { workspace = true }
uv-cache = { workspace = true }
uv-client = { workspace = true }
uv-configuration = { workspace = true }
uv-dispatch = { workspace = true }
uv-distribution = { workspace = true }
uv-git = { workspace = true }
uv-installer = { workspace = true }
uv-normalize = { workspace = true }
uv-python = { workspace = true }
uv-requirements = { workspace = true }
uv-resolver = { workspace = true }
uv-types = { workspace = true }
xxhash-rust = { workspace = true }
zip = { workspace = true, features = ["deflate", "time"] }
zstd = { workspace = true }

[target.'cfg(unix)'.dependencies]
libc = { workspace = true, default-features = false }
nix = { workspace = true, features = ["poll", "term"] }
pixi_pty = { path = "crates/pixi_pty" }
sha2 = { workspace = true, features = ["asm"] }
signal-hook = { workspace = true }

[profile.dist]
codegen-units = 1
inherits = "release"
lto = "fat"
opt-level = 3
strip = "symbols"

[profile.ci]
codegen-units = 16
inherits = "release"
lto = false
opt-level = 3
strip = false


[dev-dependencies]
async-trait = { workspace = true }
fake = "3.0.1"
http = { workspace = true }
insta = { workspace = true, features = ["yaml", "glob", "filters"] }
rstest = { workspace = true }
serde_json = { workspace = true }
tokio = { workspace = true, features = ["rt"] }


[patch.crates-io]
# This is a temporary patch to get `cargo vendor` to work with the `uv` and pep508_rs` crates.
version-ranges = { git = "https://github.com/astral-sh/pubgrub", rev = "57832d0588fbb7aab824813481104761dc1c7740" }

# Config for 'dist'
[workspace.metadata.dist]
# The preferred dist version to use in CI (Cargo.toml SemVer syntax)
cargo-dist-version = "0.25.1"
# CI backends to support
ci = "github"
# The installers to generate for each app
installers = ["msi"]
# The archive format to use for windows builds (defaults .zip)
windows-archive = ".zip"
# The archive format to use for non-windows builds (defaults .tar.xz)
unix-archive = ".tar.gz"
# Target platforms to build apps for (Rust target-triple syntax)
targets = [
  "aarch64-apple-darwin",
  "aarch64-unknown-linux-musl",
  "aarch64-pc-windows-msvc",
  "x86_64-apple-darwin",
  "x86_64-unknown-linux-musl",
  "x86_64-pc-windows-msvc",
]
# Whether CI should trigger releases with dispatches instead of tag pushes
dispatch-releases = true
# Which phase dist should use to create the GitHub release
github-release = "announce"
# Whether to auto-include files like READMEs, LICENSEs, and CHANGELOGs (default true)
auto-includes = false
# Whether to put the binaries in the root of the archive or not, this only applies to unix archives
binaries-in-root = true
# Which actions to run on pull requests
pr-run-mode = "skip"
# Skip checking whether the specified configuration files are up to date
allow-dirty = ["msi", "ci"]
# Whether to sign macOS executables
macos-sign = true

[workspace.metadata.dist.dependencies.apt]
gcc-aarch64-linux-gnu = { version = '*', targets = [
  "aarch64-unknown-linux-gnu",
  "aarch64-unknown-linux-musl",
] }

# Package config for `dist`
[package.metadata.dist]
features = ["self_update", "performance"]<|MERGE_RESOLUTION|>--- conflicted
+++ resolved
@@ -100,17 +100,7 @@
 tracing = "0.1.41"
 tracing-subscriber = "0.3.19"
 typed-path = "0.10.0"
-<<<<<<< HEAD
-uv-build-frontend = { git = "https://github.com/wolfv/uv", branch = "ignore-rayon-init" }
-uv-distribution-filename = { git = "https://github.com/wolfv/uv", branch = "ignore-rayon-init" }
-uv-distribution-types = { git = "https://github.com/wolfv/uv", branch = "ignore-rayon-init" }
-uv-install-wheel = { git = "https://github.com/wolfv/uv", branch = "ignore-rayon-init" }
-uv-pep440 = { git = "https://github.com/wolfv/uv", branch = "ignore-rayon-init" }
-uv-pep508 = { git = "https://github.com/wolfv/uv", branch = "ignore-rayon-init" }
-uv-platform-tags = { git = "https://github.com/wolfv/uv", branch = "ignore-rayon-init" }
-uv-pypi-types = { git = "https://github.com/wolfv/uv", branch = "ignore-rayon-init" }
-uv-requirements-txt = { git = "https://github.com/wolfv/uv", branch = "ignore-rayon-init" }
-=======
+uv-build-frontend = { git = "https://github.com/astral-sh/uv", tag = "0.5.6" }
 uv-distribution-filename = { git = "https://github.com/astral-sh/uv", tag = "0.5.6" }
 uv-distribution-types = { git = "https://github.com/astral-sh/uv", tag = "0.5.6" }
 uv-install-wheel = { git = "https://github.com/astral-sh/uv", tag = "0.5.6" }
@@ -118,7 +108,6 @@
 uv-pep508 = { git = "https://github.com/astral-sh/uv", tag = "0.5.6" }
 uv-platform-tags = { git = "https://github.com/astral-sh/uv", tag = "0.5.6" }
 uv-pypi-types = { git = "https://github.com/astral-sh/uv", tag = "0.5.6" }
->>>>>>> ef24e1dc
 
 wax = "0.6.0"
 which = "7.0.1"
