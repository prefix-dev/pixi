--- conflicted
+++ resolved
@@ -34,13 +34,8 @@
 # Rattler crates
 coalesced_map = "0.1.2"
 concat-idents = "1.1.5"
-<<<<<<< HEAD
 console = "0.16.1"
-console-subscriber = "0.4.1"
-=======
-console = "0.15.10"
 console-subscriber = "0.5.0"
->>>>>>> 1fadc5f9
 crossbeam-channel = "0.5.14"
 csv = "1.3.1"
 ctrlc = "3.4.5"
