exclude: (^.pixi/|.snap)
repos:
  - repo: local
    hooks:
      - id: check-yaml
        name: check-yaml
        entry: pixi run -e lint check-yaml
        language: system
        types: [yaml]
      - id: end-of-file
        name: end-of-file
        entry: pixi run -e lint end-of-file-fixer
        language: system
        types: [text]
        stages: [commit, push, manual]
      - id: trailing-whitespace
        name: trailing-whitespace
        entry: pixi run -e lint trailing-whitespace-fixer
        language: system
        types: [text]
        stages: [commit, push, manual]
      # Use ruff for python examples
      - id: ruff
        name: ruff
        entry: pixi run -e lint ruff check --fix --exit-non-zero-on-fix --force-exclude
        language: system
        types_or: [python, pyi]
        require_serial: true
      - id: ruff-format
        name: ruff-format
        entry: pixi run -e lint ruff format --force-exclude
        language: system
        types_or: [python, pyi]
        require_serial: true
      # typos
      - id: typos
        name: typos
        entry: pixi run -e lint typos --write-changes --force-exclude
        language: system
        types: [text]
      # TOML format
      - id: taplo
        name: taplo
        entry: pixi run -e lint toml-format
        language: system
        types: [file, toml]
        exclude: "schema/examples/invalid"
  - repo: local
    hooks:
      - id: fmt
        name: fmt
        language: system
<<<<<<< HEAD
        stages: [push, manual]
=======
        stages: [pre-commit, pre-push, manual]
>>>>>>> 82a3072f
        types: [file, rust]
        entry: cargo fmt
        pass_filenames: false
      - id: clippy
        name: clippy
        language: system
<<<<<<< HEAD
        stages: [push, manual]
        types: [file, rust]
        entry: cargo clippy --all-targets --workspace -- -D warnings -Dclippy::dbg_macro # Use -D warnings option to ensure the job fails when encountering warnings
        pass_filenames: false
      - id: test
        name: test
        language: system
        stages: [push, manual]
        types: [file, rust]
        entry: cargo test
=======
        stages: [pre-push, manual]
        types: [file, rust]
        entry: cargo clippy --all-targets --workspace -- -D warnings -Dclippy::dbg_macro # Use -D warnings option to ensure the job fails when encountering warnings
>>>>>>> 82a3072f
        pass_filenames: false<|MERGE_RESOLUTION|>--- conflicted
+++ resolved
@@ -50,31 +50,14 @@
       - id: fmt
         name: fmt
         language: system
-<<<<<<< HEAD
-        stages: [push, manual]
-=======
         stages: [pre-commit, pre-push, manual]
->>>>>>> 82a3072f
         types: [file, rust]
         entry: cargo fmt
         pass_filenames: false
       - id: clippy
         name: clippy
         language: system
-<<<<<<< HEAD
-        stages: [push, manual]
-        types: [file, rust]
-        entry: cargo clippy --all-targets --workspace -- -D warnings -Dclippy::dbg_macro # Use -D warnings option to ensure the job fails when encountering warnings
-        pass_filenames: false
-      - id: test
-        name: test
-        language: system
-        stages: [push, manual]
-        types: [file, rust]
-        entry: cargo test
-=======
         stages: [pre-push, manual]
         types: [file, rust]
         entry: cargo clippy --all-targets --workspace -- -D warnings -Dclippy::dbg_macro # Use -D warnings option to ensure the job fails when encountering warnings
->>>>>>> 82a3072f
         pass_filenames: false