use std::{
    collections::{hash_map::Entry, HashMap},
    hash::Hash,
};

use pypi_modifiers::pypi_tags::is_python_record;
use rattler_conda_types::{PackageName, RepoDataRecord, VersionWithSource};
<<<<<<< HEAD

use crate::lock_file::{PypiPackageIdentifier, PypiRecord};
use pixi_record::PixiRecord;

pub type PixiRecordsByName = DependencyRecordsByName<PixiRecord>;
=======
use std::collections::hash_map::Entry;
use std::collections::HashMap;
use std::hash::Hash;

pub type RepoDataRecordsByName = DependencyRecordsByName<RepoDataRecord>;
>>>>>>> 82a3072f
pub type PypiRecordsByName = DependencyRecordsByName<PypiRecord>;

/// A trait required from the dependencies stored in DependencyRecordsByName
pub(crate) trait HasNameVersion {
    // Name type of the dependency
    type N: Hash + Eq + Clone;
    // Version type of the dependency
    type V: PartialOrd + ToString;

    /// Returns the name of the dependency
    fn name(&self) -> &Self::N;
    /// Returns the version of the dependency
    fn version(&self) -> &Self::V;
}

impl HasNameVersion for PypiRecord {
    type N = uv_normalize::PackageName;
    type V = pep440_rs::Version;

    fn name(&self) -> &uv_normalize::PackageName {
        &self.0.name
    }
    fn version(&self) -> &Self::V {
        &self.0.version
    }
}
impl HasNameVersion for RepoDataRecord {
    type N = PackageName;
    type V = VersionWithSource;

    fn name(&self) -> &PackageName {
        &self.package_record.name
    }
    fn version(&self) -> &Self::V {
        &self.package_record.version
    }
}

impl HasNameVersion for PixiRecord {
    type N = PackageName;
    type V = VersionWithSource;

    fn name(&self) -> &Self::N {
        &self.package_record().name
    }

    fn version(&self) -> &Self::V {
        &self.package_record().version
    }
}

/// A struct that holds both a ``Vec` of `DependencyRecord` and a mapping from
/// name to index.
#[derive(Clone, Debug)]
pub struct DependencyRecordsByName<D: HasNameVersion> {
    pub records: Vec<D>,
    by_name: HashMap<D::N, usize>,
}

impl<D: HasNameVersion> Default for DependencyRecordsByName<D> {
    fn default() -> Self {
        Self {
            records: Vec::new(),
            by_name: HashMap::new(),
        }
    }
}

impl<D: HasNameVersion> From<Vec<D>> for DependencyRecordsByName<D> {
    fn from(records: Vec<D>) -> Self {
        let by_name = records
            .iter()
            .enumerate()
            .map(|(idx, record)| (record.name().clone(), idx))
            .collect();
        Self { records, by_name }
    }
}

impl<D: HasNameVersion> DependencyRecordsByName<D> {
<<<<<<< HEAD
    /// Returns the record with the given name or `None` if no such record
    /// exists.
=======
    /// Returns the record with the given name or `None` if no such record exists.
>>>>>>> 82a3072f
    pub(crate) fn by_name(&self, key: &D::N) -> Option<&D> {
        self.by_name.get(key).map(|idx| &self.records[*idx])
    }

<<<<<<< HEAD
    /// Returns the index of the record with the given name or `None` if no such
    /// record exists.
=======
    /// Returns the index of the record with the given name or `None` if no such record exists.
>>>>>>> 82a3072f
    pub(crate) fn index_by_name(&self, key: &D::N) -> Option<usize> {
        self.by_name.get(key).copied()
    }
    /// Returns true if there are no records stored in this instance
    pub(crate) fn is_empty(&self) -> bool {
        self.records.is_empty()
    }

    /// Returns the number of entries in the mapping.
    pub(crate) fn len(&self) -> usize {
        self.records.len()
    }

    /// Converts this instance into the internally stored records.
    pub(crate) fn into_inner(self) -> Vec<D> {
        self.records
    }

<<<<<<< HEAD
    /// Returns an iterator over the names of the records stored in this
    /// instance.
=======
    /// Returns an iterator over the names of the records stored in this instance.
>>>>>>> 82a3072f
    pub(crate) fn names(&self) -> impl Iterator<Item = &D::N> {
        // Iterate over the records to retain the index of the original record.
        self.records.iter().map(|r| r.name())
    }

<<<<<<< HEAD
    /// Constructs a new instance from an iterator of pypi records. If multiple
    /// records exist for the same package name an error is returned.
=======
    /// Constructs a new instance from an iterator of pypi records. If multiple records exist
    /// for the same package name an error is returned.
>>>>>>> 82a3072f
    pub(crate) fn from_unique_iter<I: IntoIterator<Item = D>>(iter: I) -> Result<Self, Box<D>> {
        let iter = iter.into_iter();
        let min_size = iter.size_hint().0;
        let mut by_name = HashMap::with_capacity(min_size);
        let mut records = Vec::with_capacity(min_size);
        for record in iter {
            match by_name.entry(record.name().clone()) {
                Entry::Vacant(entry) => {
                    let idx = records.len();
                    records.push(record);
                    entry.insert(idx);
                }
                Entry::Occupied(_) => {
                    return Err(Box::new(record));
                }
            }
        }
        Ok(Self { records, by_name })
    }

<<<<<<< HEAD
    /// Constructs a new instance from an iterator of repodata records. The
    /// records are deduplicated where the record with the highest version
    /// wins.
=======
    /// Constructs a new instance from an iterator of repodata records. The records are
    /// deduplicated where the record with the highest version wins.
>>>>>>> 82a3072f
    pub(crate) fn from_iter<I: IntoIterator<Item = D>>(iter: I) -> Self {
        let iter = iter.into_iter();
        let min_size = iter.size_hint().0;
        let mut by_name = HashMap::with_capacity(min_size);
        let mut records = Vec::with_capacity(min_size);
        for record in iter {
            match by_name.entry(record.name().clone()) {
                Entry::Vacant(entry) => {
                    let idx = records.len();
                    records.push(record);
                    entry.insert(idx);
                }
                Entry::Occupied(entry) => {
                    // Use the entry with the highest version or otherwise the first we encounter.
                    let idx = *entry.get();
                    if records[idx].version() < record.version() {
                        records[idx] = record;
                    }
                }
            }
        }

        Self { records, by_name }
    }
}

<<<<<<< HEAD
impl PixiRecordsByName {
    /// Returns the record that represents the python interpreter or `None` if
    /// no such record exists.
    pub(crate) fn python_interpreter_record(&self) -> Option<&RepoDataRecord> {
        self.records.iter().find_map(|record| match record {
            PixiRecord::Binary(record) if is_python_record(record) => Some(record),
            _ => None,
        })
    }

    /// Convert the records into a map of pypi package identifiers mapped to the
    /// records they were extracted from.
=======
impl RepoDataRecordsByName {
    /// Returns the record that represents the python interpreter or `None` if no such record exists.
    pub(crate) fn python_interpreter_record(&self) -> Option<&RepoDataRecord> {
        self.records.iter().find(|record| is_python_record(*record))
    }

    /// Convert the records into a map of pypi package identifiers mapped to the records they were
    /// extracted from.
>>>>>>> 82a3072f
    pub(crate) fn by_pypi_name(
        &self,
    ) -> HashMap<uv_normalize::PackageName, (PypiPackageIdentifier, usize, &PixiRecord)> {
        self.records
            .iter()
            .enumerate()
            .filter_map(|(idx, record)| match record {
                PixiRecord::Binary(repodata_record) => {
                    PypiPackageIdentifier::from_repodata_record(repodata_record)
                        .ok()
                        .map(move |identifiers| (idx, record, identifiers))
                }
                PixiRecord::Source(source_record) => {
                    PypiPackageIdentifier::from_package_record(&source_record.package_record)
                        .ok()
                        .map(move |identifiers| (idx, record, identifiers))
                }
            })
            .flat_map(|(idx, record, identifiers)| {
                identifiers.into_iter().map(move |identifier| {
                    (
                        identifier.name.as_normalized().clone(),
                        (identifier, idx, record),
                    )
                })
            })
            .collect()
    }
}<|MERGE_RESOLUTION|>--- conflicted
+++ resolved
@@ -3,21 +3,13 @@
     hash::Hash,
 };
 
+use pixi_record::PixiRecord;
 use pypi_modifiers::pypi_tags::is_python_record;
 use rattler_conda_types::{PackageName, RepoDataRecord, VersionWithSource};
-<<<<<<< HEAD
 
 use crate::lock_file::{PypiPackageIdentifier, PypiRecord};
-use pixi_record::PixiRecord;
 
 pub type PixiRecordsByName = DependencyRecordsByName<PixiRecord>;
-=======
-use std::collections::hash_map::Entry;
-use std::collections::HashMap;
-use std::hash::Hash;
-
-pub type RepoDataRecordsByName = DependencyRecordsByName<RepoDataRecord>;
->>>>>>> 82a3072f
 pub type PypiRecordsByName = DependencyRecordsByName<PypiRecord>;
 
 /// A trait required from the dependencies stored in DependencyRecordsByName
@@ -98,22 +90,12 @@
 }
 
 impl<D: HasNameVersion> DependencyRecordsByName<D> {
-<<<<<<< HEAD
-    /// Returns the record with the given name or `None` if no such record
-    /// exists.
-=======
     /// Returns the record with the given name or `None` if no such record exists.
->>>>>>> 82a3072f
     pub(crate) fn by_name(&self, key: &D::N) -> Option<&D> {
         self.by_name.get(key).map(|idx| &self.records[*idx])
     }
 
-<<<<<<< HEAD
-    /// Returns the index of the record with the given name or `None` if no such
-    /// record exists.
-=======
     /// Returns the index of the record with the given name or `None` if no such record exists.
->>>>>>> 82a3072f
     pub(crate) fn index_by_name(&self, key: &D::N) -> Option<usize> {
         self.by_name.get(key).copied()
     }
@@ -132,24 +114,14 @@
         self.records
     }
 
-<<<<<<< HEAD
-    /// Returns an iterator over the names of the records stored in this
-    /// instance.
-=======
     /// Returns an iterator over the names of the records stored in this instance.
->>>>>>> 82a3072f
     pub(crate) fn names(&self) -> impl Iterator<Item = &D::N> {
         // Iterate over the records to retain the index of the original record.
         self.records.iter().map(|r| r.name())
     }
 
-<<<<<<< HEAD
-    /// Constructs a new instance from an iterator of pypi records. If multiple
-    /// records exist for the same package name an error is returned.
-=======
     /// Constructs a new instance from an iterator of pypi records. If multiple records exist
     /// for the same package name an error is returned.
->>>>>>> 82a3072f
     pub(crate) fn from_unique_iter<I: IntoIterator<Item = D>>(iter: I) -> Result<Self, Box<D>> {
         let iter = iter.into_iter();
         let min_size = iter.size_hint().0;
@@ -170,14 +142,8 @@
         Ok(Self { records, by_name })
     }
 
-<<<<<<< HEAD
-    /// Constructs a new instance from an iterator of repodata records. The
-    /// records are deduplicated where the record with the highest version
-    /// wins.
-=======
     /// Constructs a new instance from an iterator of repodata records. The records are
     /// deduplicated where the record with the highest version wins.
->>>>>>> 82a3072f
     pub(crate) fn from_iter<I: IntoIterator<Item = D>>(iter: I) -> Self {
         let iter = iter.into_iter();
         let min_size = iter.size_hint().0;
@@ -204,7 +170,6 @@
     }
 }
 
-<<<<<<< HEAD
 impl PixiRecordsByName {
     /// Returns the record that represents the python interpreter or `None` if
     /// no such record exists.
@@ -217,16 +182,6 @@
 
     /// Convert the records into a map of pypi package identifiers mapped to the
     /// records they were extracted from.
-=======
-impl RepoDataRecordsByName {
-    /// Returns the record that represents the python interpreter or `None` if no such record exists.
-    pub(crate) fn python_interpreter_record(&self) -> Option<&RepoDataRecord> {
-        self.records.iter().find(|record| is_python_record(*record))
-    }
-
-    /// Convert the records into a map of pypi package identifiers mapped to the records they were
-    /// extracted from.
->>>>>>> 82a3072f
     pub(crate) fn by_pypi_name(
         &self,
     ) -> HashMap<uv_normalize::PackageName, (PypiPackageIdentifier, usize, &PixiRecord)> {
