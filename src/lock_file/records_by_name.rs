--- conflicted
+++ resolved
@@ -4,9 +4,7 @@
 use std::collections::hash_map::Entry;
 use std::collections::HashMap;
 use std::hash::Hash;
-use std::marker::PhantomData;
 
-<<<<<<< HEAD
 pub type RepoDataRecordsByName = DependencyRecordsByName<RepoDataRecord>;
 pub type PypiRecordsByName = DependencyRecordsByName<PypiRecord>;
 
@@ -26,20 +24,7 @@
 impl HasNameVersion for PypiRecord {
     type N = uv_normalize::PackageName;
     type V = pep440_rs::Version;
-=======
-pub type RepoDataRecordsByName =
-    DependencyRecordsByName<PackageName, VersionWithSource, RepoDataRecord>;
-pub type PypiRecordsByName =
-    DependencyRecordsByName<uv_normalize::PackageName, pep440_rs::Version, PypiRecord>;
 
-/// A trait required from the dependencies stored in DependencyRecordsByName
-pub(crate) trait HasNameVersion<N, V: PartialOrd> {
-    fn name(&self) -> &N;
-    fn version(&self) -> &V;
-}
-
-impl HasNameVersion<uv_normalize::PackageName, pep440_rs::Version> for PypiRecord {
->>>>>>> b21f3ae2
     fn name(&self) -> &uv_normalize::PackageName {
         &self.0.name
     }
@@ -47,13 +32,10 @@
         &self.0.version
     }
 }
-<<<<<<< HEAD
 impl HasNameVersion for RepoDataRecord {
     type N = PackageName;
     type V = VersionWithSource;
-=======
-impl HasNameVersion<PackageName, VersionWithSource> for RepoDataRecord {
->>>>>>> b21f3ae2
+
     fn name(&self) -> &PackageName {
         &self.package_record.name
     }
@@ -64,61 +46,32 @@
 
 /// A struct that holds both a ``Vec` of `DependencyRecord` and a mapping from name to index.
 #[derive(Clone, Debug)]
-<<<<<<< HEAD
 pub struct DependencyRecordsByName<D: HasNameVersion> {
     pub records: Vec<D>,
     by_name: HashMap<D::N, usize>,
 }
 
 impl<D: HasNameVersion> Default for DependencyRecordsByName<D> {
-=======
-pub struct DependencyRecordsByName<N: Hash + Eq + Clone, V: PartialOrd, D: HasNameVersion<N, V>> {
-    pub records: Vec<D>,
-    by_name: HashMap<N, usize>,
-    _data: PhantomData<V>,
-}
-
-impl<N: Hash + Eq + Clone, V: PartialOrd, D: HasNameVersion<N, V>> Default
-    for DependencyRecordsByName<N, V, D>
-{
->>>>>>> b21f3ae2
     fn default() -> Self {
         Self {
             records: Vec::new(),
             by_name: HashMap::new(),
-            _data: PhantomData,
         }
     }
 }
 
-<<<<<<< HEAD
 impl<D: HasNameVersion> From<Vec<D>> for DependencyRecordsByName<D> {
-=======
-impl<N: Hash + Eq + Clone, V: PartialOrd, D: HasNameVersion<N, V>> From<Vec<D>>
-    for DependencyRecordsByName<N, V, D>
-{
->>>>>>> b21f3ae2
     fn from(records: Vec<D>) -> Self {
         let by_name = records
             .iter()
             .enumerate()
             .map(|(idx, record)| (record.name().clone(), idx))
             .collect();
-        Self {
-            records,
-            by_name,
-            _data: PhantomData,
-        }
+        Self { records, by_name }
     }
 }
 
-<<<<<<< HEAD
 impl<D: HasNameVersion> DependencyRecordsByName<D> {
-=======
-impl<N: Hash + Eq + Clone, V: PartialOrd, D: HasNameVersion<N, V>>
-    DependencyRecordsByName<N, V, D>
-{
->>>>>>> b21f3ae2
     /// Returns the record with the given name or `None` if no such record exists.
     pub(crate) fn by_name(&self, key: &D::N) -> Option<&D> {
         self.by_name.get(key).map(|idx| &self.records[*idx])
@@ -168,11 +121,7 @@
                 }
             }
         }
-        Ok(Self {
-            records,
-            by_name,
-            _data: PhantomData,
-        })
+        Ok(Self { records, by_name })
     }
 
     /// Constructs a new instance from an iterator of repodata records. The records are
@@ -199,11 +148,7 @@
             }
         }
 
-        Self {
-            records,
-            by_name,
-            _data: PhantomData,
-        }
+        Self { records, by_name }
     }
 }
 
