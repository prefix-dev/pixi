use std::{
    cmp::PartialEq,
    collections::{HashMap, HashSet},
    future::{Future, ready},
    iter,
    path::PathBuf,
    str::FromStr,
    sync::Arc,
    time::{Duration, Instant},
};

use barrier_cell::BarrierCell;
use dashmap::DashMap;
use fancy_display::FancyDisplay;
use futures::{FutureExt, StreamExt, stream::FuturesUnordered};
use indexmap::{IndexMap, IndexSet};
use indicatif::ProgressBar;
use itertools::{Either, Itertools};
use miette::{Diagnostic, IntoDiagnostic, MietteDiagnostic, Report, WrapErr};
use pixi_command_dispatcher::{BuildEnvironment, PixiEnvironmentSpec};
use pixi_consts::consts;
use pixi_manifest::{ChannelPriority, EnvironmentName, FeaturesExt};
use pixi_progress::global_multi_progress;
use pixi_record::{ParseLockFileError, PixiRecord};
use pixi_uv_conversions::{
    ConversionError, to_extra_name, to_marker_environment, to_normalize, to_uv_extra_name,
    to_uv_normalize,
};
use pypi_mapping::{self, MappingClient};
use pypi_modifiers::pypi_marker_env::determine_marker_environment;
use rattler::package_cache::PackageCache;
use rattler_conda_types::{Arch, PackageName, Platform};
use rattler_lock::{
    LockFile, ParseCondaLockError, PypiIndexes, PypiPackageData, PypiPackageEnvironmentData,
};
use thiserror::Error;
use tokio::sync::Semaphore;
use tracing::Instrument;
use uv_normalize::ExtraName;

use super::{
    CondaPrefixUpdater, PixiRecordsByName, PypiRecordsByName, UvResolutionContext,
    outdated::OutdatedEnvironments, utils::IoConcurrencyLimit,
};
use crate::{
    Workspace,
    activation::CurrentEnvVarBehavior,
    build::{BuildContext, GlobHashCache},
    environment::{
        self, CondaPrefixUpdated, CondaPrefixUpdaterBuilder, EnvironmentFile, LockFileUsage,
        LockedEnvironmentHash, PerEnvironmentAndPlatform, PerGroup, PerGroupAndPlatform,
        PythonStatus, read_environment_file, write_environment_file,
    },
    lock_file::{
        self, PypiRecord, records_by_name::HasNameVersion, reporter::SolveProgressBar,
        virtual_packages::validate_system_meets_environment_requirements,
    },
    prefix::Prefix,
    workspace::{
        Environment, EnvironmentVars, HasWorkspaceRef, get_activated_environment_variables,
        grouped_environment::{GroupedEnvironment, GroupedEnvironmentName},
    },
};

impl Workspace {
    /// Ensures that the lock-file is up-to-date with the project.
    ///
    /// This function will return a `LockFileDerivedData` struct that contains
    /// the lock-file and any potential derived data that was computed as
    /// part of this function. The derived data might be usable by other
    /// functions to avoid recomputing the same data.
    ///
    /// This function starts by checking if the lock-file is up-to-date. If it
    /// is not up-to-date it will construct a task graph of all the work
    /// that needs to be done to update the lock-file. The tasks are awaited
    /// in a specific order to make sure that we can start instantiating
    /// prefixes as soon as possible.
    pub async fn update_lock_file(
        &self,
        options: UpdateLockFileOptions,
    ) -> miette::Result<LockFileDerivedData<'_>> {
        let lock_file = self.load_lock_file().await?;
        let glob_hash_cache = GlobHashCache::default();

        // Construct a command dispatcher that will be used to run the tasks.
        let multi_progress = global_multi_progress();
        let anchor_pb = multi_progress.add(ProgressBar::hidden());
        let command_dispatcher = self
            .command_dispatcher_builder()?
            .with_reporter(crate::reporters::TopLevelProgress::new(
                global_multi_progress(),
                anchor_pb,
            ))
            .finish();

        // Get the package cache from the dispatcher.
        let package_cache = command_dispatcher.package_cache().clone();

        // should we check the lock-file in the first place?
        if !options.lock_file_usage.should_check_if_out_of_date() {
            tracing::info!("skipping check if lock-file is up-to-date");

            return Ok(LockFileDerivedData {
                workspace: self,
                lock_file,
                package_cache,
                updated_conda_prefixes: Default::default(),
                updated_pypi_prefixes: Default::default(),
                uv_context: Default::default(),
                io_concurrency_limit: IoConcurrencyLimit::default(),
                build_context: BuildContext::from_workspace(self, command_dispatcher)?,
                glob_hash_cache,
                was_outdated: false,
            });
        }

        // Check which environments are out of date.
        let outdated = OutdatedEnvironments::from_workspace_and_lock_file(
            self,
            &lock_file,
            glob_hash_cache.clone(),
        )
        .await;
        if outdated.is_empty() {
            tracing::info!("the lock-file is up-to-date");

            // If no-environment is outdated we can return early.
            return Ok(LockFileDerivedData {
                workspace: self,
                lock_file,
                package_cache,
                updated_conda_prefixes: Default::default(),
                updated_pypi_prefixes: Default::default(),
                uv_context: Default::default(),
                io_concurrency_limit: IoConcurrencyLimit::default(),
                build_context: BuildContext::from_workspace(self, command_dispatcher)?,
                glob_hash_cache,
                was_outdated: false,
            });
        }

        // If the lock-file is out of date, but we're not allowed to update it, we
        // should exit.
        if !options.lock_file_usage.allows_lock_file_updates() {
            miette::bail!("lock-file not up-to-date with the workspace");
        }

        // Construct an update context and perform the actual update.
        let lock_file_derived_data = UpdateContext::builder(self)
            .with_package_cache(package_cache)
            .with_no_install(options.no_install)
            .with_outdated_environments(outdated)
            .with_lock_file(lock_file)
            .with_glob_hash_cache(glob_hash_cache)
            .finish()
            .await?
            .update()
            .await?;

        // Write the lock-file to disk
        lock_file_derived_data.write_to_disk()?;

        Ok(lock_file_derived_data)
    }

    /// Loads the lockfile for the workspace or returns `Lockfile::default` if
    /// none could be found.
    pub async fn load_lock_file(&self) -> miette::Result<LockFile> {
        let lock_file_path = self.lock_file_path();
        if lock_file_path.is_file() {
            // Spawn a background task because loading the file might be IO bound.
            tokio::task::spawn_blocking(move || {
                LockFile::from_path(&lock_file_path)
                    .map_err(|err| match err {
                        ParseCondaLockError::IncompatibleVersion { lock_file_version, max_supported_version } => {
                            miette::miette!(
                            help="Please update pixi to the latest version and try again.",
                            "The lock file version is {}, but only up to including version {} is supported by the current version.",
                            lock_file_version, max_supported_version
                        )
                        }
                        _ => miette::miette!(err),
                    })
                    .wrap_err_with(|| {
                        format!(
                            "Failed to load lock file from `{}`",
                            lock_file_path.display()
                        )
                    })
            })
                .await
                .unwrap_or_else(|e| Err(e).into_diagnostic())
        } else {
            Ok(LockFile::default())
        }
    }
}

#[derive(Debug, Error, Diagnostic)]
enum UpdateError {
    #[error("the lockfile is not up-to-date with requested environment: '{}'", .0.fancy_display())]
    LockFileMissingEnv(EnvironmentName),
    #[error("some information from the lockfile could not be parsed")]
    ParseLockFileError(#[from] ParseLockFileError),
}

/// Options to pass to [`Workspace::update_lock_file`].
#[derive(Default)]
pub struct UpdateLockFileOptions {
    /// Defines what to do if the lock-file is out of date
    pub lock_file_usage: LockFileUsage,

    /// Don't install anything to disk.
    pub no_install: bool,

    /// The maximum number of concurrent solves that are allowed to run. If this
    /// value is None a heuristic is used based on the number of cores
    /// available from the system.
    pub max_concurrent_solves: usize,
}

#[derive(Debug, Clone, Default)]
pub enum ReinstallPackages {
    #[default]
    None,
    All,
    Some(HashSet<String>),
}

/// A struct that holds the lock-file and any potential derived data that was
/// computed when calling `update_lock_file`.
pub struct LockFileDerivedData<'p> {
    pub workspace: &'p Workspace,

    /// The lock-file
    ///
    /// Prefer to use `as_lock_file` or `into_lock_file` to also make a decision
    /// what to do with the resources used to create this instance.
    pub(crate) lock_file: LockFile,

    /// The package cache
    pub package_cache: PackageCache,

    /// A list of prefixes that are up-to-date with the latest conda packages.
    pub updated_conda_prefixes:
        DashMap<EnvironmentName, Arc<async_once_cell::OnceCell<(Prefix, PythonStatus)>>>,

    /// A list of prefixes that have been updated while resolving all
    /// dependencies.
    pub updated_pypi_prefixes: DashMap<EnvironmentName, Arc<async_once_cell::OnceCell<Prefix>>>,

    /// The cached uv context
    pub uv_context: once_cell::sync::OnceCell<UvResolutionContext>,

    /// The IO concurrency semaphore to use when updating environments
    pub io_concurrency_limit: IoConcurrencyLimit,

    /// The build context that was used to create the lock-file
    pub build_context: BuildContext,

    /// An object that caches input hashes
    pub glob_hash_cache: GlobHashCache,

    /// Whether the lock file was outdated
    pub was_outdated: bool,
}

/// The mode to use when updating a prefix.
#[derive(Debug, Clone, Copy, PartialEq, Eq)]
pub enum UpdateMode {
    /// Validate if the prefix is up-to-date.
    /// Using a fast and simple validation method.
    /// Used for skipping the update if the prefix is already up-to-date, in
    /// activating commands. Like `pixi shell` or `pixi run`.
    QuickValidate,
    /// Force a prefix install without running the short validation.
    /// Used for updating the prefix when the lock-file likely out of date.
    /// Like `pixi install` or `pixi update`.
    Revalidate,
}

impl<'p> LockFileDerivedData<'p> {
    /// Write the lock-file to disk.
    pub fn write_to_disk(&self) -> miette::Result<()> {
        let lock_file_path = self.workspace.lock_file_path();
        self.lock_file
            .to_path(&lock_file_path)
            .into_diagnostic()
            .context("failed to write lock-file to disk")
    }

    /// Consumes this instance, dropping any resources that are not needed
    /// anymore to work with the lock-file.
    pub fn into_lock_file(self) -> LockFile {
        self.lock_file
    }

    /// Returns a reference to the internal lock-file but does not consume any
    /// build resources, this is useful if you want to keep using the original
    /// instance.
    pub(crate) fn as_lock_file(&self) -> &LockFile {
        &self.lock_file
    }

    fn locked_environment_hash(
        &self,
        environment: &Environment<'p>,
    ) -> miette::Result<LockedEnvironmentHash> {
        let locked_environment = self
            .lock_file
            .environment(environment.name().as_str())
            .ok_or_else(|| UpdateError::LockFileMissingEnv(environment.name().clone()))?;
        Ok(LockedEnvironmentHash::from_environment(
            locked_environment,
            environment.best_platform(),
        ))
    }

    /// Returns the up-to-date prefix for the given environment.
    pub async fn prefix(
        &self,
        environment: &Environment<'p>,
        update_mode: UpdateMode,
        reinstall_packages: &ReinstallPackages,
    ) -> miette::Result<Prefix> {
        // Check if the prefix is already up-to-date by validating the hash with the
        // environment file
        let hash = self.locked_environment_hash(environment)?;
        if update_mode == UpdateMode::QuickValidate {
            if let Some(prefix) = self.cached_prefix(environment, &hash) {
                return prefix;
            }
        }

        // Get the up-to-date prefix
        let prefix = self.update_prefix(environment, reinstall_packages).await?;

        // Save an environment file to the environment directory after the update.
        // Avoiding writing the cache away before the update is done.
        write_environment_file(
            &environment.dir(),
            EnvironmentFile {
                manifest_path: environment.workspace().workspace.provenance.path.clone(),
                environment_name: environment.name().to_string(),
                pixi_version: consts::PIXI_VERSION.to_string(),
                environment_lock_file_hash: hash,
            },
        )?;

        Ok(prefix)
    }

    fn cached_prefix(
        &self,
        environment: &Environment<'p>,
        hash: &LockedEnvironmentHash,
    ) -> Option<Result<Prefix, Report>> {
        let Ok(Some(environment_file)) = read_environment_file(&environment.dir()) else {
            tracing::debug!(
                "Environment file not found or parsable for '{}'",
                environment.name().fancy_display()
            );
            return None;
        };

        if environment_file.environment_lock_file_hash == *hash {
            // If we contain source packages from conda or PyPI we update the prefix by
            // default
            let contains_conda_source_pkgs = self.lock_file.environments().any(|(_, env)| {
                env.conda_packages(Platform::current())
                    .is_some_and(|mut packages| {
                        packages.any(|package| package.as_source().is_some())
                    })
            });

            // Check if we have source packages from PyPI
            // that is a directory, this is basically the only kind of source dependency
            // that you'll modify on a general basis.
            let contains_pypi_source_pkgs = environment
                .pypi_dependencies(Some(Platform::current()))
                .iter()
                .any(|(_, req)| {
                    req.iter()
                        .any(|dep| dep.as_path().map(|p| p.is_dir()).unwrap_or_default())
                });
            if contains_conda_source_pkgs || contains_pypi_source_pkgs {
                tracing::debug!(
                    "Lock file contains source packages: ignore lock file hash and update the prefix"
                );
            } else {
                tracing::info!(
                    "Environment '{}' is up-to-date with lock file hash",
                    environment.name().fancy_display()
                );
                return Some(Ok(Prefix::new(environment.dir())));
            }
        }
        None
    }

    /// Returns the up-to-date prefix for the given environment.
    async fn update_prefix(
        &self,
        environment: &Environment<'p>,
        reinstall_packages: &ReinstallPackages,
    ) -> miette::Result<Prefix> {
        let prefix_once_cell = self
            .updated_pypi_prefixes
            .entry(environment.name().clone())
            .or_default()
            .clone();
        prefix_once_cell
            .get_or_try_init(async {
                let start = Instant::now();

                // Validate the virtual packages for the environment match the system
                validate_system_meets_environment_requirements(
                    &self.lock_file,
                    environment.best_platform(),
                    environment.name(),
                    None,
                )
                .wrap_err(format!(
                    "Cannot install environment '{}'",
                    environment.name().fancy_display()
                ))?;

                let platform = environment.best_platform();
                let pixi_records = self
                    .pixi_records(environment, platform)?
                    .unwrap_or_default();

                let conda_reinstall_packages = match reinstall_packages {
                    ReinstallPackages::None => None,
                    ReinstallPackages::Some(p) => Some(
                        p.iter()
                            .filter_map(|p| PackageName::from_str(p).ok())
                            .filter(|name| pixi_records.iter().any(|r| r.name() == name))
                            .collect(),
                    ),
                    ReinstallPackages::All => {
                        Some(pixi_records.iter().map(|r| r.name().clone()).collect())
                    }
                };

                // Get the prefix with the conda packages installed.
                let (prefix, python_status) = self
                    .conda_prefix(environment, conda_reinstall_packages)
                    .await?;

                let pypi_records = self
                    .pypi_records(environment, platform)?
                    .unwrap_or_default();

                // No `uv` support for WASM right now
                if platform.arch() == Some(Arch::Wasm32) {
                    return Ok(prefix);
                }

<<<<<<< HEAD
        let uv_context = match &self.uv_context {
            None => {
                let context = UvResolutionContext::new(self.workspace.config())?
=======
                let pypi_lock_file_names = pypi_records
                    .iter()
                    .filter_map(|(data, _)| to_uv_normalize(&data.name).ok())
                    .collect::<HashSet<_>>();

                // Figure out uv reinstall
                let (uv_reinstall, uv_packages) = match reinstall_packages {
                    ReinstallPackages::None => (Some(false), None),
                    ReinstallPackages::All => (Some(true), None),
                    ReinstallPackages::Some(pkgs) => (
                        None,
                        Some(
                            pkgs.iter()
                                .filter_map(|pkg| uv_pep508::PackageName::from_str(pkg).ok())
                                .filter(|name| pypi_lock_file_names.contains(name))
                                .collect(),
                        ),
                    ),
                };

                let uv_context = self
                    .uv_context
                    .get_or_try_init(|| UvResolutionContext::from_workspace(self.workspace))?
                    .clone()
>>>>>>> 960a3ad4
                    .set_cache_refresh(uv_reinstall, uv_packages);

                // TODO: This can be really slow (~200ms for pixi on @ruben-arts machine).
                let env_variables = get_activated_environment_variables(
                    self.workspace.env_vars(),
                    environment,
                    CurrentEnvVarBehavior::Exclude,
                    None,
                    false,
                    false,
                )
                .await?;

                let non_isolated_packages = environment.pypi_options().no_build_isolation;
                let no_build = environment
                    .pypi_options()
                    .no_build
                    .clone()
                    .unwrap_or_default();

                // Update the prefix with Pypi records
                environment::update_prefix_pypi(
                    environment.name(),
                    &prefix,
                    platform,
                    &pixi_records,
                    &pypi_records,
                    &python_status,
                    &environment.system_requirements(),
                    &uv_context,
                    self.pypi_indexes(environment)?.as_ref(),
                    env_variables,
                    self.workspace.root(),
                    environment.best_platform(),
                    &non_isolated_packages,
                    &no_build,
                )
                .await
                .with_context(|| {
                    format!(
                        "Failed to update PyPI packages for environment '{}'",
                        environment.name().fancy_display()
                    )
                })?;

                tracing::info!(
                    "Installed environment '{}' in {:?}",
                    environment.name().fancy_display(),
                    start.elapsed()
                );

                Ok(prefix)
            })
            .await
            .cloned()
    }

    fn pypi_records(
        &self,
        environment: &Environment<'p>,
        platform: Platform,
    ) -> Result<Option<Vec<(PypiPackageData, PypiPackageEnvironmentData)>>, UpdateError> {
        let locked_env = self
            .lock_file
            .environment(environment.name().as_str())
            .ok_or_else(|| UpdateError::LockFileMissingEnv(environment.name().clone()))?;

        let packages = locked_env.pypi_packages(platform);
        Ok(packages.map(|iter| {
            iter.map(|(data, env_data)| (data.clone(), env_data.clone()))
                .collect()
        }))
    }

    fn pypi_indexes(
        &self,
        environment: &Environment<'p>,
    ) -> Result<Option<PypiIndexes>, UpdateError> {
        let locked_env = self
            .lock_file
            .environment(environment.name().as_str())
            .ok_or_else(|| UpdateError::LockFileMissingEnv(environment.name().clone()))?;
        Ok(locked_env.pypi_indexes().cloned())
    }

    fn pixi_records(
        &self,
        environment: &Environment<'p>,
        platform: Platform,
    ) -> Result<Option<Vec<PixiRecord>>, UpdateError> {
        let locked_env = self
            .lock_file
            .environment(environment.name().as_str())
            .ok_or_else(|| UpdateError::LockFileMissingEnv(environment.name().clone()))?;

        Ok(locked_env
            .conda_packages(platform)
            .map(|iter| {
                iter.cloned()
                    .map(PixiRecord::try_from)
                    .collect::<Result<Vec<_>, _>>()
            })
            .transpose()?)
    }

    async fn conda_prefix(
        &self,
        environment: &Environment<'p>,
        reinstall_packages: Option<HashSet<PackageName>>,
    ) -> miette::Result<(Prefix, PythonStatus)> {
        // If we previously updated this environment, early out.
        let prefix_once_cell = self
            .updated_conda_prefixes
            .entry(environment.name().clone())
            .or_default()
            .clone();
        prefix_once_cell
            .get_or_try_init(async {
                // Create object to update the prefix
                let group = GroupedEnvironment::Environment(environment.clone());
                let platform = environment.best_platform();

                let conda_prefix_updater =
                    CondaPrefixUpdaterBuilder::new(group, platform, self.build_context.clone())
                        .build()?;

                // Get the locked environment from the lock-file.
                let records = self
                    .pixi_records(environment, platform)?
                    .unwrap_or_default();
                // Update the conda prefix
                let CondaPrefixUpdated {
                    prefix,
                    python_status,
                    ..
                } = conda_prefix_updater
                    .update(records, reinstall_packages)
                    .await?;

                Ok((prefix.clone(), *python_status.clone()))
            })
            .await
            .map(|(prefix, python_status)| (prefix.clone(), python_status.clone()))
    }
}

pub struct UpdateContext<'p> {
    project: &'p Workspace,

    /// Repodata records from the lock-file. This contains the records that
    /// actually exist in the lock-file. If the lock-file is missing or
    /// partially missing then the data also won't exist in this field.
    locked_repodata_records: PerEnvironmentAndPlatform<'p, Arc<PixiRecordsByName>>,

    /// Repodata records from the lock-file grouped by solve-group.
    locked_grouped_repodata_records: PerGroupAndPlatform<'p, Arc<PixiRecordsByName>>,

    /// Pypi  records from the lock-file grouped by solve-group.
    locked_grouped_pypi_records: PerGroupAndPlatform<'p, Arc<PypiRecordsByName>>,

    /// Repodata records from the lock-file. This contains the records that
    /// actually exist in the lock-file. If the lock-file is missing or
    /// partially missing then the data also won't exist in this field.
    locked_pypi_records: PerEnvironmentAndPlatform<'p, Arc<PypiRecordsByName>>,

    /// Information about environments that are considered out of date. Only
    /// these environments are updated.
    outdated_envs: OutdatedEnvironments<'p>,

    /// Keeps track of all pending conda targets that are being solved. The
    /// mapping contains a [`BarrierCell`] that will eventually contain the
    /// solved records computed by another task. This allows tasks to wait
    /// for the records to be solved before proceeding.
    solved_repodata_records: PerEnvironmentAndPlatform<'p, Arc<BarrierCell<PixiRecordsByName>>>,

    /// Keeps track of all pending grouped conda targets that are being solved.
    grouped_solved_repodata_records: PerGroupAndPlatform<'p, Arc<BarrierCell<PixiRecordsByName>>>,

    /// Keeps track of all pending prefix updates. This only tracks the conda
    /// updates to a prefix, not whether the pypi packages have also been
    /// updated.
    instantiated_conda_prefixes: PerGroup<'p, Arc<BarrierCell<(Prefix, PythonStatus)>>>,

    /// Keeps track of all pending conda targets that are being solved. The
    /// mapping contains a [`BarrierCell`] that will eventually contain the
    /// solved records computed by another task. This allows tasks to wait
    /// for the records to be solved before proceeding.
    solved_pypi_records: PerEnvironmentAndPlatform<'p, Arc<BarrierCell<PypiRecordsByName>>>,

    /// Keeps track of all pending grouped pypi targets that are being solved.
    grouped_solved_pypi_records: PerGroupAndPlatform<'p, Arc<BarrierCell<PypiRecordsByName>>>,

    /// The package cache to use when instantiating prefixes.
    package_cache: PackageCache,

    /// The mapping client to use when fetching pypi mappings.
    mapping_client: MappingClient,

    /// A semaphore to limit the number of concurrent pypi solves.
    /// TODO(tim): we need this semaphore, to limit the number of concurrent
    ///     solves. This is a problem when using source dependencies
    pypi_solve_semaphore: Arc<Semaphore>,

    /// An io concurrency semaphore to limit the number of active filesystem
    /// operations.
    io_concurrency_limit: IoConcurrencyLimit,

    /// The build context to use for building source packages
    build_context: BuildContext,

    /// The input hash cache
    glob_hash_cache: GlobHashCache,

    /// Whether it is allowed to instantiate any prefix.
    no_install: bool,

    /// The progress bar where all the command dispatcher progress will be
    /// placed.
    dispatcher_progress_bar: ProgressBar,
}

impl<'p> UpdateContext<'p> {
    /// Returns a future that will resolve to the solved repodata records for
    /// the given environment group or `None` if the records do not exist
    /// and are also not in the process of being updated.
    pub(crate) fn get_latest_group_repodata_records(
        &self,
        group: &GroupedEnvironment<'p>,
        platform: Platform,
    ) -> Option<impl Future<Output = Arc<PixiRecordsByName>> + use<>> {
        // Check if there is a pending operation for this group and platform
        if let Some(pending_records) = self
            .grouped_solved_repodata_records
            .get(group)
            .and_then(|records| records.get(&platform))
            .cloned()
        {
            return Some((async move { pending_records.wait().await.clone() }).left_future());
        }

        // Otherwise read the records directly from the lock-file.
        let locked_records = self
            .locked_grouped_repodata_records
            .get(group)
            .and_then(|records| records.get(&platform))?
            .clone();

        Some(ready(locked_records).right_future())
    }

    /// Returns a future that will resolve to the solved pypi records for the
    /// given environment group or `None` if the records do not exist and
    /// are also not in the process of being updated.
    pub(crate) fn get_latest_group_pypi_records(
        &self,
        group: &GroupedEnvironment<'p>,
        platform: Platform,
    ) -> Option<impl Future<Output = Arc<PypiRecordsByName>> + use<>> {
        // Check if there is a pending operation for this group and platform
        if let Some(pending_records) = self
            .grouped_solved_pypi_records
            .get(group)
            .and_then(|records| records.get(&platform))
            .cloned()
        {
            return Some(async move { pending_records.wait().await.clone() });
        }

        None
    }

    /// Takes the latest repodata records for the given environment and
    /// platform. Returns `None` if neither the records exist nor are in the
    /// process of being updated.
    ///
    /// This function panics if the repodata records are still pending.
    pub(crate) fn take_latest_repodata_records(
        &mut self,
        environment: &Environment<'p>,
        platform: Platform,
    ) -> Option<PixiRecordsByName> {
        self.solved_repodata_records
            .get_mut(environment)
            .and_then(|records| records.remove(&platform))
            .map(|cell| {
                Arc::into_inner(cell)
                    .expect("records must not be shared")
                    .into_inner()
                    .expect("records must be available")
            })
            .or_else(|| {
                self.locked_repodata_records
                    .get_mut(environment)
                    .and_then(|records| records.remove(&platform))
            })
            .map(|records| Arc::try_unwrap(records).unwrap_or_else(|arc| (*arc).clone()))
    }

    /// Takes the latest pypi records for the given environment and platform.
    /// Returns `None` if neither the records exist nor are in the process
    /// of being updated.
    ///
    /// This function panics if the repodata records are still pending.
    pub(crate) fn take_latest_pypi_records(
        &mut self,
        environment: &Environment<'p>,
        platform: Platform,
    ) -> Option<PypiRecordsByName> {
        self.solved_pypi_records
            .get_mut(environment)
            .and_then(|records| records.remove(&platform))
            .map(|cell| {
                Arc::into_inner(cell)
                    .expect("records must not be shared")
                    .into_inner()
                    .expect("records must be available")
            })
            .or_else(|| {
                self.locked_pypi_records
                    .get_mut(environment)
                    .and_then(|records| records.remove(&platform))
            })
            .map(|records| Arc::try_unwrap(records).unwrap_or_else(|arc| (*arc).clone()))
    }

    /// Get a list of conda prefixes that have been updated.
    pub(crate) fn take_instantiated_conda_prefixes(
        &mut self,
    ) -> HashMap<EnvironmentName, (Prefix, PythonStatus)> {
        self.instantiated_conda_prefixes
            .drain()
            .filter_map(|(env, cell)| match env {
                GroupedEnvironment::Environment(env) => {
                    let prefix = Arc::into_inner(cell)
                        .expect("prefixes must not be shared")
                        .into_inner()
                        .expect("prefix must be available");
                    Some((env.name().clone(), (prefix.0.clone(), prefix.1.clone())))
                }
                _ => None,
            })
            .collect()
    }
}

/// If the project has any source dependencies, like `git` or `path`
/// dependencies. for pypi dependencies, we need to limit the solve to 1,
/// because of uv internals
fn determine_pypi_solve_permits(project: &Workspace) -> usize {
    // Get all environments
    let environments = project.environments();
    for environment in environments {
        for (_, req) in environment.pypi_dependencies(None).iter() {
            for dep in req {
                if dep.is_direct_dependency() {
                    return 1;
                }
            }
        }
    }
    // If no source dependencies are found, we can use the default concurrency
    project.config().max_concurrent_solves()
}

pub struct UpdateContextBuilder<'p> {
    /// The project
    project: &'p Workspace,

    /// The current lock-file.
    lock_file: LockFile,

    /// The environments that are considered outdated. These are the
    /// environments that will be updated in the lock-file. If this value is
    /// `None` it will be computed from the project and the lock-file.
    outdated_environments: Option<OutdatedEnvironments<'p>>,

    /// Defines if during the update-process it is allowed to create prefixes.
    /// This might be required to solve pypi dependencies because those require
    /// a python interpreter.
    no_install: bool,

    /// The package cache to use during the update process.
    package_cache: Option<PackageCache>,

    /// The mapping client to use for fetching pypi mappings.
    mapping_client: Option<MappingClient>,

    /// The io concurrency semaphore to use when updating environments
    io_concurrency_limit: Option<IoConcurrencyLimit>,

    /// A cache for computing input hashes
    glob_hash_cache: Option<GlobHashCache>,
}

impl<'p> UpdateContextBuilder<'p> {
    pub(crate) fn with_glob_hash_cache(self, glob_hash_cache: GlobHashCache) -> Self {
        Self {
            glob_hash_cache: Some(glob_hash_cache),
            ..self
        }
    }

    /// The package cache to use during the update process. Prefixes might need
    /// to be instantiated to be able to solve pypi dependencies.
    pub(crate) fn with_package_cache(self, package_cache: PackageCache) -> Self {
        Self {
            package_cache: Some(package_cache),
            ..self
        }
    }

    /// Defines if during the update-process it is allowed to create prefixes.
    /// This might be required to solve pypi dependencies because those require
    /// a python interpreter.
    pub(crate) fn with_no_install(self, no_install: bool) -> Self {
        Self { no_install, ..self }
    }

    /// Sets the current lock-file that should be used to determine the
    /// previously locked packages.
    pub(crate) fn with_lock_file(self, lock_file: LockFile) -> Self {
        Self { lock_file, ..self }
    }

    /// Explicitly set the environments that are considered out-of-date. Only
    /// these environments will be updated during the update process.
    pub(crate) fn with_outdated_environments(
        self,
        outdated_environments: OutdatedEnvironments<'p>,
    ) -> Self {
        Self {
            outdated_environments: Some(outdated_environments),
            ..self
        }
    }

    /// Sets the io concurrency semaphore to use when updating environments.
    #[allow(unused)]
    pub fn with_io_concurrency_semaphore(self, io_concurrency_limit: IoConcurrencyLimit) -> Self {
        Self {
            io_concurrency_limit: Some(io_concurrency_limit),
            ..self
        }
    }

    /// Construct the context.
    pub(crate) async fn finish(self) -> miette::Result<UpdateContext<'p>> {
        let project = self.project;
        let package_cache = match self.package_cache {
            Some(package_cache) => package_cache,
            None => PackageCache::new(
                pixi_config::get_cache_dir()?.join(consts::CONDA_PACKAGE_CACHE_DIR),
            ),
        };
        let lock_file = self.lock_file;
        let glob_hash_cache = self.glob_hash_cache.unwrap_or_default();
        let outdated = match self.outdated_environments {
            Some(outdated) => outdated,
            None => {
                OutdatedEnvironments::from_workspace_and_lock_file(
                    project,
                    &lock_file,
                    glob_hash_cache.clone(),
                )
                .await
            }
        };

        // Extract the current conda records from the lock-file
        // TODO: Should we parallelize this? Measure please.
        let locked_repodata_records = project
            .environments()
            .into_iter()
            .flat_map(|env| {
                lock_file
                    .environment(env.name().as_str())
                    .into_iter()
                    .map(move |locked_env| {
                        locked_env
                            .conda_packages_by_platform()
                            .map(|(platform, records)| {
                                records
                                    .cloned()
                                    .map(PixiRecord::try_from)
                                    .collect::<Result<Vec<_>, _>>()
                                    .map(|records| {
                                        (platform, Arc::new(PixiRecordsByName::from_iter(records)))
                                    })
                            })
                            .collect::<Result<HashMap<_, _>, _>>()
                            .map(|records| (env.clone(), records))
                    })
            })
            .collect::<Result<HashMap<_, HashMap<_, _>>, _>>()
            .into_diagnostic()?;

        let locked_pypi_records = project
            .environments()
            .into_iter()
            .flat_map(|env| {
                lock_file
                    .environment(env.name().as_str())
                    .into_iter()
                    .map(move |locked_env| {
                        (
                            env.clone(),
                            locked_env
                                .pypi_packages_by_platform()
                                .map(|(platform, records)| {
                                    (
                                        platform,
                                        Arc::new(PypiRecordsByName::from_iter(records.map(
                                            |(data, env_data)| (data.clone(), env_data.clone()),
                                        ))),
                                    )
                                })
                                .collect(),
                        )
                    })
            })
            .collect::<HashMap<_, HashMap<_, _>>>();

        // Create a collection of all the [`GroupedEnvironments`] involved in the solve.
        let all_grouped_environments = project
            .environments()
            .into_iter()
            .map(GroupedEnvironment::from)
            .unique()
            .collect_vec();

        // For every grouped environment extract the data from the lock-file. If
        // multiple environments in a single solve-group have different versions for
        // a single package name than the record with the highest version is used.
        // This logic is implemented in `RepoDataRecordsByName::from_iter`. This can
        // happen if previously two environments did not share the same solve-group.
        let locked_grouped_repodata_records = all_grouped_environments
            .iter()
            .filter_map(|group| {
                // If any content of the environments in the group are outdated we need to
                // disregard the locked content.
                if group
                    .environments()
                    .any(|e| outdated.disregard_locked_content.should_disregard_conda(&e))
                {
                    return None;
                }

                let records = match group {
                    GroupedEnvironment::Environment(env) => {
                        locked_repodata_records.get(env)?.clone()
                    }
                    GroupedEnvironment::Group(group) => {
                        let mut by_platform = HashMap::new();
                        for env in group.environments() {
                            let Some(records) = locked_repodata_records.get(&env) else {
                                continue;
                            };

                            for (platform, records) in records.iter() {
                                by_platform
                                    .entry(*platform)
                                    .or_insert_with(Vec::new)
                                    .extend(records.records.iter().cloned());
                            }
                        }

                        by_platform
                            .into_iter()
                            .map(|(platform, records)| {
                                (platform, Arc::new(PixiRecordsByName::from_iter(records)))
                            })
                            .collect()
                    }
                };
                Some((group.clone(), records))
            })
            .collect();

        let locked_grouped_pypi_records = all_grouped_environments
            .iter()
            .filter_map(|group| {
                // If any content of the environments in the group are outdated we need to
                // disregard the locked content.
                if group
                    .environments()
                    .any(|e| outdated.disregard_locked_content.should_disregard_pypi(&e))
                {
                    return None;
                }

                let records = match group {
                    GroupedEnvironment::Environment(env) => locked_pypi_records.get(env)?.clone(),
                    GroupedEnvironment::Group(group) => {
                        let mut by_platform = HashMap::new();
                        for env in group.environments() {
                            let Some(records) = locked_pypi_records.get(&env) else {
                                continue;
                            };

                            for (platform, records) in records.iter() {
                                by_platform
                                    .entry(*platform)
                                    .or_insert_with(Vec::new)
                                    .extend(records.records.iter().cloned());
                            }
                        }

                        by_platform
                            .into_iter()
                            .map(|(platform, records)| {
                                (platform, Arc::new(PypiRecordsByName::from_iter(records)))
                            })
                            .collect()
                    }
                };
                Some((group.clone(), records))
            })
            .collect();

        let client = project.authenticated_client()?.clone();

        // Construct a command dispatcher that will be used to run the tasks.
        let multi_progress = global_multi_progress();
        let anchor_pb = multi_progress.add(ProgressBar::hidden());
        let command_dispatcher = self
            .project
            .command_dispatcher_builder()?
            .with_reporter(crate::reporters::TopLevelProgress::new(
                global_multi_progress(),
                anchor_pb.clone(),
            ))
            .finish();

        // tool context
        let build_context = BuildContext::from_workspace(project, command_dispatcher)?;

        let mapping_client = self.mapping_client.unwrap_or_else(|| {
            MappingClient::builder(client)
                .with_concurrency_limit(project.concurrent_downloads_semaphore())
                .finish()
        });

        Ok(UpdateContext {
            project,

            locked_repodata_records,
            locked_grouped_repodata_records,
            locked_grouped_pypi_records,
            locked_pypi_records,
            outdated_envs: outdated,

            solved_repodata_records: HashMap::new(),
            instantiated_conda_prefixes: HashMap::new(),
            solved_pypi_records: HashMap::new(),
            grouped_solved_repodata_records: HashMap::new(),
            grouped_solved_pypi_records: HashMap::new(),

            mapping_client,
            package_cache,
            pypi_solve_semaphore: Arc::new(Semaphore::new(determine_pypi_solve_permits(project))),
            io_concurrency_limit: self.io_concurrency_limit.unwrap_or_default(),
            build_context,
            glob_hash_cache,
            dispatcher_progress_bar: anchor_pb,

            no_install: self.no_install,
        })
    }
}

impl<'p> UpdateContext<'p> {
    /// Construct a new builder for the update context.
    pub(crate) fn builder(project: &'p Workspace) -> UpdateContextBuilder<'p> {
        UpdateContextBuilder {
            project,
            lock_file: LockFile::default(),
            outdated_environments: None,
            no_install: true,
            package_cache: None,
            io_concurrency_limit: None,
            glob_hash_cache: None,
            mapping_client: None,
        }
    }

    pub async fn update(mut self) -> miette::Result<LockFileDerivedData<'p>> {
        let project = self.project;

        // Create a mapping that iterators over all outdated environments and their
        // platforms for both and pypi.
        let all_outdated_envs = itertools::chain(
            self.outdated_envs.conda.iter(),
            self.outdated_envs.pypi.iter(),
        )
        .fold(
            HashMap::<Environment<'_>, HashSet<Platform>>::new(),
            |mut acc, (env, platforms)| {
                acc.entry(env.clone())
                    .or_default()
                    .extend(platforms.iter().cloned());
                acc
            },
        );

        // This will keep track of all outstanding tasks that we need to wait for. All
        // tasks are added to this list after they are spawned. This function blocks
        // until all pending tasks have either completed or errored.
        let mut pending_futures = FuturesUnordered::new();

        // Spawn tasks for all the conda targets that are out of date.
        for (environment, platforms) in self.outdated_envs.conda.iter() {
            // Turn the platforms into an IndexSet, so we have a little control over the
            // order in which we solve the platforms. We want to solve the current
            // platform first, so we can start instantiating prefixes if we have to.
            let mut ordered_platforms = environment
                .platforms()
                .intersection(platforms)
                .copied()
                .collect::<IndexSet<_>>();
            if let Some(current_platform_index) =
                ordered_platforms.get_index_of(&environment.best_platform())
            {
                ordered_platforms.move_index(current_platform_index, 0);
            }

            // Determine the source of the solve information
            let source = GroupedEnvironment::from(environment.clone());

            // Determine the channel priority, if no channel priority is set we use the
            // default.
            let channel_priority = source.channel_priority()?.unwrap_or_default();

            for platform in ordered_platforms {
                // Is there an existing pending task to solve the group?
                if self
                    .grouped_solved_repodata_records
                    .get(&source)
                    .and_then(|platforms| platforms.get(&platform))
                    .is_some()
                {
                    // Yes, we can reuse the existing cell.
                    continue;
                }
                // No, we need to spawn a task to update for the entire solve group.
                let locked_group_records = self
                    .locked_grouped_repodata_records
                    .get(&source)
                    .and_then(|records| records.get(&platform))
                    .cloned()
                    .unwrap_or_default();

                // Spawn a task to solve the group.
                let group_solve_task = spawn_solve_conda_environment_task(
                    source.clone(),
                    locked_group_records,
                    self.mapping_client.clone(),
                    platform,
                    channel_priority,
                    self.build_context.clone(),
                )
                .boxed_local();

                // Store the task so we can poll it later.
                pending_futures.push(group_solve_task);

                // Create an entry that can be used by other tasks to wait for the result.
                let previous_cell = self
                    .grouped_solved_repodata_records
                    .entry(source.clone())
                    .or_default()
                    .insert(platform, Arc::default());
                assert!(
                    previous_cell.is_none(),
                    "a cell has already been added to update conda records"
                );
            }
        }

        // Spawn tasks to update the pypi packages.
        let uv_context = once_cell::sync::OnceCell::new();
        for (environment, platform) in
            self.outdated_envs
                .pypi
                .iter()
                .flat_map(|(env, outdated_platforms)| {
                    let platforms_to_update = env
                        .platforms()
                        .intersection(outdated_platforms)
                        .cloned()
                        .collect_vec();
                    iter::once(env).cartesian_product(platforms_to_update)
                })
        {
            let group = GroupedEnvironment::from(environment.clone());

            // If the environment does not have any pypi dependencies we can skip it.
            if environment.pypi_dependencies(Some(platform)).is_empty() {
                continue;
            }

            // Solve all the pypi records in the solve group together.
            if self
                .grouped_solved_pypi_records
                .get(&group)
                .and_then(|records| records.get(&platform))
                .is_some()
            {
                // There is already a task to solve the pypi records for the group.
                continue;
            }

            // Get environment variables from the activation
            let project_variables = self.project.env_vars().clone();
            // Construct a future that will resolve when we have the repodata available
            let repodata_solve_platform_future = self
                .get_latest_group_repodata_records(&group, platform)
                .ok_or_else(|| make_unsupported_pypi_platform_error(environment))?;
            let repodata_current_platform = self
                .get_latest_group_repodata_records(&group, environment.best_platform())
                .ok_or_else(|| make_unsupported_pypi_platform_error(environment))?;

            // Creates an object to initiate an update at a later point
            let conda_prefix_updater = CondaPrefixUpdaterBuilder::new(
                group.clone(),
                environment.best_platform(),
                self.build_context.clone(),
            )
            .build()?;

<<<<<<< HEAD
            // Get the uv context
            let uv_context = match uv_context.as_ref() {
                None => uv_context
                    .insert(UvResolutionContext::new(project.config())?)
                    .clone(),
                Some(context) => context.clone(),
            };
=======
            let uv_context = uv_context
                .get_or_try_init(|| UvResolutionContext::from_workspace(project))?
                .clone();
>>>>>>> 960a3ad4

            let locked_group_records = self
                .locked_grouped_pypi_records
                .get(&group)
                .and_then(|records| records.get(&platform))
                .cloned()
                .unwrap_or_default();

            // Spawn a task to solve the pypi environment
            let pypi_solve_future = spawn_solve_pypi_task(
                uv_context,
                group.clone(),
                environment.clone(),
                project_variables,
                platform,
                repodata_solve_platform_future,
                repodata_current_platform,
                conda_prefix_updater,
                self.pypi_solve_semaphore.clone(),
                project.root().to_path_buf(),
                locked_group_records,
                self.no_install,
            );

            pending_futures.push(pypi_solve_future.boxed_local());

            let previous_cell = self
                .grouped_solved_pypi_records
                .entry(group)
                .or_default()
                .insert(platform, Arc::default());
            assert!(
                previous_cell.is_none(),
                "a cell has already been added to update pypi records"
            );
        }

        // Iterate over all outdated environments and their platforms and extract the
        // corresponding records from them.
        for (environment, platform) in
            all_outdated_envs
                .iter()
                .flat_map(|(env, outdated_platforms)| {
                    let platforms_to_update = outdated_platforms
                        .intersection(&env.platforms())
                        .cloned()
                        .collect_vec();
                    iter::once(env.clone()).cartesian_product(platforms_to_update)
                })
        {
            let grouped_environment = GroupedEnvironment::from(environment.clone());

            // Get futures that will resolve when the conda and pypi records become
            // available.
            let grouped_repodata_records = self
                .get_latest_group_repodata_records(&grouped_environment, platform)
                .expect("conda records should be available now or in the future");
            let grouped_pypi_records = self
                .get_latest_group_pypi_records(&grouped_environment, platform)
                .map(Either::Left)
                .unwrap_or_else(|| Either::Right(ready(Arc::default())));

            // Spawn a task to extract a subset of the resolution.
            let extract_resolution_task = spawn_extract_environment_task(
                environment.clone(),
                platform,
                grouped_repodata_records,
                grouped_pypi_records,
            );
            pending_futures.push(extract_resolution_task.boxed_local());

            // Create a cell that will be used to store the result of the extraction.
            let previous_cell = self
                .solved_repodata_records
                .entry(environment.clone())
                .or_default()
                .insert(platform, Arc::default());
            assert!(
                previous_cell.is_none(),
                "a cell has already been added to update conda records"
            );

            let previous_cell = self
                .solved_pypi_records
                .entry(environment.clone())
                .or_default()
                .insert(platform, Arc::default());
            assert!(
                previous_cell.is_none(),
                "a cell has already been added to update pypi records"
            );
        }

        let top_level_progress = global_multi_progress()
            .insert_before(&self.dispatcher_progress_bar, ProgressBar::hidden());
        top_level_progress.set_style(indicatif::ProgressStyle::default_bar()
            .template("{spinner:.cyan} {prefix:20!} [{elapsed_precise}] [{bar:40!.bright.yellow/dim.white}] {pos:>4}/{len:4} {wide_msg:.dim}")
            .expect("should be able to set style")
            .progress_chars("━━╾─"));
        top_level_progress.enable_steady_tick(Duration::from_millis(50));
        top_level_progress.set_prefix("updating lock-file");
        top_level_progress.set_length(pending_futures.len() as u64);

        // Iterate over all the futures we spawned and wait for them to complete.
        //
        // The spawned futures each result either in an error or in a `TaskResult`. The
        // `TaskResult` contains the result of the task. The results are stored into
        // [`BarrierCell`]s which allows other tasks to respond to the data becoming
        // available.
        //
        // A loop on the main task is used versus individually spawning all tasks for
        // two reasons:
        //
        // 1. This provides some control over when data is polled and broadcasted to
        //    other tasks. No data is broadcasted until we start polling futures here.
        //    This reduces the risk of race-conditions where data has already been
        //    broadcasted before a task subscribes to it.
        // 2. The futures stored in `pending_futures` do not necessarily have to be
        //    `'static`. Which makes them easier to work with.
        while let Some(result) = pending_futures.next().await {
            top_level_progress.inc(1);
            match result? {
                TaskResult::CondaGroupSolved(group_name, platform, records, duration) => {
                    let group = GroupedEnvironment::from_name(project, &group_name)
                        .expect("group should exist");

                    self.grouped_solved_repodata_records
                        .get_mut(&group)
                        .expect("the entry for this environment should exist")
                        .get_mut(&platform)
                        .expect("the entry for this platform should exist")
                        .set(Arc::new(records))
                        .expect("records should not be solved twice");

                    match group_name {
                        GroupedEnvironmentName::Group(_) => {
                            tracing::info!(
                                "resolved conda environment for solve group '{}' '{}' in {}",
                                group_name.fancy_display(),
                                consts::PLATFORM_STYLE.apply_to(platform),
                                humantime::format_duration(duration)
                            );
                        }
                        GroupedEnvironmentName::Environment(env_name) => {
                            tracing::info!(
                                "resolved conda environment for environment '{}' '{}' in {}",
                                env_name.fancy_display(),
                                consts::PLATFORM_STYLE.apply_to(platform),
                                humantime::format_duration(duration)
                            );
                        }
                    }
                }
                TaskResult::PypiGroupSolved(
                    group_name,
                    platform,
                    records,
                    duration,
                    conda_prefix,
                ) => {
                    let group = GroupedEnvironment::from_name(project, &group_name)
                        .expect("group should exist");

                    self.grouped_solved_pypi_records
                        .get_mut(&group)
                        .expect("the entry for this environment should exist")
                        .get_mut(&platform)
                        .expect("the entry for this platform should exist")
                        .set(Arc::new(records))
                        .expect("records should not be solved twice");

                    match group_name {
                        GroupedEnvironmentName::Group(_) => {
                            tracing::info!(
                                "resolved pypi packages for solve group '{}' '{}' in {}",
                                group_name.fancy_display(),
                                consts::PLATFORM_STYLE.apply_to(platform),
                                humantime::format_duration(duration),
                            );
                        }
                        GroupedEnvironmentName::Environment(env_name) => {
                            tracing::info!(
                                "resolved pypi packages for environment '{}' '{}' in {}",
                                env_name.fancy_display(),
                                consts::PLATFORM_STYLE.apply_to(platform),
                                humantime::format_duration(duration),
                            );
                        }
                    }

                    if let Some(conda_prefix) = conda_prefix {
                        let group = GroupedEnvironment::from_name(project, &conda_prefix.group)
                            .expect("grouped environment should exist");

                        self.instantiated_conda_prefixes
                            .get_mut(&group)
                            .expect("the entry for this environment should exists")
                            .set(Arc::new((conda_prefix.prefix, *conda_prefix.python_status)))
                            .expect("prefix should not be instantiated twice");

                        tracing::info!(
                            "updated conda packages in the '{}' prefix in {}",
                            group.name().fancy_display(),
                            humantime::format_duration(duration)
                        );
                    }
                }
                TaskResult::ExtractedRecordsSubset(
                    environment,
                    platform,
                    repodata_records,
                    pypi_records,
                ) => {
                    let environment = project
                        .environment(&environment)
                        .expect("environment should exist");

                    self.solved_pypi_records
                        .get_mut(&environment)
                        .expect("the entry for this environment should exist")
                        .get_mut(&platform)
                        .expect("the entry for this platform should exist")
                        .set(pypi_records)
                        .expect("records should not be solved twice");

                    self.solved_repodata_records
                        .get_mut(&environment)
                        .expect("the entry for this environment should exist")
                        .get_mut(&platform)
                        .expect("the entry for this platform should exist")
                        .set(repodata_records)
                        .expect("records should not be solved twice");

                    let group = GroupedEnvironment::from(environment.clone());
                    if matches!(group, GroupedEnvironment::Group(_)) {
                        tracing::info!(
                            "extracted subset of records for '{}' '{}' from the '{}' group",
                            environment.name().fancy_display(),
                            consts::PLATFORM_STYLE.apply_to(platform),
                            group.name().fancy_display(),
                        );
                    }
                }
            }
        }

        // Construct a new lock-file containing all the updated or old records.
        let mut builder = LockFile::builder();

        // Iterate over all environments and add their records to the lock-file.
        for environment in project.environments() {
            let environment_name = environment.name().to_string();
            let grouped_env = GroupedEnvironment::from(environment.clone());

            let channel_config = project.channel_config();
            let channels: Vec<String> = grouped_env
                .channels()
                .into_iter()
                .cloned()
                .map(|channel| {
                    channel
                        .into_base_url(&channel_config)
                        .map(|ch| ch.to_string())
                })
                .try_collect()
                .into_diagnostic()?;

            builder.set_channels(&environment_name, channels);
            builder.set_options(
                &environment_name,
                rattler_lock::SolveOptions {
                    strategy: grouped_env.solve_strategy(),
                    channel_priority: grouped_env
                        .channel_priority()
                        .unwrap_or_default()
                        .unwrap_or_default()
                        .into(),
                    exclude_newer: grouped_env.exclude_newer(),
                },
            );

            let mut has_pypi_records = false;
            for platform in environment.platforms() {
                if let Some(records) = self.take_latest_repodata_records(&environment, platform) {
                    for record in records.into_inner() {
                        builder.add_conda_package(&environment_name, platform, record.into());
                    }
                }
                if let Some(records) = self.take_latest_pypi_records(&environment, platform) {
                    for (pkg_data, pkg_env_data) in records.into_inner() {
                        builder.add_pypi_package(
                            &environment_name,
                            platform,
                            pkg_data,
                            pkg_env_data,
                        );
                        has_pypi_records = true;
                    }
                }
            }

            // Store the indexes that were used to solve the environment. But only if there
            // are pypi packages.
            if has_pypi_records {
                builder.set_pypi_indexes(&environment_name, grouped_env.pypi_options().into());
            }
        }

        // Store the lock file
        let lock_file = builder.finish();
        top_level_progress.finish_and_clear();

        Ok(LockFileDerivedData {
            workspace: project,
            lock_file,
            updated_conda_prefixes: self
                .take_instantiated_conda_prefixes()
                .into_iter()
                .map(|(key, value)| (key, Arc::new(async_once_cell::OnceCell::new_with(value))))
                .collect(),
            package_cache: self.package_cache,
            updated_pypi_prefixes: Default::default(),
            uv_context,
            io_concurrency_limit: self.io_concurrency_limit,
            build_context: self.build_context,
            glob_hash_cache: self.glob_hash_cache,
            was_outdated: true,
        })
    }
}

/// Constructs an error that indicates that the current platform cannot solve
/// pypi dependencies because there is no python interpreter available for the
/// current platform.
fn make_unsupported_pypi_platform_error(environment: &Environment<'_>) -> Report {
    let grouped_environment = GroupedEnvironment::from(environment.clone());
    let current_platform = environment.best_platform();
    let platforms = environment.platforms();

    let mut diag = MietteDiagnostic::new(format!(
        "Unable to solve pypi dependencies for the {} {} — no compatible Python interpreter for '{}'",
        grouped_environment.name().fancy_display(),
        match &grouped_environment {
            GroupedEnvironment::Group(_) => "solve group",
            GroupedEnvironment::Environment(_) => "environment",
        },
        consts::PLATFORM_STYLE.apply_to(current_platform),
    ));

    let help_message = if !platforms.contains(&current_platform) {
        // State 1: The current platform is not in the `platforms` list
        format!(
            "Try: {}",
            consts::TASK_STYLE.apply_to(format!("pixi workspace platform add {current_platform}")),
        )
    } else {
        // State 2: Python is not in the dependencies.
        format!("Try: {}", consts::TASK_STYLE.apply_to("pixi add python"))
    };

    diag.help = Some(help_message);

    Report::new(diag)
}

/// Represents data that is sent back from a task. This is used to communicate
/// the result of a task back to the main task which will forward the
/// information to other tasks waiting for results.
pub enum TaskResult {
    /// The conda dependencies for a grouped environment have been solved.
    CondaGroupSolved(
        GroupedEnvironmentName,
        Platform,
        PixiRecordsByName,
        Duration,
    ),

    /// The pypi dependencies for a grouped environment have been solved.
    PypiGroupSolved(
        GroupedEnvironmentName,
        Platform,
        PypiRecordsByName,
        Duration,
        Option<CondaPrefixUpdated>,
    ),

    /// The records for a specific environment have been extracted from a
    /// grouped solve.
    ExtractedRecordsSubset(
        EnvironmentName,
        Platform,
        Arc<PixiRecordsByName>,
        Arc<PypiRecordsByName>,
    ),
}

/// A task that solves the conda dependencies for a given environment.
#[allow(clippy::too_many_arguments)]
async fn spawn_solve_conda_environment_task(
    group: GroupedEnvironment<'_>,
    existing_repodata_records: Arc<PixiRecordsByName>,
    mapping_client: MappingClient,
    platform: Platform,
    channel_priority: ChannelPriority,
    build_context: BuildContext,
) -> miette::Result<TaskResult> {
    // Get the dependencies for this platform
    let dependencies = group.combined_dependencies(Some(platform));

    // Get solve options
    let exclude_newer = group.exclude_newer();
    let strategy = group.solve_strategy();

    // Get the environment name
    let group_name = group.name();

    // Early out if there are no dependencies to solve.
    if dependencies.is_empty() {
        return Ok(TaskResult::CondaGroupSolved(
            group_name,
            platform,
            PixiRecordsByName::default(),
            Duration::default(),
        ));
    }

    // Get the virtual packages for this platform
    let virtual_packages = group.virtual_packages(platform);

    // The list of channels and platforms we need for this task
    let channels = group.channels().into_iter().cloned().collect_vec();

    // Whether there are pypi dependencies, and we should fetch purls.
    let has_pypi_dependencies = group.has_pypi_dependencies();

    // Whether we should use custom mapping location
    let pypi_name_mapping_location = group.workspace().pypi_name_mapping_source()?.clone();

    // Get the channel configuration
    let channel_config = group.workspace().channel_config();

    tokio::spawn(
        async move {
            // Resolve the channel URLs for the channels we need.
            let channels = channels
                .iter()
                .map(|c| c.clone().into_base_url(&channel_config))
                .collect::<Result<Vec<_>, _>>()
                .into_diagnostic()?;

            // Determine the build variants
            // TODO: Refactor this by moving it out of the build context
            let variants = build_context
                .resolve_variant(platform)
                .into_iter()
                .collect();

            let start = Instant::now();

            // Solve the environment using the command dispatcher.
            let mut records = build_context
                .command_dispatcher()
                .solve_pixi_environment(PixiEnvironmentSpec {
                    name: Some(group_name.to_string()),
                    dependencies,
                    constraints: Default::default(),
                    installed: existing_repodata_records.records.clone(),
                    build_environment: BuildEnvironment::simple(platform, virtual_packages),
                    channels,
                    strategy,
                    channel_priority: channel_priority.into(),
                    exclude_newer,
                    channel_config,
                    variants: Some(variants),
                    enabled_protocols: Default::default(),
                })
                .await?;

            // Add purl's for the conda packages that are also available as pypi packages if
            // we need them.
            if has_pypi_dependencies {
                // TODO: Bring back the pypi mapping reporter
                mapping_client
                    .amend_purls(
                        &pypi_name_mapping_location,
                        records.iter_mut().filter_map(PixiRecord::as_binary_mut),
                        None,
                    )
                    .await?;
            }

            // Turn the records into a map by name
            let records_by_name = PixiRecordsByName::from(records);

            let end = Instant::now();

            Ok(TaskResult::CondaGroupSolved(
                group_name,
                platform,
                records_by_name,
                end - start,
            ))
        }
        .instrument(tracing::info_span!(
            "resolve_conda",
            group = %group.name().as_str(),
            platform = %platform
        )),
    )
    .await
    .unwrap_or_else(|e| match e.try_into_panic() {
        Ok(panic) => std::panic::resume_unwind(panic),
        Err(_err) => Err(miette::miette!("the operation was cancelled")),
    })
}

/// Distill the repodata that is applicable for the given `environment` from the
/// repodata of an entire solve group.
async fn spawn_extract_environment_task(
    environment: Environment<'_>,
    platform: Platform,
    grouped_repodata_records: impl Future<Output = Arc<PixiRecordsByName>>,
    grouped_pypi_records: impl Future<Output = Arc<PypiRecordsByName>>,
) -> miette::Result<TaskResult> {
    let group = GroupedEnvironment::from(environment.clone());

    // Await the records from the group
    let (grouped_repodata_records, grouped_pypi_records) =
        tokio::join!(grouped_repodata_records, grouped_pypi_records);

    // If the group is just the environment on its own we can immediately return the
    // records.
    if let GroupedEnvironment::Environment(_) = group {
        return Ok(TaskResult::ExtractedRecordsSubset(
            environment.name().clone(),
            platform,
            grouped_repodata_records,
            grouped_pypi_records,
        ));
    }

    // Convert all the conda records to package identifiers.
    let conda_package_identifiers = grouped_repodata_records.by_pypi_name().into_diagnostic()?;

    #[derive(Clone, Eq, PartialEq, Hash)]
    enum PackageName {
        Conda(rattler_conda_types::PackageName),
        Pypi((uv_normalize::PackageName, Option<ExtraName>)),
    }

    enum PackageRecord<'a> {
        Conda(&'a PixiRecord),
        Pypi((&'a PypiRecord, Option<ExtraName>)),
    }

    // Determine the conda packages we need.
    let conda_package_names = environment
        .combined_dependencies(Some(platform))
        .names()
        .cloned()
        .map(PackageName::Conda)
        .collect::<Vec<_>>();

    // Determine the pypi packages we need.
    let pypi_dependencies = environment.pypi_dependencies(Some(platform));
    let has_pypi_dependencies = !pypi_dependencies.is_empty();
    let mut pypi_package_names = HashSet::new();
    for (name, reqs) in pypi_dependencies {
        let name = name.as_normalized().clone();
        let uv_name = to_uv_normalize(&name).into_diagnostic()?;
        for req in reqs {
            for extra in req.extras().iter() {
                pypi_package_names.insert(PackageName::Pypi((
                    uv_name.clone(),
                    Some(to_uv_extra_name(extra).into_diagnostic()?),
                )));
            }
        }
        pypi_package_names.insert(PackageName::Pypi((uv_name, None)));
    }

    // Compute the Pypi marker environment. Only do this if we have pypi
    // dependencies.
    let marker_environment = if has_pypi_dependencies {
        grouped_repodata_records
            .python_interpreter_record()
            .and_then(|record| determine_marker_environment(platform, &record.package_record).ok())
    } else {
        None
    };

    // Construct a queue of packages that we need to check.
    let mut queue = itertools::chain(conda_package_names, pypi_package_names).collect::<Vec<_>>();
    let mut queued_names = queue.iter().cloned().collect::<HashSet<_>>();

    let mut pixi_records = Vec::new();
    let mut pypi_records = HashMap::new();
    while let Some(package) = queue.pop() {
        let record = match package {
            PackageName::Conda(name) => grouped_repodata_records
                .by_name(&name)
                .map(PackageRecord::Conda),
            PackageName::Pypi((name, extra)) => {
                let pep_name = to_normalize(&name).into_diagnostic()?;
                if let Some(found_record) = grouped_pypi_records.by_name(&pep_name) {
                    Some(PackageRecord::Pypi((found_record, extra)))
                } else if let Some((_, _, found_record)) = conda_package_identifiers.get(&name) {
                    Some(PackageRecord::Conda(found_record))
                } else {
                    None
                }
            }
        };

        let Some(record) = record else {
            // If this happens we are missing a dependency from the grouped environment. We
            // currently just ignore this.
            continue;
        };

        match record {
            PackageRecord::Conda(record) => {
                // Find all dependencies in the record and add them to the queue.
                for dependency in record.package_record().depends.iter() {
                    let dependency_name =
                        PackageName::Conda(rattler_conda_types::PackageName::new_unchecked(
                            dependency.split_once(' ').unwrap_or((dependency, "")).0,
                        ));
                    if queued_names.insert(dependency_name.clone()) {
                        queue.push(dependency_name);
                    }
                }

                // Store the record itself as part of the subset
                pixi_records.push(record);
            }
            PackageRecord::Pypi((record, extra)) => {
                // Evaluate all dependencies
                let extras = extra
                    .map(|extra| Ok::<_, ConversionError>(vec![to_extra_name(&extra)?]))
                    .transpose()
                    .into_diagnostic()?
                    .unwrap_or_default();

                for req in record.0.requires_dist.iter() {
                    // Evaluate the marker environment with the given extras
                    if let Some(marker_env) = &marker_environment {
                        // let marker_str = marker_env.to_string();
                        let pep_marker = to_marker_environment(marker_env).into_diagnostic()?;

                        if !req.evaluate_markers(&pep_marker, &extras) {
                            continue;
                        }
                    }
                    let uv_name = to_uv_normalize(&req.name).into_diagnostic()?;

                    // Add the package to the queue
                    for extra in req.extras.iter() {
                        let extra_name = to_uv_extra_name(extra).into_diagnostic()?;
                        if queued_names.insert(PackageName::Pypi((
                            uv_name.clone(),
                            Some(extra_name.clone()),
                        ))) {
                            queue.push(PackageName::Pypi((
                                uv_name.clone(),
                                Some(extra_name.clone()),
                            )));
                        }
                    }

                    // Also add the dependency without any extras
                    queue.push(PackageName::Pypi((uv_name, None)));
                }

                // Insert the record if it is not already present
                pypi_records.entry(record.0.name.clone()).or_insert(record);
            }
        }
    }

    Ok(TaskResult::ExtractedRecordsSubset(
        environment.name().clone(),
        platform,
        Arc::new(PixiRecordsByName::from_iter(
            pixi_records.into_iter().cloned(),
        )),
        Arc::new(PypiRecordsByName::from_iter(
            pypi_records.into_values().cloned(),
        )),
    ))
}

/// A task that solves the pypi dependencies for a given environment.
#[allow(clippy::too_many_arguments)]
async fn spawn_solve_pypi_task<'p>(
    resolution_context: UvResolutionContext,
    grouped_environment: GroupedEnvironment<'p>,
    environment: Environment<'p>,
    project_variables: HashMap<EnvironmentName, EnvironmentVars>,
    platform: Platform,
    repodata_solve_records: impl Future<Output = Arc<PixiRecordsByName>>,
    repodata_current_records: impl Future<Output = Arc<PixiRecordsByName>>,
    prefix_task: CondaPrefixUpdater,
    semaphore: Arc<Semaphore>,
    project_root: PathBuf,
    locked_pypi_packages: Arc<PypiRecordsByName>,
    disallow_install_conda_prefix: bool,
) -> miette::Result<TaskResult> {
    // Get the Pypi dependencies for this environment
    let dependencies = grouped_environment.pypi_dependencies(Some(platform));
    if dependencies.is_empty() {
        return Ok(TaskResult::PypiGroupSolved(
            grouped_environment.name().clone(),
            platform,
            PypiRecordsByName::default(),
            Duration::from_millis(0),
            None,
        ));
    }

    let exclude_newer = grouped_environment.exclude_newer();

    // Get the system requirements for this environment
    let system_requirements = grouped_environment.system_requirements();

    // Wait until the conda records and prefix are available.
    let (repodata_records, repodata_current_records, _guard) = tokio::join!(
        repodata_solve_records,
        repodata_current_records,
        semaphore.acquire_owned()
    );

    let environment_name = grouped_environment.name().clone();

    let pixi_solve_records = &repodata_records.records;
    let locked_pypi_records = &locked_pypi_packages.records;

    let pypi_options = environment.pypi_options();
    let (pypi_packages, duration, prefix_task_result) = async move {
        let pb = SolveProgressBar::new(
            global_multi_progress().add(ProgressBar::hidden()),
            platform,
            environment_name.clone(),
        );
        pb.start();

        let start = Instant::now();

        let dependencies: Vec<(uv_normalize::PackageName, IndexSet<_>)> = dependencies
            .into_iter()
            .map(|(name, requirement)| Ok((to_uv_normalize(name.as_normalized())?, requirement)))
            .collect::<Result<_, ConversionError>>()
            .into_diagnostic()?;

        let requirements = IndexMap::from_iter(dependencies);

        let (records, prefix_task_result) = lock_file::resolve_pypi(
            resolution_context,
            &pypi_options,
            requirements,
            system_requirements,
            pixi_solve_records,
            locked_pypi_records,
            platform,
            &pb.pb,
            &project_root,
            prefix_task,
            repodata_current_records,
            project_variables,
            environment,
            disallow_install_conda_prefix,
            exclude_newer,
        )
        .await
        .with_context(|| {
            format!(
                "failed to solve the pypi requirements of '{}' '{}'",
                environment_name.fancy_display(),
                consts::PLATFORM_STYLE.apply_to(platform)
            )
        })?;
        let end = Instant::now();

        pb.finish();

        Ok::<(_, _, _), miette::Report>((
            PypiRecordsByName::from_iter(records),
            end - start,
            prefix_task_result,
        ))
    }
    .instrument(tracing::info_span!(
        "resolve_pypi",
        group = %grouped_environment.name().as_str(),
        platform = %platform
    ))
    .await?;

    Ok(TaskResult::PypiGroupSolved(
        grouped_environment.name().clone(),
        platform,
        pypi_packages,
        duration,
        prefix_task_result,
    ))
}<|MERGE_RESOLUTION|>--- conflicted
+++ resolved
@@ -457,11 +457,6 @@
                     return Ok(prefix);
                 }
 
-<<<<<<< HEAD
-        let uv_context = match &self.uv_context {
-            None => {
-                let context = UvResolutionContext::new(self.workspace.config())?
-=======
                 let pypi_lock_file_names = pypi_records
                     .iter()
                     .filter_map(|(data, _)| to_uv_normalize(&data.name).ok())
@@ -484,9 +479,8 @@
 
                 let uv_context = self
                     .uv_context
-                    .get_or_try_init(|| UvResolutionContext::from_workspace(self.workspace))?
+                    .get_or_try_init(|| UvResolutionContext::new(self.workspace.config()))?
                     .clone()
->>>>>>> 960a3ad4
                     .set_cache_refresh(uv_reinstall, uv_packages);
 
                 // TODO: This can be really slow (~200ms for pixi on @ruben-arts machine).
@@ -1316,19 +1310,9 @@
             )
             .build()?;
 
-<<<<<<< HEAD
-            // Get the uv context
-            let uv_context = match uv_context.as_ref() {
-                None => uv_context
-                    .insert(UvResolutionContext::new(project.config())?)
-                    .clone(),
-                Some(context) => context.clone(),
-            };
-=======
             let uv_context = uv_context
-                .get_or_try_init(|| UvResolutionContext::from_workspace(project))?
+                .get_or_try_init(|| UvResolutionContext::new(project.config()))?
                 .clone();
->>>>>>> 960a3ad4
 
             let locked_group_records = self
                 .locked_grouped_pypi_records
