--- conflicted
+++ resolved
@@ -16,13 +16,9 @@
 use indexmap::{IndexMap, IndexSet};
 use indicatif::ProgressBar;
 use itertools::Itertools;
-<<<<<<< HEAD
-use miette::{Diagnostic, IntoDiagnostic, LabeledSpan, MietteDiagnostic, Report, WrapErr};
-=======
 use miette::{miette, Report};
 use miette::{Diagnostic, IntoDiagnostic, LabeledSpan, MietteDiagnostic, WrapErr};
 
->>>>>>> b4c39b72
 use pixi_config::get_cache_dir;
 use pixi_consts::consts;
 use pixi_manifest::{EnvironmentName, FeaturesExt, HasEnvironmentDependencies, HasFeaturesIter};
@@ -32,22 +28,15 @@
     to_extra_name, to_marker_environment, to_normalize, to_uv_extra_name, to_uv_normalize,
     ConversionError,
 };
-<<<<<<< HEAD
-use pypi_mapping;
-=======
 use pypi_mapping::{self};
->>>>>>> b4c39b72
 use pypi_modifiers::pypi_marker_env::determine_marker_environment;
 use rattler::package_cache::PackageCache;
 use rattler_conda_types::{Arch, GenericVirtualPackage, MatchSpec, ParseStrictness, Platform};
 use rattler_lock::{LockFile, PypiIndexes, PypiPackageData, PypiPackageEnvironmentData};
 use rattler_repodata_gateway::{Gateway, RepoData};
 use rattler_solve::ChannelPriority;
-<<<<<<< HEAD
-=======
 use reqwest_middleware::ClientWithMiddleware;
 
->>>>>>> b4c39b72
 use thiserror::Error;
 use tokio::sync::Semaphore;
 use tracing::Instrument;
@@ -418,10 +407,7 @@
                 .map(GenericVirtualPackage::from)
                 .collect(),
             channel_urls,
-<<<<<<< HEAD
-=======
             build_dep_channel_urls,
->>>>>>> b4c39b72
             platform,
             &format!(
                 "{} environment '{}'",
@@ -435,10 +421,7 @@
             "",
             self.io_concurrency_limit.clone().into(),
             self.build_context.clone(),
-<<<<<<< HEAD
-=======
             gateway,
->>>>>>> b4c39b72
         )
         .await?;
 
@@ -1783,23 +1766,17 @@
                 .collect::<Result<Vec<_>, _>>()
                 .into_diagnostic()?;
 
-<<<<<<< HEAD
-=======
             let build_channels = &build_channels;
             let gateway = &gateway;
 
->>>>>>> b4c39b72
             let mut metadata_progress = None;
             let mut source_match_specs = Vec::new();
             let source_futures = FuturesUnordered::new();
             for (build_id, (name, source_spec)) in source_specs.iter().enumerate() {
-<<<<<<< HEAD
-=======
                 let build_channels = build_channels
                     .clone()
                     .ok_or_else(|| miette!("build section is not defined"))?;
 
->>>>>>> b4c39b72
                 // Create a metadata reporter if it doesn't exist yet.
                 let metadata_reporter = metadata_progress.get_or_insert_with(|| {
                     Arc::new(CondaMetadataProgress::new(
@@ -1812,21 +1789,15 @@
                         .extract_source_metadata(
                             source_spec,
                             &channel_urls,
-<<<<<<< HEAD
-=======
                             build_channels.clone(),
->>>>>>> b4c39b72
                             platform,
                             virtual_packages.clone(),
                             platform,
                             virtual_packages.clone(),
                             metadata_reporter.clone(),
                             build_id,
-<<<<<<< HEAD
-=======
                             gateway.clone(),
                             client.clone(),
->>>>>>> b4c39b72
                         )
                         .map_err(|e| {
                             Report::new(e).wrap_err(format!(
@@ -2278,8 +2249,6 @@
     let channels = group
         .channel_urls(&group.project().channel_config())
         .into_diagnostic()?;
-<<<<<<< HEAD
-=======
 
     let build_channels = group
         .project()
@@ -2288,7 +2257,6 @@
         .map(|section| section.channels(&group.project().channel_config()))
         .transpose()
         .into_diagnostic()?;
->>>>>>> b4c39b72
 
     // Spawn a task to determine the currently installed packages.
     let installed_packages_future = tokio::spawn({
@@ -2306,11 +2274,8 @@
         tokio::try_join!(pixi_records.map(Ok), installed_packages_future)?;
 
     let build_virtual_packages = group.virtual_packages(Platform::current());
-<<<<<<< HEAD
-=======
 
     let gateway = group.project().repodata_gateway();
->>>>>>> b4c39b72
 
     // Spawn a background task to update the prefix
     let (python_status, duration) = tokio::spawn({
@@ -2328,10 +2293,7 @@
                 pixi_records.records.clone(),
                 build_virtual_packages,
                 channels,
-<<<<<<< HEAD
-=======
                 build_channels,
->>>>>>> b4c39b72
                 Platform::current(),
                 &format!(
                     "{} python environment to solve pypi packages for '{}'",
@@ -2345,10 +2307,7 @@
                 "  ",
                 io_concurrency_limit.into(),
                 build_context,
-<<<<<<< HEAD
-=======
                 gateway.clone(),
->>>>>>> b4c39b72
             )
             .await?;
             let end = Instant::now();
