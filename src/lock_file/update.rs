--- conflicted
+++ resolved
@@ -414,49 +414,12 @@
             .pixi_records(environment, platform)
             .into_diagnostic()?
             .unwrap_or_default();
-<<<<<<< HEAD
-        let channel_urls = environment
-            .channel_urls(&self.workspace.channel_config())
-            .into_diagnostic()?;
-
-        // Update the prefix with conda packages.
-        let has_existing_packages = !installed_packages.is_empty();
-        let env_name = GroupedEnvironmentName::Environment(environment.name().clone());
-        let python_status = environment::update_prefix_conda(
-            &prefix,
-            self.package_cache.clone(),
-            environment.workspace().authenticated_client()?.clone(),
-            installed_packages,
-            records,
-            environment
-                .virtual_packages(platform)
-                .into_iter()
-                .map(GenericVirtualPackage::from)
-                .collect(),
-            channel_urls,
-            platform,
-            &format!(
-                "{} environment '{}'",
-                if has_existing_packages {
-                    "updating"
-                } else {
-                    "creating"
-                },
-                env_name.fancy_display()
-            ),
-            "",
-            self.io_concurrency_limit.clone().into(),
-            self.build_context.clone(),
-        )
-        .await?;
-=======
         // Update the conda prefix
         let CondaPrefixUpdated {
             prefix,
             python_status,
             ..
         } = conda_prefix_updater.update(records).await?;
->>>>>>> 7eea2723
 
         // Store that we updated the environment, so we won't have to do it again.
         self.updated_conda_prefixes.insert(
