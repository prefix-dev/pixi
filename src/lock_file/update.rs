use std::{
    cmp::PartialEq,
    collections::{HashMap, HashSet},
    future::{ready, Future},
    iter,
    path::PathBuf,
    sync::Arc,
    time::{Duration, Instant},
};

use crate::{
    lock_file::CondaPrefixUpdater,
    project::{get_activated_environment_variables, EnvironmentVars},
};
use barrier_cell::BarrierCell;
use fancy_display::FancyDisplay;
use futures::{stream::FuturesUnordered, FutureExt, StreamExt, TryFutureExt, TryStreamExt};
use indexmap::{IndexMap, IndexSet};
use indicatif::ProgressBar;
use itertools::{Either, Itertools};
use miette::{Diagnostic, IntoDiagnostic, LabeledSpan, MietteDiagnostic, Report, WrapErr};
use pixi_build_frontend::ToolContext;
use pixi_consts::consts;
use pixi_manifest::{ChannelPriority, EnvironmentName, FeaturesExt, HasFeaturesIter};
use pixi_progress::global_multi_progress;
use pixi_record::{ParseLockFileError, PixiRecord};
use pixi_uv_conversions::{
    to_extra_name, to_marker_environment, to_normalize, to_uv_extra_name, to_uv_normalize,
    ConversionError,
};
use pypi_mapping::{self};
use pypi_modifiers::pypi_marker_env::determine_marker_environment;
use rattler::package_cache::PackageCache;
use rattler_conda_types::{Arch, GenericVirtualPackage, MatchSpec, ParseStrictness, Platform};
use rattler_lock::{LockFile, PypiIndexes, PypiPackageData, PypiPackageEnvironmentData};
use rattler_repodata_gateway::{Gateway, RepoData};
use reqwest_middleware::ClientWithMiddleware;
use thiserror::Error;
use tokio::sync::Semaphore;
use tracing::Instrument;
use uv_normalize::ExtraName;

use super::{
    outdated::OutdatedEnvironments, utils::IoConcurrencyLimit, PixiRecordsByName,
    PypiRecordsByName, UvResolutionContext,
};
use crate::{
    activation::CurrentEnvVarBehavior,
    build::{BuildContext, GlobHashCache, SourceCheckoutReporter},
    environment::{
        self, read_environment_file, write_environment_file, EnvironmentFile, LockFileUsage,
        LockedEnvironmentHash, PerEnvironmentAndPlatform, PerGroup, PerGroupAndPlatform,
        PythonStatus,
    },
    load_lock_file,
    lock_file::{
        self,
        records_by_name::HasNameVersion,
        reporter::{CondaMetadataProgress, GatewayProgressReporter, SolveProgressBar},
        PypiRecord,
    },
    prefix::Prefix,
    project::{
        grouped_environment::{GroupedEnvironment, GroupedEnvironmentName},
        Environment, HasProjectRef,
    },
    repodata::Repodata,
    CondaPrefixUpdated, Project,
};

impl Project {
    /// Ensures that the lock-file is up-to-date with the project information.
    ///
    /// Returns the lock-file and any potential derived data that was computed
    /// as part of this operation.
    pub async fn update_lock_file(
        &self,
        options: UpdateLockFileOptions,
    ) -> miette::Result<LockFileDerivedData<'_>> {
        update_lock_file(self, options).await
    }

    /// Get lockfile without checking
    pub async fn get_lock_file(&self) -> miette::Result<LockFile> {
        load_lock_file(self).await
    }
}

#[derive(Debug, Error, Diagnostic)]
enum UpdateError {
    #[error("the lockfile is not up-to-date with requested environment: '{}'", .0.fancy_display())]
    LockFileMissingEnv(EnvironmentName),
    #[error("some information from the lockfile could not be parsed")]
    ParseLockFileError(#[from] ParseLockFileError),
}

/// Options to pass to [`Project::update_lock_file`].
#[derive(Default)]
pub struct UpdateLockFileOptions {
    /// Defines what to do if the lock-file is out of date
    pub lock_file_usage: LockFileUsage,

    /// Don't install anything to disk.
    pub no_install: bool,

    /// The maximum number of concurrent solves that are allowed to run. If this
    /// value is None a heuristic is used based on the number of cores
    /// available from the system.
    pub max_concurrent_solves: usize,
}

/// A struct that holds the lock-file and any potential derived data that was
/// computed when calling `update_lock_file`.
pub struct LockFileDerivedData<'p> {
    pub project: &'p Project,

    /// The lock-file
    pub lock_file: LockFile,

    /// The package cache
    pub package_cache: PackageCache,

    /// A list of prefixes that are up-to-date with the latest conda packages.
    pub updated_conda_prefixes: HashMap<EnvironmentName, (Prefix, PythonStatus)>,

    /// A list of prefixes that have been updated while resolving all
    /// dependencies.
    pub updated_pypi_prefixes: HashMap<EnvironmentName, Prefix>,

    /// The cached uv context
    pub uv_context: Option<UvResolutionContext>,

    /// The IO concurrency semaphore to use when updating environments
    pub io_concurrency_limit: IoConcurrencyLimit,

    /// The build context that was used to create the lock-file
    pub build_context: BuildContext,

    /// An object that caches input hashes
    pub glob_hash_cache: GlobHashCache,
}

/// The mode to use when updating a prefix.
#[derive(Debug, Clone, PartialEq, Eq)]
pub enum UpdateMode {
    /// Validate if the prefix is up-to-date.
    /// Using a fast and simple validation method.
    /// Used for skipping the update if the prefix is already up-to-date, in
    /// activating commands. Like `pixi shell` or `pixi run`.
    QuickValidate,
    /// Force a prefix install without running the short validation.
    /// Used for updating the prefix when the lock-file likely out of date.
    /// Like `pixi install` or `pixi update`.
    Revalidate,
}

impl<'p> LockFileDerivedData<'p> {
    /// Write the lock-file to disk.
    pub(crate) fn write_to_disk(&self) -> miette::Result<()> {
        let lock_file_path = self.project.lock_file_path();
        self.lock_file
            .to_path(&lock_file_path)
            .into_diagnostic()
            .context("failed to write lock-file to disk")
    }

    fn locked_environment_hash(
        &self,
        environment: &Environment<'p>,
    ) -> miette::Result<LockedEnvironmentHash> {
        let locked_environment = self
            .lock_file
            .environment(environment.name().as_str())
            .ok_or_else(|| UpdateError::LockFileMissingEnv(environment.name().clone()))?;
        Ok(LockedEnvironmentHash::from_environment(
            locked_environment,
            environment.best_platform(),
        ))
    }

    /// Returns the up-to-date prefix for the given environment.
    pub async fn prefix(
        &mut self,
        environment: &Environment<'p>,
        update_mode: UpdateMode,
    ) -> miette::Result<Prefix> {
        // Check if the prefix is already up-to-date by validating the hash with the
        // environment file
        let hash = self.locked_environment_hash(environment)?;
        if update_mode == UpdateMode::QuickValidate {
            if let Some(prefix) = self.cached_prefix(environment, &hash) {
                return prefix;
            }
        }

        // Get the up-to-date prefix
        let prefix = self.update_prefix(environment).await?;

        // Save an environment file to the environment directory after the update.
        // Avoiding writing the cache away before the update is done.
        write_environment_file(
            &environment.dir(),
            EnvironmentFile {
                manifest_path: environment.project().manifest_path(),
                environment_name: environment.name().to_string(),
                pixi_version: consts::PIXI_VERSION.to_string(),
                environment_lock_file_hash: hash,
            },
        )?;

        Ok(prefix)
    }

    fn cached_prefix(
        &mut self,
        environment: &Environment<'p>,
        hash: &LockedEnvironmentHash,
    ) -> Option<Result<Prefix, Report>> {
        let Ok(Some(environment_file)) = read_environment_file(&environment.dir()) else {
            tracing::debug!(
                "Environment file not found or parsable for '{}'",
                environment.name().fancy_display()
            );
            return None;
        };

        if environment_file.environment_lock_file_hash == *hash {
            // If we contain source packages from conda or PyPI we update the prefix by default
            let contains_conda_source_pkgs = self.lock_file.environments().any(|(_, env)| {
                env.conda_packages(Platform::current())
                    .is_some_and(|mut packages| {
                        packages.any(|package| package.as_source().is_some())
                    })
            });

            // Check if we have source packages from PyPI
            // that is a directory, this is basically the only kind of source dependency
            // that you'll modify on a general basis.
            let contains_pypi_source_pkgs = environment
                .pypi_dependencies(Some(Platform::current()))
                .iter()
                .any(|(_, req)| {
                    req.iter()
                        .any(|dep| dep.as_path().map(|p| p.is_dir()).unwrap_or_default())
                });
            if contains_conda_source_pkgs || contains_pypi_source_pkgs {
                tracing::debug!("Lock file contains source packages: ignore lock file hash and update the prefix");
            } else {
                tracing::info!(
                    "Environment '{}' is up-to-date with lock file hash",
                    environment.name().fancy_display()
                );
                return Some(Ok(Prefix::new(environment.dir())));
            }
        }
        None
    }

    /// Returns the up-to-date prefix for the given environment.
    async fn update_prefix(&mut self, environment: &Environment<'p>) -> miette::Result<Prefix> {
        // If we previously updated this environment, early out.
        if let Some(prefix) = self.updated_pypi_prefixes.get(environment.name()) {
            return Ok(prefix.clone());
        }

        tracing::info!("Updating prefix");
        // Get the prefix with the conda packages installed.
        let platform = environment.best_platform();
        let (prefix, python_status) = self.conda_prefix(environment).await?;
        let pixi_records = self
            .pixi_records(environment, platform)
            .into_diagnostic()?
            .unwrap_or_default();
        let pypi_records = self
            .pypi_records(environment, platform)
            .into_diagnostic()?
            .unwrap_or_default();

        // No `uv` support for WASM right now
        if platform.arch() == Some(Arch::Wasm32) {
            return Ok(prefix);
        }

        let uv_context = match &self.uv_context {
            None => {
                let context = UvResolutionContext::from_project(self.project)?;
                self.uv_context = Some(context.clone());
                context
            }
            Some(context) => context.clone(),
        };

        // TODO: This can be really slow (~200ms for pixi on @ruben-arts machine).
        let env_variables = get_activated_environment_variables(
            self.project.env_vars(),
            environment,
            CurrentEnvVarBehavior::Exclude,
            None,
            false,
            false,
        )
        .await?;

        let non_isolated_packages = environment.pypi_options().no_build_isolation;
        let no_build = environment
            .pypi_options()
            .no_build
            .clone()
            .unwrap_or_default();

        // Update the prefix with Pypi records
        environment::update_prefix_pypi(
            environment.name(),
            &prefix,
            platform,
            &pixi_records,
            &pypi_records,
            &python_status,
            &environment.system_requirements(),
            &uv_context,
            self.pypi_indexes(environment).into_diagnostic()?.as_ref(),
            env_variables,
            self.project.root(),
            environment.best_platform(),
            non_isolated_packages,
            &no_build,
        )
        .await
        .with_context(|| {
            format!(
                "{}: error installing/updating PyPI dependencies",
                environment.name()
            )
        })?;

        // Store that we updated the environment, so we won't have to do it again.
        self.updated_pypi_prefixes
            .insert(environment.name().clone(), prefix.clone());

        Ok(prefix)
    }

    fn pypi_records(
        &self,
        environment: &Environment<'p>,
        platform: Platform,
    ) -> Result<Option<Vec<(PypiPackageData, PypiPackageEnvironmentData)>>, UpdateError> {
        let locked_env = self
            .lock_file
            .environment(environment.name().as_str())
            .ok_or_else(|| UpdateError::LockFileMissingEnv(environment.name().clone()))?;

        let packages = locked_env.pypi_packages(platform);
        Ok(packages.map(|iter| {
            iter.map(|(data, env_data)| (data.clone(), env_data.clone()))
                .collect()
        }))
    }

    fn pypi_indexes(
        &self,
        environment: &Environment<'p>,
    ) -> Result<Option<PypiIndexes>, UpdateError> {
        let locked_env = self
            .lock_file
            .environment(environment.name().as_str())
            .ok_or_else(|| UpdateError::LockFileMissingEnv(environment.name().clone()))?;
        Ok(locked_env.pypi_indexes().cloned())
    }

    fn pixi_records(
        &self,
        environment: &Environment<'p>,
        platform: Platform,
    ) -> Result<Option<Vec<PixiRecord>>, UpdateError> {
        let locked_env = self
            .lock_file
            .environment(environment.name().as_str())
            .ok_or_else(|| UpdateError::LockFileMissingEnv(environment.name().clone()))?;

        Ok(locked_env
            .conda_packages(platform)
            .map(|iter| {
                iter.cloned()
                    .map(PixiRecord::try_from)
                    .collect::<Result<Vec<_>, _>>()
            })
            .transpose()?)
    }

    async fn conda_prefix(
        &mut self,
        environment: &Environment<'p>,
    ) -> miette::Result<(Prefix, PythonStatus)> {
        // If we previously updated this environment, early out.
        if let Some((prefix, python_status)) = self.updated_conda_prefixes.get(environment.name()) {
            return Ok((prefix.clone(), python_status.clone()));
        }

        let prefix = Prefix::new(environment.dir());
        let platform = environment.best_platform();

        // Determine the currently installed packages.
        let installed_packages = prefix.find_installed_packages().with_context(|| {
            format!(
                "failed to determine the currently installed packages for '{}'",
                environment.name(),
            )
        })?;

        // Get the locked environment from the lock-file.
        let records = self
            .pixi_records(environment, platform)
            .into_diagnostic()?
            .unwrap_or_default();
        let channel_urls = environment
            .channel_urls(&self.project.channel_config())
            .into_diagnostic()?;

        // Update the prefix with conda packages.
        let has_existing_packages = !installed_packages.is_empty();
        let env_name = GroupedEnvironmentName::Environment(environment.name().clone());
        let python_status = environment::update_prefix_conda(
            &prefix,
            self.package_cache.clone(),
            environment.project().authenticated_client()?.clone(),
            installed_packages,
            records,
            environment
                .virtual_packages(platform)
                .into_iter()
                .map(GenericVirtualPackage::from)
                .collect(),
            channel_urls,
            platform,
            &format!(
                "{} environment '{}'",
                if has_existing_packages {
                    "updating"
                } else {
                    "creating"
                },
                env_name.fancy_display()
            ),
            "",
            self.io_concurrency_limit.clone().into(),
            self.build_context.clone(),
        )
        .await?;

        // Store that we updated the environment, so we won't have to do it again.
        self.updated_conda_prefixes.insert(
            environment.name().clone(),
            (prefix.clone(), python_status.clone()),
        );

        Ok((prefix, python_status))
    }
}

pub struct UpdateContext<'p> {
    project: &'p Project,

    /// Repodata records from the lock-file. This contains the records that
    /// actually exist in the lock-file. If the lock-file is missing or
    /// partially missing then the data also won't exist in this field.
    locked_repodata_records: PerEnvironmentAndPlatform<'p, Arc<PixiRecordsByName>>,

    /// Repodata records from the lock-file grouped by solve-group.
    locked_grouped_repodata_records: PerGroupAndPlatform<'p, Arc<PixiRecordsByName>>,

    /// Pypi  records from the lock-file grouped by solve-group.
    locked_grouped_pypi_records: PerGroupAndPlatform<'p, Arc<PypiRecordsByName>>,

    /// Repodata records from the lock-file. This contains the records that
    /// actually exist in the lock-file. If the lock-file is missing or
    /// partially missing then the data also won't exist in this field.
    locked_pypi_records: PerEnvironmentAndPlatform<'p, Arc<PypiRecordsByName>>,

    /// Information about environments that are considered out of date. Only
    /// these environments are updated.
    outdated_envs: OutdatedEnvironments<'p>,

    /// Keeps track of all pending conda targets that are being solved. The
    /// mapping contains a [`BarrierCell`] that will eventually contain the
    /// solved records computed by another task. This allows tasks to wait
    /// for the records to be solved before proceeding.
    solved_repodata_records: PerEnvironmentAndPlatform<'p, Arc<BarrierCell<PixiRecordsByName>>>,

    /// Keeps track of all pending grouped conda targets that are being solved.
    grouped_solved_repodata_records: PerGroupAndPlatform<'p, Arc<BarrierCell<PixiRecordsByName>>>,

    /// Keeps track of all pending prefix updates. This only tracks the conda
    /// updates to a prefix, not whether the pypi packages have also been
    /// updated.
    instantiated_conda_prefixes: PerGroup<'p, Arc<BarrierCell<(Prefix, PythonStatus)>>>,

    /// Keeps track of all pending conda targets that are being solved. The
    /// mapping contains a [`BarrierCell`] that will eventually contain the
    /// solved records computed by another task. This allows tasks to wait
    /// for the records to be solved before proceeding.
    solved_pypi_records: PerEnvironmentAndPlatform<'p, Arc<BarrierCell<PypiRecordsByName>>>,

    /// Keeps track of all pending grouped pypi targets that are being solved.
    grouped_solved_pypi_records: PerGroupAndPlatform<'p, Arc<BarrierCell<PypiRecordsByName>>>,

    /// The package cache to use when instantiating prefixes.
    package_cache: PackageCache,

    /// A semaphore to limit the number of concurrent solves.
    conda_solve_semaphore: Arc<Semaphore>,

    /// A semaphore to limit the number of concurrent pypi solves.
    /// TODO(tim): we need this semaphore, to limit the number of concurrent
    ///     solves. This is a problem when using source dependencies
    pypi_solve_semaphore: Arc<Semaphore>,

    /// An io concurrency semaphore to limit the number of active filesystem
    /// operations.
    io_concurrency_limit: IoConcurrencyLimit,

    /// The build context to use for building source packages
    build_context: BuildContext,

    /// The input hash cache
    glob_hash_cache: GlobHashCache,

    /// Whether it is allowed to instantiate any prefix.
    no_install: bool,
}

impl<'p> UpdateContext<'p> {
    /// Returns a future that will resolve to the solved repodata records for
    /// the given environment group or `None` if the records do not exist
    /// and are also not in the process of being updated.
    pub(crate) fn get_latest_group_repodata_records(
        &self,
        group: &GroupedEnvironment<'p>,
        platform: Platform,
    ) -> Option<impl Future<Output = Arc<PixiRecordsByName>>> {
        // Check if there is a pending operation for this group and platform
        if let Some(pending_records) = self
            .grouped_solved_repodata_records
            .get(group)
            .and_then(|records| records.get(&platform))
            .cloned()
        {
            return Some((async move { pending_records.wait().await.clone() }).left_future());
        }

        // Otherwise read the records directly from the lock-file.
        let locked_records = self
            .locked_grouped_repodata_records
            .get(group)
            .and_then(|records| records.get(&platform))?
            .clone();

        Some(ready(locked_records).right_future())
    }

    /// Returns a future that will resolve to the solved pypi records for the
    /// given environment group or `None` if the records do not exist and
    /// are also not in the process of being updated.
    pub(crate) fn get_latest_group_pypi_records(
        &self,
        group: &GroupedEnvironment<'p>,
        platform: Platform,
    ) -> Option<impl Future<Output = Arc<PypiRecordsByName>>> {
        // Check if there is a pending operation for this group and platform
        if let Some(pending_records) = self
            .grouped_solved_pypi_records
            .get(group)
            .and_then(|records| records.get(&platform))
            .cloned()
        {
            return Some(async move { pending_records.wait().await.clone() });
        }

        None
    }

    /// Takes the latest repodata records for the given environment and
    /// platform. Returns `None` if neither the records exist nor are in the
    /// process of being updated.
    ///
    /// This function panics if the repodata records are still pending.
    pub(crate) fn take_latest_repodata_records(
        &mut self,
        environment: &Environment<'p>,
        platform: Platform,
    ) -> Option<PixiRecordsByName> {
        self.solved_repodata_records
            .get_mut(environment)
            .and_then(|records| records.remove(&platform))
            .map(|cell| {
                Arc::into_inner(cell)
                    .expect("records must not be shared")
                    .into_inner()
                    .expect("records must be available")
            })
            .or_else(|| {
                self.locked_repodata_records
                    .get_mut(environment)
                    .and_then(|records| records.remove(&platform))
            })
            .map(|records| Arc::try_unwrap(records).unwrap_or_else(|arc| (*arc).clone()))
    }

    /// Takes the latest pypi records for the given environment and platform.
    /// Returns `None` if neither the records exist nor are in the process
    /// of being updated.
    ///
    /// This function panics if the repodata records are still pending.
    pub(crate) fn take_latest_pypi_records(
        &mut self,
        environment: &Environment<'p>,
        platform: Platform,
    ) -> Option<PypiRecordsByName> {
        self.solved_pypi_records
            .get_mut(environment)
            .and_then(|records| records.remove(&platform))
            .map(|cell| {
                Arc::into_inner(cell)
                    .expect("records must not be shared")
                    .into_inner()
                    .expect("records must be available")
            })
            .or_else(|| {
                self.locked_pypi_records
                    .get_mut(environment)
                    .and_then(|records| records.remove(&platform))
            })
            .map(|records| Arc::try_unwrap(records).unwrap_or_else(|arc| (*arc).clone()))
    }

    /// Get a list of conda prefixes that have been updated.
    pub(crate) fn take_instantiated_conda_prefixes(
        &mut self,
    ) -> HashMap<EnvironmentName, (Prefix, PythonStatus)> {
        self.instantiated_conda_prefixes
            .drain()
            .filter_map(|(env, cell)| match env {
                GroupedEnvironment::Environment(env) => {
                    let prefix = Arc::into_inner(cell)
                        .expect("prefixes must not be shared")
                        .into_inner()
                        .expect("prefix must be available");
                    Some((env.name().clone(), (prefix.0.clone(), prefix.1.clone())))
                }
                _ => None,
            })
            .collect()
    }
}

/// If the project has any source dependencies, like `git` or `path`
/// dependencies. for pypi dependencies, we need to limit the solve to 1,
/// because of uv internals
fn determine_pypi_solve_permits(project: &Project) -> usize {
    // Get all environments
    let environments = project.environments();
    for environment in environments {
        for (_, req) in environment.pypi_dependencies(None).iter() {
            for dep in req {
                if dep.is_direct_dependency() {
                    return 1;
                }
            }
        }
    }
    // If no source dependencies are found, we can use the default concurrency
    project.config().max_concurrent_solves()
}

/// Ensures that the lock-file is up-to-date with the project.
///
/// This function will return a [`LockFileDerivedData`] struct that contains the
/// lock-file and any potential derived data that was computed as part of this
/// function. The derived data might be usable by other functions to avoid
/// recomputing the same data.
///
/// This function starts by checking if the lock-file is up-to-date. If it is
/// not up-to-date it will construct a task graph of all the work that needs to
/// be done to update the lock-file. The tasks are awaited in a specific order
/// to make sure that we can start instantiating prefixes as soon as possible.
pub async fn update_lock_file(
    project: &Project,
    options: UpdateLockFileOptions,
) -> miette::Result<LockFileDerivedData<'_>> {
    let lock_file = load_lock_file(project).await?;
    let package_cache =
        PackageCache::new(pixi_config::get_cache_dir()?.join(consts::CONDA_PACKAGE_CACHE_DIR));
    let glob_hash_cache = GlobHashCache::default();

    // should we check the lock-file in the first place?
    if !options.lock_file_usage.should_check_if_out_of_date() {
        tracing::info!("skipping check if lock-file is up-to-date");

        return Ok(LockFileDerivedData {
            project,
            lock_file,
            package_cache,
            updated_conda_prefixes: Default::default(),
            updated_pypi_prefixes: Default::default(),
            uv_context: None,
            io_concurrency_limit: IoConcurrencyLimit::default(),
            build_context: BuildContext::from_project(project)?,
            glob_hash_cache,
        });
    }

    // Check which environments are out of date.
    let outdated = OutdatedEnvironments::from_project_and_lock_file(
        project,
        &lock_file,
        glob_hash_cache.clone(),
    )
    .await;
    if outdated.is_empty() {
        tracing::info!("the lock-file is up-to-date");

        // If no-environment is outdated we can return early.
        return Ok(LockFileDerivedData {
            project,
            lock_file,
            package_cache,
            updated_conda_prefixes: Default::default(),
            updated_pypi_prefixes: Default::default(),
            uv_context: None,
            io_concurrency_limit: IoConcurrencyLimit::default(),
            build_context: BuildContext::from_project(project)?,
            glob_hash_cache,
        });
    }

    // If the lock-file is out of date, but we're not allowed to update it, we
    // should exit.
    if !options.lock_file_usage.allows_lock_file_updates() {
        miette::bail!("lock-file not up-to-date with the project");
    }

    // Construct an update context and perform the actual update.
    let lock_file_derived_data = UpdateContext::builder(project)
        .with_package_cache(package_cache)
        .with_no_install(options.no_install)
        .with_outdated_environments(outdated)
        .with_lock_file(lock_file)
        .with_glob_hash_cache(glob_hash_cache)
        .finish()
        .await?
        .update()
        .await?;

    // Write the lock-file to disk
    lock_file_derived_data.write_to_disk()?;

    Ok(lock_file_derived_data)
}

pub struct UpdateContextBuilder<'p> {
    /// The project
    project: &'p Project,

    /// The current lock-file.
    lock_file: LockFile,

    /// The environments that are considered outdated. These are the
    /// environments that will be updated in the lock-file. If this value is
    /// `None` it will be computed from the project and the lock-file.
    outdated_environments: Option<OutdatedEnvironments<'p>>,

    /// Defines if during the update-process it is allowed to create prefixes.
    /// This might be required to solve pypi dependencies because those require
    /// a python interpreter.
    no_install: bool,

    /// The package cache to use during the update process.
    package_cache: Option<PackageCache>,

    /// The maximum number of concurrent solves that are allowed to run. If this
    /// value is `None` a heuristic is used based on the number of cores
    /// available from the system.
    max_concurrent_solves: usize,

    /// The io concurrency semaphore to use when updating environments
    io_concurrency_limit: Option<IoConcurrencyLimit>,

    /// A cache for computing input hashes
    glob_hash_cache: Option<GlobHashCache>,
}

impl<'p> UpdateContextBuilder<'p> {
    pub(crate) fn with_glob_hash_cache(self, glob_hash_cache: GlobHashCache) -> Self {
        Self {
            glob_hash_cache: Some(glob_hash_cache),
            ..self
        }
    }

    /// The package cache to use during the update process. Prefixes might need
    /// to be instantiated to be able to solve pypi dependencies.
    pub(crate) fn with_package_cache(self, package_cache: PackageCache) -> Self {
        Self {
            package_cache: Some(package_cache),
            ..self
        }
    }

    /// Defines if during the update-process it is allowed to create prefixes.
    /// This might be required to solve pypi dependencies because those require
    /// a python interpreter.
    pub(crate) fn with_no_install(self, no_install: bool) -> Self {
        Self { no_install, ..self }
    }

    /// Sets the current lock-file that should be used to determine the
    /// previously locked packages.
    pub(crate) fn with_lock_file(self, lock_file: LockFile) -> Self {
        Self { lock_file, ..self }
    }

    /// Explicitly set the environments that are considered out-of-date. Only
    /// these environments will be updated during the update process.
    pub(crate) fn with_outdated_environments(
        self,
        outdated_environments: OutdatedEnvironments<'p>,
    ) -> Self {
        Self {
            outdated_environments: Some(outdated_environments),
            ..self
        }
    }

    /// Sets the io concurrency semaphore to use when updating environments.
    #[allow(unused)]
    pub fn with_io_concurrency_semaphore(self, io_concurrency_limit: IoConcurrencyLimit) -> Self {
        Self {
            io_concurrency_limit: Some(io_concurrency_limit),
            ..self
        }
    }

    /// Construct the context.
    pub(crate) async fn finish(self) -> miette::Result<UpdateContext<'p>> {
        let project = self.project;
        let package_cache = match self.package_cache {
            Some(package_cache) => package_cache,
            None => PackageCache::new(
                pixi_config::get_cache_dir()?.join(consts::CONDA_PACKAGE_CACHE_DIR),
            ),
        };
        let lock_file = self.lock_file;
        let glob_hash_cache = self.glob_hash_cache.unwrap_or_default();
        let outdated = match self.outdated_environments {
            Some(outdated) => outdated,
            None => {
                OutdatedEnvironments::from_project_and_lock_file(
                    project,
                    &lock_file,
                    glob_hash_cache.clone(),
                )
                .await
            }
        };

        // Extract the current conda records from the lock-file
        // TODO: Should we parallelize this? Measure please.
        let locked_repodata_records = project
            .environments()
            .into_iter()
            .flat_map(|env| {
                lock_file
                    .environment(env.name().as_str())
                    .into_iter()
                    .map(move |locked_env| {
                        locked_env
                            .conda_packages_by_platform()
                            .map(|(platform, records)| {
                                records
                                    .cloned()
                                    .map(PixiRecord::try_from)
                                    .collect::<Result<Vec<_>, _>>()
                                    .map(|records| {
                                        (platform, Arc::new(PixiRecordsByName::from_iter(records)))
                                    })
                            })
                            .collect::<Result<HashMap<_, _>, _>>()
                            .map(|records| (env.clone(), records))
                    })
            })
            .collect::<Result<HashMap<_, HashMap<_, _>>, _>>()
            .into_diagnostic()?;

        let locked_pypi_records = project
            .environments()
            .into_iter()
            .flat_map(|env| {
                lock_file
                    .environment(env.name().as_str())
                    .into_iter()
                    .map(move |locked_env| {
                        (
                            env.clone(),
                            locked_env
                                .pypi_packages_by_platform()
                                .map(|(platform, records)| {
                                    (
                                        platform,
                                        Arc::new(PypiRecordsByName::from_iter(records.map(
                                            |(data, env_data)| (data.clone(), env_data.clone()),
                                        ))),
                                    )
                                })
                                .collect(),
                        )
                    })
            })
            .collect::<HashMap<_, HashMap<_, _>>>();

        // Create a collection of all the [`GroupedEnvironments`] involved in the solve.
        let all_grouped_environments = project
            .environments()
            .into_iter()
            .map(GroupedEnvironment::from)
            .unique()
            .collect_vec();

        // For every grouped environment extract the data from the lock-file. If
        // multiple environments in a single solve-group have different versions for
        // a single package name than the record with the highest version is used.
        // This logic is implemented in `RepoDataRecordsByName::from_iter`. This can
        // happen if previously two environments did not share the same solve-group.
        let locked_grouped_repodata_records = all_grouped_environments
            .iter()
            .filter_map(|group| {
                // If any content of the environments in the group are outdated we need to
                // disregard the locked content.
                if group
                    .environments()
                    .any(|e| outdated.disregard_locked_content.should_disregard_conda(&e))
                {
                    return None;
                }

                let records = match group {
                    GroupedEnvironment::Environment(env) => {
                        locked_repodata_records.get(env)?.clone()
                    }
                    GroupedEnvironment::Group(group) => {
                        let mut by_platform = HashMap::new();
                        for env in group.environments() {
                            let Some(records) = locked_repodata_records.get(&env) else {
                                continue;
                            };

                            for (platform, records) in records.iter() {
                                by_platform
                                    .entry(*platform)
                                    .or_insert_with(Vec::new)
                                    .extend(records.records.iter().cloned());
                            }
                        }

                        by_platform
                            .into_iter()
                            .map(|(platform, records)| {
                                (platform, Arc::new(PixiRecordsByName::from_iter(records)))
                            })
                            .collect()
                    }
                };
                Some((group.clone(), records))
            })
            .collect();

        let locked_grouped_pypi_records = all_grouped_environments
            .iter()
            .filter_map(|group| {
                // If any content of the environments in the group are outdated we need to
                // disregard the locked content.
                if group
                    .environments()
                    .any(|e| outdated.disregard_locked_content.should_disregard_pypi(&e))
                {
                    return None;
                }

                let records = match group {
                    GroupedEnvironment::Environment(env) => locked_pypi_records.get(env)?.clone(),
                    GroupedEnvironment::Group(group) => {
                        let mut by_platform = HashMap::new();
                        for env in group.environments() {
                            let Some(records) = locked_pypi_records.get(&env) else {
                                continue;
                            };

                            for (platform, records) in records.iter() {
                                by_platform
                                    .entry(*platform)
                                    .or_insert_with(Vec::new)
                                    .extend(records.records.iter().cloned());
                            }
                        }

                        by_platform
                            .into_iter()
                            .map(|(platform, records)| {
                                (platform, Arc::new(PypiRecordsByName::from_iter(records)))
                            })
                            .collect()
                    }
                };
                Some((group.clone(), records))
            })
            .collect();

        let gateway = project.repodata_gateway()?.clone();
        let client = project.authenticated_client()?.clone();

        // tool context
        let tool_context = ToolContext::builder()
            .with_gateway(gateway)
            .with_client(client)
            .build();

        let build_context =
            BuildContext::from_project(project)?.with_tool_context(Arc::new(tool_context));

        Ok(UpdateContext {
            project,

            locked_repodata_records,
            locked_grouped_repodata_records,
            locked_grouped_pypi_records,
            locked_pypi_records,
            outdated_envs: outdated,

            solved_repodata_records: HashMap::new(),
            instantiated_conda_prefixes: HashMap::new(),
            solved_pypi_records: HashMap::new(),
            grouped_solved_repodata_records: HashMap::new(),
            grouped_solved_pypi_records: HashMap::new(),

            package_cache,
            conda_solve_semaphore: Arc::new(Semaphore::new(self.max_concurrent_solves)),
            pypi_solve_semaphore: Arc::new(Semaphore::new(determine_pypi_solve_permits(project))),
            io_concurrency_limit: self.io_concurrency_limit.unwrap_or_default(),
            build_context,
            glob_hash_cache,

            no_install: self.no_install,
        })
    }
}

impl<'p> UpdateContext<'p> {
    /// Construct a new builder for the update context.
    pub(crate) fn builder(project: &'p Project) -> UpdateContextBuilder<'p> {
        UpdateContextBuilder {
            project,
            lock_file: LockFile::default(),
            outdated_environments: None,
            no_install: true,
            package_cache: None,
            max_concurrent_solves: project.config().max_concurrent_solves(),
            io_concurrency_limit: None,
            glob_hash_cache: None,
        }
    }

    pub async fn update(mut self) -> miette::Result<LockFileDerivedData<'p>> {
        let project = self.project;
        let current_platform = Platform::current();

        // Create a mapping that iterators over all outdated environments and their
        // platforms for both and pypi.
        let all_outdated_envs = itertools::chain(
            self.outdated_envs.conda.iter(),
            self.outdated_envs.pypi.iter(),
        )
        .fold(
            HashMap::<Environment<'_>, HashSet<Platform>>::new(),
            |mut acc, (env, platforms)| {
                acc.entry(env.clone())
                    .or_default()
                    .extend(platforms.iter().cloned());
                acc
            },
        );

        // This will keep track of all outstanding tasks that we need to wait for. All
        // tasks are added to this list after they are spawned. This function blocks
        // until all pending tasks have either completed or errored.
        let mut pending_futures = FuturesUnordered::new();

        // Spawn tasks for all the conda targets that are out of date.
        for (environment, platforms) in self.outdated_envs.conda.iter() {
            // Turn the platforms into an IndexSet, so we have a little control over the
            // order in which we solve the platforms. We want to solve the current
            // platform first, so we can start instantiating prefixes if we have to.
            let mut ordered_platforms = platforms.iter().copied().collect::<IndexSet<_>>();
            if let Some(current_platform_index) =
                ordered_platforms.get_index_of(&environment.best_platform())
            {
                ordered_platforms.move_index(current_platform_index, 0);
            }

            // Determine the source of the solve information
            let source = GroupedEnvironment::from(environment.clone());

            // Determine the channel priority, if no channel priority is set we use the
            // default.
            let channel_priority = source
                .channel_priority()
                .into_diagnostic()?
                .unwrap_or_default();

            for platform in ordered_platforms {
                // Is there an existing pending task to solve the group?
                if self
                    .grouped_solved_repodata_records
                    .get(&source)
                    .and_then(|platforms| platforms.get(&platform))
                    .is_some()
                {
                    // Yes, we can reuse the existing cell.
                    continue;
                }
                // No, we need to spawn a task to update for the entire solve group.
                let locked_group_records = self
                    .locked_grouped_repodata_records
                    .get(&source)
                    .and_then(|records| records.get(&platform))
                    .cloned()
                    .unwrap_or_default();

                // Spawn a task to solve the group.
                let group_solve_task = spawn_solve_conda_environment_task(
                    source.clone(),
                    locked_group_records,
                    project.repodata_gateway()?.clone(),
                    platform,
                    self.conda_solve_semaphore.clone(),
                    project.authenticated_client()?.clone(),
                    channel_priority,
                    self.build_context.clone(),
                )
                .boxed_local();

                // Store the task so we can poll it later.
                pending_futures.push(group_solve_task);

                // Create an entry that can be used by other tasks to wait for the result.
                let previous_cell = self
                    .grouped_solved_repodata_records
                    .entry(source.clone())
                    .or_default()
                    .insert(platform, Arc::default());
                assert!(
                    previous_cell.is_none(),
                    "a cell has already been added to update conda records"
                );
            }
        }

        // Spawn tasks to update the pypi packages.
        let mut uv_context = None;
        for (environment, platform) in self
            .outdated_envs
            .pypi
            .iter()
            .flat_map(|(env, platforms)| platforms.iter().map(move |p| (env, *p)))
        {
            let group = GroupedEnvironment::from(environment.clone());

            // If the environment does not have any pypi dependencies we can skip it.
            if environment.pypi_dependencies(Some(platform)).is_empty() {
                continue;
            }

            // Solve all the pypi records in the solve group together.
            if self
                .grouped_solved_pypi_records
                .get(&group)
                .and_then(|records| records.get(&platform))
                .is_some()
            {
                // There is already a task to solve the pypi records for the group.
                continue;
            }

            // Get environment variables from the activation
            let project_variables = self.project.env_vars().clone();
            // Construct a future that will resolve when we have the repodata available
            let repodata_future = self
                .get_latest_group_repodata_records(&group, environment.best_platform())
                .ok_or_else(|| {
                    make_unsupported_pypi_platform_error(environment, current_platform)
                })?;

            // Creates an object to initiate an update at a later point
            let conda_prefix_updater = CondaPrefixUpdater::new(
                group.clone(),
                environment.best_platform(),
                self.package_cache.clone(),
                self.io_concurrency_limit.clone(),
                self.build_context.clone(),
            );

            // Get the uv context
            let uv_context = match uv_context.as_ref() {
                None => uv_context
                    .insert(UvResolutionContext::from_project(project)?)
                    .clone(),
                Some(context) => context.clone(),
            };

            let locked_group_records = self
                .locked_grouped_pypi_records
                .get(&group)
                .and_then(|records| records.get(&platform))
                .cloned()
                .unwrap_or_default();

            // Spawn a task to solve the pypi environment
            let pypi_solve_future = spawn_solve_pypi_task(
                uv_context,
                group.clone(),
                environment.clone(),
                project_variables,
                platform,
                repodata_future,
                conda_prefix_updater,
                self.pypi_solve_semaphore.clone(),
                project.root().to_path_buf(),
                locked_group_records,
                self.no_install,
            );

            pending_futures.push(pypi_solve_future.boxed_local());

            let previous_cell = self
                .grouped_solved_pypi_records
                .entry(group)
                .or_default()
                .insert(platform, Arc::default());
            assert!(
                previous_cell.is_none(),
                "a cell has already been added to update pypi records"
            );
        }

        // Iteratate over all outdated environments and their platforms and extract the
        // corresponding records from them.
        for (environment, platform) in all_outdated_envs.iter().flat_map(|(env, platforms)| {
            iter::once(env.clone()).cartesian_product(platforms.iter().cloned())
        }) {
            let grouped_environment = GroupedEnvironment::from(environment.clone());

            // Get futures that will resolve when the conda and pypi records become
            // available.
            let grouped_repodata_records = self
                .get_latest_group_repodata_records(&grouped_environment, platform)
                .expect("conda records should be available now or in the future");
            let grouped_pypi_records = self
                .get_latest_group_pypi_records(&grouped_environment, platform)
                .map(Either::Left)
                .unwrap_or_else(|| Either::Right(ready(Arc::default())));

            // Spawn a task to extract a subset of the resolution.
            let extract_resolution_task = spawn_extract_environment_task(
                environment.clone(),
                platform,
                grouped_repodata_records,
                grouped_pypi_records,
            );
            pending_futures.push(extract_resolution_task.boxed_local());

            // Create a cell that will be used to store the result of the extraction.
            let previous_cell = self
                .solved_repodata_records
                .entry(environment.clone())
                .or_default()
                .insert(platform, Arc::default());
            assert!(
                previous_cell.is_none(),
                "a cell has already been added to update conda records"
            );

            let previous_cell = self
                .solved_pypi_records
                .entry(environment.clone())
                .or_default()
                .insert(platform, Arc::default());
            assert!(
                previous_cell.is_none(),
                "a cell has already been added to update pypi records"
            );
        }

        let top_level_progress =
            global_multi_progress().add(ProgressBar::new(pending_futures.len() as u64));
        top_level_progress.set_style(indicatif::ProgressStyle::default_bar()
            .template("{spinner:.cyan} {prefix:20!} [{elapsed_precise}] [{bar:40!.bright.yellow/dim.white}] {pos:>4}/{len:4} {wide_msg:.dim}")
            .expect("should be able to set style")
            .progress_chars("━━╾─"));
        top_level_progress.enable_steady_tick(Duration::from_millis(50));
        top_level_progress.set_prefix("updating lock-file");

        // Iterate over all the futures we spawned and wait for them to complete.
        //
        // The spawned futures each result either in an error or in a `TaskResult`. The
        // `TaskResult` contains the result of the task. The results are stored into
        // [`BarrierCell`]s which allows other tasks to respond to the data becoming
        // available.
        //
        // A loop on the main task is used versus individually spawning all tasks for
        // two reasons:
        //
        // 1. This provides some control over when data is polled and broadcasted to
        //    other tasks. No data is broadcasted until we start polling futures here.
        //    This reduces the risk of race-conditions where data has already been
        //    broadcasted before a task subscribes to it.
        // 2. The futures stored in `pending_futures` do not necessarily have to be
        //    `'static`. Which makes them easier to work with.
        while let Some(result) = pending_futures.next().await {
            top_level_progress.inc(1);
            match result? {
                TaskResult::CondaGroupSolved(group_name, platform, records, duration) => {
                    let group = GroupedEnvironment::from_name(project, &group_name)
                        .expect("group should exist");

                    self.grouped_solved_repodata_records
                        .get_mut(&group)
                        .expect("the entry for this environment should exist")
                        .get_mut(&platform)
                        .expect("the entry for this platform should exist")
                        .set(Arc::new(records))
                        .expect("records should not be solved twice");

                    match group_name {
                        GroupedEnvironmentName::Group(_) => {
                            tracing::info!(
                                "resolved conda environment for solve group '{}' '{}' in {}",
                                group_name.fancy_display(),
                                consts::PLATFORM_STYLE.apply_to(platform),
                                humantime::format_duration(duration)
                            );
                        }
                        GroupedEnvironmentName::Environment(env_name) => {
                            tracing::info!(
                                "resolved conda environment for environment '{}' '{}' in {}",
                                env_name.fancy_display(),
                                consts::PLATFORM_STYLE.apply_to(platform),
                                humantime::format_duration(duration)
                            );
                        }
                    }
                }
                // TaskResult::CondaPrefixUpdated(
                //     group_name,
                //     prefix,
                //     python_status,
                //     duration,
                // ) => {
                //     let group = GroupedEnvironment::from_name(project, &group_name)
                //         .expect("grouped environment should exist");

                //     self.instantiated_conda_prefixes
                //         .get_mut(&group)
                //         .expect("the entry for this environment should exists")
                //         .set(Arc::new((prefix, *python_status, status, prefix_task)))
                //         .expect("prefix should not be instantiated twice");

                //     tracing::info!(
                //         "updated conda packages in the '{}' prefix in {}",
                //         group.name().fancy_display(),
                //         humantime::format_duration(duration)
                //     );
                // }
                TaskResult::PypiGroupSolved(
                    group_name,
                    platform,
                    records,
                    duration,
                    conda_prefix,
                ) => {
                    let group = GroupedEnvironment::from_name(project, &group_name)
                        .expect("group should exist");

                    self.grouped_solved_pypi_records
                        .get_mut(&group)
                        .expect("the entry for this environment should exist")
                        .get_mut(&platform)
                        .expect("the entry for this platform should exist")
                        .set(Arc::new(records))
                        .expect("records should not be solved twice");

                    match group_name {
                        GroupedEnvironmentName::Group(_) => {
                            tracing::info!(
                                "resolved pypi packages for solve group '{}' '{}' in {}",
                                group_name.fancy_display(),
                                consts::PLATFORM_STYLE.apply_to(platform),
                                humantime::format_duration(duration),
                            );
                        }
                        GroupedEnvironmentName::Environment(env_name) => {
                            tracing::info!(
                                "resolved pypi packages for environment '{}' '{}' in {}",
                                env_name.fancy_display(),
                                consts::PLATFORM_STYLE.apply_to(platform),
                                humantime::format_duration(duration),
                            );
                        }
                    }

                    if let Some(conda_prefix) = conda_prefix {
                        let group = GroupedEnvironment::from_name(project, &conda_prefix.group)
                            .expect("grouped environment should exist");

                        self.instantiated_conda_prefixes
                            .get_mut(&group)
                            .expect("the entry for this environment should exists")
                            .set(Arc::new((conda_prefix.prefix, *conda_prefix.python_status)))
                            .expect("prefix should not be instantiated twice");

                        tracing::info!(
                            "updated conda packages in the '{}' prefix in {}",
                            group.name().fancy_display(),
                            humantime::format_duration(duration)
                        );
                    }
                }
                TaskResult::ExtractedRecordsSubset(
                    environment,
                    platform,
                    repodata_records,
                    pypi_records,
                ) => {
                    let environment = project
                        .environment(&environment)
                        .expect("environment should exist");

                    self.solved_pypi_records
                        .get_mut(&environment)
                        .expect("the entry for this environment should exist")
                        .get_mut(&platform)
                        .expect("the entry for this platform should exist")
                        .set(pypi_records)
                        .expect("records should not be solved twice");

                    self.solved_repodata_records
                        .get_mut(&environment)
                        .expect("the entry for this environment should exist")
                        .get_mut(&platform)
                        .expect("the entry for this platform should exist")
                        .set(repodata_records)
                        .expect("records should not be solved twice");

                    let group = GroupedEnvironment::from(environment.clone());
                    if matches!(group, GroupedEnvironment::Group(_)) {
                        tracing::info!(
                            "extracted subset of records for '{}' '{}' from the '{}' group",
                            environment.name().fancy_display(),
                            consts::PLATFORM_STYLE.apply_to(platform),
                            group.name().fancy_display(),
                        );
                    }
                }
            }
        }

        // Construct a new lock-file containing all the updated or old records.
        let mut builder = LockFile::builder();

        // Iterate over all environments and add their records to the lock-file.
        for environment in project.environments() {
            let environment_name = environment.name().to_string();
            let grouped_env = GroupedEnvironment::from(environment.clone());

            let channel_config = project.channel_config();
            let channels: Vec<String> = grouped_env
                .channels()
                .into_iter()
                .cloned()
                .map(|channel| {
                    channel
                        .into_base_url(&channel_config)
                        .map(|ch| ch.to_string())
                })
                .try_collect()
                .into_diagnostic()?;

            builder.set_channels(&environment_name, channels);

            let mut has_pypi_records = false;
            for platform in environment.platforms() {
                if let Some(records) = self.take_latest_repodata_records(&environment, platform) {
                    for record in records.into_inner() {
                        builder.add_conda_package(&environment_name, platform, record.into());
                    }
                }
                if let Some(records) = self.take_latest_pypi_records(&environment, platform) {
                    for (pkg_data, pkg_env_data) in records.into_inner() {
                        builder.add_pypi_package(
                            &environment_name,
                            platform,
                            pkg_data,
                            pkg_env_data,
                        );
                        has_pypi_records = true;
                    }
                }
            }

            // Store the indexes that were used to solve the environment. But only if there
            // are pypi packages.
            if has_pypi_records {
                builder.set_pypi_indexes(&environment_name, grouped_env.pypi_options().into());
            }
        }

        // Store the lock file
        let lock_file = builder.finish();
        top_level_progress.finish_and_clear();

        Ok(LockFileDerivedData {
            project,
            lock_file,
            updated_conda_prefixes: self.take_instantiated_conda_prefixes(),
            package_cache: self.package_cache,
            updated_pypi_prefixes: HashMap::default(),
            uv_context,
            io_concurrency_limit: self.io_concurrency_limit,
            build_context: self.build_context,
            glob_hash_cache: self.glob_hash_cache,
        })
    }
}

/// Constructs an error that indicates that the current platform cannot solve
/// pypi dependencies because there is no python interpreter available for the
/// current platform.
fn make_unsupported_pypi_platform_error(
    environment: &Environment<'_>,
    current_platform: Platform,
) -> miette::Report {
    let grouped_environment = GroupedEnvironment::from(environment.clone());

    // Construct a diagnostic that explains that the current platform is not
    // supported.
    let mut diag = MietteDiagnostic::new(format!("Unable to solve pypi dependencies for the {} {} because no compatible python interpreter can be installed for the current platform", grouped_environment.name().fancy_display(), match &grouped_environment {
        GroupedEnvironment::Group(_) => "solve group",
        GroupedEnvironment::Environment(_) => "environment"
    }));

    let mut labels = Vec::new();

    // Add a reference to the set of platforms that are supported by the project.
    let project_platforms = &environment.project().manifest.workspace.workspace.platforms;
    if let Some(span) = project_platforms.span.clone() {
        labels.push(LabeledSpan::at(
            span,
            format!("even though the projects does include support for '{current_platform}'"),
        ));
    }

    // Find all the features that are excluding the current platform.
    let features_without_platform = grouped_environment.features().filter_map(|feature| {
        let platforms = feature.platforms.as_ref()?;
        if !platforms.value.contains(&current_platform) {
            Some((feature, platforms))
        } else {
            None
        }
    });

    for (feature, platforms) in features_without_platform {
        let Some(span) = platforms.span.as_ref() else {
            continue;
        };

        labels.push(LabeledSpan::at(
            span.clone(),
            format!(
                "feature '{}' does not support '{current_platform}'",
                feature.name
            ),
        ));
    }

    diag.labels = Some(labels);
    diag.help = Some("Try converting your [pypi-dependencies] to conda [dependencies]".to_string());

    let reporter = miette::Report::new(diag);

    // Add the source code if we have it available.
    if let Some(content) = environment.project().manifest.contents.as_ref() {
        reporter.with_source_code(content.clone())
    } else {
        reporter
    }
}

/// Represents data that is sent back from a task. This is used to communicate
/// the result of a task back to the main task which will forward the
/// information to other tasks waiting for results.
pub enum TaskResult {
    /// The conda dependencies for a grouped environment have been solved.
    CondaGroupSolved(
        GroupedEnvironmentName,
        Platform,
        PixiRecordsByName,
        Duration,
    ),

    /// The pypi dependencies for a grouped environment have been solved.
    PypiGroupSolved(
        GroupedEnvironmentName,
        Platform,
        PypiRecordsByName,
        Duration,
        Option<CondaPrefixUpdated>,
    ),

    /// The records for a specific environment have been extracted from a
    /// grouped solve.
    ExtractedRecordsSubset(
        EnvironmentName,
        Platform,
        Arc<PixiRecordsByName>,
        Arc<PypiRecordsByName>,
    ),
}

/// A task that solves the conda dependencies for a given environment.
#[allow(clippy::too_many_arguments)]
async fn spawn_solve_conda_environment_task(
    group: GroupedEnvironment<'_>,
    existing_repodata_records: Arc<PixiRecordsByName>,
    repodata_gateway: Gateway,
    platform: Platform,
    concurrency_semaphore: Arc<Semaphore>,
    client: ClientWithMiddleware,
    channel_priority: ChannelPriority,
    build_context: BuildContext,
) -> miette::Result<TaskResult> {
    // Get the dependencies for this platform
    let dependencies = group.combined_dependencies(Some(platform));

    // Get the environment name
    let group_name = group.name();

    // Early out if there are no dependencies to solve.
    if dependencies.is_empty() {
        return Ok(TaskResult::CondaGroupSolved(
            group_name,
            platform,
            PixiRecordsByName::default(),
            Duration::default(),
        ));
    }

    // Get the virtual packages for this platform
    let virtual_packages = group.virtual_packages(platform);

    // The list of channels and platforms we need for this task
    let channels = group.channels().into_iter().cloned().collect_vec();

    // Whether there are pypi dependencies, and we should fetch purls.
    let has_pypi_dependencies = group.has_pypi_dependencies();

    // Whether we should use custom mapping location
    let pypi_name_mapping_location = group.project().pypi_name_mapping_source()?.clone();

    // Get the channel configuration
    let channel_config = group.project().channel_config();

    // A root progress bar for the task. It is used to attach sub-progress bars to,
    // that doesn't need to be split up between multiple platforms.
    let root_pb = global_multi_progress().add(ProgressBar::hidden());

    tokio::spawn(
        async move {
            // Acquire a permit before we are allowed to solve the environment.
            let _permit = concurrency_semaphore
                .acquire()
                .await
                .expect("the semaphore is never closed");

            let pb = Arc::new(SolveProgressBar::new(
                global_multi_progress().add(ProgressBar::hidden()),
                platform,
                group_name.clone(),
            ));
            pb.start();
            pb.set_message("loading repodata");

            let start = Instant::now();

            // Convert the dependencies into match specs and source dependencies
            let (source_specs, match_specs): (Vec<_>, Vec<_>) = dependencies
                .into_specs()
                .partition_map(
                    |(name, constraint)| match constraint.into_source_or_binary() {
                        Either::Left(source) => Either::Left((name, source)),
                        Either::Right(binary) => {
                            let spec = binary
                                .try_into_nameless_match_spec(&channel_config)
                                .expect("failed to convert channel from spec");
                            Either::Right(MatchSpec::from_nameless(spec, Some(name)))
                        }
                    },
                );

            // Collect metadata from all source packages
            let channel_urls = channels
                .iter()
                .map(|c| c.clone().into_base_url(&channel_config))
                .collect::<Result<Vec<_>, _>>()
                .into_diagnostic()?;

            let mut metadata_progress = None;
            let mut source_progress = None;
            let mut source_match_specs = Vec::new();
            let source_futures = FuturesUnordered::new();
            for (build_id, (name, source_spec)) in source_specs.iter().enumerate() {
                // Create a metadata reporter if it doesn't exist yet.
                let metadata_reporter = metadata_progress.get_or_insert_with(|| {
                    Arc::new(CondaMetadataProgress::new(
                        &pb.pb,
                        source_specs.len() as u64,
                    ))
                });
                let source_reporter = source_progress.get_or_insert_with(|| {
                    Arc::new(SourceCheckoutReporter::new(
                        root_pb.clone(),
                        global_multi_progress(),
                    ))
                });

                source_futures.push(
                    build_context
                        .extract_source_metadata(
                            source_spec,
                            &channel_urls,
                            platform,
                            virtual_packages.clone(),
                            platform,
                            virtual_packages.clone(),
                            metadata_reporter.clone(),
                            Some(source_reporter.clone()),
                            build_id,
                        )
                        .map_err(|e| {
                            Report::new(e).wrap_err(format!(
                                "failed to extract metadata for '{}'",
                                name.as_source()
                            ))
                        }),
                );

                // Add a dependency to the source package itself.
                // TODO: We also need to make sure that only the source package is used when
                //  passing these packages to the gateway.
                source_match_specs.push(MatchSpec {
                    name: Some(name.clone()),
                    ..MatchSpec::default()
                })
            }
            let source_repodata: Vec<_> = source_futures.try_collect().await?;

            // Extract transitive requirements from the requirements of the source packages
            let mut query_match_specs = match_specs.clone();
            for source_repodata in source_repodata
                .iter()
                .flat_map(|r| r.records.iter())
                .flat_map(|r| &r.package_record.depends)
            {
                if let Ok(spec) = MatchSpec::from_str(source_repodata, ParseStrictness::Lenient) {
                    query_match_specs.push(spec);
                }
            }

            // Extract the repo data records needed to solve the environment.
            let fetch_repodata_start = Instant::now();
            let available_packages = repodata_gateway
                .query(
                    channels
                        .into_iter()
                        .map(|c| c.into_channel(&channel_config))
                        .collect::<Result<Vec<_>, _>>()
                        .into_diagnostic()?,
                    [platform, Platform::NoArch],
                    query_match_specs,
                )
                .recursive(true)
                .with_reporter(GatewayProgressReporter::new(pb.clone()))
                .await
                .into_diagnostic()?;
            let total_records = available_packages.iter().map(RepoData::len).sum::<usize>();
            tracing::info!(
                "fetched {total_records} records in {:?}",
                fetch_repodata_start.elapsed()
            );

            // Solve conda packages
            pb.reset_style();
            pb.set_message("resolving conda");

            let mut all_specs = match_specs;
            all_specs.extend(source_match_specs);

            // Update the locked records by filtering out any source records. These will be
            // locked again every time.
            let source_package_records: HashSet<rattler_conda_types::PackageName> = source_repodata
                .iter()
                .flat_map(|record| record.records.iter())
                .map(|record| record.package_record.name.clone())
                .collect();
            let locked_records = existing_repodata_records
                .records
                .iter()
                .filter_map(|record| {
                    let record = record.as_binary()?;
                    if source_package_records.contains(record.name()) {
                        None
                    } else {
                        Some(record.clone())
                    }
                })
                .collect();

            let mut records = lock_file::resolve_conda(
                all_specs,
                virtual_packages,
                locked_records,
                available_packages,
                source_repodata,
                channel_priority,
            )
            .await
            .with_context(|| {
                format!(
                    "failed to solve the conda requirements of '{}' '{}'",
                    group_name.fancy_display(),
                    consts::PLATFORM_STYLE.apply_to(platform)
                )
            })?;

            // Add purl's for the conda packages that are also available as pypi packages if
            // we need them.
            if has_pypi_dependencies {
                pb.set_message("extracting pypi packages");
                pypi_mapping::amend_pypi_purls(
                    client,
                    &pypi_name_mapping_location,
                    records.iter_mut().filter_map(PixiRecord::as_binary_mut),
                    Some(pb.purl_amend_reporter()),
                )
                .await?;
            }

            // Turn the records into a map by name
            let records_by_name = PixiRecordsByName::from(records);

            let end = Instant::now();

            // Finish the progress bar
            pb.finish();

            Ok(TaskResult::CondaGroupSolved(
                group_name,
                platform,
                records_by_name,
                end - start,
            ))
        }
        .instrument(tracing::info_span!(
            "resolve_conda",
            group = %group.name().as_str(),
            platform = %platform
        )),
    )
    .await
    .unwrap_or_else(|e| match e.try_into_panic() {
        Ok(panic) => std::panic::resume_unwind(panic),
        Err(_err) => Err(miette::miette!("the operation was cancelled")),
    })
}

/// Distill the repodata that is applicable for the given `environment` from the
/// repodata of an entire solve group.
async fn spawn_extract_environment_task(
    environment: Environment<'_>,
    platform: Platform,
    grouped_repodata_records: impl Future<Output = Arc<PixiRecordsByName>>,
    grouped_pypi_records: impl Future<Output = Arc<PypiRecordsByName>>,
) -> miette::Result<TaskResult> {
    let group = GroupedEnvironment::from(environment.clone());

    // Await the records from the group
    let (grouped_repodata_records, grouped_pypi_records) =
        tokio::join!(grouped_repodata_records, grouped_pypi_records);

    // If the group is just the environment on its own we can immediately return the
    // records.
    if let GroupedEnvironment::Environment(_) = group {
        return Ok(TaskResult::ExtractedRecordsSubset(
            environment.name().clone(),
            platform,
            grouped_repodata_records,
            grouped_pypi_records,
        ));
    }

    // Convert all the conda records to package identifiers.
    let conda_package_identifiers = grouped_repodata_records.by_pypi_name().into_diagnostic()?;

    #[derive(Clone, Eq, PartialEq, Hash)]
    enum PackageName {
        Conda(rattler_conda_types::PackageName),
        Pypi((uv_normalize::PackageName, Option<ExtraName>)),
    }

    enum PackageRecord<'a> {
        Conda(&'a PixiRecord),
        Pypi((&'a PypiRecord, Option<ExtraName>)),
    }

    // Determine the conda packages we need.
    let conda_package_names = environment
        .combined_dependencies(Some(platform))
        .names()
        .cloned()
        .map(PackageName::Conda)
        .collect::<Vec<_>>();

    // Determine the pypi packages we need.
    let pypi_dependencies = environment.pypi_dependencies(Some(platform));
    let has_pypi_dependencies = !pypi_dependencies.is_empty();
    let mut pypi_package_names = HashSet::new();
    for (name, reqs) in pypi_dependencies {
        let name = name.as_normalized().clone();
        let uv_name = to_uv_normalize(&name).into_diagnostic()?;
        for req in reqs {
            for extra in req.extras().iter() {
                pypi_package_names.insert(PackageName::Pypi((
                    uv_name.clone(),
                    Some(to_uv_extra_name(extra).into_diagnostic()?),
                )));
            }
        }
        pypi_package_names.insert(PackageName::Pypi((uv_name, None)));
    }

    // Compute the Pypi marker environment. Only do this if we have pypi
    // dependencies.
    let marker_environment = if has_pypi_dependencies {
        grouped_repodata_records
            .python_interpreter_record()
            .and_then(|record| determine_marker_environment(platform, &record.package_record).ok())
    } else {
        None
    };

    // Construct a queue of packages that we need to check.
    let mut queue = itertools::chain(conda_package_names, pypi_package_names).collect::<Vec<_>>();
    let mut queued_names = queue.iter().cloned().collect::<HashSet<_>>();

    let mut pixi_records = Vec::new();
    let mut pypi_records = HashMap::new();
    while let Some(package) = queue.pop() {
        let record = match package {
            PackageName::Conda(name) => grouped_repodata_records
                .by_name(&name)
                .map(PackageRecord::Conda),
            PackageName::Pypi((name, extra)) => {
                let pep_name = to_normalize(&name).into_diagnostic()?;
                if let Some(found_record) = grouped_pypi_records.by_name(&pep_name) {
                    Some(PackageRecord::Pypi((found_record, extra)))
                } else if let Some((_, _, found_record)) = conda_package_identifiers.get(&name) {
                    Some(PackageRecord::Conda(found_record))
                } else {
                    None
                }
            }
        };

        let Some(record) = record else {
            // If this happens we are missing a dependency from the grouped environment. We
            // currently just ignore this.
            continue;
        };

        match record {
            PackageRecord::Conda(record) => {
                // Find all dependencies in the record and add them to the queue.
                for dependency in record.package_record().depends.iter() {
                    let dependency_name =
                        PackageName::Conda(rattler_conda_types::PackageName::new_unchecked(
                            dependency.split_once(' ').unwrap_or((dependency, "")).0,
                        ));
                    if queued_names.insert(dependency_name.clone()) {
                        queue.push(dependency_name);
                    }
                }

                // Store the record itself as part of the subset
                pixi_records.push(record);
            }
            PackageRecord::Pypi((record, extra)) => {
                // Evaluate all dependencies
                let extras = extra
                    .map(|extra| Ok::<_, ConversionError>(vec![to_extra_name(&extra)?]))
                    .transpose()
                    .into_diagnostic()?
                    .unwrap_or_default();

                for req in record.0.requires_dist.iter() {
                    // Evaluate the marker environment with the given extras
                    if let Some(marker_env) = &marker_environment {
                        // let marker_str = marker_env.to_string();
                        let pep_marker = to_marker_environment(marker_env).into_diagnostic()?;

                        if !req.evaluate_markers(&pep_marker, &extras) {
                            continue;
                        }
                    }
                    let uv_name = to_uv_normalize(&req.name).into_diagnostic()?;

                    // Add the package to the queue
                    for extra in req.extras.iter() {
                        let extra_name = to_uv_extra_name(extra).into_diagnostic()?;
                        if queued_names.insert(PackageName::Pypi((
                            uv_name.clone(),
                            Some(extra_name.clone()),
                        ))) {
                            queue.push(PackageName::Pypi((
                                uv_name.clone(),
                                Some(extra_name.clone()),
                            )));
                        }
                    }

                    // Also add the dependency without any extras
                    queue.push(PackageName::Pypi((uv_name, None)));
                }

                // Insert the record if it is not already present
                pypi_records.entry(record.0.name.clone()).or_insert(record);
            }
        }
    }

    Ok(TaskResult::ExtractedRecordsSubset(
        environment.name().clone(),
        platform,
        Arc::new(PixiRecordsByName::from_iter(
            pixi_records.into_iter().cloned(),
        )),
        Arc::new(PypiRecordsByName::from_iter(
            pypi_records.into_values().cloned(),
        )),
    ))
}

/// A task that solves the pypi dependencies for a given environment.
#[allow(clippy::too_many_arguments)]
async fn spawn_solve_pypi_task<'p>(
    resolution_context: UvResolutionContext,
    grouped_environment: GroupedEnvironment<'p>,
    environment: Environment<'p>,
    project_variables: HashMap<EnvironmentName, EnvironmentVars>,
    platform: Platform,
    repodata_records: impl Future<Output = Arc<PixiRecordsByName>>,
    prefix_task: CondaPrefixUpdater<'p>,
    semaphore: Arc<Semaphore>,
    project_root: PathBuf,
    locked_pypi_packages: Arc<PypiRecordsByName>,
    disallow_install_conda_prefix: bool,
) -> miette::Result<TaskResult> {
    // Get the Pypi dependencies for this environment
    let dependencies = grouped_environment.pypi_dependencies(Some(platform));
    if dependencies.is_empty() {
        return Ok(TaskResult::PypiGroupSolved(
            grouped_environment.name().clone(),
            platform,
            PypiRecordsByName::default(),
            Duration::from_millis(0),
            None,
        ));
    }

    // Get the system requirements for this environment
    let system_requirements = grouped_environment.system_requirements();

    // Wait until the conda records and prefix are available.
    let (repodata_records, _guard) = tokio::join!(repodata_records, semaphore.acquire_owned());

    let environment_name = grouped_environment.name().clone();

    let pypi_name_mapping_location = grouped_environment.project().pypi_name_mapping_source()?;

    let mut pixi_records = repodata_records.records.clone();
    let locked_pypi_records = locked_pypi_packages.records.clone();

    pypi_mapping::amend_pypi_purls(
        environment.project().client()?.clone().into(),
        pypi_name_mapping_location,
        pixi_records
            .iter_mut()
            .filter_map(PixiRecord::as_binary_mut),
        None,
    )
    .await?;

    let pypi_options = environment.pypi_options();
    let (pypi_packages, duration, prefix_task_result) = async move {
        let pb = SolveProgressBar::new(
            global_multi_progress().add(ProgressBar::hidden()),
            platform,
            environment_name.clone(),
        );
        pb.start();

        let start = Instant::now();

        let dependencies: Vec<(uv_normalize::PackageName, IndexSet<_>)> = dependencies
            .into_iter()
            .map(|(name, requirement)| Ok((to_uv_normalize(name.as_normalized())?, requirement)))
            .collect::<Result<_, ConversionError>>()
            .into_diagnostic()?;

        let index_map = IndexMap::from_iter(dependencies);

        let (records, prefix_task_result) = lock_file::resolve_pypi(
            resolution_context,
            &pypi_options,
            index_map,
            system_requirements,
            &pixi_records,
            &locked_pypi_records,
            platform,
            &pb.pb,
            &project_root,
            prefix_task,
            repodata_records,
            project_variables,
            environment,
            disallow_install_conda_prefix,
        )
        .await
        .with_context(|| {
            format!(
                "failed to solve the pypi requirements of '{}' '{}'",
                environment_name.fancy_display(),
                consts::PLATFORM_STYLE.apply_to(platform)
            )
        })?;
        let end = Instant::now();

        pb.finish();

        Ok::<(_, _, _), miette::Report>((
            PypiRecordsByName::from_iter(records),
            end - start,
            prefix_task_result,
        ))
    }
    .instrument(tracing::info_span!(
        "resolve_pypi",
        group = %grouped_environment.name().as_str(),
        platform = %platform
    ))
    .await?;

    Ok(TaskResult::PypiGroupSolved(
        grouped_environment.name().clone(),
        platform,
        pypi_packages,
        duration,
<<<<<<< HEAD
    ))
}

/// Updates the prefix for the given environment.
///
/// This function will wait until the conda records for the prefix are
/// available.
async fn spawn_create_prefix_task(
    group: GroupedEnvironment<'_>,
    package_cache: PackageCache,
    pixi_records: impl Future<Output = Arc<PixiRecordsByName>>,
    io_concurrency_limit: IoConcurrencyLimit,
    build_context: BuildContext,
) -> miette::Result<TaskResult> {
    let group_name = group.name().clone();
    let prefix = group.prefix();
    let client = group.project().authenticated_client()?.clone();
    let channels = group
        .channel_urls(&group.project().channel_config())
        .into_diagnostic()?;

    // Spawn a task to determine the currently installed packages.
    let installed_packages_future = tokio::spawn({
        let prefix = prefix.clone();
        async move { prefix.find_installed_packages() }
    })
    .unwrap_or_else(|e| match e.try_into_panic() {
        Ok(panic) => std::panic::resume_unwind(panic),
        Err(_err) => Err(miette::miette!("the operation was cancelled")),
    });

    // Wait until the conda records are available and until the installed packages
    // for this prefix are available.
    let (pixi_records, installed_packages) =
        tokio::try_join!(pixi_records.map(Ok), installed_packages_future)?;

    let build_virtual_packages = group.virtual_packages(Platform::current());

    // Spawn a background task to update the prefix
    let (python_status, duration) = tokio::spawn({
        let prefix = prefix.clone();
        let group_name = group_name.clone();
        async move {
            let start = Instant::now();
            let has_existing_packages = !installed_packages.is_empty();
            let python_status = environment::update_prefix_conda(
                &prefix,
                package_cache,
                client,
                installed_packages,
                pixi_records.records.clone(),
                build_virtual_packages,
                channels,
                Platform::current(),
                &format!(
                    "{} python environment to solve pypi packages for '{}'",
                    if has_existing_packages {
                        "updating"
                    } else {
                        "creating"
                    },
                    group_name.fancy_display()
                ),
                "  ",
                io_concurrency_limit.into(),
                build_context,
            )
            .await?;
            let end = Instant::now();
            Ok((python_status, end - start))
        }
    })
    .await
    .unwrap_or_else(|e| match e.try_into_panic() {
        Ok(panic) => std::panic::resume_unwind(panic),
        Err(_err) => Err(miette::miette!("the operation was cancelled")),
    })?;

    Ok(TaskResult::CondaPrefixUpdated(
        group_name,
        prefix,
        Box::new(python_status),
        duration,
=======
        prefix_task_result,
>>>>>>> 944b3e98
    ))
}<|MERGE_RESOLUTION|>--- conflicted
+++ resolved
@@ -423,7 +423,7 @@
         let python_status = environment::update_prefix_conda(
             &prefix,
             self.package_cache.clone(),
-            environment.project().authenticated_client()?.clone(),
+            environment.project().authenticated_client().clone(),
             installed_packages,
             records,
             environment
@@ -1014,8 +1014,8 @@
             })
             .collect();
 
-        let gateway = project.repodata_gateway()?.clone();
-        let client = project.authenticated_client()?.clone();
+        let gateway = project.repodata_gateway().clone();
+        let client = project.authenticated_client().clone();
 
         // tool context
         let tool_context = ToolContext::builder()
@@ -1138,10 +1138,10 @@
                 let group_solve_task = spawn_solve_conda_environment_task(
                     source.clone(),
                     locked_group_records,
-                    project.repodata_gateway()?.clone(),
+                    project.repodata_gateway().clone(),
                     platform,
                     self.conda_solve_semaphore.clone(),
-                    project.authenticated_client()?.clone(),
+                    project.authenticated_client().clone(),
                     channel_priority,
                     self.build_context.clone(),
                 )
@@ -2107,7 +2107,7 @@
     let locked_pypi_records = locked_pypi_packages.records.clone();
 
     pypi_mapping::amend_pypi_purls(
-        environment.project().client()?.clone().into(),
+        environment.project().client().clone().into(),
         pypi_name_mapping_location,
         pixi_records
             .iter_mut()
@@ -2181,92 +2181,6 @@
         platform,
         pypi_packages,
         duration,
-<<<<<<< HEAD
-    ))
-}
-
-/// Updates the prefix for the given environment.
-///
-/// This function will wait until the conda records for the prefix are
-/// available.
-async fn spawn_create_prefix_task(
-    group: GroupedEnvironment<'_>,
-    package_cache: PackageCache,
-    pixi_records: impl Future<Output = Arc<PixiRecordsByName>>,
-    io_concurrency_limit: IoConcurrencyLimit,
-    build_context: BuildContext,
-) -> miette::Result<TaskResult> {
-    let group_name = group.name().clone();
-    let prefix = group.prefix();
-    let client = group.project().authenticated_client()?.clone();
-    let channels = group
-        .channel_urls(&group.project().channel_config())
-        .into_diagnostic()?;
-
-    // Spawn a task to determine the currently installed packages.
-    let installed_packages_future = tokio::spawn({
-        let prefix = prefix.clone();
-        async move { prefix.find_installed_packages() }
-    })
-    .unwrap_or_else(|e| match e.try_into_panic() {
-        Ok(panic) => std::panic::resume_unwind(panic),
-        Err(_err) => Err(miette::miette!("the operation was cancelled")),
-    });
-
-    // Wait until the conda records are available and until the installed packages
-    // for this prefix are available.
-    let (pixi_records, installed_packages) =
-        tokio::try_join!(pixi_records.map(Ok), installed_packages_future)?;
-
-    let build_virtual_packages = group.virtual_packages(Platform::current());
-
-    // Spawn a background task to update the prefix
-    let (python_status, duration) = tokio::spawn({
-        let prefix = prefix.clone();
-        let group_name = group_name.clone();
-        async move {
-            let start = Instant::now();
-            let has_existing_packages = !installed_packages.is_empty();
-            let python_status = environment::update_prefix_conda(
-                &prefix,
-                package_cache,
-                client,
-                installed_packages,
-                pixi_records.records.clone(),
-                build_virtual_packages,
-                channels,
-                Platform::current(),
-                &format!(
-                    "{} python environment to solve pypi packages for '{}'",
-                    if has_existing_packages {
-                        "updating"
-                    } else {
-                        "creating"
-                    },
-                    group_name.fancy_display()
-                ),
-                "  ",
-                io_concurrency_limit.into(),
-                build_context,
-            )
-            .await?;
-            let end = Instant::now();
-            Ok((python_status, end - start))
-        }
-    })
-    .await
-    .unwrap_or_else(|e| match e.try_into_panic() {
-        Ok(panic) => std::panic::resume_unwind(panic),
-        Err(_err) => Err(miette::miette!("the operation was cancelled")),
-    })?;
-
-    Ok(TaskResult::CondaPrefixUpdated(
-        group_name,
-        prefix,
-        Box::new(python_status),
-        duration,
-=======
         prefix_task_result,
->>>>>>> 944b3e98
     ))
 }