use std::{
    cmp::PartialEq,
    collections::{HashMap, HashSet},
    future::{ready, Future},
    iter,
    path::PathBuf,
    sync::Arc,
    time::{Duration, Instant},
};

use barrier_cell::BarrierCell;
use fancy_display::FancyDisplay;
use futures::{stream::FuturesUnordered, FutureExt, StreamExt, TryFutureExt, TryStreamExt};
use indexmap::{IndexMap, IndexSet};
use indicatif::ProgressBar;
use itertools::{Either, Itertools};
use miette::{Diagnostic, IntoDiagnostic, MietteDiagnostic, Report, WrapErr};
use pixi_build_frontend::ToolContext;
use pixi_consts::consts;
use pixi_manifest::{ChannelPriority, EnvironmentName, FeaturesExt};
use pixi_progress::global_multi_progress;
use pixi_record::{ParseLockFileError, PixiRecord};
use pixi_uv_conversions::{
    to_extra_name, to_marker_environment, to_normalize, to_uv_extra_name, to_uv_normalize,
    ConversionError,
};
use pypi_mapping::{self};
use pypi_modifiers::pypi_marker_env::determine_marker_environment;
use rattler::package_cache::PackageCache;
use rattler_conda_types::{Arch, GenericVirtualPackage, MatchSpec, ParseStrictness, Platform};
use rattler_lock::{LockFile, PypiIndexes, PypiPackageData, PypiPackageEnvironmentData};
use rattler_repodata_gateway::{Gateway, RepoData};
use reqwest_middleware::ClientWithMiddleware;
use thiserror::Error;
use tokio::sync::Semaphore;
use tracing::Instrument;
use uv_normalize::ExtraName;

use super::{
    outdated::OutdatedEnvironments, utils::IoConcurrencyLimit, PixiRecordsByName,
    PypiRecordsByName, UvResolutionContext,
};
use crate::{
    activation::CurrentEnvVarBehavior,
    build::{BuildContext, GlobHashCache, SourceCheckoutReporter},
    environment::{
        self, read_environment_file, write_environment_file, EnvironmentFile, LockFileUsage,
        LockedEnvironmentHash, PerEnvironmentAndPlatform, PerGroup, PerGroupAndPlatform,
        PythonStatus,
    },
    load_lock_file,
    lock_file::{
        self,
        records_by_name::HasNameVersion,
        reporter::{CondaMetadataProgress, GatewayProgressReporter, SolveProgressBar},
        CondaPrefixUpdater, PypiRecord,
    },
    prefix::Prefix,
    repodata::Repodata,
    workspace::{
        get_activated_environment_variables,
        grouped_environment::{GroupedEnvironment, GroupedEnvironmentName},
        Environment, EnvironmentVars, HasWorkspaceRef,
    },
    CondaPrefixUpdated, Workspace,
};

impl Workspace {
    /// Ensures that the lock-file is up-to-date with the project information.
    ///
    /// Returns the lock-file and any potential derived data that was computed
    /// as part of this operation.
    pub async fn update_lock_file(
        &self,
        options: UpdateLockFileOptions,
    ) -> miette::Result<LockFileDerivedData<'_>> {
        update_lock_file(self, options).await
    }

    /// Get lockfile without checking
    pub async fn get_lock_file(&self) -> miette::Result<LockFile> {
        load_lock_file(self).await
    }
}

#[derive(Debug, Error, Diagnostic)]
enum UpdateError {
    #[error("the lockfile is not up-to-date with requested environment: '{}'", .0.fancy_display())]
    LockFileMissingEnv(EnvironmentName),
    #[error("some information from the lockfile could not be parsed")]
    ParseLockFileError(#[from] ParseLockFileError),
}

/// Options to pass to [`Workspace::update_lock_file`].
#[derive(Default)]
pub struct UpdateLockFileOptions {
    /// Defines what to do if the lock-file is out of date
    pub lock_file_usage: LockFileUsage,

    /// Don't install anything to disk.
    pub no_install: bool,

    /// The maximum number of concurrent solves that are allowed to run. If this
    /// value is None a heuristic is used based on the number of cores
    /// available from the system.
    pub max_concurrent_solves: usize,
}

/// A struct that holds the lock-file and any potential derived data that was
/// computed when calling `update_lock_file`.
pub struct LockFileDerivedData<'p> {
    pub workspace: &'p Workspace,

    /// The lock-file
    pub lock_file: LockFile,

    /// The package cache
    pub package_cache: PackageCache,

    /// A list of prefixes that are up-to-date with the latest conda packages.
    pub updated_conda_prefixes: HashMap<EnvironmentName, (Prefix, PythonStatus)>,

    /// A list of prefixes that have been updated while resolving all
    /// dependencies.
    pub updated_pypi_prefixes: HashMap<EnvironmentName, Prefix>,

    /// The cached uv context
    pub uv_context: Option<UvResolutionContext>,

    /// The IO concurrency semaphore to use when updating environments
    pub io_concurrency_limit: IoConcurrencyLimit,

    /// The build context that was used to create the lock-file
    pub build_context: BuildContext,

    /// An object that caches input hashes
    pub glob_hash_cache: GlobHashCache,
}

/// The mode to use when updating a prefix.
#[derive(Debug, Clone, PartialEq, Eq)]
pub enum UpdateMode {
    /// Validate if the prefix is up-to-date.
    /// Using a fast and simple validation method.
    /// Used for skipping the update if the prefix is already up-to-date, in
    /// activating commands. Like `pixi shell` or `pixi run`.
    QuickValidate,
    /// Force a prefix install without running the short validation.
    /// Used for updating the prefix when the lock-file likely out of date.
    /// Like `pixi install` or `pixi update`.
    Revalidate,
}

impl<'p> LockFileDerivedData<'p> {
    /// Write the lock-file to disk.
    pub(crate) fn write_to_disk(&self) -> miette::Result<()> {
        let lock_file_path = self.workspace.lock_file_path();
        self.lock_file
            .to_path(&lock_file_path)
            .into_diagnostic()
            .context("failed to write lock-file to disk")
    }

    fn locked_environment_hash(
        &self,
        environment: &Environment<'p>,
    ) -> miette::Result<LockedEnvironmentHash> {
        let locked_environment = self
            .lock_file
            .environment(environment.name().as_str())
            .ok_or_else(|| UpdateError::LockFileMissingEnv(environment.name().clone()))?;
        Ok(LockedEnvironmentHash::from_environment(
            locked_environment,
            environment.best_platform(),
        ))
    }

    /// Returns the up-to-date prefix for the given environment.
    pub async fn prefix(
        &mut self,
        environment: &Environment<'p>,
        update_mode: UpdateMode,
    ) -> miette::Result<Prefix> {
        // Check if the prefix is already up-to-date by validating the hash with the
        // environment file
        let hash = self.locked_environment_hash(environment)?;
        if update_mode == UpdateMode::QuickValidate {
            if let Some(prefix) = self.cached_prefix(environment, &hash) {
                return prefix;
            }
        }

        // Get the up-to-date prefix
        let prefix = self.update_prefix(environment).await?;

        // Save an environment file to the environment directory after the update.
        // Avoiding writing the cache away before the update is done.
        write_environment_file(
            &environment.dir(),
            EnvironmentFile {
                manifest_path: environment.workspace().workspace.provenance.path.clone(),
                environment_name: environment.name().to_string(),
                pixi_version: consts::PIXI_VERSION.to_string(),
                environment_lock_file_hash: hash,
            },
        )?;

        Ok(prefix)
    }

    fn cached_prefix(
        &mut self,
        environment: &Environment<'p>,
        hash: &LockedEnvironmentHash,
    ) -> Option<Result<Prefix, Report>> {
        let Ok(Some(environment_file)) = read_environment_file(&environment.dir()) else {
            tracing::debug!(
                "Environment file not found or parsable for '{}'",
                environment.name().fancy_display()
            );
            return None;
        };

        if environment_file.environment_lock_file_hash == *hash {
            // If we contain source packages from conda or PyPI we update the prefix by
            // default
            let contains_conda_source_pkgs = self.lock_file.environments().any(|(_, env)| {
                env.conda_packages(Platform::current())
                    .is_some_and(|mut packages| {
                        packages.any(|package| package.as_source().is_some())
                    })
            });

            // Check if we have source packages from PyPI
            // that is a directory, this is basically the only kind of source dependency
            // that you'll modify on a general basis.
            let contains_pypi_source_pkgs = environment
                .pypi_dependencies(Some(Platform::current()))
                .iter()
                .any(|(_, req)| {
                    req.iter()
                        .any(|dep| dep.as_path().map(|p| p.is_dir()).unwrap_or_default())
                });
            if contains_conda_source_pkgs || contains_pypi_source_pkgs {
                tracing::debug!("Lock file contains source packages: ignore lock file hash and update the prefix");
            } else {
                tracing::info!(
                    "Environment '{}' is up-to-date with lock file hash",
                    environment.name().fancy_display()
                );
                return Some(Ok(Prefix::new(environment.dir())));
            }
        }
        None
    }

    /// Returns the up-to-date prefix for the given environment.
    async fn update_prefix(&mut self, environment: &Environment<'p>) -> miette::Result<Prefix> {
        // If we previously updated this environment, early out.
        if let Some(prefix) = self.updated_pypi_prefixes.get(environment.name()) {
            return Ok(prefix.clone());
        }

        tracing::info!("Updating prefix");
        // Get the prefix with the conda packages installed.
        let platform = environment.best_platform();
        let (prefix, python_status) = self.conda_prefix(environment).await?;
        let pixi_records = self
            .pixi_records(environment, platform)
            .into_diagnostic()?
            .unwrap_or_default();
        let pypi_records = self
            .pypi_records(environment, platform)
            .into_diagnostic()?
            .unwrap_or_default();

        // No `uv` support for WASM right now
        if platform.arch() == Some(Arch::Wasm32) {
            return Ok(prefix);
        }

        let uv_context = match &self.uv_context {
            None => {
                let context = UvResolutionContext::from_workspace(self.workspace)?;
                self.uv_context = Some(context.clone());
                context
            }
            Some(context) => context.clone(),
        };

        // TODO: This can be really slow (~200ms for pixi on @ruben-arts machine).
        let env_variables = get_activated_environment_variables(
            self.workspace.env_vars(),
            environment,
            CurrentEnvVarBehavior::Exclude,
            None,
            false,
            false,
        )
        .await?;

        let non_isolated_packages = environment.pypi_options().no_build_isolation;
        let no_build = environment
            .pypi_options()
            .no_build
            .clone()
            .unwrap_or_default();

        // Update the prefix with Pypi records
        environment::update_prefix_pypi(
            environment.name(),
            &prefix,
            platform,
            &pixi_records,
            &pypi_records,
            &python_status,
            &environment.system_requirements(),
            &uv_context,
            self.pypi_indexes(environment).into_diagnostic()?.as_ref(),
            env_variables,
            self.workspace.root(),
            environment.best_platform(),
            non_isolated_packages,
            &no_build,
        )
        .await
        .with_context(|| {
            format!(
                "{}: error installing/updating PyPI dependencies",
                environment.name()
            )
        })?;

        // Store that we updated the environment, so we won't have to do it again.
        self.updated_pypi_prefixes
            .insert(environment.name().clone(), prefix.clone());

        Ok(prefix)
    }

    fn pypi_records(
        &self,
        environment: &Environment<'p>,
        platform: Platform,
    ) -> Result<Option<Vec<(PypiPackageData, PypiPackageEnvironmentData)>>, UpdateError> {
        let locked_env = self
            .lock_file
            .environment(environment.name().as_str())
            .ok_or_else(|| UpdateError::LockFileMissingEnv(environment.name().clone()))?;

        let packages = locked_env.pypi_packages(platform);
        Ok(packages.map(|iter| {
            iter.map(|(data, env_data)| (data.clone(), env_data.clone()))
                .collect()
        }))
    }

    fn pypi_indexes(
        &self,
        environment: &Environment<'p>,
    ) -> Result<Option<PypiIndexes>, UpdateError> {
        let locked_env = self
            .lock_file
            .environment(environment.name().as_str())
            .ok_or_else(|| UpdateError::LockFileMissingEnv(environment.name().clone()))?;
        Ok(locked_env.pypi_indexes().cloned())
    }

    fn pixi_records(
        &self,
        environment: &Environment<'p>,
        platform: Platform,
    ) -> Result<Option<Vec<PixiRecord>>, UpdateError> {
        let locked_env = self
            .lock_file
            .environment(environment.name().as_str())
            .ok_or_else(|| UpdateError::LockFileMissingEnv(environment.name().clone()))?;

        Ok(locked_env
            .conda_packages(platform)
            .map(|iter| {
                iter.cloned()
                    .map(PixiRecord::try_from)
                    .collect::<Result<Vec<_>, _>>()
            })
            .transpose()?)
    }

    async fn conda_prefix(
        &mut self,
        environment: &Environment<'p>,
    ) -> miette::Result<(Prefix, PythonStatus)> {
        // If we previously updated this environment, early out.
        if let Some((prefix, python_status)) = self.updated_conda_prefixes.get(environment.name()) {
            return Ok((prefix.clone(), python_status.clone()));
        }

        let prefix = Prefix::new(environment.dir());
        let platform = environment.best_platform();

        // Determine the currently installed packages.
        let installed_packages = prefix.find_installed_packages().with_context(|| {
            format!(
                "failed to determine the currently installed packages for '{}'",
                environment.name(),
            )
        })?;

        // Get the locked environment from the lock-file.
        let records = self
            .pixi_records(environment, platform)
            .into_diagnostic()?
            .unwrap_or_default();
        let channel_urls = environment
            .channel_urls(&self.workspace.channel_config())
            .into_diagnostic()?;

        // Update the prefix with conda packages.
        let has_existing_packages = !installed_packages.is_empty();
        let env_name = GroupedEnvironmentName::Environment(environment.name().clone());
        let python_status = environment::update_prefix_conda(
            &prefix,
            self.package_cache.clone(),
<<<<<<< HEAD
            environment.project().authenticated_client()?.clone(),
=======
            environment.workspace().authenticated_client().clone(),
>>>>>>> 3dd47078
            installed_packages,
            records,
            environment
                .virtual_packages(platform)
                .into_iter()
                .map(GenericVirtualPackage::from)
                .collect(),
            channel_urls,
            platform,
            &format!(
                "{} environment '{}'",
                if has_existing_packages {
                    "updating"
                } else {
                    "creating"
                },
                env_name.fancy_display()
            ),
            "",
            self.io_concurrency_limit.clone().into(),
            self.build_context.clone(),
        )
        .await?;

        // Store that we updated the environment, so we won't have to do it again.
        self.updated_conda_prefixes.insert(
            environment.name().clone(),
            (prefix.clone(), python_status.clone()),
        );

        Ok((prefix, python_status))
    }
}

pub struct UpdateContext<'p> {
    project: &'p Workspace,

    /// Repodata records from the lock-file. This contains the records that
    /// actually exist in the lock-file. If the lock-file is missing or
    /// partially missing then the data also won't exist in this field.
    locked_repodata_records: PerEnvironmentAndPlatform<'p, Arc<PixiRecordsByName>>,

    /// Repodata records from the lock-file grouped by solve-group.
    locked_grouped_repodata_records: PerGroupAndPlatform<'p, Arc<PixiRecordsByName>>,

    /// Pypi  records from the lock-file grouped by solve-group.
    locked_grouped_pypi_records: PerGroupAndPlatform<'p, Arc<PypiRecordsByName>>,

    /// Repodata records from the lock-file. This contains the records that
    /// actually exist in the lock-file. If the lock-file is missing or
    /// partially missing then the data also won't exist in this field.
    locked_pypi_records: PerEnvironmentAndPlatform<'p, Arc<PypiRecordsByName>>,

    /// Information about environments that are considered out of date. Only
    /// these environments are updated.
    outdated_envs: OutdatedEnvironments<'p>,

    /// Keeps track of all pending conda targets that are being solved. The
    /// mapping contains a [`BarrierCell`] that will eventually contain the
    /// solved records computed by another task. This allows tasks to wait
    /// for the records to be solved before proceeding.
    solved_repodata_records: PerEnvironmentAndPlatform<'p, Arc<BarrierCell<PixiRecordsByName>>>,

    /// Keeps track of all pending grouped conda targets that are being solved.
    grouped_solved_repodata_records: PerGroupAndPlatform<'p, Arc<BarrierCell<PixiRecordsByName>>>,

    /// Keeps track of all pending prefix updates. This only tracks the conda
    /// updates to a prefix, not whether the pypi packages have also been
    /// updated.
    instantiated_conda_prefixes: PerGroup<'p, Arc<BarrierCell<(Prefix, PythonStatus)>>>,

    /// Keeps track of all pending conda targets that are being solved. The
    /// mapping contains a [`BarrierCell`] that will eventually contain the
    /// solved records computed by another task. This allows tasks to wait
    /// for the records to be solved before proceeding.
    solved_pypi_records: PerEnvironmentAndPlatform<'p, Arc<BarrierCell<PypiRecordsByName>>>,

    /// Keeps track of all pending grouped pypi targets that are being solved.
    grouped_solved_pypi_records: PerGroupAndPlatform<'p, Arc<BarrierCell<PypiRecordsByName>>>,

    /// The package cache to use when instantiating prefixes.
    package_cache: PackageCache,

    /// A semaphore to limit the number of concurrent solves.
    conda_solve_semaphore: Arc<Semaphore>,

    /// A semaphore to limit the number of concurrent pypi solves.
    /// TODO(tim): we need this semaphore, to limit the number of concurrent
    ///     solves. This is a problem when using source dependencies
    pypi_solve_semaphore: Arc<Semaphore>,

    /// An io concurrency semaphore to limit the number of active filesystem
    /// operations.
    io_concurrency_limit: IoConcurrencyLimit,

    /// The build context to use for building source packages
    build_context: BuildContext,

    /// The input hash cache
    glob_hash_cache: GlobHashCache,

    /// Whether it is allowed to instantiate any prefix.
    no_install: bool,
}

impl<'p> UpdateContext<'p> {
    /// Returns a future that will resolve to the solved repodata records for
    /// the given environment group or `None` if the records do not exist
    /// and are also not in the process of being updated.
    pub(crate) fn get_latest_group_repodata_records(
        &self,
        group: &GroupedEnvironment<'p>,
        platform: Platform,
    ) -> Option<impl Future<Output = Arc<PixiRecordsByName>>> {
        // Check if there is a pending operation for this group and platform
        if let Some(pending_records) = self
            .grouped_solved_repodata_records
            .get(group)
            .and_then(|records| records.get(&platform))
            .cloned()
        {
            return Some((async move { pending_records.wait().await.clone() }).left_future());
        }

        // Otherwise read the records directly from the lock-file.
        let locked_records = self
            .locked_grouped_repodata_records
            .get(group)
            .and_then(|records| records.get(&platform))?
            .clone();

        Some(ready(locked_records).right_future())
    }

    /// Returns a future that will resolve to the solved pypi records for the
    /// given environment group or `None` if the records do not exist and
    /// are also not in the process of being updated.
    pub(crate) fn get_latest_group_pypi_records(
        &self,
        group: &GroupedEnvironment<'p>,
        platform: Platform,
    ) -> Option<impl Future<Output = Arc<PypiRecordsByName>>> {
        // Check if there is a pending operation for this group and platform
        if let Some(pending_records) = self
            .grouped_solved_pypi_records
            .get(group)
            .and_then(|records| records.get(&platform))
            .cloned()
        {
            return Some(async move { pending_records.wait().await.clone() });
        }

        None
    }

    /// Takes the latest repodata records for the given environment and
    /// platform. Returns `None` if neither the records exist nor are in the
    /// process of being updated.
    ///
    /// This function panics if the repodata records are still pending.
    pub(crate) fn take_latest_repodata_records(
        &mut self,
        environment: &Environment<'p>,
        platform: Platform,
    ) -> Option<PixiRecordsByName> {
        self.solved_repodata_records
            .get_mut(environment)
            .and_then(|records| records.remove(&platform))
            .map(|cell| {
                Arc::into_inner(cell)
                    .expect("records must not be shared")
                    .into_inner()
                    .expect("records must be available")
            })
            .or_else(|| {
                self.locked_repodata_records
                    .get_mut(environment)
                    .and_then(|records| records.remove(&platform))
            })
            .map(|records| Arc::try_unwrap(records).unwrap_or_else(|arc| (*arc).clone()))
    }

    /// Takes the latest pypi records for the given environment and platform.
    /// Returns `None` if neither the records exist nor are in the process
    /// of being updated.
    ///
    /// This function panics if the repodata records are still pending.
    pub(crate) fn take_latest_pypi_records(
        &mut self,
        environment: &Environment<'p>,
        platform: Platform,
    ) -> Option<PypiRecordsByName> {
        self.solved_pypi_records
            .get_mut(environment)
            .and_then(|records| records.remove(&platform))
            .map(|cell| {
                Arc::into_inner(cell)
                    .expect("records must not be shared")
                    .into_inner()
                    .expect("records must be available")
            })
            .or_else(|| {
                self.locked_pypi_records
                    .get_mut(environment)
                    .and_then(|records| records.remove(&platform))
            })
            .map(|records| Arc::try_unwrap(records).unwrap_or_else(|arc| (*arc).clone()))
    }

    /// Get a list of conda prefixes that have been updated.
    pub(crate) fn take_instantiated_conda_prefixes(
        &mut self,
    ) -> HashMap<EnvironmentName, (Prefix, PythonStatus)> {
        self.instantiated_conda_prefixes
            .drain()
            .filter_map(|(env, cell)| match env {
                GroupedEnvironment::Environment(env) => {
                    let prefix = Arc::into_inner(cell)
                        .expect("prefixes must not be shared")
                        .into_inner()
                        .expect("prefix must be available");
                    Some((env.name().clone(), (prefix.0.clone(), prefix.1.clone())))
                }
                _ => None,
            })
            .collect()
    }
}

/// If the project has any source dependencies, like `git` or `path`
/// dependencies. for pypi dependencies, we need to limit the solve to 1,
/// because of uv internals
fn determine_pypi_solve_permits(project: &Workspace) -> usize {
    // Get all environments
    let environments = project.environments();
    for environment in environments {
        for (_, req) in environment.pypi_dependencies(None).iter() {
            for dep in req {
                if dep.is_direct_dependency() {
                    return 1;
                }
            }
        }
    }
    // If no source dependencies are found, we can use the default concurrency
    project.config().max_concurrent_solves()
}

/// Ensures that the lock-file is up-to-date with the project.
///
/// This function will return a [`LockFileDerivedData`] struct that contains the
/// lock-file and any potential derived data that was computed as part of this
/// function. The derived data might be usable by other functions to avoid
/// recomputing the same data.
///
/// This function starts by checking if the lock-file is up-to-date. If it is
/// not up-to-date it will construct a task graph of all the work that needs to
/// be done to update the lock-file. The tasks are awaited in a specific order
/// to make sure that we can start instantiating prefixes as soon as possible.
pub async fn update_lock_file(
    project: &Workspace,
    options: UpdateLockFileOptions,
) -> miette::Result<LockFileDerivedData<'_>> {
    let lock_file = load_lock_file(project).await?;
    let package_cache =
        PackageCache::new(pixi_config::get_cache_dir()?.join(consts::CONDA_PACKAGE_CACHE_DIR));
    let glob_hash_cache = GlobHashCache::default();

    // should we check the lock-file in the first place?
    if !options.lock_file_usage.should_check_if_out_of_date() {
        tracing::info!("skipping check if lock-file is up-to-date");

        return Ok(LockFileDerivedData {
            workspace: project,
            lock_file,
            package_cache,
            updated_conda_prefixes: Default::default(),
            updated_pypi_prefixes: Default::default(),
            uv_context: None,
            io_concurrency_limit: IoConcurrencyLimit::default(),
            build_context: BuildContext::from_workspace(project)?,
            glob_hash_cache,
        });
    }

    // Check which environments are out of date.
    let outdated = OutdatedEnvironments::from_project_and_lock_file(
        project,
        &lock_file,
        glob_hash_cache.clone(),
    )
    .await;
    if outdated.is_empty() {
        tracing::info!("the lock-file is up-to-date");

        // If no-environment is outdated we can return early.
        return Ok(LockFileDerivedData {
            workspace: project,
            lock_file,
            package_cache,
            updated_conda_prefixes: Default::default(),
            updated_pypi_prefixes: Default::default(),
            uv_context: None,
            io_concurrency_limit: IoConcurrencyLimit::default(),
            build_context: BuildContext::from_workspace(project)?,
            glob_hash_cache,
        });
    }

    // If the lock-file is out of date, but we're not allowed to update it, we
    // should exit.
    if !options.lock_file_usage.allows_lock_file_updates() {
        miette::bail!("lock-file not up-to-date with the project");
    }

    // Construct an update context and perform the actual update.
    let lock_file_derived_data = UpdateContext::builder(project)
        .with_package_cache(package_cache)
        .with_no_install(options.no_install)
        .with_outdated_environments(outdated)
        .with_lock_file(lock_file)
        .with_glob_hash_cache(glob_hash_cache)
        .finish()
        .await?
        .update()
        .await?;

    // Write the lock-file to disk
    lock_file_derived_data.write_to_disk()?;

    Ok(lock_file_derived_data)
}

pub struct UpdateContextBuilder<'p> {
    /// The project
    project: &'p Workspace,

    /// The current lock-file.
    lock_file: LockFile,

    /// The environments that are considered outdated. These are the
    /// environments that will be updated in the lock-file. If this value is
    /// `None` it will be computed from the project and the lock-file.
    outdated_environments: Option<OutdatedEnvironments<'p>>,

    /// Defines if during the update-process it is allowed to create prefixes.
    /// This might be required to solve pypi dependencies because those require
    /// a python interpreter.
    no_install: bool,

    /// The package cache to use during the update process.
    package_cache: Option<PackageCache>,

    /// The maximum number of concurrent solves that are allowed to run. If this
    /// value is `None` a heuristic is used based on the number of cores
    /// available from the system.
    max_concurrent_solves: usize,

    /// The io concurrency semaphore to use when updating environments
    io_concurrency_limit: Option<IoConcurrencyLimit>,

    /// A cache for computing input hashes
    glob_hash_cache: Option<GlobHashCache>,
}

impl<'p> UpdateContextBuilder<'p> {
    pub(crate) fn with_glob_hash_cache(self, glob_hash_cache: GlobHashCache) -> Self {
        Self {
            glob_hash_cache: Some(glob_hash_cache),
            ..self
        }
    }

    /// The package cache to use during the update process. Prefixes might need
    /// to be instantiated to be able to solve pypi dependencies.
    pub(crate) fn with_package_cache(self, package_cache: PackageCache) -> Self {
        Self {
            package_cache: Some(package_cache),
            ..self
        }
    }

    /// Defines if during the update-process it is allowed to create prefixes.
    /// This might be required to solve pypi dependencies because those require
    /// a python interpreter.
    pub(crate) fn with_no_install(self, no_install: bool) -> Self {
        Self { no_install, ..self }
    }

    /// Sets the current lock-file that should be used to determine the
    /// previously locked packages.
    pub(crate) fn with_lock_file(self, lock_file: LockFile) -> Self {
        Self { lock_file, ..self }
    }

    /// Explicitly set the environments that are considered out-of-date. Only
    /// these environments will be updated during the update process.
    pub(crate) fn with_outdated_environments(
        self,
        outdated_environments: OutdatedEnvironments<'p>,
    ) -> Self {
        Self {
            outdated_environments: Some(outdated_environments),
            ..self
        }
    }

    /// Sets the io concurrency semaphore to use when updating environments.
    #[allow(unused)]
    pub fn with_io_concurrency_semaphore(self, io_concurrency_limit: IoConcurrencyLimit) -> Self {
        Self {
            io_concurrency_limit: Some(io_concurrency_limit),
            ..self
        }
    }

    /// Construct the context.
    pub(crate) async fn finish(self) -> miette::Result<UpdateContext<'p>> {
        let project = self.project;
        let package_cache = match self.package_cache {
            Some(package_cache) => package_cache,
            None => PackageCache::new(
                pixi_config::get_cache_dir()?.join(consts::CONDA_PACKAGE_CACHE_DIR),
            ),
        };
        let lock_file = self.lock_file;
        let glob_hash_cache = self.glob_hash_cache.unwrap_or_default();
        let outdated = match self.outdated_environments {
            Some(outdated) => outdated,
            None => {
                OutdatedEnvironments::from_project_and_lock_file(
                    project,
                    &lock_file,
                    glob_hash_cache.clone(),
                )
                .await
            }
        };

        // Extract the current conda records from the lock-file
        // TODO: Should we parallelize this? Measure please.
        let locked_repodata_records = project
            .environments()
            .into_iter()
            .flat_map(|env| {
                lock_file
                    .environment(env.name().as_str())
                    .into_iter()
                    .map(move |locked_env| {
                        locked_env
                            .conda_packages_by_platform()
                            .map(|(platform, records)| {
                                records
                                    .cloned()
                                    .map(PixiRecord::try_from)
                                    .collect::<Result<Vec<_>, _>>()
                                    .map(|records| {
                                        (platform, Arc::new(PixiRecordsByName::from_iter(records)))
                                    })
                            })
                            .collect::<Result<HashMap<_, _>, _>>()
                            .map(|records| (env.clone(), records))
                    })
            })
            .collect::<Result<HashMap<_, HashMap<_, _>>, _>>()
            .into_diagnostic()?;

        let locked_pypi_records = project
            .environments()
            .into_iter()
            .flat_map(|env| {
                lock_file
                    .environment(env.name().as_str())
                    .into_iter()
                    .map(move |locked_env| {
                        (
                            env.clone(),
                            locked_env
                                .pypi_packages_by_platform()
                                .map(|(platform, records)| {
                                    (
                                        platform,
                                        Arc::new(PypiRecordsByName::from_iter(records.map(
                                            |(data, env_data)| (data.clone(), env_data.clone()),
                                        ))),
                                    )
                                })
                                .collect(),
                        )
                    })
            })
            .collect::<HashMap<_, HashMap<_, _>>>();

        // Create a collection of all the [`GroupedEnvironments`] involved in the solve.
        let all_grouped_environments = project
            .environments()
            .into_iter()
            .map(GroupedEnvironment::from)
            .unique()
            .collect_vec();

        // For every grouped environment extract the data from the lock-file. If
        // multiple environments in a single solve-group have different versions for
        // a single package name than the record with the highest version is used.
        // This logic is implemented in `RepoDataRecordsByName::from_iter`. This can
        // happen if previously two environments did not share the same solve-group.
        let locked_grouped_repodata_records = all_grouped_environments
            .iter()
            .filter_map(|group| {
                // If any content of the environments in the group are outdated we need to
                // disregard the locked content.
                if group
                    .environments()
                    .any(|e| outdated.disregard_locked_content.should_disregard_conda(&e))
                {
                    return None;
                }

                let records = match group {
                    GroupedEnvironment::Environment(env) => {
                        locked_repodata_records.get(env)?.clone()
                    }
                    GroupedEnvironment::Group(group) => {
                        let mut by_platform = HashMap::new();
                        for env in group.environments() {
                            let Some(records) = locked_repodata_records.get(&env) else {
                                continue;
                            };

                            for (platform, records) in records.iter() {
                                by_platform
                                    .entry(*platform)
                                    .or_insert_with(Vec::new)
                                    .extend(records.records.iter().cloned());
                            }
                        }

                        by_platform
                            .into_iter()
                            .map(|(platform, records)| {
                                (platform, Arc::new(PixiRecordsByName::from_iter(records)))
                            })
                            .collect()
                    }
                };
                Some((group.clone(), records))
            })
            .collect();

        let locked_grouped_pypi_records = all_grouped_environments
            .iter()
            .filter_map(|group| {
                // If any content of the environments in the group are outdated we need to
                // disregard the locked content.
                if group
                    .environments()
                    .any(|e| outdated.disregard_locked_content.should_disregard_pypi(&e))
                {
                    return None;
                }

                let records = match group {
                    GroupedEnvironment::Environment(env) => locked_pypi_records.get(env)?.clone(),
                    GroupedEnvironment::Group(group) => {
                        let mut by_platform = HashMap::new();
                        for env in group.environments() {
                            let Some(records) = locked_pypi_records.get(&env) else {
                                continue;
                            };

                            for (platform, records) in records.iter() {
                                by_platform
                                    .entry(*platform)
                                    .or_insert_with(Vec::new)
                                    .extend(records.records.iter().cloned());
                            }
                        }

                        by_platform
                            .into_iter()
                            .map(|(platform, records)| {
                                (platform, Arc::new(PypiRecordsByName::from_iter(records)))
                            })
                            .collect()
                    }
                };
                Some((group.clone(), records))
            })
            .collect();

        let gateway = project.repodata_gateway()?.clone();
        let client = project.authenticated_client()?.clone();

        // tool context
        let tool_context = ToolContext::builder()
            .with_gateway(gateway)
            .with_client(client)
            .build();

        let build_context =
            BuildContext::from_workspace(project)?.with_tool_context(Arc::new(tool_context));

        Ok(UpdateContext {
            project,

            locked_repodata_records,
            locked_grouped_repodata_records,
            locked_grouped_pypi_records,
            locked_pypi_records,
            outdated_envs: outdated,

            solved_repodata_records: HashMap::new(),
            instantiated_conda_prefixes: HashMap::new(),
            solved_pypi_records: HashMap::new(),
            grouped_solved_repodata_records: HashMap::new(),
            grouped_solved_pypi_records: HashMap::new(),

            package_cache,
            conda_solve_semaphore: Arc::new(Semaphore::new(self.max_concurrent_solves)),
            pypi_solve_semaphore: Arc::new(Semaphore::new(determine_pypi_solve_permits(project))),
            io_concurrency_limit: self.io_concurrency_limit.unwrap_or_default(),
            build_context,
            glob_hash_cache,

            no_install: self.no_install,
        })
    }
}

impl<'p> UpdateContext<'p> {
    /// Construct a new builder for the update context.
    pub(crate) fn builder(project: &'p Workspace) -> UpdateContextBuilder<'p> {
        UpdateContextBuilder {
            project,
            lock_file: LockFile::default(),
            outdated_environments: None,
            no_install: true,
            package_cache: None,
            max_concurrent_solves: project.config().max_concurrent_solves(),
            io_concurrency_limit: None,
            glob_hash_cache: None,
        }
    }

    pub async fn update(mut self) -> miette::Result<LockFileDerivedData<'p>> {
        let project = self.project;

        // Create a mapping that iterators over all outdated environments and their
        // platforms for both and pypi.
        let all_outdated_envs = itertools::chain(
            self.outdated_envs.conda.iter(),
            self.outdated_envs.pypi.iter(),
        )
        .fold(
            HashMap::<Environment<'_>, HashSet<Platform>>::new(),
            |mut acc, (env, platforms)| {
                acc.entry(env.clone())
                    .or_default()
                    .extend(platforms.iter().cloned());
                acc
            },
        );

        // This will keep track of all outstanding tasks that we need to wait for. All
        // tasks are added to this list after they are spawned. This function blocks
        // until all pending tasks have either completed or errored.
        let mut pending_futures = FuturesUnordered::new();

        // Spawn tasks for all the conda targets that are out of date.
        for (environment, platforms) in self.outdated_envs.conda.iter() {
            // Turn the platforms into an IndexSet, so we have a little control over the
            // order in which we solve the platforms. We want to solve the current
            // platform first, so we can start instantiating prefixes if we have to.
            let mut ordered_platforms = platforms.iter().copied().collect::<IndexSet<_>>();
            if let Some(current_platform_index) =
                ordered_platforms.get_index_of(&environment.best_platform())
            {
                ordered_platforms.move_index(current_platform_index, 0);
            }

            // Determine the source of the solve information
            let source = GroupedEnvironment::from(environment.clone());

            // Determine the channel priority, if no channel priority is set we use the
            // default.
            let channel_priority = source
                .channel_priority()
                .into_diagnostic()?
                .unwrap_or_default();

            for platform in ordered_platforms {
                // Is there an existing pending task to solve the group?
                if self
                    .grouped_solved_repodata_records
                    .get(&source)
                    .and_then(|platforms| platforms.get(&platform))
                    .is_some()
                {
                    // Yes, we can reuse the existing cell.
                    continue;
                }
                // No, we need to spawn a task to update for the entire solve group.
                let locked_group_records = self
                    .locked_grouped_repodata_records
                    .get(&source)
                    .and_then(|records| records.get(&platform))
                    .cloned()
                    .unwrap_or_default();

                // Spawn a task to solve the group.
                let group_solve_task = spawn_solve_conda_environment_task(
                    source.clone(),
                    locked_group_records,
                    project.repodata_gateway()?.clone(),
                    platform,
                    self.conda_solve_semaphore.clone(),
                    project.authenticated_client()?.clone(),
                    channel_priority,
                    self.build_context.clone(),
                )
                .boxed_local();

                // Store the task so we can poll it later.
                pending_futures.push(group_solve_task);

                // Create an entry that can be used by other tasks to wait for the result.
                let previous_cell = self
                    .grouped_solved_repodata_records
                    .entry(source.clone())
                    .or_default()
                    .insert(platform, Arc::default());
                assert!(
                    previous_cell.is_none(),
                    "a cell has already been added to update conda records"
                );
            }
        }

        // Spawn tasks to update the pypi packages.
        let mut uv_context = None;
        for (environment, platform) in self
            .outdated_envs
            .pypi
            .iter()
            .flat_map(|(env, platforms)| platforms.iter().map(move |p| (env, *p)))
        {
            let group = GroupedEnvironment::from(environment.clone());

            // If the environment does not have any pypi dependencies we can skip it.
            if environment.pypi_dependencies(Some(platform)).is_empty() {
                continue;
            }

            // Solve all the pypi records in the solve group together.
            if self
                .grouped_solved_pypi_records
                .get(&group)
                .and_then(|records| records.get(&platform))
                .is_some()
            {
                // There is already a task to solve the pypi records for the group.
                continue;
            }

            // Get environment variables from the activation
            let project_variables = self.project.env_vars().clone();
            // Construct a future that will resolve when we have the repodata available
            let repodata_future = self
                .get_latest_group_repodata_records(&group, environment.best_platform())
                .ok_or_else(|| make_unsupported_pypi_platform_error(environment))?;

            // Creates an object to initiate an update at a later point
            let conda_prefix_updater = CondaPrefixUpdater::new(
                group.clone(),
                environment.best_platform(),
                self.package_cache.clone(),
                self.io_concurrency_limit.clone(),
                self.build_context.clone(),
            );

            // Get the uv context
            let uv_context = match uv_context.as_ref() {
                None => uv_context
                    .insert(UvResolutionContext::from_workspace(project)?)
                    .clone(),
                Some(context) => context.clone(),
            };

            let locked_group_records = self
                .locked_grouped_pypi_records
                .get(&group)
                .and_then(|records| records.get(&platform))
                .cloned()
                .unwrap_or_default();

            // Spawn a task to solve the pypi environment
            let pypi_solve_future = spawn_solve_pypi_task(
                uv_context,
                group.clone(),
                environment.clone(),
                project_variables,
                platform,
                repodata_future,
                conda_prefix_updater,
                self.pypi_solve_semaphore.clone(),
                project.root().to_path_buf(),
                locked_group_records,
                self.no_install,
            );

            pending_futures.push(pypi_solve_future.boxed_local());

            let previous_cell = self
                .grouped_solved_pypi_records
                .entry(group)
                .or_default()
                .insert(platform, Arc::default());
            assert!(
                previous_cell.is_none(),
                "a cell has already been added to update pypi records"
            );
        }

        // Iteratate over all outdated environments and their platforms and extract the
        // corresponding records from them.
        for (environment, platform) in all_outdated_envs.iter().flat_map(|(env, platforms)| {
            iter::once(env.clone()).cartesian_product(platforms.iter().cloned())
        }) {
            let grouped_environment = GroupedEnvironment::from(environment.clone());

            // Get futures that will resolve when the conda and pypi records become
            // available.
            let grouped_repodata_records = self
                .get_latest_group_repodata_records(&grouped_environment, platform)
                .expect("conda records should be available now or in the future");
            let grouped_pypi_records = self
                .get_latest_group_pypi_records(&grouped_environment, platform)
                .map(Either::Left)
                .unwrap_or_else(|| Either::Right(ready(Arc::default())));

            // Spawn a task to extract a subset of the resolution.
            let extract_resolution_task = spawn_extract_environment_task(
                environment.clone(),
                platform,
                grouped_repodata_records,
                grouped_pypi_records,
            );
            pending_futures.push(extract_resolution_task.boxed_local());

            // Create a cell that will be used to store the result of the extraction.
            let previous_cell = self
                .solved_repodata_records
                .entry(environment.clone())
                .or_default()
                .insert(platform, Arc::default());
            assert!(
                previous_cell.is_none(),
                "a cell has already been added to update conda records"
            );

            let previous_cell = self
                .solved_pypi_records
                .entry(environment.clone())
                .or_default()
                .insert(platform, Arc::default());
            assert!(
                previous_cell.is_none(),
                "a cell has already been added to update pypi records"
            );
        }

        let top_level_progress =
            global_multi_progress().add(ProgressBar::new(pending_futures.len() as u64));
        top_level_progress.set_style(indicatif::ProgressStyle::default_bar()
            .template("{spinner:.cyan} {prefix:20!} [{elapsed_precise}] [{bar:40!.bright.yellow/dim.white}] {pos:>4}/{len:4} {wide_msg:.dim}")
            .expect("should be able to set style")
            .progress_chars("━━╾─"));
        top_level_progress.enable_steady_tick(Duration::from_millis(50));
        top_level_progress.set_prefix("updating lock-file");

        // Iterate over all the futures we spawned and wait for them to complete.
        //
        // The spawned futures each result either in an error or in a `TaskResult`. The
        // `TaskResult` contains the result of the task. The results are stored into
        // [`BarrierCell`]s which allows other tasks to respond to the data becoming
        // available.
        //
        // A loop on the main task is used versus individually spawning all tasks for
        // two reasons:
        //
        // 1. This provides some control over when data is polled and broadcasted to
        //    other tasks. No data is broadcasted until we start polling futures here.
        //    This reduces the risk of race-conditions where data has already been
        //    broadcasted before a task subscribes to it.
        // 2. The futures stored in `pending_futures` do not necessarily have to be
        //    `'static`. Which makes them easier to work with.
        while let Some(result) = pending_futures.next().await {
            top_level_progress.inc(1);
            match result? {
                TaskResult::CondaGroupSolved(group_name, platform, records, duration) => {
                    let group = GroupedEnvironment::from_name(project, &group_name)
                        .expect("group should exist");

                    self.grouped_solved_repodata_records
                        .get_mut(&group)
                        .expect("the entry for this environment should exist")
                        .get_mut(&platform)
                        .expect("the entry for this platform should exist")
                        .set(Arc::new(records))
                        .expect("records should not be solved twice");

                    match group_name {
                        GroupedEnvironmentName::Group(_) => {
                            tracing::info!(
                                "resolved conda environment for solve group '{}' '{}' in {}",
                                group_name.fancy_display(),
                                consts::PLATFORM_STYLE.apply_to(platform),
                                humantime::format_duration(duration)
                            );
                        }
                        GroupedEnvironmentName::Environment(env_name) => {
                            tracing::info!(
                                "resolved conda environment for environment '{}' '{}' in {}",
                                env_name.fancy_display(),
                                consts::PLATFORM_STYLE.apply_to(platform),
                                humantime::format_duration(duration)
                            );
                        }
                    }
                }
                // TaskResult::CondaPrefixUpdated(
                //     group_name,
                //     prefix,
                //     python_status,
                //     duration,
                // ) => {
                //     let group = GroupedEnvironment::from_name(project, &group_name)
                //         .expect("grouped environment should exist");

                //     self.instantiated_conda_prefixes
                //         .get_mut(&group)
                //         .expect("the entry for this environment should exists")
                //         .set(Arc::new((prefix, *python_status, status, prefix_task)))
                //         .expect("prefix should not be instantiated twice");

                //     tracing::info!(
                //         "updated conda packages in the '{}' prefix in {}",
                //         group.name().fancy_display(),
                //         humantime::format_duration(duration)
                //     );
                // }
                TaskResult::PypiGroupSolved(
                    group_name,
                    platform,
                    records,
                    duration,
                    conda_prefix,
                ) => {
                    let group = GroupedEnvironment::from_name(project, &group_name)
                        .expect("group should exist");

                    self.grouped_solved_pypi_records
                        .get_mut(&group)
                        .expect("the entry for this environment should exist")
                        .get_mut(&platform)
                        .expect("the entry for this platform should exist")
                        .set(Arc::new(records))
                        .expect("records should not be solved twice");

                    match group_name {
                        GroupedEnvironmentName::Group(_) => {
                            tracing::info!(
                                "resolved pypi packages for solve group '{}' '{}' in {}",
                                group_name.fancy_display(),
                                consts::PLATFORM_STYLE.apply_to(platform),
                                humantime::format_duration(duration),
                            );
                        }
                        GroupedEnvironmentName::Environment(env_name) => {
                            tracing::info!(
                                "resolved pypi packages for environment '{}' '{}' in {}",
                                env_name.fancy_display(),
                                consts::PLATFORM_STYLE.apply_to(platform),
                                humantime::format_duration(duration),
                            );
                        }
                    }

                    if let Some(conda_prefix) = conda_prefix {
                        let group = GroupedEnvironment::from_name(project, &conda_prefix.group)
                            .expect("grouped environment should exist");

                        self.instantiated_conda_prefixes
                            .get_mut(&group)
                            .expect("the entry for this environment should exists")
                            .set(Arc::new((conda_prefix.prefix, *conda_prefix.python_status)))
                            .expect("prefix should not be instantiated twice");

                        tracing::info!(
                            "updated conda packages in the '{}' prefix in {}",
                            group.name().fancy_display(),
                            humantime::format_duration(duration)
                        );
                    }
                }
                TaskResult::ExtractedRecordsSubset(
                    environment,
                    platform,
                    repodata_records,
                    pypi_records,
                ) => {
                    let environment = project
                        .environment(&environment)
                        .expect("environment should exist");

                    self.solved_pypi_records
                        .get_mut(&environment)
                        .expect("the entry for this environment should exist")
                        .get_mut(&platform)
                        .expect("the entry for this platform should exist")
                        .set(pypi_records)
                        .expect("records should not be solved twice");

                    self.solved_repodata_records
                        .get_mut(&environment)
                        .expect("the entry for this environment should exist")
                        .get_mut(&platform)
                        .expect("the entry for this platform should exist")
                        .set(repodata_records)
                        .expect("records should not be solved twice");

                    let group = GroupedEnvironment::from(environment.clone());
                    if matches!(group, GroupedEnvironment::Group(_)) {
                        tracing::info!(
                            "extracted subset of records for '{}' '{}' from the '{}' group",
                            environment.name().fancy_display(),
                            consts::PLATFORM_STYLE.apply_to(platform),
                            group.name().fancy_display(),
                        );
                    }
                }
            }
        }

        // Construct a new lock-file containing all the updated or old records.
        let mut builder = LockFile::builder();

        // Iterate over all environments and add their records to the lock-file.
        for environment in project.environments() {
            let environment_name = environment.name().to_string();
            let grouped_env = GroupedEnvironment::from(environment.clone());

            let channel_config = project.channel_config();
            let channels: Vec<String> = grouped_env
                .channels()
                .into_iter()
                .cloned()
                .map(|channel| {
                    channel
                        .into_base_url(&channel_config)
                        .map(|ch| ch.to_string())
                })
                .try_collect()
                .into_diagnostic()?;

            builder.set_channels(&environment_name, channels);

            let mut has_pypi_records = false;
            for platform in environment.platforms() {
                if let Some(records) = self.take_latest_repodata_records(&environment, platform) {
                    for record in records.into_inner() {
                        builder.add_conda_package(&environment_name, platform, record.into());
                    }
                }
                if let Some(records) = self.take_latest_pypi_records(&environment, platform) {
                    for (pkg_data, pkg_env_data) in records.into_inner() {
                        builder.add_pypi_package(
                            &environment_name,
                            platform,
                            pkg_data,
                            pkg_env_data,
                        );
                        has_pypi_records = true;
                    }
                }
            }

            // Store the indexes that were used to solve the environment. But only if there
            // are pypi packages.
            if has_pypi_records {
                builder.set_pypi_indexes(&environment_name, grouped_env.pypi_options().into());
            }
        }

        // Store the lock file
        let lock_file = builder.finish();
        top_level_progress.finish_and_clear();

        Ok(LockFileDerivedData {
            workspace: project,
            lock_file,
            updated_conda_prefixes: self.take_instantiated_conda_prefixes(),
            package_cache: self.package_cache,
            updated_pypi_prefixes: HashMap::default(),
            uv_context,
            io_concurrency_limit: self.io_concurrency_limit,
            build_context: self.build_context,
            glob_hash_cache: self.glob_hash_cache,
        })
    }
}

/// Constructs an error that indicates that the current platform cannot solve
/// pypi dependencies because there is no python interpreter available for the
/// current platform.
fn make_unsupported_pypi_platform_error(environment: &Environment<'_>) -> miette::Report {
    let grouped_environment = GroupedEnvironment::from(environment.clone());

    // Construct a diagnostic that explains that the current platform is not
    // supported.
    let mut diag = MietteDiagnostic::new(format!("Unable to solve pypi dependencies for the {} {} because no compatible python interpreter can be installed for the current platform", grouped_environment.name().fancy_display(), match &grouped_environment {
        GroupedEnvironment::Group(_) => "solve group",
        GroupedEnvironment::Environment(_) => "environment"
    }));

    diag.help = Some("Try converting your [pypi-dependencies] to conda [dependencies]".to_string());

    miette::Report::new(diag)
}

/// Represents data that is sent back from a task. This is used to communicate
/// the result of a task back to the main task which will forward the
/// information to other tasks waiting for results.
pub enum TaskResult {
    /// The conda dependencies for a grouped environment have been solved.
    CondaGroupSolved(
        GroupedEnvironmentName,
        Platform,
        PixiRecordsByName,
        Duration,
    ),

    /// The pypi dependencies for a grouped environment have been solved.
    PypiGroupSolved(
        GroupedEnvironmentName,
        Platform,
        PypiRecordsByName,
        Duration,
        Option<CondaPrefixUpdated>,
    ),

    /// The records for a specific environment have been extracted from a
    /// grouped solve.
    ExtractedRecordsSubset(
        EnvironmentName,
        Platform,
        Arc<PixiRecordsByName>,
        Arc<PypiRecordsByName>,
    ),
}

/// A task that solves the conda dependencies for a given environment.
#[allow(clippy::too_many_arguments)]
async fn spawn_solve_conda_environment_task(
    group: GroupedEnvironment<'_>,
    existing_repodata_records: Arc<PixiRecordsByName>,
    repodata_gateway: Gateway,
    platform: Platform,
    concurrency_semaphore: Arc<Semaphore>,
    client: ClientWithMiddleware,
    channel_priority: ChannelPriority,
    build_context: BuildContext,
) -> miette::Result<TaskResult> {
    // Get the dependencies for this platform
    let dependencies = group.combined_dependencies(Some(platform));

    // Get the environment name
    let group_name = group.name();

    // Early out if there are no dependencies to solve.
    if dependencies.is_empty() {
        return Ok(TaskResult::CondaGroupSolved(
            group_name,
            platform,
            PixiRecordsByName::default(),
            Duration::default(),
        ));
    }

    // Get the virtual packages for this platform
    let virtual_packages = group.virtual_packages(platform);

    // The list of channels and platforms we need for this task
    let channels = group.channels().into_iter().cloned().collect_vec();

    // Whether there are pypi dependencies, and we should fetch purls.
    let has_pypi_dependencies = group.has_pypi_dependencies();

    // Whether we should use custom mapping location
    let pypi_name_mapping_location = group.workspace().pypi_name_mapping_source()?.clone();

    // Get the channel configuration
    let channel_config = group.workspace().channel_config();

    // A root progress bar for the task. It is used to attach sub-progress bars to,
    // that doesn't need to be split up between multiple platforms.
    let root_pb = global_multi_progress().add(ProgressBar::hidden());

    tokio::spawn(
        async move {
            // Acquire a permit before we are allowed to solve the environment.
            let _permit = concurrency_semaphore
                .acquire()
                .await
                .expect("the semaphore is never closed");

            let pb = Arc::new(SolveProgressBar::new(
                global_multi_progress().add(ProgressBar::hidden()),
                platform,
                group_name.clone(),
            ));
            pb.start();
            pb.set_message("loading repodata");

            let start = Instant::now();

            // Convert the dependencies into match specs and source dependencies
            let (source_specs, match_specs): (Vec<_>, Vec<_>) = dependencies
                .into_specs()
                .partition_map(
                    |(name, constraint)| match constraint.into_source_or_binary() {
                        Either::Left(source) => Either::Left((name, source)),
                        Either::Right(binary) => {
                            let spec = binary
                                .try_into_nameless_match_spec(&channel_config)
                                .expect("failed to convert channel from spec");
                            Either::Right(MatchSpec::from_nameless(spec, Some(name)))
                        }
                    },
                );

            // Collect metadata from all source packages
            let channel_urls = channels
                .iter()
                .map(|c| c.clone().into_base_url(&channel_config))
                .collect::<Result<Vec<_>, _>>()
                .into_diagnostic()?;

            let mut metadata_progress = None;
            let mut source_progress = None;
            let mut source_match_specs = Vec::new();
            let source_futures = FuturesUnordered::new();
            for (build_id, (name, source_spec)) in source_specs.iter().enumerate() {
                // Create a metadata reporter if it doesn't exist yet.
                let metadata_reporter = metadata_progress.get_or_insert_with(|| {
                    Arc::new(CondaMetadataProgress::new(
                        &pb.pb,
                        source_specs.len() as u64,
                    ))
                });
                let source_reporter = source_progress.get_or_insert_with(|| {
                    Arc::new(SourceCheckoutReporter::new(
                        root_pb.clone(),
                        global_multi_progress(),
                    ))
                });

                source_futures.push(
                    build_context
                        .extract_source_metadata(
                            source_spec,
                            &channel_urls,
                            platform,
                            virtual_packages.clone(),
                            platform,
                            virtual_packages.clone(),
                            metadata_reporter.clone(),
                            Some(source_reporter.clone()),
                            build_id,
                        )
                        .map_err(|e| {
                            Report::new(e).wrap_err(format!(
                                "failed to extract metadata for '{}'",
                                name.as_source()
                            ))
                        }),
                );

                // Add a dependency to the source package itself.
                // TODO: We also need to make sure that only the source package is used when
                //  passing these packages to the gateway.
                source_match_specs.push(MatchSpec {
                    name: Some(name.clone()),
                    ..MatchSpec::default()
                })
            }
            let source_repodata: Vec<_> = source_futures.try_collect().await?;

            // Extract transitive requirements from the requirements of the source packages
            let mut query_match_specs = match_specs.clone();
            for source_repodata in source_repodata
                .iter()
                .flat_map(|r| r.records.iter())
                .flat_map(|r| &r.package_record.depends)
            {
                if let Ok(spec) = MatchSpec::from_str(source_repodata, ParseStrictness::Lenient) {
                    query_match_specs.push(spec);
                }
            }

            // Extract the repo data records needed to solve the environment.
            let fetch_repodata_start = Instant::now();
            let available_packages = repodata_gateway
                .query(
                    channels
                        .into_iter()
                        .map(|c| c.into_channel(&channel_config))
                        .collect::<Result<Vec<_>, _>>()
                        .into_diagnostic()?,
                    [platform, Platform::NoArch],
                    query_match_specs,
                )
                .recursive(true)
                .with_reporter(GatewayProgressReporter::new(pb.clone()))
                .await
                .into_diagnostic()?;
            let total_records = available_packages.iter().map(RepoData::len).sum::<usize>();
            tracing::info!(
                "fetched {total_records} records in {:?}",
                fetch_repodata_start.elapsed()
            );

            // Solve conda packages
            pb.reset_style();
            pb.set_message("resolving conda");

            let mut all_specs = match_specs;
            all_specs.extend(source_match_specs);

            // Update the locked records by filtering out any source records. These will be
            // locked again every time.
            let source_package_records: HashSet<rattler_conda_types::PackageName> = source_repodata
                .iter()
                .flat_map(|record| record.records.iter())
                .map(|record| record.package_record.name.clone())
                .collect();
            let locked_records = existing_repodata_records
                .records
                .iter()
                .filter_map(|record| {
                    let record = record.as_binary()?;
                    if source_package_records.contains(record.name()) {
                        None
                    } else {
                        Some(record.clone())
                    }
                })
                .collect();

            let mut records = lock_file::resolve_conda(
                all_specs,
                virtual_packages,
                locked_records,
                available_packages,
                source_repodata,
                channel_priority,
            )
            .await
            .with_context(|| {
                format!(
                    "failed to solve the conda requirements of '{}' '{}'",
                    group_name.fancy_display(),
                    consts::PLATFORM_STYLE.apply_to(platform)
                )
            })?;

            // Add purl's for the conda packages that are also available as pypi packages if
            // we need them.
            if has_pypi_dependencies {
                pb.set_message("extracting pypi packages");
                pypi_mapping::amend_pypi_purls(
                    client,
                    &pypi_name_mapping_location,
                    records.iter_mut().filter_map(PixiRecord::as_binary_mut),
                    Some(pb.purl_amend_reporter()),
                )
                .await?;
            }

            // Turn the records into a map by name
            let records_by_name = PixiRecordsByName::from(records);

            let end = Instant::now();

            // Finish the progress bar
            pb.finish();

            Ok(TaskResult::CondaGroupSolved(
                group_name,
                platform,
                records_by_name,
                end - start,
            ))
        }
        .instrument(tracing::info_span!(
            "resolve_conda",
            group = %group.name().as_str(),
            platform = %platform
        )),
    )
    .await
    .unwrap_or_else(|e| match e.try_into_panic() {
        Ok(panic) => std::panic::resume_unwind(panic),
        Err(_err) => Err(miette::miette!("the operation was cancelled")),
    })
}

/// Distill the repodata that is applicable for the given `environment` from the
/// repodata of an entire solve group.
async fn spawn_extract_environment_task(
    environment: Environment<'_>,
    platform: Platform,
    grouped_repodata_records: impl Future<Output = Arc<PixiRecordsByName>>,
    grouped_pypi_records: impl Future<Output = Arc<PypiRecordsByName>>,
) -> miette::Result<TaskResult> {
    let group = GroupedEnvironment::from(environment.clone());

    // Await the records from the group
    let (grouped_repodata_records, grouped_pypi_records) =
        tokio::join!(grouped_repodata_records, grouped_pypi_records);

    // If the group is just the environment on its own we can immediately return the
    // records.
    if let GroupedEnvironment::Environment(_) = group {
        return Ok(TaskResult::ExtractedRecordsSubset(
            environment.name().clone(),
            platform,
            grouped_repodata_records,
            grouped_pypi_records,
        ));
    }

    // Convert all the conda records to package identifiers.
    let conda_package_identifiers = grouped_repodata_records.by_pypi_name().into_diagnostic()?;

    #[derive(Clone, Eq, PartialEq, Hash)]
    enum PackageName {
        Conda(rattler_conda_types::PackageName),
        Pypi((uv_normalize::PackageName, Option<ExtraName>)),
    }

    enum PackageRecord<'a> {
        Conda(&'a PixiRecord),
        Pypi((&'a PypiRecord, Option<ExtraName>)),
    }

    // Determine the conda packages we need.
    let conda_package_names = environment
        .combined_dependencies(Some(platform))
        .names()
        .cloned()
        .map(PackageName::Conda)
        .collect::<Vec<_>>();

    // Determine the pypi packages we need.
    let pypi_dependencies = environment.pypi_dependencies(Some(platform));
    let has_pypi_dependencies = !pypi_dependencies.is_empty();
    let mut pypi_package_names = HashSet::new();
    for (name, reqs) in pypi_dependencies {
        let name = name.as_normalized().clone();
        let uv_name = to_uv_normalize(&name).into_diagnostic()?;
        for req in reqs {
            for extra in req.extras().iter() {
                pypi_package_names.insert(PackageName::Pypi((
                    uv_name.clone(),
                    Some(to_uv_extra_name(extra).into_diagnostic()?),
                )));
            }
        }
        pypi_package_names.insert(PackageName::Pypi((uv_name, None)));
    }

    // Compute the Pypi marker environment. Only do this if we have pypi
    // dependencies.
    let marker_environment = if has_pypi_dependencies {
        grouped_repodata_records
            .python_interpreter_record()
            .and_then(|record| determine_marker_environment(platform, &record.package_record).ok())
    } else {
        None
    };

    // Construct a queue of packages that we need to check.
    let mut queue = itertools::chain(conda_package_names, pypi_package_names).collect::<Vec<_>>();
    let mut queued_names = queue.iter().cloned().collect::<HashSet<_>>();

    let mut pixi_records = Vec::new();
    let mut pypi_records = HashMap::new();
    while let Some(package) = queue.pop() {
        let record = match package {
            PackageName::Conda(name) => grouped_repodata_records
                .by_name(&name)
                .map(PackageRecord::Conda),
            PackageName::Pypi((name, extra)) => {
                let pep_name = to_normalize(&name).into_diagnostic()?;
                if let Some(found_record) = grouped_pypi_records.by_name(&pep_name) {
                    Some(PackageRecord::Pypi((found_record, extra)))
                } else if let Some((_, _, found_record)) = conda_package_identifiers.get(&name) {
                    Some(PackageRecord::Conda(found_record))
                } else {
                    None
                }
            }
        };

        let Some(record) = record else {
            // If this happens we are missing a dependency from the grouped environment. We
            // currently just ignore this.
            continue;
        };

        match record {
            PackageRecord::Conda(record) => {
                // Find all dependencies in the record and add them to the queue.
                for dependency in record.package_record().depends.iter() {
                    let dependency_name =
                        PackageName::Conda(rattler_conda_types::PackageName::new_unchecked(
                            dependency.split_once(' ').unwrap_or((dependency, "")).0,
                        ));
                    if queued_names.insert(dependency_name.clone()) {
                        queue.push(dependency_name);
                    }
                }

                // Store the record itself as part of the subset
                pixi_records.push(record);
            }
            PackageRecord::Pypi((record, extra)) => {
                // Evaluate all dependencies
                let extras = extra
                    .map(|extra| Ok::<_, ConversionError>(vec![to_extra_name(&extra)?]))
                    .transpose()
                    .into_diagnostic()?
                    .unwrap_or_default();

                for req in record.0.requires_dist.iter() {
                    // Evaluate the marker environment with the given extras
                    if let Some(marker_env) = &marker_environment {
                        // let marker_str = marker_env.to_string();
                        let pep_marker = to_marker_environment(marker_env).into_diagnostic()?;

                        if !req.evaluate_markers(&pep_marker, &extras) {
                            continue;
                        }
                    }
                    let uv_name = to_uv_normalize(&req.name).into_diagnostic()?;

                    // Add the package to the queue
                    for extra in req.extras.iter() {
                        let extra_name = to_uv_extra_name(extra).into_diagnostic()?;
                        if queued_names.insert(PackageName::Pypi((
                            uv_name.clone(),
                            Some(extra_name.clone()),
                        ))) {
                            queue.push(PackageName::Pypi((
                                uv_name.clone(),
                                Some(extra_name.clone()),
                            )));
                        }
                    }

                    // Also add the dependency without any extras
                    queue.push(PackageName::Pypi((uv_name, None)));
                }

                // Insert the record if it is not already present
                pypi_records.entry(record.0.name.clone()).or_insert(record);
            }
        }
    }

    Ok(TaskResult::ExtractedRecordsSubset(
        environment.name().clone(),
        platform,
        Arc::new(PixiRecordsByName::from_iter(
            pixi_records.into_iter().cloned(),
        )),
        Arc::new(PypiRecordsByName::from_iter(
            pypi_records.into_values().cloned(),
        )),
    ))
}

/// A task that solves the pypi dependencies for a given environment.
#[allow(clippy::too_many_arguments)]
async fn spawn_solve_pypi_task<'p>(
    resolution_context: UvResolutionContext,
    grouped_environment: GroupedEnvironment<'p>,
    environment: Environment<'p>,
    project_variables: HashMap<EnvironmentName, EnvironmentVars>,
    platform: Platform,
    repodata_records: impl Future<Output = Arc<PixiRecordsByName>>,
    prefix_task: CondaPrefixUpdater<'p>,
    semaphore: Arc<Semaphore>,
    project_root: PathBuf,
    locked_pypi_packages: Arc<PypiRecordsByName>,
    disallow_install_conda_prefix: bool,
) -> miette::Result<TaskResult> {
    // Get the Pypi dependencies for this environment
    let dependencies = grouped_environment.pypi_dependencies(Some(platform));
    if dependencies.is_empty() {
        return Ok(TaskResult::PypiGroupSolved(
            grouped_environment.name().clone(),
            platform,
            PypiRecordsByName::default(),
            Duration::from_millis(0),
            None,
        ));
    }

    // Get the system requirements for this environment
    let system_requirements = grouped_environment.system_requirements();

    // Wait until the conda records and prefix are available.
    let (repodata_records, _guard) = tokio::join!(repodata_records, semaphore.acquire_owned());

    let environment_name = grouped_environment.name().clone();

    let pypi_name_mapping_location = grouped_environment.workspace().pypi_name_mapping_source()?;

    let mut pixi_records = repodata_records.records.clone();
    let locked_pypi_records = locked_pypi_packages.records.clone();

    pypi_mapping::amend_pypi_purls(
<<<<<<< HEAD
        environment.project().client()?.clone().into(),
=======
        environment.workspace().client().clone().into(),
>>>>>>> 3dd47078
        pypi_name_mapping_location,
        pixi_records
            .iter_mut()
            .filter_map(PixiRecord::as_binary_mut),
        None,
    )
    .await?;

    let pypi_options = environment.pypi_options();
    let (pypi_packages, duration, prefix_task_result) = async move {
        let pb = SolveProgressBar::new(
            global_multi_progress().add(ProgressBar::hidden()),
            platform,
            environment_name.clone(),
        );
        pb.start();

        let start = Instant::now();

        let dependencies: Vec<(uv_normalize::PackageName, IndexSet<_>)> = dependencies
            .into_iter()
            .map(|(name, requirement)| Ok((to_uv_normalize(name.as_normalized())?, requirement)))
            .collect::<Result<_, ConversionError>>()
            .into_diagnostic()?;

        let index_map = IndexMap::from_iter(dependencies);

        let (records, prefix_task_result) = lock_file::resolve_pypi(
            resolution_context,
            &pypi_options,
            index_map,
            system_requirements,
            &pixi_records,
            &locked_pypi_records,
            platform,
            &pb.pb,
            &project_root,
            prefix_task,
            repodata_records,
            project_variables,
            environment,
            disallow_install_conda_prefix,
        )
        .await
        .with_context(|| {
            format!(
                "failed to solve the pypi requirements of '{}' '{}'",
                environment_name.fancy_display(),
                consts::PLATFORM_STYLE.apply_to(platform)
            )
        })?;
        let end = Instant::now();

        pb.finish();

        Ok::<(_, _, _), miette::Report>((
            PypiRecordsByName::from_iter(records),
            end - start,
            prefix_task_result,
        ))
    }
    .instrument(tracing::info_span!(
        "resolve_pypi",
        group = %grouped_environment.name().as_str(),
        platform = %platform
    ))
    .await?;

    Ok(TaskResult::PypiGroupSolved(
        grouped_environment.name().clone(),
        platform,
        pypi_packages,
        duration,
        prefix_task_result,
    ))
}<|MERGE_RESOLUTION|>--- conflicted
+++ resolved
@@ -421,11 +421,7 @@
         let python_status = environment::update_prefix_conda(
             &prefix,
             self.package_cache.clone(),
-<<<<<<< HEAD
-            environment.project().authenticated_client()?.clone(),
-=======
-            environment.workspace().authenticated_client().clone(),
->>>>>>> 3dd47078
+            environment.workspace().authenticated_client()?.clone(),
             installed_packages,
             records,
             environment
@@ -2060,11 +2056,7 @@
     let locked_pypi_records = locked_pypi_packages.records.clone();
 
     pypi_mapping::amend_pypi_purls(
-<<<<<<< HEAD
-        environment.project().client()?.clone().into(),
-=======
-        environment.workspace().client().clone().into(),
->>>>>>> 3dd47078
+        environment.workspace().client()?.clone().into(),
         pypi_name_mapping_location,
         pixi_records
             .iter_mut()
