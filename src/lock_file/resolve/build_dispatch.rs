//! This module contains an implementation of the `BuildContext` trait for the
//! `LazyBuildDispatch` trait. This is mainly to be able to initialize the conda
//! prefix for PyPI resolving on demand. This is needed because the conda prefix
//! is a heavy operation and we want to avoid initializing it. And we do not
//! need to initialize it if we are not resolving PyPI source dependencies. With
//! this implementation we only initialize a prefix once uv requests some
//! operation that actually needs this prefix.
//!
//! This is especially prudent to do when we have multiple environments, which
//! translates into multiple prefixes, that all need to be initialized.
//! Previously we would initialize all prefixes upfront, but this is not needed
//! and can also sometimes not be done for each platform. Using this
//! implementation we can solve for a lot more platforms than we could before.
//!
<<<<<<< HEAD
//! The main struct of interest is the [`LazyBuildDispatch`] struct which holds the parameters needed to create a `BuildContext` uv implementation.
//! and holds struct that is used to instantiate the conda prefix when its needed.
use std::{future::Future, path::Path};
=======
//! The main struct of interest is the [`LazyBuildDispatch`] struct which holds
//! the parameters needed to create a `BuildContext` uv implementation.
//! and holds struct that is used to instantiate the conda prefix when its
//! needed.
use std::{collections::HashMap, path::Path};
>>>>>>> 3dd47078

use anyhow::Result;
use async_once_cell::OnceCell as AsyncCell;
<<<<<<< HEAD

use anyhow::Result;
=======
>>>>>>> 3dd47078
use once_cell::sync::OnceCell;
use pixi_manifest::EnvironmentName;
use pixi_record::PixiRecord;
use pixi_uv_conversions::{isolated_names_to_packages, names_to_build_isolation};
use tokio::runtime::Handle;
use uv_build_frontend::SourceBuild;
use uv_cache::Cache;
use uv_client::RegistryClient;
use uv_configuration::{
    BuildKind, BuildOptions, BuildOutput, Concurrency, ConfigSettings, Constraints, IndexStrategy,
    PreviewMode, SourceStrategy,
};
use uv_dispatch::{BuildDispatch, BuildDispatchError, SharedState};
use uv_distribution_filename::DistFilename;
use uv_distribution_types::{
    CachedDist, DependencyMetadata, IndexLocations, IsBuildBackendError, Resolution, SourceDist,
};
use uv_install_wheel::LinkMode;
use uv_pep508::PackageName;
use uv_pypi_types::Requirement;
use uv_python::{Interpreter, InterpreterError, PythonEnvironment};
use uv_resolver::{ExcludeNewer, FlatIndex};
use uv_types::{BuildContext, BuildStack, HashStrategy};

use crate::{
    activation::CurrentEnvVarBehavior,
    workspace::{get_activated_environment_variables, Environment, EnvironmentVars},
    CondaPrefixUpdated, CondaPrefixUpdater,
};

/// This structure holds all the parameters needed to create a `BuildContext` uv
/// implementation.
pub struct UvBuildDispatchParams<'a> {
    client: &'a RegistryClient,
    cache: &'a Cache,
    index_locations: &'a IndexLocations,
    flat_index: &'a FlatIndex,
    dependency_metadata: &'a DependencyMetadata,
    config_settings: &'a ConfigSettings,
    build_options: &'a BuildOptions,
    hasher: &'a HashStrategy,
    index_strategy: IndexStrategy,
    constraints: Constraints,
    shared_state: SharedState,
    link_mode: uv_install_wheel::LinkMode,
    exclude_newer: Option<ExcludeNewer>,
    sources: SourceStrategy,
    concurrency: Concurrency,
    preview_mode: PreviewMode,
}

impl<'a> UvBuildDispatchParams<'a> {
    #[allow(clippy::too_many_arguments)]
    pub fn new(
        client: &'a RegistryClient,
        cache: &'a Cache,
        index_locations: &'a IndexLocations,
        flat_index: &'a FlatIndex,
        dependency_metadata: &'a DependencyMetadata,
        config_settings: &'a ConfigSettings,
        build_options: &'a BuildOptions,
        hasher: &'a HashStrategy,
    ) -> Self {
        Self {
            client,
            cache,
            index_locations,
            flat_index,
            dependency_metadata,
            config_settings,
            build_options,
            hasher,
            index_strategy: IndexStrategy::default(),
            shared_state: SharedState::default(),
            link_mode: LinkMode::default(),
            constraints: Constraints::default(),
            exclude_newer: None,
            sources: SourceStrategy::default(),
            concurrency: Concurrency::default(),
            preview_mode: PreviewMode::default(),
        }
    }

    /// Set the index strategy for the build dispatch.
    pub fn with_index_strategy(mut self, index_strategy: IndexStrategy) -> Self {
        self.index_strategy = index_strategy;
        self
    }

    /// Set the shared state for the build dispatch
    pub fn with_shared_state(mut self, shared_state: SharedState) -> Self {
        self.shared_state = shared_state;
        self
    }

    /// Set the source strategy for the build dispatch
    pub fn with_source_strategy(mut self, sources: SourceStrategy) -> Self {
        self.sources = sources;
        self
    }

    /// Set the concurrency amount for the build dispatch
    pub fn with_concurrency(mut self, concurrency: Concurrency) -> Self {
        self.concurrency = concurrency;
        self
    }

    /// Set the link mode for the build dispatch
    #[allow(dead_code)]
    pub fn with_link_mode(mut self, link_mode: LinkMode) -> Self {
        self.link_mode = link_mode;
        self
    }

    /// Set the constraints for the build dispatch
    #[allow(dead_code)]
    pub fn with_constraints(mut self, constraints: Constraints) -> Self {
        self.constraints = constraints;
        self
    }

    /// Set the exclude newer options for the build dispatch
    #[allow(dead_code)]
    pub fn with_exclude_newer(mut self, exclude_newer: Option<ExcludeNewer>) -> Self {
        self.exclude_newer = exclude_newer;
        self
    }

    #[allow(dead_code)]
    pub fn with_preview_mode(mut self, preview_mode: PreviewMode) -> Self {
        self.preview_mode = preview_mode;
        self
    }
}

/// Handles the lazy initialization of a build dispatch.
///
/// A build dispatch is used to manage building Python packages from source,
/// including setting up build environments, dependencies, and executing builds.
///
/// This struct helps manage resources needed for build dispatch that may need
/// to be initialized on-demand rather than upfront.
///
/// Both the [`BuildDispatch`] and the conda prefix are instantiated on demand.
pub struct LazyBuildDispatch<'a> {
    pub params: UvBuildDispatchParams<'a>,
    pub prefix_updater: CondaPrefixUpdater<'a>,
    pub repodata_records: Vec<PixiRecord>,

    pub build_dispatch: AsyncCell<BuildDispatch<'a>>,

    // if we create a new conda prefix, we need to store the task result
    // so that we can reuse it later
    pub conda_task: Option<CondaPrefixUpdated>,

    // project environment variables
    // this is used to get the activated environment variables
    pub project_env_vars: HashMap<EnvironmentName, EnvironmentVars>,
    pub environment: Environment<'a>,

    // what pkgs we dont need to activate
    pub no_build_isolation: Option<Vec<String>>,

    // we need to tie the interpreter to the build dispatch
    pub lazy_deps: &'a LazyBuildDispatchDependencies,

    /// Whether to disallow installing the conda prefix.
    pub disallow_install_conda_prefix: bool,
}

/// These are resources for the [`BuildDispatch`] that need to be lazily
/// initialized. along with the build dispatch.
///
/// This needs to be passed in externally or there will be problems with the
/// borrows being shorter than the lifetime of the `BuildDispatch`, and we are
/// returning the references.
#[derive(Default)]
pub struct LazyBuildDispatchDependencies {
    /// The initialized python interpreter
    interpreter: OnceCell<Interpreter>,
    /// The non isolated packages
    non_isolated_packages: OnceCell<Option<Vec<PackageName>>>,
    /// The python environment
    python_env: OnceCell<PythonEnvironment>,
}

#[derive(Debug, thiserror::Error)]
enum LazyBuildDispatchError {
    #[error("installation of conda environment is required to solve PyPI source dependencies but `--no-install` flag has been set")]
    InstallationRequiredButDisallowed,
    #[error("failed to initialize build dispatch: '{0}'")]
    InitializationError(String),
    #[error(transparent)]
    Uv(#[from] BuildDispatchError),
    #[error(transparent)]
    UvFrontend(#[from] uv_build_frontend::Error),
    #[error("failed to query interpreter in instantiated prefix")]
    QueryInterpreterError(#[from] InterpreterError),
}

impl IsBuildBackendError for LazyBuildDispatchError {
    fn is_build_backend_error(&self) -> bool {
        false
    }
}

impl<'a> LazyBuildDispatch<'a> {
    /// Create a new `PixiBuildDispatch` instance.
    #[allow(clippy::too_many_arguments)]
    pub fn new(
        params: UvBuildDispatchParams<'a>,
        prefix_updater: CondaPrefixUpdater<'a>,
        project_env_vars: HashMap<EnvironmentName, EnvironmentVars>,
        environment: Environment<'a>,
        repodata_records: Vec<PixiRecord>,
        no_build_isolation: Option<Vec<String>>,
        lazy_deps: &'a LazyBuildDispatchDependencies,
        disallow_install_conda_prefix: bool,
    ) -> Self {
        Self {
            params,
            prefix_updater,
            conda_task: None,
            project_env_vars,
            environment,
            repodata_records,
            no_build_isolation,
            build_dispatch: AsyncCell::new(),
            lazy_deps,
            disallow_install_conda_prefix,
        }
    }

<<<<<<< HEAD
    /// Lazy initialization of the `BuildDispatch`. This also implies initializing the conda prefix.
    async fn get_or_try_init(&self) -> Result<&BuildDispatch, LazyBuildDispatchError> {
        self.build_dispatch
=======
    /// Lazy initialization of the `BuildDispatch`. This also implies
    /// initializing the conda prefix.
    async fn get_or_try_init(&self) -> anyhow::Result<&BuildDispatch> {
        Box::pin(self.build_dispatch
>>>>>>> 3dd47078
            .get_or_try_init(async {
                // Disallow installing if the flag is set.
                if self.disallow_install_conda_prefix {
                    return Err(LazyBuildDispatchError::InstallationRequiredButDisallowed);
                }
                tracing::debug!(
                    "PyPI solve requires instantiation of conda prefix for '{}'",
                    self.prefix_updater.group.name().as_str()
                );
                let prefix = self
                    .prefix_updater
                    .update(self.repodata_records.clone())
                    .await
                    .map_err(|err| {
                        LazyBuildDispatchError::InitializationError(format!(
                            "failed to update conda prefix: {}",
                            err
                        ))
                    })?;

                // get the activation vars
                let env_vars = get_activated_environment_variables(
                    &self.project_env_vars,
                    &self.environment,
                    CurrentEnvVarBehavior::Exclude,
                    None,
                    false,
                    false,
                )
                .await
                .map_err(|err| LazyBuildDispatchError::InitializationError(format!("{}", err)))?;

                let python_path = prefix
                    .python_status
                    .location()
                    .map(|path| prefix.prefix.root().join(path))
                    .ok_or_else(|| {
                        LazyBuildDispatchError::InitializationError(format!(
                            "missing python interpreter from conda prefix {}. \n {}",
                            prefix.prefix.root().display(),
                            "Use `pixi add python` to install the latest python interpreter.",
                        ))
                    })?;

                let interpreter = self
                    .lazy_deps
                    .interpreter
                    .get_or_try_init(|| Interpreter::query(python_path, self.cache()))
                    .map_err(LazyBuildDispatchError::from)?;

                let env = self
                    .lazy_deps
                    .python_env
                    .get_or_init(|| PythonEnvironment::from_interpreter(interpreter.clone()));

                let non_isolated_packages = self
                    .lazy_deps
                    .non_isolated_packages
                    .get_or_try_init(|| {
                        isolated_names_to_packages(self.no_build_isolation.as_deref())
                    })
                    .map_err(|err| {
                        LazyBuildDispatchError::InitializationError(format!("{}", err))
                    })?;

                let build_isolation =
                    names_to_build_isolation(non_isolated_packages.as_deref(), env);

                let build_dispatch = BuildDispatch::new(
                    self.params.client,
                    self.params.cache,
                    self.params.constraints.clone(),
                    interpreter,
                    self.params.index_locations,
                    self.params.flat_index,
                    self.params.dependency_metadata,
                    self.params.shared_state.clone(),
                    self.params.index_strategy,
                    self.params.config_settings,
                    build_isolation,
                    self.params.link_mode,
                    self.params.build_options,
                    self.params.hasher,
                    self.params.exclude_newer,
                    self.params.sources,
                    self.params.concurrency,
                    self.params.preview_mode,
                )
                .with_build_extra_env_vars(env_vars);

                Ok(build_dispatch)
            }))
            .await
    }
}

impl BuildContext for LazyBuildDispatch<'_> {
    type SourceDistBuilder = SourceBuild;

    fn interpreter(&self) -> &uv_python::Interpreter {
        // In most cases the interpreter should be initialized, because one of the other
        // trait methods will have been called
        // But in case it is not, we will initialize it here
        //
        // Even though intitalize does not initialize twice, we skip the codepath
        // because the initialization takes time
        if self.lazy_deps.interpreter.get().is_none() {
            // This will usually be called from the multi-threaded runtime, but there might
            // be tests that calls this in the current thread runtime.
            // In the current thread runtime we cannot use `block_in_place` as it will pani
            let handle = Handle::current();
            match handle.runtime_flavor() {
                tokio::runtime::RuntimeFlavor::CurrentThread => {
                    let runtime = tokio::runtime::Builder::new_current_thread()
                        .enable_all()
                        .build()
                        .expect("failed to initialize the runtime ");
                    runtime
                        .block_on(self.get_or_try_init())
                        .expect("failed to initialize the build dispatch");
                }
                // Others are multi-threaded runtimes
                _ => {
                    tokio::task::block_in_place(move || {
                        handle
                            .block_on(self.get_or_try_init())
                            .expect("failed to initialize build dispatch");
                    });
                }
            }
        }
        self.lazy_deps
            .interpreter
            .get()
            .expect("python interpreter not initialized, this is a programming error")
    }

    fn cache(&self) -> &uv_cache::Cache {
        self.params.cache
    }

    fn git(&self) -> &uv_git::GitResolver {
        self.params.shared_state.git()
    }

    fn capabilities(&self) -> &uv_distribution_types::IndexCapabilities {
        self.params.shared_state.capabilities()
    }

    fn dependency_metadata(&self) -> &uv_distribution_types::DependencyMetadata {
        self.params.dependency_metadata
    }

    fn build_options(&self) -> &uv_configuration::BuildOptions {
        self.params.build_options
    }

    fn config_settings(&self) -> &uv_configuration::ConfigSettings {
        self.params.config_settings
    }

    fn sources(&self) -> uv_configuration::SourceStrategy {
        self.params.sources
    }

    fn locations(&self) -> &uv_distribution_types::IndexLocations {
        self.params.index_locations
    }

    fn resolve<'a>(
        &'a self,
        requirements: &'a [Requirement],
        build_stack: &'a BuildStack,
    ) -> impl Future<Output = Result<Resolution, impl IsBuildBackendError>> + 'a {
        async {
            let dispatch = self.get_or_try_init().await?;
            dispatch
                .resolve(requirements, build_stack)
                .await
                .map_err(LazyBuildDispatchError::Uv)
        }
    }

    fn install<'a>(
        &'a self,
        resolution: &'a Resolution,
        venv: &'a PythonEnvironment,
        build_stack: &'a BuildStack,
    ) -> impl Future<Output = Result<Vec<CachedDist>, impl IsBuildBackendError>> + 'a {
        async {
            let dispatch = self.get_or_try_init().await?;
            dispatch
                .install(resolution, venv, build_stack)
                .await
                .map_err(LazyBuildDispatchError::Uv)
        }
    }

    fn setup_build<'a>(
        &'a self,
        source: &'a Path,
        subdirectory: Option<&'a Path>,
        install_path: &'a Path,
        version_id: Option<&'a str>,
        dist: Option<&'a SourceDist>,
        sources: SourceStrategy,
        build_kind: BuildKind,
        build_output: BuildOutput,
        build_stack: BuildStack,
    ) -> impl Future<Output = Result<Self::SourceDistBuilder, impl IsBuildBackendError>> + 'a {
        async move {
            let dispatch = self.get_or_try_init().await?;
            dispatch
                .setup_build(
                    source,
                    subdirectory,
                    install_path,
                    version_id,
                    dist,
                    sources,
                    build_kind,
                    build_output,
                    build_stack,
                )
                .await
                .map_err(LazyBuildDispatchError::from)
        }
    }

    fn direct_build<'a>(
        &'a self,
        source: &'a Path,
        subdirectory: Option<&'a Path>,
        output_dir: &'a Path,
        build_kind: BuildKind,
        version_id: Option<&'a str>,
    ) -> impl Future<Output = Result<Option<DistFilename>, impl IsBuildBackendError>> + 'a {
        async move {
            let dispatch = self.get_or_try_init().await?;
            dispatch
                .direct_build(source, subdirectory, output_dir, build_kind, version_id)
                .await
                .map_err(LazyBuildDispatchError::from)
        }
    }
}<|MERGE_RESOLUTION|>--- conflicted
+++ resolved
@@ -12,25 +12,13 @@
 //! and can also sometimes not be done for each platform. Using this
 //! implementation we can solve for a lot more platforms than we could before.
 //!
-<<<<<<< HEAD
-//! The main struct of interest is the [`LazyBuildDispatch`] struct which holds the parameters needed to create a `BuildContext` uv implementation.
-//! and holds struct that is used to instantiate the conda prefix when its needed.
-use std::{future::Future, path::Path};
-=======
 //! The main struct of interest is the [`LazyBuildDispatch`] struct which holds
 //! the parameters needed to create a `BuildContext` uv implementation.
 //! and holds struct that is used to instantiate the conda prefix when its
 //! needed.
 use std::{collections::HashMap, path::Path};
->>>>>>> 3dd47078
-
-use anyhow::Result;
+
 use async_once_cell::OnceCell as AsyncCell;
-<<<<<<< HEAD
-
-use anyhow::Result;
-=======
->>>>>>> 3dd47078
 use once_cell::sync::OnceCell;
 use pixi_manifest::EnvironmentName;
 use pixi_record::PixiRecord;
@@ -264,109 +252,95 @@
         }
     }
 
-<<<<<<< HEAD
-    /// Lazy initialization of the `BuildDispatch`. This also implies initializing the conda prefix.
     async fn get_or_try_init(&self) -> Result<&BuildDispatch, LazyBuildDispatchError> {
-        self.build_dispatch
-=======
-    /// Lazy initialization of the `BuildDispatch`. This also implies
-    /// initializing the conda prefix.
-    async fn get_or_try_init(&self) -> anyhow::Result<&BuildDispatch> {
-        Box::pin(self.build_dispatch
->>>>>>> 3dd47078
-            .get_or_try_init(async {
-                // Disallow installing if the flag is set.
-                if self.disallow_install_conda_prefix {
-                    return Err(LazyBuildDispatchError::InstallationRequiredButDisallowed);
-                }
-                tracing::debug!(
-                    "PyPI solve requires instantiation of conda prefix for '{}'",
-                    self.prefix_updater.group.name().as_str()
-                );
-                let prefix = self
-                    .prefix_updater
-                    .update(self.repodata_records.clone())
-                    .await
-                    .map_err(|err| {
-                        LazyBuildDispatchError::InitializationError(format!(
-                            "failed to update conda prefix: {}",
-                            err
-                        ))
-                    })?;
-
-                // get the activation vars
-                let env_vars = get_activated_environment_variables(
-                    &self.project_env_vars,
-                    &self.environment,
-                    CurrentEnvVarBehavior::Exclude,
-                    None,
-                    false,
-                    false,
-                )
+        Box::pin(self.build_dispatch.get_or_try_init(async {
+            // Disallow installing if the flag is set.
+            if self.disallow_install_conda_prefix {
+                return Err(LazyBuildDispatchError::InstallationRequiredButDisallowed);
+            }
+            tracing::debug!(
+                "PyPI solve requires instantiation of conda prefix for '{}'",
+                self.prefix_updater.group.name().as_str()
+            );
+            let prefix = self
+                .prefix_updater
+                .update(self.repodata_records.clone())
                 .await
+                .map_err(|err| {
+                    LazyBuildDispatchError::InitializationError(format!(
+                        "failed to update conda prefix: {}",
+                        err
+                    ))
+                })?;
+
+            // get the activation vars
+            let env_vars = get_activated_environment_variables(
+                &self.project_env_vars,
+                &self.environment,
+                CurrentEnvVarBehavior::Exclude,
+                None,
+                false,
+                false,
+            )
+            .await
+            .map_err(|err| LazyBuildDispatchError::InitializationError(format!("{}", err)))?;
+
+            let python_path = prefix
+                .python_status
+                .location()
+                .map(|path| prefix.prefix.root().join(path))
+                .ok_or_else(|| {
+                    LazyBuildDispatchError::InitializationError(format!(
+                        "missing python interpreter from conda prefix {}. \n {}",
+                        prefix.prefix.root().display(),
+                        "Use `pixi add python` to install the latest python interpreter.",
+                    ))
+                })?;
+
+            let interpreter = self
+                .lazy_deps
+                .interpreter
+                .get_or_try_init(|| Interpreter::query(python_path, self.cache()))
+                .map_err(LazyBuildDispatchError::from)?;
+
+            let env = self
+                .lazy_deps
+                .python_env
+                .get_or_init(|| PythonEnvironment::from_interpreter(interpreter.clone()));
+
+            let non_isolated_packages = self
+                .lazy_deps
+                .non_isolated_packages
+                .get_or_try_init(|| isolated_names_to_packages(self.no_build_isolation.as_deref()))
                 .map_err(|err| LazyBuildDispatchError::InitializationError(format!("{}", err)))?;
 
-                let python_path = prefix
-                    .python_status
-                    .location()
-                    .map(|path| prefix.prefix.root().join(path))
-                    .ok_or_else(|| {
-                        LazyBuildDispatchError::InitializationError(format!(
-                            "missing python interpreter from conda prefix {}. \n {}",
-                            prefix.prefix.root().display(),
-                            "Use `pixi add python` to install the latest python interpreter.",
-                        ))
-                    })?;
-
-                let interpreter = self
-                    .lazy_deps
-                    .interpreter
-                    .get_or_try_init(|| Interpreter::query(python_path, self.cache()))
-                    .map_err(LazyBuildDispatchError::from)?;
-
-                let env = self
-                    .lazy_deps
-                    .python_env
-                    .get_or_init(|| PythonEnvironment::from_interpreter(interpreter.clone()));
-
-                let non_isolated_packages = self
-                    .lazy_deps
-                    .non_isolated_packages
-                    .get_or_try_init(|| {
-                        isolated_names_to_packages(self.no_build_isolation.as_deref())
-                    })
-                    .map_err(|err| {
-                        LazyBuildDispatchError::InitializationError(format!("{}", err))
-                    })?;
-
-                let build_isolation =
-                    names_to_build_isolation(non_isolated_packages.as_deref(), env);
-
-                let build_dispatch = BuildDispatch::new(
-                    self.params.client,
-                    self.params.cache,
-                    self.params.constraints.clone(),
-                    interpreter,
-                    self.params.index_locations,
-                    self.params.flat_index,
-                    self.params.dependency_metadata,
-                    self.params.shared_state.clone(),
-                    self.params.index_strategy,
-                    self.params.config_settings,
-                    build_isolation,
-                    self.params.link_mode,
-                    self.params.build_options,
-                    self.params.hasher,
-                    self.params.exclude_newer,
-                    self.params.sources,
-                    self.params.concurrency,
-                    self.params.preview_mode,
-                )
-                .with_build_extra_env_vars(env_vars);
-
-                Ok(build_dispatch)
-            }))
-            .await
+            let build_isolation = names_to_build_isolation(non_isolated_packages.as_deref(), env);
+
+            let build_dispatch = BuildDispatch::new(
+                self.params.client,
+                self.params.cache,
+                self.params.constraints.clone(),
+                interpreter,
+                self.params.index_locations,
+                self.params.flat_index,
+                self.params.dependency_metadata,
+                self.params.shared_state.clone(),
+                self.params.index_strategy,
+                self.params.config_settings,
+                build_isolation,
+                self.params.link_mode,
+                self.params.build_options,
+                self.params.hasher,
+                self.params.exclude_newer,
+                self.params.sources,
+                self.params.concurrency,
+                self.params.preview_mode,
+            )
+            .with_build_extra_env_vars(env_vars);
+
+            Ok(build_dispatch)
+        }))
+        .await
     }
 }
 
@@ -443,36 +417,32 @@
         self.params.index_locations
     }
 
-    fn resolve<'a>(
+    async fn resolve<'a>(
         &'a self,
         requirements: &'a [Requirement],
         build_stack: &'a BuildStack,
-    ) -> impl Future<Output = Result<Resolution, impl IsBuildBackendError>> + 'a {
-        async {
-            let dispatch = self.get_or_try_init().await?;
-            dispatch
-                .resolve(requirements, build_stack)
-                .await
-                .map_err(LazyBuildDispatchError::Uv)
-        }
-    }
-
-    fn install<'a>(
+    ) -> Result<Resolution, impl IsBuildBackendError> {
+        let dispatch = self.get_or_try_init().await?;
+        dispatch
+            .resolve(requirements, build_stack)
+            .await
+            .map_err(LazyBuildDispatchError::Uv)
+    }
+
+    async fn install<'a>(
         &'a self,
         resolution: &'a Resolution,
         venv: &'a PythonEnvironment,
         build_stack: &'a BuildStack,
-    ) -> impl Future<Output = Result<Vec<CachedDist>, impl IsBuildBackendError>> + 'a {
-        async {
-            let dispatch = self.get_or_try_init().await?;
-            dispatch
-                .install(resolution, venv, build_stack)
-                .await
-                .map_err(LazyBuildDispatchError::Uv)
-        }
-    }
-
-    fn setup_build<'a>(
+    ) -> Result<Vec<CachedDist>, impl IsBuildBackendError> {
+        let dispatch = self.get_or_try_init().await?;
+        dispatch
+            .install(resolution, venv, build_stack)
+            .await
+            .map_err(LazyBuildDispatchError::Uv)
+    }
+
+    async fn setup_build<'a>(
         &'a self,
         source: &'a Path,
         subdirectory: Option<&'a Path>,
@@ -483,40 +453,36 @@
         build_kind: BuildKind,
         build_output: BuildOutput,
         build_stack: BuildStack,
-    ) -> impl Future<Output = Result<Self::SourceDistBuilder, impl IsBuildBackendError>> + 'a {
-        async move {
-            let dispatch = self.get_or_try_init().await?;
-            dispatch
-                .setup_build(
-                    source,
-                    subdirectory,
-                    install_path,
-                    version_id,
-                    dist,
-                    sources,
-                    build_kind,
-                    build_output,
-                    build_stack,
-                )
-                .await
-                .map_err(LazyBuildDispatchError::from)
-        }
-    }
-
-    fn direct_build<'a>(
+    ) -> Result<Self::SourceDistBuilder, impl IsBuildBackendError> {
+        let dispatch = self.get_or_try_init().await?;
+        dispatch
+            .setup_build(
+                source,
+                subdirectory,
+                install_path,
+                version_id,
+                dist,
+                sources,
+                build_kind,
+                build_output,
+                build_stack,
+            )
+            .await
+            .map_err(LazyBuildDispatchError::from)
+    }
+
+    async fn direct_build<'a>(
         &'a self,
         source: &'a Path,
         subdirectory: Option<&'a Path>,
         output_dir: &'a Path,
         build_kind: BuildKind,
         version_id: Option<&'a str>,
-    ) -> impl Future<Output = Result<Option<DistFilename>, impl IsBuildBackendError>> + 'a {
-        async move {
-            let dispatch = self.get_or_try_init().await?;
-            dispatch
-                .direct_build(source, subdirectory, output_dir, build_kind, version_id)
-                .await
-                .map_err(LazyBuildDispatchError::from)
-        }
+    ) -> Result<Option<DistFilename>, impl IsBuildBackendError> {
+        let dispatch = self.get_or_try_init().await?;
+        dispatch
+            .direct_build(source, subdirectory, output_dir, build_kind, version_id)
+            .await
+            .map_err(LazyBuildDispatchError::from)
     }
 }