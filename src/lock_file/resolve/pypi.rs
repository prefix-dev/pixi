--- conflicted
+++ resolved
@@ -20,7 +20,9 @@
 use miette::{Context, IntoDiagnostic};
 use pep440_rs::{Operator, VersionSpecifier, VersionSpecifiers};
 use pep508_rs::{VerbatimUrl, VersionOrUrl};
+use pixi_consts::consts::PROJECT_MANIFEST;
 use pixi_manifest::{pypi::pypi_options::PypiOptions, PyPiRequirement, SystemRequirements};
+use pixi_record::PixiRecord;
 use pixi_uv_conversions::{
     as_uv_req, isolated_names_to_packages, names_to_build_isolation,
     pypi_options_to_index_locations, to_index_strategy,
@@ -30,18 +32,11 @@
     pypi_tags::{get_pypi_tags, is_python_record},
 };
 use pypi_types::{HashAlgorithm, HashDigest, RequirementSource, VerbatimParsedUrl};
-<<<<<<< HEAD
-=======
-use rattler_conda_types::RepoDataRecord;
->>>>>>> 82a3072f
 use rattler_digest::{parse_digest_from_hex, Md5, Sha256};
 use rattler_lock::{
     PackageHashes, PypiPackageData, PypiPackageEnvironmentData, PypiSourceTreeHashable, UrlOrPath,
 };
-<<<<<<< HEAD
 use typed_path::Utf8TypedPathBuf;
-=======
->>>>>>> 82a3072f
 use url::Url;
 use uv_client::{Connectivity, FlatIndexClient, RegistryClient, RegistryClientBuilder};
 use uv_configuration::{ConfigSettings, Constraints, IndexStrategy, Overrides};
@@ -58,21 +53,12 @@
 
 use crate::{
     lock_file::{
-<<<<<<< HEAD
         resolve::resolver_provider::CondaResolverProvider, LockedPypiPackages,
-=======
-        package_identifier, resolve::resolver_provider::CondaResolverProvider, LockedPypiPackages,
->>>>>>> 82a3072f
         PypiPackageIdentifier, PypiRecord, UvResolutionContext,
     },
     uv_reporter::{UvReporter, UvReporterOptions},
 };
 
-<<<<<<< HEAD
-use pixi_record::PixiRecord;
-
-=======
->>>>>>> 82a3072f
 fn parse_hashes_from_hash_vec(hashes: &Vec<HashDigest>) -> Option<PackageHashes> {
     let mut sha256 = None;
     let mut md5 = None;
@@ -138,11 +124,7 @@
     }
 }
 
-<<<<<<< HEAD
 type CondaPythonPackages = HashMap<PackageName, (PixiRecord, PypiPackageIdentifier)>;
-=======
-type CondaPythonPackages = HashMap<PackageName, (RepoDataRecord, PypiPackageIdentifier)>;
->>>>>>> 82a3072f
 
 /// Convert back to PEP508 without the VerbatimParsedUrl
 /// We need this function because we need to convert to the introduced
@@ -269,14 +251,9 @@
         .collect::<Result<Vec<_>, _>>()
         .into_diagnostic()?;
 
-    use pixi_consts::consts::PROJECT_MANIFEST;
     // Determine the python interpreter that is installed as part of the conda
     // packages.
-<<<<<<< HEAD
     let python_record = locked_pixi_records
-=======
-    let python_record = locked_conda_records
->>>>>>> 82a3072f
         .iter()
         .find(|r| match r {
             PixiRecord::Binary(r) => is_python_record(r),
@@ -329,7 +306,6 @@
     };
 
     // Create a shared in-memory index.
-<<<<<<< HEAD
     // We need two in-memory indexes, one for the build dispatch and one for the
     // resolver. because we manually override requests for the resolver,
     // but we don't want to override requests for the build dispatch.
@@ -337,14 +313,6 @@
     // The BuildDispatch might resolve or install when building wheels which will be
     // mostly with build isolation. In that case we want to use fresh
     // non-tampered requests.
-=======
-    // We need two in-memory indexes, one for the build dispatch and one for the resolver.
-    // because we manually override requests for the resolver,
-    // but we don't want to override requests for the build dispatch.
-    //
-    // The BuildDispatch might resolve or install when building wheels which will be mostly
-    // with build isolation. In that case we want to use fresh non-tampered requests.
->>>>>>> 82a3072f
     let build_dispatch_in_memory_index = InMemoryIndex::default();
     let config_settings = ConfigSettings::default();
 
@@ -448,11 +416,8 @@
             .into_diagnostic()
             .context("error creating requires-python for solver")?;
 
-<<<<<<< HEAD
-=======
     let markers = ResolverMarkers::SpecificEnvironment(marker_environment.into());
 
->>>>>>> 82a3072f
     let fallback_provider = DefaultResolverProvider::new(
         DistributionDatabase::new(
             &registry_client,
@@ -462,11 +427,7 @@
         &flat_index,
         Some(&tags),
         Some(&requires_python),
-<<<<<<< HEAD
-        AllowedYanks::default(),
-=======
         AllowedYanks::from_manifest(&manifest, &markers, options.dependency_mode),
->>>>>>> 82a3072f
         &context.hash_strategy,
         options.exclude_newer,
         &context.build_options,
@@ -478,13 +439,8 @@
         package_requests: package_requests.clone(),
     };
 
-<<<<<<< HEAD
     // We need a new in-memory index for the resolver so that it does not conflict
     // with the build dispatch one. As we have noted in the comment above.
-=======
-    // We need a new in-memory index for the resolver so that it does not conflict with the build dispatch
-    // one. As we have noted in the comment above.
->>>>>>> 82a3072f
     let resolver_in_memory_index = InMemoryIndex::default();
     let python_version = PythonVersion::from_str(&interpreter_version.to_string())
         .expect("could not get version from interpreter");
@@ -492,11 +448,7 @@
         manifest,
         options,
         &context.hash_strategy,
-<<<<<<< HEAD
-        ResolverMarkers::SpecificEnvironment(marker_environment.into()),
-=======
         markers,
->>>>>>> 82a3072f
         &PythonRequirement::from_python_version(&interpreter, &python_version),
         &resolver_in_memory_index,
         &git_resolver,
