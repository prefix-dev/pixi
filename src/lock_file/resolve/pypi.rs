use std::{
    cell::RefCell,
    collections::HashMap,
    iter::once,
    ops::Deref,
    path::{Path, PathBuf},
    rc::Rc,
    str::FromStr,
    sync::Arc,
};

use crate::{
    environment::CondaPrefixUpdated,
    lock_file::{
        CondaPrefixUpdater, LockedPypiPackages, PixiRecordsByName, PypiPackageIdentifier,
        PypiRecord, UvResolutionContext,
        records_by_name::HasNameVersion,
        resolve::{
            build_dispatch::{
                LazyBuildDispatch, LazyBuildDispatchDependencies, UvBuildDispatchParams,
            },
            resolver_provider::CondaResolverProvider,
        },
    },
    uv_reporter::{UvReporter, UvReporterOptions},
    workspace::{Environment, EnvironmentVars},
};
use chrono::{DateTime, Utc};
use indexmap::{IndexMap, IndexSet};
use indicatif::ProgressBar;
use itertools::{Either, Itertools};
use miette::{Context, IntoDiagnostic};
use pixi_consts::consts;
use pixi_manifest::{EnvironmentName, SystemRequirements, pypi::pypi_options::PypiOptions};
use pixi_pypi_spec::PixiPypiSpec;
use pixi_record::PixiRecord;
use pixi_uv_conversions::{
    ConversionError, as_uv_req, convert_uv_requirements_to_pep508, into_pinned_git_spec,
    no_build_to_build_options, pypi_options_to_index_locations, to_exclude_newer,
    to_index_strategy, to_normalize, to_requirements, to_uv_normalize, to_uv_version,
    to_version_specifiers,
};
use pypi_modifiers::{
    pypi_marker_env::determine_marker_environment,
    pypi_tags::{get_pypi_tags, is_python_record},
};
use rattler_digest::{Md5, Sha256, parse_digest_from_hex};
use rattler_lock::{
    PackageHashes, PypiPackageData, PypiPackageEnvironmentData, PypiSourceTreeHashable, UrlOrPath,
};
use typed_path::Utf8TypedPathBuf;
use url::Url;
use uv_client::{Connectivity, FlatIndexClient, RegistryClient, RegistryClientBuilder};
use uv_configuration::{ConfigSettings, Constraints, Overrides};
use uv_distribution::DistributionDatabase;
use uv_distribution_types::RequirementSource;
use uv_distribution_types::{
    BuiltDist, DependencyMetadata, Diagnostic, Dist, FileLocation, IndexCapabilities,
    IndexUrl, Name, Requirement, RequirementSource, Resolution, ResolvedDist, SourceDist, ToUrlError,
};
use uv_pypi_types::{Conflicts, HashAlgorithm, HashDigests};
use uv_requirements::LookaheadResolver;
use uv_resolver::{
    AllowedYanks, DefaultResolverProvider, FlatIndex, InMemoryIndex, Manifest, Options, Preference,
    PreferenceError, Preferences, PythonRequirement, Resolver, ResolverEnvironment,
};
use uv_types::{EmptyInstalledPackages, HashStrategy};

#[derive(Debug, thiserror::Error)]
#[error("Invalid hash: {0} type: {1}")]
struct InvalidHash(String, String);

/// Parse hash from URL fragment (e.g., "#sha256=abc123...")
fn parse_hash_from_url_fragment(url: &Url) -> Result<Option<PackageHashes>, InvalidHash> {
    if let Some(fragment) = url.fragment() {
        // Fragment format: "sha256=<hex>" or "md5=<hex>"
        if let Some((algo, hash)) = fragment.split_once('=') {
            match algo {
                "sha256" => {
                    let sha256 = parse_digest_from_hex::<Sha256>(hash)
                        .ok_or_else(|| InvalidHash(hash.to_string(), "sha256".to_string()))?;
                    return Ok(Some(PackageHashes::Sha256(sha256)));
                }
                "md5" => {
                    let md5 = parse_digest_from_hex::<Md5>(hash)
                        .ok_or_else(|| InvalidHash(hash.to_string(), "md5".to_string()))?;
                    return Ok(Some(PackageHashes::Md5(md5)));
                }
                _ => {
                    // Unknown hash algorithm, ignore
                }
            }
        }
    }
    Ok(None)
}

fn parse_hashes_from_hash_vec(hashes: &HashDigests) -> Result<Option<PackageHashes>, InvalidHash> {
    let mut sha256 = None;
    let mut md5 = None;

    for hash in hashes.iter() {
        match hash.algorithm() {
            HashAlgorithm::Sha256 => {
                sha256 = Some(hash.digest.to_string());
            }
            HashAlgorithm::Md5 => {
                md5 = Some(hash.digest.to_string());
            }
            HashAlgorithm::Sha384 | HashAlgorithm::Sha512 | HashAlgorithm::Blake2b => {
                // We do not support these algorithms
            }
        }
    }

    match (sha256, md5) {
        (Some(sha256), None) => Ok(Some(PackageHashes::Sha256(
            parse_digest_from_hex::<Sha256>(&sha256)
                .ok_or_else(|| InvalidHash(sha256.clone(), "sha256".to_string()))?,
        ))),
        (None, Some(md5)) => Ok(Some(PackageHashes::Md5(
            parse_digest_from_hex::<Md5>(&md5)
                .ok_or_else(|| InvalidHash(md5.clone(), "md5".to_string()))?,
        ))),
        (Some(sha256), Some(md5)) => Ok(Some(PackageHashes::Md5Sha256(
            parse_digest_from_hex::<Md5>(&md5)
                .ok_or_else(|| InvalidHash(md5.clone(), "md5".to_string()))?,
            parse_digest_from_hex::<Sha256>(&sha256)
                .ok_or_else(|| InvalidHash(sha256.clone(), "sha256".to_string()))?,
        ))),
        (None, None) => Ok(None),
    }
}

#[derive(Debug, thiserror::Error)]
enum ProcessPathUrlError {
    #[error("expected given path for {0} but none found")]
    NoGivenPath(String),
    #[error("cannot make {} relative to {}", .0, .1)]
    CannotMakeRelative(String, String),
}

/// Given a pyproject.toml and either case:
///   1) dependencies = [ foo @ /home/foo ]
///   2) tool.pixi.pypi-dependencies.foo = { path = "/home/foo"}
///
/// uv has different behavior for each.
///
///   1) Because uv processes 1) during the 'source build' first we get a
///      `file::` as a given. Which is never relative. because of PEP508.
///   2) We get our processed path as a given, which can be relative, as our
///      lock may store relative url's.
///
/// We try to create a relative path from the install path to the lock file path.
/// And we try to keep the path absolute if so specified, by the users.
/// So that's assuming it was `given` in that sense.
fn process_uv_path_url(
    path_url: &uv_pep508::VerbatimUrl,
    install_path: &Path,
    project_root: &Path,
) -> Result<PathBuf, ProcessPathUrlError> {
    let given = path_url
        .given()
        .ok_or_else(|| ProcessPathUrlError::NoGivenPath(path_url.to_string()))?;
    let keep_abs = if given.starts_with("file://") {
        // Processed by UV this is a file url
        // don't keep it absolute as the origin is 1) and relative paths are impossible
        // we are assuming the intention was to keep it relative
        false
    } else {
        let path = PathBuf::from(given);
        // Determine if the path was given as an absolute path
        path.is_absolute()
    };

    if !keep_abs {
        // Find the path relative to the project root
        let path = pathdiff::diff_paths(install_path, project_root).ok_or_else(|| {
            ProcessPathUrlError::CannotMakeRelative(
                install_path.to_string_lossy().to_string(),
                project_root.to_string_lossy().to_string(),
            )
        })?;
        // We used to lock with ./ before changes where made so let's add it back
        // if we are not moving down in the directory structure
        let path = if !path.starts_with("..") {
            PathBuf::from(".").join(&path)
        } else {
            path
        };

        Ok(path)
    } else {
        // Keep the path absolute if it is provided so by the user
        Ok(PathBuf::from(install_path))
    }
}

type CondaPythonPackages = HashMap<uv_normalize::PackageName, (PixiRecord, PypiPackageIdentifier)>;

/// Prints the number of overridden uv PyPI package requests
fn print_overridden_requests(package_requests: &HashMap<uv_normalize::PackageName, u32>) {
    if !package_requests.is_empty() {
        // Print package requests in form of (PackageName, NumRequest)
        let package_requests = package_requests
            .iter()
            .map(|(name, value)| format!("[{name}: {value}]"))
            .collect::<Vec<_>>()
            .join(",");
        tracing::debug!("overridden uv PyPI package requests [name: amount]: {package_requests}");
    } else {
        tracing::debug!("no uv PyPI package requests overridden by locked conda dependencies");
    }
}

#[allow(clippy::too_many_arguments)]
pub async fn resolve_pypi(
    context: UvResolutionContext,
    pypi_options: &PypiOptions,
    dependencies: IndexMap<uv_normalize::PackageName, IndexSet<PixiPypiSpec>>,
    system_requirements: SystemRequirements,
    locked_pixi_records: &[PixiRecord],
    locked_pypi_packages: &[PypiRecord],
    platform: rattler_conda_types::Platform,
    pb: &ProgressBar,
    project_root: &Path,
    prefix_updater: CondaPrefixUpdater,
    platform_repodata_records: Arc<PixiRecordsByName>,
    project_env_vars: HashMap<EnvironmentName, EnvironmentVars>,
    environment_name: Environment<'_>,
    disallow_install_conda_prefix: bool,
    exclude_newer: Option<DateTime<Utc>>,
) -> miette::Result<(LockedPypiPackages, Option<CondaPrefixUpdated>)> {
    // Solve python packages
    pb.set_message("resolving pypi dependencies");

    // Determine which pypi packages are already installed as conda package.
    let conda_python_packages = locked_pixi_records
        .iter()
        .flat_map(|record| {
            let result = match record {
                PixiRecord::Binary(repodata_record) => {
                    PypiPackageIdentifier::from_repodata_record(repodata_record)
                }
                PixiRecord::Source(source_record) => {
                    PypiPackageIdentifier::from_package_record(&source_record.package_record)
                }
            };

            result.map_or_else(
                |err| Either::Right(once(Err(err))),
                |identifiers| {
                    Either::Left(identifiers.into_iter().map(|i| Ok((record.clone(), i))))
                },
            )
        })
        .map_ok(|(record, p)| {
            Ok((
                uv_normalize::PackageName::from_str(p.name.as_normalized().as_ref())?,
                (record.clone(), p),
            ))
        })
        .collect::<Result<Result<HashMap<_, _>, uv_normalize::InvalidNameError>, _>>()
        .into_diagnostic()?
        .into_diagnostic()
        .context("failed to extract python packages from conda metadata")?;

    if !conda_python_packages.is_empty() {
        tracing::info!(
            "the following python packages are assumed to be installed by conda: {conda_python_packages}",
            conda_python_packages =
                conda_python_packages
                    .values()
                    .format_with(", ", |(_, p), f| f(&format_args!(
                        "{name} {version}",
                        name = &p.name.as_source(),
                        version = &p.version
                    )))
        );
    } else {
        tracing::info!("there are no python packages installed by conda");
    }

    let requirements = dependencies
        .into_iter()
        .flat_map(|(name, req)| {
            req.into_iter()
                .map(move |r| as_uv_req(&r, name.as_ref(), project_root))
        })
        .collect::<Result<Vec<_>, _>>()
        .into_diagnostic()?;

    // Determine the python interpreter that is installed as part of the conda
    // packages.
    let python_record = locked_pixi_records
        .iter()
        .find(|r| match r {
            PixiRecord::Binary(r) => is_python_record(r),
            _ => false,
        })
        .ok_or_else(|| {
            miette::miette!(
                help = format!("Try: {}", consts::TASK_STYLE.apply_to("pixi add python")),
                "No Python interpreter found in the dependencies"
            )
        })?;

    // Construct the marker environment for the target platform
    let marker_environment = determine_marker_environment(platform, python_record.as_ref())?;

    // Determine the tags for this particular solve.
    let tags = get_pypi_tags(platform, &system_requirements, python_record.as_ref())?;

    // We need to setup both an interpreter and a requires_python specifier.
    // The interpreter is used to (potentially) build the wheel, and the requires_python specifier is used
    // to determine the python version of the wheel.
    // So make sure the interpreter does not touch the solve parts of this function
    let interpreter_version = python_record
        .version()
        .as_major_minor()
        .ok_or_else(|| miette::miette!("conda python record missing major.minor version"))?;
    let pep_version = uv_pep440::Version::from_str(&format!(
        "{}.{}",
        interpreter_version.0, interpreter_version.1
    ))
    .into_diagnostic()
    .context("error parsing pep440 version for python interpreter")?;
    let python_specifier =
        uv_pep440::VersionSpecifier::from_version(uv_pep440::Operator::EqualStar, pep_version)
            .into_diagnostic()
            .context("error creating version specifier for python version")?;
    let requires_python = uv_resolver::RequiresPython::from_specifiers(
        &uv_pep440::VersionSpecifiers::from(python_specifier),
    );
    tracing::info!(
        "using requires python specifier (this may differ from the above): {}",
        requires_python
    );

    let index_locations =
        pypi_options_to_index_locations(pypi_options, project_root).into_diagnostic()?;

    // TODO: create a cached registry client per index_url set?
    let index_strategy = to_index_strategy(pypi_options.index_strategy.as_ref());
    let mut uv_client_builder = RegistryClientBuilder::new(context.cache.clone())
        .allow_insecure_host(context.allow_insecure_host.clone())
        .index_locations(&index_locations)
        .index_strategy(index_strategy)
        .markers(&marker_environment)
        .keyring(context.keyring_provider)
        .connectivity(Connectivity::Online)
        .extra_middleware(context.extra_middleware.clone());

    for p in &context.proxies {
        uv_client_builder = uv_client_builder.proxy(p.clone())
    }

    let registry_client = Arc::new(uv_client_builder.build());

    let build_options =
        no_build_to_build_options(&pypi_options.no_build.clone().unwrap_or_default())
            .into_diagnostic()?;

    // Resolve the flat indexes from `--find-links`.
<<<<<<< HEAD
    let flat_index = {
        let client = FlatIndexClient::new(registry_client.cached_client(), Connectivity::Online, &context.cache);
        let entries = client
            .fetch_all(
                index_locations
                    .flat_indexes()
                    .map(uv_distribution_types::Index::url),
            )
            .await
            .into_diagnostic()
            .wrap_err("failed to query find-links locations")?;
        FlatIndex::from_entries(entries, Some(&tags), &context.hash_strategy, &build_options)
    };
=======
    // In UV 0.7.8, we need to fetch flat index entries from the index locations
    let flat_index_client = FlatIndexClient::new(
        registry_client.cached_client(),
        Connectivity::Online,
        &context.cache,
    );
    let flat_index_urls: Vec<&IndexUrl> = index_locations
        .flat_indexes()
        .map(|index| index.url())
        .collect();
    let flat_index_entries = flat_index_client
        .fetch_all(flat_index_urls.into_iter())
        .await
        .into_diagnostic()?;
    let flat_index = FlatIndex::from_entries(
        flat_index_entries,
        Some(&tags),
        &context.hash_strategy,
        &build_options,
    );
>>>>>>> b949adb8

    // Hi maintainers! For anyone coming here, if you expose any additional `uv` options, similar to `index_strategy`, make sure to
    // include them in this struct as well instead of relying on the default.
    // Otherwise there be panics.
    let options = Options {
        index_strategy,
        build_options: build_options.clone(),
        exclude_newer: exclude_newer.map(to_exclude_newer),
        ..Options::default()
    };

    let config_settings = ConfigSettings::default();
    let dependency_metadata = DependencyMetadata::default();
    let build_params = UvBuildDispatchParams::new(
        &registry_client,
        &context.cache,
        &index_locations,
        &flat_index,
        &dependency_metadata,
        &config_settings,
        &build_options,
        &context.hash_strategy,
    )
    .with_index_strategy(index_strategy)
    // Create a forked shared state that condains the in-memory index.
    // We need two in-memory indexes, one for the build dispatch and one for the
    // resolver. because we manually override requests for the resolver,
    // but we don't want to override requests for the build dispatch.
    //
    // The BuildDispatch might resolve or install when building wheels which will be
    // mostly with build isolation. In that case we want to use fresh
    // non-tampered requests.
    .with_shared_state(context.shared_state.fork())
    .with_source_strategy(context.source_strategy)
    .with_concurrency(context.concurrency);

    let lazy_build_dispatch_dependencies = LazyBuildDispatchDependencies::default();
    let lazy_build_dispatch = LazyBuildDispatch::new(
        build_params,
        prefix_updater,
        project_env_vars,
        environment_name,
        platform_repodata_records.records.clone(),
        pypi_options.no_build_isolation.clone(),
        &lazy_build_dispatch_dependencies,
        disallow_install_conda_prefix,
    );

    // Constrain the conda packages to the specific python packages
    let constraints = conda_python_packages
        .values()
        .map(|(_, p)| {
            // Create pep440 version from the conda version
            let specifier = uv_pep440::VersionSpecifier::from_version(
                uv_pep440::Operator::Equal,
                to_uv_version(&p.version)?,
            )?;

            // Only one requirement source and we just assume that's a PyPI source
            let source = RequirementSource::Registry {
                specifier: specifier.into(),
                index: None,
                conflict: None,
            };

<<<<<<< HEAD
            Ok::<_, ConversionError>(Requirement {
=======
            Ok::<_, ConversionError>(uv_distribution_types::Requirement {
>>>>>>> b949adb8
                name: to_uv_normalize(p.name.as_normalized())?,
                extras: vec![].into(),
                marker: Default::default(),
                source,
                groups: Default::default(),
                origin: None,
            })
        })
        .collect::<Result<Vec<_>, _>>()
        .into_diagnostic()?;

    #[derive(Debug, thiserror::Error)]
    enum PixiPreferencesError {
        #[error(transparent)]
        Conversion(#[from] ConversionError),
        #[error(transparent)]
        Preference(#[from] PreferenceError),
    }

    // Create preferences from the locked pypi packages
    // This will ensure minimal lock file updates
    let preferences = locked_pypi_packages
        .iter()
        .map(|record| {
            let (package_data, _) = record;
            let requirement = uv_pep508::Requirement {
                name: to_uv_normalize(&package_data.name)?,
                extras: Vec::new().into(),
                version_or_url: Some(uv_pep508::VersionOrUrl::VersionSpecifier(
                    uv_pep440::VersionSpecifiers::from(
                        uv_pep440::VersionSpecifier::equals_version(to_uv_version(
                            &package_data.version,
                        )?),
                    ),
                )),
                marker: uv_pep508::MarkerTree::TRUE,
                origin: None,
            };

            let named = uv_requirements_txt::RequirementsTxtRequirement::Named(requirement);
            let entry = uv_requirements_txt::RequirementEntry {
                requirement: named,
                hashes: Default::default(),
            };

            Ok(Preference::from_entry(entry)?)
        })
        .filter_map(|pref| pref.transpose())
        .collect::<Result<Vec<_>, PixiPreferencesError>>()
        .into_diagnostic()?;

    let resolver_env = ResolverEnvironment::specific(marker_environment.clone().into());

    let constraints = Constraints::from_requirements(constraints.iter().cloned());
    let lookahead_index = InMemoryIndex::default();
    let lookaheads = LookaheadResolver::new(
        &requirements,
        &constraints,
        &Overrides::default(),
        &context.hash_strategy,
        &lookahead_index,
        DistributionDatabase::new(
            &registry_client,
            &lazy_build_dispatch,
            context.concurrency.downloads,
        ),
    )
    .with_reporter(UvReporter::new_arc(
        UvReporterOptions::new().with_existing(pb.clone()),
    ))
    .resolve(&resolver_env)
    .await
    .into_diagnostic()?;

    let manifest = Manifest::new(
        requirements,
        constraints,
        Overrides::default(),
        Preferences::from_iter(preferences, &resolver_env),
        None,
        Default::default(),
        uv_resolver::Exclusions::default(),
        lookaheads,
    );

    let provider_tags = tags.clone();
    let fallback_provider = DefaultResolverProvider::new(
        DistributionDatabase::new(
            &registry_client,
            &lazy_build_dispatch,
            context.concurrency.downloads,
        ),
        &flat_index,
        Some(&provider_tags),
        &requires_python,
        AllowedYanks::from_manifest(&manifest, &resolver_env, options.dependency_mode),
        &context.hash_strategy,
        options.exclude_newer,
        &build_options,
        &context.capabilities,
    );
    let package_requests = Rc::new(RefCell::new(Default::default()));
    let provider = CondaResolverProvider {
        fallback: fallback_provider,
        conda_python_identifiers: &conda_python_packages,
        package_requests: package_requests.clone(),
    };

    // We need a new in-memory index for the resolver so that it does not conflict
    // with the build dispatch one. As we have noted in the comment above.
    let resolver_in_memory_index = InMemoryIndex::default();
    let resolution = Resolver::new_custom_io(
        manifest,
        options,
        &context.hash_strategy,
        resolver_env,
        Some(tags),
        &PythonRequirement::from_marker_environment(&marker_environment, requires_python.clone()),
        Conflicts::default(),
        &resolver_in_memory_index,
        context.shared_state.git(),
        &context.capabilities,
        &index_locations,
        provider,
        EmptyInstalledPackages,
    )
    .into_diagnostic()
    .context("failed to resolve pypi dependencies")?
    .with_reporter(UvReporter::new_arc(
        UvReporterOptions::new().with_existing(pb.clone()),
    ))
    .resolve()
    .await
    .into_diagnostic()
    .context("failed to resolve pypi dependencies")?;
    let resolution = Resolution::from(resolution);

    // Print the overridden package requests
    print_overridden_requests(package_requests.borrow().deref());

    // Print any diagnostics
    for diagnostic in resolution.diagnostics() {
        tracing::warn!("{}", diagnostic.message());
    }

    // Collect resolution into locked packages
    let locked_packages = lock_pypi_packages(
        conda_python_packages,
        &lazy_build_dispatch,
        &registry_client,
        resolution,
        &context.capabilities,
        context.concurrency.downloads,
        project_root,
        &context.hash_strategy,
    )
    .await?;

    let conda_task = lazy_build_dispatch.conda_task;

    Ok((locked_packages, conda_task))
}

#[derive(Debug, thiserror::Error)]
enum GetUrlOrPathError {
    #[error("expected absolute path found: {path}", path = .0.display())]
    InvalidAbsolutePath(PathBuf),
    #[error("invalid base url: {0}")]
    InvalidBaseUrl(String),
    #[error("cannot join these urls {0} + {1}")]
    CannotJoin(String, String),
    #[error("expected path found: {0}")]
    ExpectedPath(String),
    #[error("invalid URL")]
    InvalidUrl(#[from] ToUrlError),
}

/// Get the UrlOrPath from the index url and file location
/// This will be used to handle the case of a source or built distribution
/// coming from a registry index or a `--find-links` path
fn get_url_or_path(
    index_url: &IndexUrl,
    file_location: &FileLocation,
    abs_project_root: &Path,
) -> Result<UrlOrPath, GetUrlOrPathError> {
    const RELATIVE_BASE: &str = "./";
    match index_url {
        // This is the case where the registry index is a PyPI index
        // or an URL
        IndexUrl::Pypi(_) | IndexUrl::Url(_) => {
            let url = match file_location {
                // Normal case, can be something like:
                // https://files.pythonhosted.org/packages/12/90/3c9ff0512038035f59d279fddeb79f5f1eccd8859f06d6163c58798b9487/certifi-2024.8.30-py3-none-any.whl
                FileLocation::AbsoluteUrl(url) => {
                    UrlOrPath::Url(Url::from_str(url.as_ref()).map_err(|_| {
                        GetUrlOrPathError::InvalidAbsolutePath(PathBuf::from(url.to_string()))
                    })?)
                }
                // This happens when it is relative to the non-standard index
                // because we only lock absolute URLs, we need to join with the base
                FileLocation::RelativeUrl(base, relative) => {
                    let base = Url::from_str(base)
                        .map_err(|_| GetUrlOrPathError::InvalidBaseUrl(base.to_string()))?;
                    let url = base.join(relative).map_err(|_| {
                        GetUrlOrPathError::CannotJoin(base.to_string(), relative.to_string())
                    })?;
                    UrlOrPath::Url(url)
                }
            };
            Ok(url)
        }
        // From observation this is the case where the index is a `--find-links` path
        // i.e a path to a directory. This is not a PyPI index, but a directory or a file with links to wheels
        IndexUrl::Path(_) => {
            let url = match file_location {
                // Okay we would have something like:
                // file:///home/user/project/dist/certifi-2024.8.30-py3-none-any.whl
                FileLocation::AbsoluteUrl(url) => {
                    // Convert to a relative path from the base path
                    let absolute = url
                        .to_url()?
                        .to_file_path()
                        .map_err(|_| GetUrlOrPathError::ExpectedPath(url.to_string()))?;
                    // !IMPORTANT! We need to strip the base path from the absolute path
                    // not the path returned by the uv solver. Why? Because we need the path relative
                    // to the project root, **not** the path relative to the --find-links path.
                    // This is because during installation we do something like: `project_root.join(relative_path)`
                    let relative = absolute.strip_prefix(abs_project_root);
                    let path = match relative {
                        // Apparently, we can make it relative to the project root
                        Ok(relative) => PathBuf::from_str(RELATIVE_BASE)
                            .map_err(|_| {
                                GetUrlOrPathError::ExpectedPath(RELATIVE_BASE.to_string())
                            })?
                            .join(relative),
                        // We can't make it relative to the project root
                        // so we just return the absolute path
                        Err(_) => absolute,
                    };
                    UrlOrPath::Path(Utf8TypedPathBuf::from(path.to_string_lossy().to_string()))
                }
                // This happens when it is relative to the non-standard index
                // location on disk.
                FileLocation::RelativeUrl(base, relative) => {
                    // base is a file:// url, but we need to convert it to a path
                    // This is the same logic as the `AbsoluteUrl` case
                    // basically but we just make an absolute path first
                    let base = Url::from_str(base)
                        .map_err(|_| GetUrlOrPathError::InvalidBaseUrl(base.to_string()))?;
                    let base = base
                        .to_file_path()
                        .map_err(|_| GetUrlOrPathError::ExpectedPath(base.to_string()))?;

                    let relative = PathBuf::from_str(relative)
                        .map_err(|_| GetUrlOrPathError::ExpectedPath(relative.to_string()))?;
                    let absolute = base.join(relative);

                    let relative = absolute.strip_prefix(abs_project_root);
                    let path = match relative {
                        Ok(relative) => PathBuf::from_str(RELATIVE_BASE)
                            .map_err(|_| {
                                GetUrlOrPathError::ExpectedPath(RELATIVE_BASE.to_string())
                            })?
                            .join(relative),
                        Err(_) => absolute,
                    };
                    UrlOrPath::Path(Utf8TypedPathBuf::from(path.to_string_lossy().to_string()))
                }
            };
            Ok(url)
        }
    }
}

/// Create a vector of locked packages from a resolution
async fn lock_pypi_packages(
    conda_python_packages: CondaPythonPackages,
    pixi_build_dispatch: &LazyBuildDispatch<'_>,
    registry_client: &Arc<RegistryClient>,
    resolution: Resolution,
    index_capabilities: &IndexCapabilities,
    concurrent_downloads: usize,
    abs_project_root: &Path,
    hash_strategy: &HashStrategy,
) -> miette::Result<Vec<(PypiPackageData, PypiPackageEnvironmentData)>> {
    let mut locked_packages = LockedPypiPackages::with_capacity(resolution.len());
    let database =
        DistributionDatabase::new(registry_client, pixi_build_dispatch, concurrent_downloads);
    for dist in resolution.distributions() {
        // If this refers to a conda package we can skip it
        if conda_python_packages.contains_key(dist.name()) {
            continue;
        }

        let pypi_package_data = match dist {
            // Ignore installed distributions
            ResolvedDist::Installed { .. } => {
                continue;
            }

            ResolvedDist::Installable { dist, .. } => match &**dist {
                Dist::Built(dist) => {
                    let (location, hash) = match &dist {
                        BuiltDist::Registry(dist) => {
                            let best_wheel = dist.best_wheel();
                            let hash = parse_hashes_from_hash_vec(&dist.best_wheel().file.hashes)
                                .into_diagnostic()
                                .context("cannot parse hashes for registry dist")?;
                            let url_or_path = get_url_or_path(
                                &best_wheel.index,
                                &best_wheel.file.url,
                                abs_project_root,
                            )
                            .into_diagnostic()
                            .context("cannot convert registry dist")?;
                            (url_or_path, hash)
                        }
                        BuiltDist::DirectUrl(dist) => {
                            let url = dist.url.to_url();
                            
                            // Extract hash from URL fragment if present
                            let hash = parse_hash_from_url_fragment(&url)
                                .into_diagnostic()
                                .context("cannot parse hash from direct url")?;
                            
                            let direct_url = Url::parse(&format!("direct+{url}"))
                                .into_diagnostic()
                                .context("cannot create direct url")?;

                            (UrlOrPath::Url(direct_url), hash)
                        }
                        BuiltDist::Path(dist) => (
                            UrlOrPath::Path(Utf8TypedPathBuf::from(
                                process_uv_path_url(
                                    &dist.url,
                                    &dist.install_path,
                                    abs_project_root,
                                )
                                .into_diagnostic()?
                                .to_string_lossy()
                                .to_string(),
                            )),
                            None,
                        ),
                    };

                    let metadata = registry_client
                        .wheel_metadata(dist, index_capabilities)
                        .await
                        .into_diagnostic()
                        .wrap_err("cannot get wheel metadata")?;
                    PypiPackageData {
                        name: pep508_rs::PackageName::new(metadata.name.to_string())
                            .into_diagnostic()
                            .context("cannot convert name")?,
                        version: pep440_rs::Version::from_str(&metadata.version.to_string())
                            .into_diagnostic()
                            .context("cannot convert version")?,
                        requires_python: metadata
                            .requires_python
                            .map(|r| to_version_specifiers(&r))
                            .transpose()
                            .into_diagnostic()?,
                        requires_dist: convert_uv_requirements_to_pep508(
                            metadata.requires_dist.iter(),
                        )
                        .into_diagnostic()?,
                        editable: false,
                        location,
                        hash,
                    }
                }
                Dist::Source(source) => {
                    // Handle new hash stuff
                    let hash = source
                        .file()
                        .and_then(|file| {
                            parse_hashes_from_hash_vec(&file.hashes)
                                .into_diagnostic()
                                .context("cannot parse hashes for sdist")
                                .transpose()
                        })
                        .transpose()?;

                    let dist = Dist::Source(source.clone());
                    let metadata_response = database
                        .get_or_build_wheel_metadata(
                            &dist,
                            hash_strategy.get(&dist),
                        )
                        .await
                        .into_diagnostic()?;
                    let metadata = metadata_response.metadata;

                    // Use the precise url if we got it back
                    // otherwise try to construct it from the source
                    let (location, hash, editable) = match source {
                        SourceDist::Registry(reg) => {
                            let url_or_path =
                                get_url_or_path(&reg.index, &reg.file.url, abs_project_root)
                                    .into_diagnostic()
                                    .context("cannot convert registry sdist")?;
                            (url_or_path, hash, false)
                        }
                        SourceDist::DirectUrl(direct) => {
                            let url = direct.url.to_url();
                            let direct_url = Url::parse(&format!("direct+{url}"))
                                .into_diagnostic()
                                .context("could not create direct-url")?;
                            (direct_url.into(), hash, false)
                        }
                        SourceDist::Git(git) => {
                            // convert resolved source dist into a pinned git spec
                            let pinned_git_spec = into_pinned_git_spec(git.clone());
                            (
                                pinned_git_spec.into_locked_git_url().to_url().into(),
                                hash,
                                false,
                            )
                        }
                        SourceDist::Path(path) => {
                            // Compute the hash of the package based on the source tree.
                            let hash = if path.install_path.is_dir() {
                                Some(
                                    PypiSourceTreeHashable::from_directory(&path.install_path)
                                        .into_diagnostic()
                                        .context("failed to compute hash of pypi source tree")?
                                        .hash(),
                                )
                            } else {
                                None
                            };

                            // process the path or url that we get back from uv
                            let install_path = process_uv_path_url(
                                &path.url,
                                &path.install_path,
                                abs_project_root,
                            )
                            .into_diagnostic()?;

                            // Create the url for the lock file. This is based on the passed in URL
                            // instead of from the source path to copy the path that was passed in from
                            // the requirement.
                            let url_or_path = UrlOrPath::Path(Utf8TypedPathBuf::from(
                                install_path.to_string_lossy().to_string(),
                            ));
                            (url_or_path, hash, false)
                        }
                        SourceDist::Directory(dir) => {
                            // Compute the hash of the package based on the source tree.
                            let hash = if dir.install_path.is_dir() {
                                Some(
                                    PypiSourceTreeHashable::from_directory(&dir.install_path)
                                        .into_diagnostic()
                                        .context("failed to compute hash of pypi source tree")?
                                        .hash(),
                                )
                            } else {
                                None
                            };

                            // process the path or url that we get back from uv
                            let install_path =
                                process_uv_path_url(&dir.url, &dir.install_path, abs_project_root)
                                    .into_diagnostic()?;

                            // Create the url for the lock file. This is based on the passed in URL
                            // instead of from the source path to copy the path that was passed in from
                            // the requirement.
                            let url_or_path = UrlOrPath::Path(Utf8TypedPathBuf::from(
                                install_path.to_string_lossy().to_string(),
                            ));
                            (url_or_path, hash, dir.editable)
                        }
                    };

                    PypiPackageData {
                        name: to_normalize(&metadata.name).into_diagnostic()?,
                        version: pep440_rs::Version::from_str(&metadata.version.to_string())
                            .into_diagnostic()?,
                        requires_python: metadata
                            .requires_python
                            .map(|r| to_version_specifiers(&r))
                            .transpose()
                            .into_diagnostic()?,
                        location,
                        requires_dist: to_requirements(metadata.requires_dist.iter())
                            .into_diagnostic()?,
                        hash,
                        editable,
                    }
                }
            },
        };

        // TODO: Store extras in the lock-file
        locked_packages.push((pypi_package_data, PypiPackageEnvironmentData::default()));
    }

    Ok(locked_packages)
}

#[cfg(test)]
mod tests {
    use super::*;
    use std::path::PathBuf;

    // In this case we want to make the path relative to the project_root or lock file path
    #[cfg(not(target_os = "windows"))]
    #[test]
    fn process_uv_path_relative_path() {
        let url = uv_pep508::VerbatimUrl::parse_url("file:///a/b/c")
            .unwrap()
            .with_given("./b/c");
        let path =
            process_uv_path_url(&url, &PathBuf::from("/a/b/c"), &PathBuf::from("/a")).unwrap();
        assert_eq!(path, PathBuf::from("./b/c"));
    }

    // In this case we want to make the path relative to the project_root or lock file path
    #[cfg(not(target_os = "windows"))]
    #[test]
    fn process_uv_path_project_root_subdir() {
        let url = uv_pep508::VerbatimUrl::parse_url("file:///a/b/c")
            .unwrap()
            .with_given("./b/c");
        let path =
            process_uv_path_url(&url, &PathBuf::from("/a/c/z"), &PathBuf::from("/a/b/f")).unwrap();
        assert_eq!(path, PathBuf::from("../../c/z"));
    }

    // In this case we want to keep the absolute path
    #[cfg(not(target_os = "windows"))]
    #[test]
    fn process_uv_path_absolute_path() {
        let url = uv_pep508::VerbatimUrl::parse_url("file:///a/b/c")
            .unwrap()
            .with_given("/a/b/c");
        let path =
            process_uv_path_url(&url, &PathBuf::from("/a/b/c"), &PathBuf::from("/a")).unwrap();
        assert_eq!(path, PathBuf::from("/a/b/c"));
    }

    // In this case we want to keep the absolute path
    #[cfg(target_os = "windows")]
    #[test]
    fn process_uv_path_absolute_path() {
        let url = uv_pep508::VerbatimUrl::parse_url("file://C/a/b/c")
            .unwrap()
            .with_given("C:\\a\\b\\c");
        let path =
            process_uv_path_url(&url, &PathBuf::from("C:\\a\\b\\c"), &PathBuf::from("C:\\a"))
                .unwrap();
        assert_eq!(path, PathBuf::from("C:\\a\\b\\c"));
    }
}<|MERGE_RESOLUTION|>--- conflicted
+++ resolved
@@ -55,8 +55,8 @@
 use uv_distribution::DistributionDatabase;
 use uv_distribution_types::RequirementSource;
 use uv_distribution_types::{
-    BuiltDist, DependencyMetadata, Diagnostic, Dist, FileLocation, IndexCapabilities,
-    IndexUrl, Name, Requirement, RequirementSource, Resolution, ResolvedDist, SourceDist, ToUrlError,
+    BuiltDist, DependencyMetadata, Diagnostic, Dist, FileLocation, HashPolicy, IndexCapabilities,
+    IndexUrl, Name, Resolution, ResolvedDist, SourceDist, ToUrlError,
 };
 use uv_pypi_types::{Conflicts, HashAlgorithm, HashDigests};
 use uv_requirements::LookaheadResolver;
@@ -64,36 +64,11 @@
     AllowedYanks, DefaultResolverProvider, FlatIndex, InMemoryIndex, Manifest, Options, Preference,
     PreferenceError, Preferences, PythonRequirement, Resolver, ResolverEnvironment,
 };
-use uv_types::{EmptyInstalledPackages, HashStrategy};
+use uv_types::EmptyInstalledPackages;
 
 #[derive(Debug, thiserror::Error)]
 #[error("Invalid hash: {0} type: {1}")]
 struct InvalidHash(String, String);
-
-/// Parse hash from URL fragment (e.g., "#sha256=abc123...")
-fn parse_hash_from_url_fragment(url: &Url) -> Result<Option<PackageHashes>, InvalidHash> {
-    if let Some(fragment) = url.fragment() {
-        // Fragment format: "sha256=<hex>" or "md5=<hex>"
-        if let Some((algo, hash)) = fragment.split_once('=') {
-            match algo {
-                "sha256" => {
-                    let sha256 = parse_digest_from_hex::<Sha256>(hash)
-                        .ok_or_else(|| InvalidHash(hash.to_string(), "sha256".to_string()))?;
-                    return Ok(Some(PackageHashes::Sha256(sha256)));
-                }
-                "md5" => {
-                    let md5 = parse_digest_from_hex::<Md5>(hash)
-                        .ok_or_else(|| InvalidHash(hash.to_string(), "md5".to_string()))?;
-                    return Ok(Some(PackageHashes::Md5(md5)));
-                }
-                _ => {
-                    // Unknown hash algorithm, ignore
-                }
-            }
-        }
-    }
-    Ok(None)
-}
 
 fn parse_hashes_from_hash_vec(hashes: &HashDigests) -> Result<Option<PackageHashes>, InvalidHash> {
     let mut sha256 = None;
@@ -362,21 +337,6 @@
             .into_diagnostic()?;
 
     // Resolve the flat indexes from `--find-links`.
-<<<<<<< HEAD
-    let flat_index = {
-        let client = FlatIndexClient::new(registry_client.cached_client(), Connectivity::Online, &context.cache);
-        let entries = client
-            .fetch_all(
-                index_locations
-                    .flat_indexes()
-                    .map(uv_distribution_types::Index::url),
-            )
-            .await
-            .into_diagnostic()
-            .wrap_err("failed to query find-links locations")?;
-        FlatIndex::from_entries(entries, Some(&tags), &context.hash_strategy, &build_options)
-    };
-=======
     // In UV 0.7.8, we need to fetch flat index entries from the index locations
     let flat_index_client = FlatIndexClient::new(
         registry_client.cached_client(),
@@ -397,7 +357,6 @@
         &context.hash_strategy,
         &build_options,
     );
->>>>>>> b949adb8
 
     // Hi maintainers! For anyone coming here, if you expose any additional `uv` options, similar to `index_strategy`, make sure to
     // include them in this struct as well instead of relying on the default.
@@ -463,11 +422,7 @@
                 conflict: None,
             };
 
-<<<<<<< HEAD
-            Ok::<_, ConversionError>(Requirement {
-=======
             Ok::<_, ConversionError>(uv_distribution_types::Requirement {
->>>>>>> b949adb8
                 name: to_uv_normalize(p.name.as_normalized())?,
                 extras: vec![].into(),
                 marker: Default::default(),
@@ -622,7 +577,6 @@
         &context.capabilities,
         context.concurrency.downloads,
         project_root,
-        &context.hash_strategy,
     )
     .await?;
 
@@ -751,7 +705,6 @@
     index_capabilities: &IndexCapabilities,
     concurrent_downloads: usize,
     abs_project_root: &Path,
-    hash_strategy: &HashStrategy,
 ) -> miette::Result<Vec<(PypiPackageData, PypiPackageEnvironmentData)>> {
     let mut locked_packages = LockedPypiPackages::with_capacity(resolution.len());
     let database =
@@ -787,17 +740,11 @@
                         }
                         BuiltDist::DirectUrl(dist) => {
                             let url = dist.url.to_url();
-                            
-                            // Extract hash from URL fragment if present
-                            let hash = parse_hash_from_url_fragment(&url)
-                                .into_diagnostic()
-                                .context("cannot parse hash from direct url")?;
-                            
                             let direct_url = Url::parse(&format!("direct+{url}"))
                                 .into_diagnostic()
                                 .context("cannot create direct url")?;
 
-                            (UrlOrPath::Url(direct_url), hash)
+                            (UrlOrPath::Url(direct_url), None)
                         }
                         BuiltDist::Path(dist) => (
                             UrlOrPath::Path(Utf8TypedPathBuf::from(
@@ -852,11 +799,10 @@
                         })
                         .transpose()?;
 
-                    let dist = Dist::Source(source.clone());
                     let metadata_response = database
                         .get_or_build_wheel_metadata(
-                            &dist,
-                            hash_strategy.get(&dist),
+                            &Dist::Source(source.clone()),
+                            HashPolicy::None,
                         )
                         .await
                         .into_diagnostic()?;
