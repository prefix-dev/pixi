--- conflicted
+++ resolved
@@ -27,11 +27,7 @@
 pub(super) struct CondaResolverProvider<'a, Context: BuildContext> {
     pub(super) fallback: DefaultResolverProvider<'a, Context>,
     pub(super) conda_python_identifiers:
-<<<<<<< HEAD
         &'a HashMap<PackageName, (PixiRecord, PypiPackageIdentifier)>,
-=======
-        &'a HashMap<PackageName, (RepoDataRecord, PypiPackageIdentifier)>,
->>>>>>> 82a3072f
 
     /// Saves the number of requests by the uv solver per package
     pub(super) package_requests: Rc<RefCell<HashMap<PackageName, u32>>>,
@@ -51,15 +47,9 @@
                 package_name,
                 version
             );
-<<<<<<< HEAD
-            // If we encounter a package that was installed by conda we simply return a
-            // single available version in the form of a source distribution
-            // with the URL of the conda package.
-=======
             // If we encounter a package that was installed by conda we simply return a single
             // available version in the form of a source distribution with the URL of the
             // conda package.
->>>>>>> 82a3072f
             //
             // Obviously this is not a valid source distribution but it eases debugging.
 
@@ -72,7 +62,6 @@
                 requires_python: None,
                 size: None,
                 upload_time_utc_ms: None,
-<<<<<<< HEAD
                 url: match repodata_record {
                     PixiRecord::Binary(repodata_record) => {
                         FileLocation::AbsoluteUrl(UrlString::from(repodata_record.url.clone()))
@@ -82,9 +71,6 @@
                         FileLocation::RelativeUrl("foo".to_string(), "bar".to_string())
                     }
                 },
-=======
-                url: FileLocation::AbsoluteUrl(UrlString::from(repodata_record.url.clone())),
->>>>>>> 82a3072f
                 yanked: None,
             };
 
@@ -105,12 +91,7 @@
                 SourceDistCompatibility::Compatible(HashComparison::Matched),
             );
 
-<<<<<<< HEAD
-            // Record that we got a request for this package so we can track the number of
-            // requests
-=======
             // Record that we got a request for this package so we can track the number of requests
->>>>>>> 82a3072f
             self.package_requests
                 .borrow_mut()
                 .entry(package_name.clone())
