use std::{
    borrow::Cow,
    collections::{HashMap, HashSet},
    fmt::{Display, Formatter},
    ops::Sub,
    path::{Path, PathBuf},
    str::FromStr,
};

use distribution_filename::DistExtension;
<<<<<<< HEAD
use itertools::{Either, Itertools};
=======
use itertools::Itertools;
>>>>>>> 82a3072f
use miette::Diagnostic;
use pep440_rs::VersionSpecifiers;
use pep508_rs::{VerbatimUrl, VersionOrUrl};
use pixi_glob::{GlobHashCache, GlobHashError, GlobHashKey};
use pixi_manifest::FeaturesExt;
<<<<<<< HEAD
use pixi_record::{ParseLockFileError, PixiRecord, SourceMismatchError};
use pixi_spec::{PixiSpec, SourceSpec, SpecConversionError};
=======
use pixi_spec::{PixiSpec, SpecConversionError};
>>>>>>> 82a3072f
use pixi_uv_conversions::{as_uv_req, AsPep508Error};
use pypi_modifiers::pypi_marker_env::determine_marker_environment;
use pypi_types::{
    ParsedGitUrl, ParsedPathUrl, ParsedUrl, ParsedUrlError, RequirementSource, VerbatimParsedUrl,
};
use rattler_conda_types::{
    GenericVirtualPackage, MatchSpec, Matches, NamedChannelOrUrl, ParseChannelError,
<<<<<<< HEAD
    ParseMatchSpecError, ParseStrictness::Lenient, Platform,
=======
    ParseMatchSpecError, ParseStrictness::Lenient, Platform, RepoDataRecord,
>>>>>>> 82a3072f
};
use rattler_lock::{
    Package, PackageHashes, PypiIndexes, PypiPackageData, PypiSourceTreeHashable, UrlOrPath,
};
use thiserror::Error;
use url::Url;
use uv_git::GitReference;
use uv_normalize::{ExtraName, PackageName};

<<<<<<< HEAD
use super::{PypiRecord, PypiRecordsByName};
use crate::{
    lock_file::records_by_name::PixiRecordsByName,
    project::{grouped_environment::GroupedEnvironment, Environment, HasProjectRef},
};
=======
use super::{PypiRecord, PypiRecordsByName, RepoDataRecordsByName};
use crate::project::{grouped_environment::GroupedEnvironment, Environment, HasProjectRef};
>>>>>>> 82a3072f

#[derive(Debug, Error, Diagnostic)]
pub enum EnvironmentUnsat {
    #[error("the channels in the lock-file do not match the environments channels")]
    ChannelsMismatch,

    #[error(transparent)]
    IndexesMismatch(#[from] IndexesMismatch),

    #[error(transparent)]
    InvalidChannel(#[from] ParseChannelError),
}

#[derive(Debug, Error)]
pub struct IndexesMismatch {
    current: PypiIndexes,
    previous: Option<PypiIndexes>,
}

impl Display for IndexesMismatch {
    fn fmt(&self, f: &mut std::fmt::Formatter<'_>) -> std::fmt::Result {
        if let Some(previous) = &self.previous {
            write!(
                f,
                "the indexes used to previously solve to lock file do not match the environments indexes.\n \
                Expected: {expected:#?}\n Found: {found:#?}",
                expected = previous,
                found = self.current
            )
        } else {
            write!(
                f,
                "the indexes used to previously solve to lock file are missing"
            )
        }
    }
}

#[derive(Debug, Error)]
pub struct EditablePackagesMismatch {
    pub expected_editable: Vec<PackageName>,
    pub unexpected_editable: Vec<PackageName>,
}

#[derive(Debug, Error)]
pub struct SourceTreeHashMismatch {
    pub computed: PackageHashes,
    pub locked: Option<PackageHashes>,
}

impl Display for SourceTreeHashMismatch {
    fn fmt(&self, f: &mut Formatter<'_>) -> std::fmt::Result {
        let computed_hash = self
            .computed
            .sha256()
            .map(|hash| format!("{:x}", hash))
            .or(self.computed.md5().map(|hash| format!("{:x}", hash)));
        let locked_hash = self.locked.as_ref().and_then(|hash| {
            hash.sha256()
                .map(|hash| format!("{:x}", hash))
                .or(hash.md5().map(|hash| format!("{:x}", hash)))
        });

        match (computed_hash, locked_hash) {
            (None, None) => write!(f, "could not compute a source tree hash"),
            (Some(computed), None) => {
                write!(f,
                "the computed source tree hash is '{}', but the lock-file does not contain a hash",
                computed
            )
            }
            (Some(computed), Some(locked)) => write!(
                f,
                "the computed source tree hash is '{}', but the lock-file contains '{}'",
                computed, locked
            ),
            (None, Some(locked)) => write!(
                f,
                "could not compute a source tree hash, but the lock-file contains '{}'",
                locked
            ),
        }
    }
}

#[derive(Debug, Error, Diagnostic)]
pub enum PlatformUnsat {
    #[error("the requirement '{0}' could not be satisfied (required by '{1}')")]
    UnsatisfiableMatchSpec(MatchSpec, String),

    #[error("no package named exists '{0}' (required by '{1}')")]
    SourcePackageMissing(String, String),

    #[error("required source package '{0}' is locked as binary (required by '{1}')")]
    RequiredSourceIsBinary(String, String),

    #[error("the locked source package '{0}' does not match the requested source package, {1}")]
    SourcePackageMismatch(String, SourceMismatchError),

    #[error("failed to convert the requirement for '{0}'")]
    FailedToConvertRequirement(PackageName, #[source] Box<ParsedUrlError>),

    #[error("the requirement '{0}' could not be satisfied (required by '{1}')")]
    UnsatisfiableRequirement(Box<pypi_types::Requirement>, String),

    #[error("the conda package does not satisfy the pypi requirement '{0}' (required by '{1}')")]
    CondaUnsatisfiableRequirement(Box<pypi_types::Requirement>, String),

    #[error("there was a duplicate entry for '{0}'")]
    DuplicateEntry(String),

    #[error("the requirement '{0}' failed to parse")]
    FailedToParseMatchSpec(String, #[source] ParseMatchSpecError),

    #[error("there are more conda packages in the lock-file than are used by the environment")]
    TooManyCondaPackages,

    #[error("missing purls")]
    MissingPurls,

    #[error("corrupted lock-file entry for '{0}'")]
    CorruptedEntry(String, ParseLockFileError),

    #[error("there are more pypi packages in the lock-file than are used by the environment: {}", .0.iter().format(", "))]
    TooManyPypiPackages(Vec<PackageName>),

    #[error("there are PyPi dependencies but a python interpreter is missing from the lock-file")]
    MissingPythonInterpreter,

    #[error(
        "a marker environment could not be derived from the python interpreter in the lock-file"
    )]
    FailedToDetermineMarkerEnvironment(#[source] Box<dyn Diagnostic + Send + Sync>),

    #[error("{0} requires python version {1} but the python interpreter in the lock-file has version {2}")]
    PythonVersionMismatch(PackageName, VersionSpecifiers, Box<pep440_rs::Version>),

    #[error("when converting {0} into a pep508 requirement")]
    AsPep508Error(PackageName, #[source] AsPep508Error),

    #[error("editable pypi dependency on conda resolved package '{0}' is not supported")]
    EditableDependencyOnCondaInstalledPackage(PackageName, Box<pypi_types::RequirementSource>),

    #[error("direct pypi url dependency to a conda installed package '{0}' is not supported")]
    DirectUrlDependencyOnCondaInstalledPackage(PackageName),

    #[error("git dependency on a conda installed package '{0}' is not supported")]
    GitDependencyOnCondaInstalledPackage(PackageName),

    #[error(transparent)]
    EditablePackageMismatch(EditablePackagesMismatch),

    #[error("the editable package '{0}' was expected to be a directory but is a url, which cannot be editable: '{1}'")]
    EditablePackageIsUrl(PackageName, String),

    #[error("the editable package path '{0}', lock does not equal spec path '{1}' == '{2}'")]
    EditablePackagePathMismatch(PackageName, PathBuf, PathBuf),

    #[error("failed to determine pypi source tree hash for {0}")]
    FailedToDetermineSourceTreeHash(PackageName, std::io::Error),

    #[error("source tree hash for {0} does not match the hash in the lock-file")]
    SourceTreeHashMismatch(PackageName, #[source] SourceTreeHashMismatch),

    #[error("the path '{0}, cannot be canonicalized")]
    FailedToCanonicalizePath(PathBuf, #[source] std::io::Error),

    #[error(transparent)]
    FailedToComputeInputHash(#[from] GlobHashError),

    #[error("the input hash for '{0}' ({1}) does not match the hash in the lock-file ({2})")]
    InputHashMismatch(String, String, String),
}

impl PlatformUnsat {
    /// Returns true if this is a problem with pypi packages only. This means
    /// the conda packages are still considered valid.
    pub(crate) fn is_pypi_only(&self) -> bool {
        matches!(
            self,
            PlatformUnsat::UnsatisfiableRequirement(_, _)
                | PlatformUnsat::TooManyPypiPackages(_)
                | PlatformUnsat::AsPep508Error(_, _)
                | PlatformUnsat::FailedToDetermineSourceTreeHash(_, _)
                | PlatformUnsat::PythonVersionMismatch(_, _, _)
                | PlatformUnsat::EditablePackageMismatch(_)
                | PlatformUnsat::SourceTreeHashMismatch(..),
        )
    }
}

/// Convert something into a uv requirement.
trait IntoUvRequirement {
    type E;
    fn into_uv_requirement(self) -> Result<pypi_types::Requirement, Self::E>;
}

impl IntoUvRequirement for pep508_rs::Requirement<VerbatimUrl> {
    type E = ParsedUrlError;

    fn into_uv_requirement(self) -> Result<pypi_types::Requirement, Self::E> {
        let parsed_url = if let Some(version_or_url) = self.version_or_url {
            match version_or_url {
                VersionOrUrl::VersionSpecifier(version) => {
                    Some(VersionOrUrl::VersionSpecifier(version))
                }
                VersionOrUrl::Url(verbatim_url) => {
                    let url_or_path =
                        UrlOrPath::from_str(verbatim_url.as_str()).expect("should be convertible");

                    // it is actually a path
                    let url = match url_or_path {
                        UrlOrPath::Path(path) => {
<<<<<<< HEAD
                            let ext = DistExtension::from_path(Path::new(path.as_str())).map_err(
                                |e| ParsedUrlError::MissingExtensionPath(path.as_str().into(), e),
                            )?;
                            let parsed_url = ParsedUrl::Path(ParsedPathUrl::from_source(
                                path.as_str().into(),
=======
                            let ext = DistExtension::from_path(path.clone()).map_err(|e| {
                                ParsedUrlError::MissingExtensionPath(path.clone(), e)
                            })?;
                            let parsed_url = ParsedUrl::Path(ParsedPathUrl::from_source(
                                path.clone(),
>>>>>>> 82a3072f
                                ext,
                                verbatim_url.to_url(),
                            ));

                            VerbatimParsedUrl {
                                parsed_url,
                                verbatim: verbatim_url,
                            }
                            // Can only be an archive
                        }
                        UrlOrPath::Url(u) => VerbatimParsedUrl {
                            parsed_url: ParsedUrl::try_from(u)?,
                            verbatim: verbatim_url,
                        },
                    };

                    Some(VersionOrUrl::Url(url))
                }
            }
        } else {
            None
        };

        let converted = pep508_rs::Requirement {
            name: self.name,
            extras: self.extras,
            marker: self.marker,
            version_or_url: parsed_url,
            origin: self.origin,
        };

        Ok(converted.into())
    }
}

/// Verifies that all the requirements of the specified `environment` can be
/// satisfied with the packages present in the lock-file.
///
/// This function returns a [`EnvironmentUnsat`] error if a verification issue
/// occurred. The [`EnvironmentUnsat`] error should contain enough information
/// for the user and developer to figure out what went wrong.
pub fn verify_environment_satisfiability(
    environment: &Environment<'_>,
    locked_environment: &rattler_lock::Environment,
) -> Result<(), EnvironmentUnsat> {
    let grouped_env = GroupedEnvironment::from(environment.clone());

    // Check if the channels in the lock file match our current configuration. Note
    // that the order matters here. If channels are added in a different order,
    // the solver might return a different result.
    let config = environment.project().channel_config();
    let channels: Vec<Url> = grouped_env
        .channels()
        .into_iter()
        .map(|channel| {
            channel
                .clone()
                .into_channel(&config)
                .map(|channel| channel.base_url().clone())
        })
        .try_collect()?;

    let locked_channels: Vec<Url> = locked_environment
        .channels()
        .iter()
        .map(|c| {
            NamedChannelOrUrl::from_str(&c.url)
                .unwrap_or_else(|_err| NamedChannelOrUrl::Name(c.url.clone()))
                .into_channel(&config)
                .map(|channel| channel.base_url().clone())
        })
        .try_collect()?;
    if !channels.eq(&locked_channels) {
        return Err(EnvironmentUnsat::ChannelsMismatch);
    }

    // Check if the indexes in the lock file match our current configuration.
    if !environment.pypi_dependencies(None).is_empty() {
        let indexes = rattler_lock::PypiIndexes::from(grouped_env.pypi_options());
        match locked_environment.pypi_indexes() {
            None => {
                // Mismatch when there should be an index but there is not
                if locked_environment
                    .version()
                    .should_pypi_indexes_be_present()
                    && locked_environment
                        .pypi_packages()
<<<<<<< HEAD
                        .any(|(_platform, mut packages)| packages.next().is_some())
=======
                        .iter()
                        .any(|(_platform, packages)| !packages.is_empty())
>>>>>>> 82a3072f
                {
                    return Err(IndexesMismatch {
                        current: indexes,
                        previous: None,
                    }
                    .into());
                }
            }
            Some(locked_indexes) => {
                if locked_indexes != &indexes {
                    return Err(IndexesMismatch {
                        current: indexes,
                        previous: Some(locked_indexes.clone()),
                    }
                    .into());
                }
            }
        }
    }

    Ok(())
}

/// Verifies that the package requirements of the specified `environment` can be
/// satisfied with the packages present in the lock-file.
///
/// Both Conda and pypi packages are verified by this function. First all the
/// conda package are verified and then all the pypi packages are verified. This
/// is done so that if we can check if we only need to update the pypi
/// dependencies or also the conda dependencies.
///
/// This function returns a [`PlatformUnsat`] error if a verification issue
/// occurred. The [`PlatformUnsat`] error should contain enough information for
/// the user and developer to figure out what went wrong.
#[allow(clippy::result_large_err)]
<<<<<<< HEAD
pub async fn verify_platform_satisfiability(
=======
pub fn verify_platform_satisfiability(
>>>>>>> 82a3072f
    environment: &Environment<'_>,
    locked_environment: &rattler_lock::Environment,
    platform: Platform,
    project_root: &Path,
    glob_hash_cache: GlobHashCache,
) -> Result<(), Box<PlatformUnsat>> {
    // Convert the lock file into a list of conda and pypi packages
    let mut pixi_records: Vec<PixiRecord> = Vec::new();
    let mut pypi_packages: Vec<PypiRecord> = Vec::new();
    for package in locked_environment.packages(platform).into_iter().flatten() {
        match package {
            Package::Conda(conda) => {
                let url = conda.location().clone();
                pixi_records.push(
                    conda
                        .package_data()
                        .clone()
                        .try_into()
                        .map_err(|e| PlatformUnsat::CorruptedEntry(url.to_string(), e))?,
                );
            }
            Package::Pypi(pypi) => {
                pypi_packages.push((pypi.package_data().clone(), pypi.environment_data().clone()));
            }
        }
    }

    // to reflect new purls for pypi packages
    // we need to invalidate the locked environment
    // if all conda packages have empty purls
    if environment.has_pypi_dependencies()
        && pypi_packages.is_empty()
        && pixi_records
            .iter()
            .filter_map(PixiRecord::as_binary)
            .all(|record| record.package_record.purls.is_none())
    {
        {
            return Err(Box::new(PlatformUnsat::MissingPurls));
        }
    }

    // Create a lookup table from package name to package record. Returns an error
    // if we find a duplicate entry for a record
    let pixi_records_by_name = match PixiRecordsByName::from_unique_iter(pixi_records) {
        Ok(pixi_records) => pixi_records,
        Err(duplicate) => {
            return Err(Box::new(PlatformUnsat::DuplicateEntry(
                duplicate.package_record().name.as_source().to_string(),
            )))
        }
    };

    // Create a lookup table from package name to package record. Returns an error
    // if we find a duplicate entry for a record
    let pypi_records_by_name = match PypiRecordsByName::from_unique_iter(pypi_packages) {
        Ok(pypi_packages) => pypi_packages,
        Err(duplicate) => {
            return Err(Box::new(PlatformUnsat::DuplicateEntry(
                duplicate.0.name.to_string(),
            )))
        }
    };

    verify_package_platform_satisfiability(
        environment,
        &pixi_records_by_name,
        &pypi_records_by_name,
        platform,
        project_root,
        glob_hash_cache,
    )
    .await
}

#[allow(clippy::large_enum_variant)]
enum Dependency {
    Input(
        rattler_conda_types::PackageName,
        PixiSpec,
        Cow<'static, str>,
    ),
    Conda(MatchSpec, Cow<'static, str>),
    PyPi(pypi_types::Requirement, Cow<'static, str>),
}

/// Check satatisfiability of a pypi requirement against a locked pypi package
/// This also does an additional check for git urls when using direct url
/// references
pub(crate) fn pypi_satifisfies_editable(
    spec: &pypi_types::Requirement,
    locked_data: &PypiPackageData,
    project_root: &Path,
<<<<<<< HEAD
) -> Result<(), Box<PlatformUnsat>> {
=======
) -> Result<(), PlatformUnsat> {
>>>>>>> 82a3072f
    // We dont match on spec.is_editable() != locked_data.editable
    // as it will happen later in verify_package_platform_satisfiability
    // TODO: could be a potential refactoring opportunity

    match &spec.source {
        RequirementSource::Registry { .. }
        | RequirementSource::Url { .. }
        | RequirementSource::Path { .. }
        | RequirementSource::Git { .. } => {
            unreachable!(
                "editable requirement cannot be from registry, url, git or path (non-directory)"
            )
        }
<<<<<<< HEAD
        RequirementSource::Directory { install_path, .. } => match &locked_data.location {
            // If we have an url requirement locked, but the editable is requested, this does not
            // satifsfy
            UrlOrPath::Url(url) => Err(Box::new(PlatformUnsat::EditablePackageIsUrl(
                spec.name.clone(),
                url.to_string(),
            ))),
            UrlOrPath::Path(path) => {
                // Most of the times the path will be relative to the project root
                let absolute_path = if path.is_absolute() {
                    Cow::Borrowed(Path::new(path.as_str()))
                } else {
                    Cow::Owned(project_root.join(Path::new(path.as_str())))
                };
                // Absolute paths can have symbolic links, so we canonicalize
                let canocalized_path = dunce::canonicalize(&absolute_path).map_err(|e| {
                    Box::new(PlatformUnsat::FailedToCanonicalizePath(
                        absolute_path.to_path_buf(),
                        e,
                    ))
                })?;

                if &canocalized_path != install_path {
                    return Err(Box::new(PlatformUnsat::EditablePackagePathMismatch(
                        spec.name.clone(),
                        absolute_path.into_owned(),
                        install_path.clone(),
                    )));
=======
        RequirementSource::Directory { install_path, .. } => match &locked_data.url_or_path {
            // If we have an url requirement locked, but the editable is requested, this does not
            // satifsfy
            UrlOrPath::Url(url) => Err(PlatformUnsat::EditablePackageIsUrl(
                spec.name.clone(),
                url.to_string(),
            )),
            UrlOrPath::Path(path) => {
                // sometimes the path is relative, so we need to join it with the project root
                let absolute_path = project_root.join(path);
                // absolute path can also have symlinks in it, so we need to canonicalize them
                let real_absolute_path = dunce::canonicalize(&absolute_path).map_err(|e| {
                    PlatformUnsat::FailedToCanonicalizePath(absolute_path.clone(), e)
                })?;

                if &real_absolute_path != install_path {
                    return Err(PlatformUnsat::EditablePackagePathMismatch(
                        spec.name.clone(),
                        absolute_path.clone(),
                        install_path.clone(),
                    ));
>>>>>>> 82a3072f
                }
                Ok(())
            }
        },
    }
}

/// Checks if the string seems like a git commit sha
fn seems_like_commit_sha(s: &str) -> bool {
    s.len() >= 4 && s.chars().all(|c| c.is_ascii_hexdigit())
}

/// Check satatisfiability of a pypi requirement against a locked pypi package
/// This also does an additional check for git urls when using direct url
/// references
pub(crate) fn pypi_satifisfies_requirement(
    spec: &pypi_types::Requirement,
    locked_data: &PypiPackageData,
    project_root: &Path,
) -> bool {
    if spec.name != locked_data.name {
        return false;
    }

    match &spec.source {
        RequirementSource::Registry { specifier, .. } => {
            // In the old way we always satisfy based on version so let's keep it similar
            // here
            specifier.contains(&locked_data.version)
        }
        RequirementSource::Url { url: spec_url, .. } => {
            if let UrlOrPath::Url(locked_url) = &locked_data.location {
                // Url may not start with git, and must start with direct+
                if locked_url.as_str().starts_with("git+")
                    || !locked_url.as_str().starts_with("direct+")
                {
                    return false;
                }
                let locked_url = locked_url
                    .as_ref()
                    .strip_prefix("direct+")
                    .and_then(|str| Url::parse(str).ok())
                    .unwrap_or(locked_url.clone());

                return *spec_url.raw() == locked_url;
            }
            false
        }
        RequirementSource::Git {
            repository,
            reference,
            precise: _precise,
            ..
        } => {
            match &locked_data.location {
                UrlOrPath::Url(url) => {
                    if let Ok(locked_git_url) = ParsedGitUrl::try_from(url.clone()) {
                        let repo_is_same = locked_git_url.url.repository() == repository;
                        // If the spec does not specify a revision than any will do
                        // E.g `git.com/user/repo` is the same as `git.com/user/repo@adbdd`
                        if *reference == GitReference::DefaultBranch {
                            return repo_is_same;
                        }
                        // If the spec has a short commit than we can do a partial match
                        // E.g `git.com/user/repo@adbdd` is the same as `git.com/user/repo@adbdd123`
                        // Currently this resolves to BranchOrTag
                        if let GitReference::BranchOrTag(ref branch_or_tag) = reference {
                            if seems_like_commit_sha(branch_or_tag) {
                                // We expect the lock file to have a long commit hash
                                // in this case
                                if let GitReference::FullCommit(sha) =
                                    locked_git_url.url.reference()
                                {
                                    return repo_is_same && sha.starts_with(branch_or_tag);
                                }
                            }
                        }

                        // If the spec does specify a revision than the revision must match
                        return repo_is_same && locked_git_url.url.reference() == reference;
                    }
                    false
                }
                UrlOrPath::Path(_) => false,
            }
        }
        RequirementSource::Path { install_path, .. }
        | RequirementSource::Directory { install_path, .. } => {
<<<<<<< HEAD
            if let UrlOrPath::Path(locked_path) = &locked_data.location {
                // sometimes the path is relative, so we need to join it with the project root
                let absolute_path = if locked_path.is_absolute() {
                    Cow::Borrowed(Path::new(locked_path.as_str()))
                } else {
                    Cow::Owned(project_root.join(Path::new(locked_path.as_str())))
                };
                if install_path != &absolute_path {
=======
            if let UrlOrPath::Path(locked_path) = &locked_data.url_or_path {
                // sometimes the path is relative, so we need to join it with the project root
                if &project_root.join(locked_path) != install_path {
>>>>>>> 82a3072f
                    return false;
                }
                return true;
            }
            false
        }
    }
}

<<<<<<< HEAD
pub(crate) async fn verify_package_platform_satisfiability(
=======
#[allow(clippy::result_large_err)]
pub(crate) fn verify_package_platform_satisfiability(
>>>>>>> 82a3072f
    environment: &Environment<'_>,
    locked_pixi_records: &PixiRecordsByName,
    locked_pypi_environment: &PypiRecordsByName,
    platform: Platform,
    project_root: &Path,
<<<<<<< HEAD
    input_hash_cache: GlobHashCache,
) -> Result<(), Box<PlatformUnsat>> {
=======
) -> Result<(), PlatformUnsat> {
>>>>>>> 82a3072f
    let channel_config = environment.project().channel_config();

    // Determine the dependencies requested by the environment
    let environment_dependencies = environment
        .dependencies(None, Some(platform))
        .into_specs()
        .map(|(package_name, spec)| Dependency::Input(package_name, spec, "<environment>".into()))
        .collect_vec();

    if environment_dependencies.is_empty() && !locked_pixi_records.is_empty() {
        return Err(Box::new(PlatformUnsat::TooManyCondaPackages));
    }

    // Transform from PyPiPackage name into UV Requirement type
    let pypi_requirements = environment
        .pypi_dependencies(Some(platform))
        .iter()
        .flat_map(|(name, reqs)| {
            reqs.iter().map(move |req| {
                Ok::<Dependency, Box<PlatformUnsat>>(Dependency::PyPi(
                    as_uv_req(req, name.as_source(), project_root).map_err(|e| {
                        Box::new(PlatformUnsat::AsPep508Error(
                            name.as_normalized().clone(),
                            e,
                        ))
                    })?,
                    "<environment>".into(),
                ))
            })
        })
        .collect::<Result<Vec<_>, _>>()?;

    if pypi_requirements.is_empty() && !locked_pypi_environment.is_empty() {
        return Err(Box::new(PlatformUnsat::TooManyPypiPackages(
            locked_pypi_environment.names().cloned().collect(),
        )));
    }

    // Create a list of virtual packages by name
    let virtual_packages = environment
        .virtual_packages(platform)
        .into_iter()
        .map(GenericVirtualPackage::from)
        .map(|vpkg| (vpkg.name.clone(), vpkg))
        .collect::<HashMap<_, _>>();

    // Find the python interpreter from the list of conda packages. Note that this
    // refers to the locked python interpreter, it might not match the specs
    // from the environment. That is ok because we will find that out when we
    // check all the records.
    let python_interpreter_record = locked_pixi_records.python_interpreter_record();

    // Determine the marker environment from the python interpreter package.
    let marker_environment = python_interpreter_record
        .map(|interpreter| determine_marker_environment(platform, &interpreter.package_record))
        .transpose()
        .map_err(|err| {
            Box::new(PlatformUnsat::FailedToDetermineMarkerEnvironment(
                err.into(),
            ))
        });

    // We cannot determine the marker environment, for example if installing
    // `wasm32` dependencies. However, it also doesn't really matter if we don't
    // have any pypi requirements.
    let marker_environment = match marker_environment {
        Err(err) => {
            if !pypi_requirements.is_empty() {
                return Err(err);
            } else {
                None
            }
        }
        Ok(marker_environment) => marker_environment,
    };

    // Determine the pypi packages provided by the locked conda packages.
    let locked_conda_pypi_packages = locked_pixi_records.by_pypi_name();

    // Keep a list of all conda packages that we have already visisted
    let mut conda_packages_visited = HashSet::new();
    let mut pypi_packages_visited = HashSet::new();
    let mut pypi_requirements_visited = pypi_requirements
        .iter()
        .filter_map(|r| match r {
            Dependency::PyPi(req, _) => Some(req.clone()),
            _ => None,
        })
        .collect::<HashSet<_>>();

    // Iterate over all packages. First iterate over all conda matchspecs and then
    // over all pypi requirements. We want to ensure we always check the conda
    // packages first.
    let mut conda_queue = environment_dependencies;
    let mut pypi_queue = pypi_requirements;
    let mut expected_editable_pypi_packages = HashSet::new();
    while let Some(package) = conda_queue.pop().or_else(|| pypi_queue.pop()) {
        // Determine the package that matches the requirement of matchspec.
        let found_package = match package {
            Dependency::Input(name, spec, source) => {
<<<<<<< HEAD
                match spec.into_source_or_binary(&channel_config) {
                    Ok(Either::Left(source_spec)) => find_matching_source_package(
                        locked_pixi_records,
                        name,
                        source_spec,
                        source,
                    )?,
                    Ok(Either::Right(spec)) => {
                        match find_matching_package(
                            locked_pixi_records,
                            &virtual_packages,
                            MatchSpec::from_nameless(spec, Some(name)),
                            source,
                        )? {
                            Some(pkg) => pkg,
                            None => continue,
                        }
                    }
=======
                let spec = match spec.try_into_nameless_match_spec(&channel_config) {
                    Ok(Some(spec)) => MatchSpec::from_nameless(spec, Some(name)),
                    Ok(None) => unimplemented!("source dependencies are not yet implemented"),
>>>>>>> 82a3072f
                    Err(e) => {
                        let parse_channel_err: ParseMatchSpecError = match e {
                            SpecConversionError::NonAbsoluteRootDir(p) => {
                                ParseChannelError::NonAbsoluteRootDir(p).into()
                            }
                            SpecConversionError::NotUtf8RootDir(p) => {
                                ParseChannelError::NotUtf8RootDir(p).into()
                            }
                            SpecConversionError::InvalidPath(p) => {
                                ParseChannelError::InvalidPath(p).into()
                            }
<<<<<<< HEAD
                        };
                        return Err(Box::new(PlatformUnsat::FailedToParseMatchSpec(
                            name.as_source().to_string(),
                            parse_channel_err,
                        )));
=======
                            SpecConversionError::InvalidChannel(c) => c.into(),
                        };
                        return Err(PlatformUnsat::FailedToParseMatchSpec(
                            name.as_source().to_string(),
                            parse_channel_err,
                        ));
>>>>>>> 82a3072f
                    }
                };
                match find_matching_package(locked_conda_packages, &virtual_packages, spec, source)?
                {
                    Some(pkg) => pkg,
                    None => continue,
                }
            }
            Dependency::Conda(spec, source) => {
                match find_matching_package(locked_conda_packages, &virtual_packages, spec, source)?
                {
                    Some(pkg) => pkg,
                    None => continue,
                }
            }
            Dependency::Conda(spec, source) => {
                match find_matching_package(locked_pixi_records, &virtual_packages, spec, source)? {
                    Some(pkg) => pkg,
                    None => continue,
                }
            }
            Dependency::PyPi(requirement, source) => {
                // Check if there is a pypi identifier that matches our requirement.
                if let Some((identifier, repodata_idx, _)) =
                    locked_conda_pypi_packages.get(&requirement.name)
                {
                    if requirement.is_editable() {
                        return Err(Box::new(
                            PlatformUnsat::EditableDependencyOnCondaInstalledPackage(
                                requirement.name.clone(),
                                Box::new(requirement.source),
                            ),
                        ));
                    }

                    if matches!(requirement.source, RequirementSource::Url { .. }) {
                        return Err(Box::new(
                            PlatformUnsat::DirectUrlDependencyOnCondaInstalledPackage(
                                requirement.name.clone(),
                            ),
                        ));
                    }

                    if matches!(requirement.source, RequirementSource::Git { .. }) {
                        return Err(Box::new(
                            PlatformUnsat::GitDependencyOnCondaInstalledPackage(
                                requirement.name.clone(),
                            ),
                        ));
                    }

                    if !identifier.satisfies(&requirement) {
                        // The record does not match the spec, the lock-file is inconsistent.
<<<<<<< HEAD
                        return Err(Box::new(PlatformUnsat::CondaUnsatisfiableRequirement(
=======
                        return Err(PlatformUnsat::CondaUnsatisfiableRequirement(
>>>>>>> 82a3072f
                            Box::new(requirement.clone()),
                            source.into_owned(),
                        )));
                    }
                    FoundPackage::Conda(*repodata_idx)
                } else if let Some(idx) = locked_pypi_environment.index_by_name(&requirement.name) {
                    let record = &locked_pypi_environment.records[idx];
                    if requirement.is_editable() {
                        pypi_satifisfies_editable(&requirement, &record.0, project_root)?;

                        // Record that we want this package to be editable. This is used to
                        // check at the end if packages that should be editable are actually
                        // editable and vice versa.
                        expected_editable_pypi_packages.insert(requirement.name.clone());

                        FoundPackage::PyPi(idx, requirement.extras)
                    } else {
                        if !pypi_satifisfies_requirement(&requirement, &record.0, project_root) {
<<<<<<< HEAD
                            return Err(Box::new(PlatformUnsat::UnsatisfiableRequirement(
=======
                            return Err(PlatformUnsat::UnsatisfiableRequirement(
>>>>>>> 82a3072f
                                Box::new(requirement),
                                source.into_owned(),
                            )));
                        }
                        FoundPackage::PyPi(idx, requirement.extras)
                    }
                } else {
                    // The record does not match the spec, the lock-file is inconsistent.
<<<<<<< HEAD
                    return Err(Box::new(PlatformUnsat::UnsatisfiableRequirement(
=======
                    return Err(PlatformUnsat::UnsatisfiableRequirement(
>>>>>>> 82a3072f
                        Box::new(requirement),
                        source.into_owned(),
                    )));
                }
            }
        };

        // Add all the requirements of the package to the queue.
        match found_package {
            FoundPackage::Conda(idx) => {
                if !conda_packages_visited.insert(idx) {
                    // We already visited this package, so we can skip adding its dependencies to
                    // the queue
                    continue;
                }

                let record = &locked_pixi_records.records[idx];
                for depends in &record.package_record().depends {
                    let spec = MatchSpec::from_str(depends.as_str(), Lenient)
                        .map_err(|e| PlatformUnsat::FailedToParseMatchSpec(depends.clone(), e))?;
                    conda_queue.push(Dependency::Conda(
                        spec,
                        match record {
                            PixiRecord::Binary(record) => Cow::Owned(record.file_name.to_string()),
                            PixiRecord::Source(record) => Cow::Owned(format!(
                                "{} @ {}",
                                record.package_record.name.as_source(),
                                &record.source
                            )),
                        },
                    ));
                }
            }
            FoundPackage::PyPi(idx, extras) => {
                let record = &locked_pypi_environment.records[idx];

                // If there is no marker environment there is no python version
                let Some(marker_environment) = marker_environment.as_ref() else {
                    return Err(Box::new(PlatformUnsat::MissingPythonInterpreter));
                };

                if pypi_packages_visited.insert(idx) {
                    // If this is path based package we need to check if the source tree hash still
                    // matches. and if it is a directory
                    if let UrlOrPath::Path(path) = &record.0.location {
                        let absolute_path = if path.is_absolute() {
                            Cow::Borrowed(Path::new(path.as_str()))
                        } else {
                            Cow::Owned(project_root.join(Path::new(path.as_str())))
                        };

                        if absolute_path.is_dir() {
                            let hashable = PypiSourceTreeHashable::from_directory(&absolute_path)
                                .map_err(|e| {
                                    PlatformUnsat::FailedToDetermineSourceTreeHash(
                                        record.0.name.clone(),
                                        e,
                                    )
                                })?
                                .hash();
                            if Some(&hashable) != record.0.hash.as_ref() {
                                return Err(Box::new(PlatformUnsat::SourceTreeHashMismatch(
                                    record.0.name.clone(),
                                    SourceTreeHashMismatch {
                                        computed: hashable,
                                        locked: record.0.hash.clone(),
                                    },
                                )));
                            }
                        }
                    }

                    // Ensure that the record matches the currently selected interpreter.
                    if let Some(python_version) = &record.0.requires_python {
                        if !python_version
                            .contains(&marker_environment.python_full_version().version)
                        {
                            return Err(Box::new(PlatformUnsat::PythonVersionMismatch(
                                record.0.name.clone(),
                                python_version.clone(),
                                marker_environment
                                    .python_full_version()
                                    .version
                                    .clone()
                                    .into(),
                            )));
                        }
                    }
                }

                // Add all the requirements of the package to the queue.
                for requirement in &record.0.requires_dist {
                    let requirement = requirement.clone().into_uv_requirement().map_err(|e| {
                        Box::new(PlatformUnsat::FailedToConvertRequirement(
                            record.0.name.clone(),
                            Box::new(e),
                        ))
                    })?;
                    // Skip this requirement if it does not apply.
                    if !requirement.evaluate_markers(Some(marker_environment), &extras) {
                        continue;
                    }

                    // Skip this requirement if it has already been visited.
                    if !pypi_requirements_visited.insert(requirement.clone()) {
                        continue;
                    }

                    pypi_queue.push(Dependency::PyPi(
                        requirement.clone(),
                        record.0.name.as_ref().to_string().into(),
                    ));
                }
            }
        }
    }

    // Check if all locked packages have also been visisted
    if conda_packages_visited.len() != locked_pixi_records.len() {
        return Err(Box::new(PlatformUnsat::TooManyCondaPackages));
    }

    if pypi_packages_visited.len() != locked_pypi_environment.len() {
        return Err(Box::new(PlatformUnsat::TooManyPypiPackages(
            locked_pypi_environment
                .names()
                .enumerate()
                .filter_map(|(idx, name)| {
                    if pypi_packages_visited.contains(&idx) {
                        None
                    } else {
                        Some(name.clone())
                    }
                })
                .collect(),
        )));
    }

    // Check if all packages that should be editable are actually editable and vice
    // versa.
    let locked_editable_packages = locked_pypi_environment
        .records
        .iter()
        .filter(|record| record.0.editable)
        .map(|record| record.0.name.clone())
        .collect::<HashSet<_>>();
    let expected_editable = expected_editable_pypi_packages.sub(&locked_editable_packages);
    let unexpected_editable = locked_editable_packages.sub(&expected_editable_pypi_packages);
    if !expected_editable.is_empty() || !unexpected_editable.is_empty() {
        return Err(Box::new(PlatformUnsat::EditablePackageMismatch(
            EditablePackagesMismatch {
                expected_editable: expected_editable.into_iter().sorted().collect(),
                unexpected_editable: unexpected_editable.into_iter().sorted().collect(),
            },
        )));
    }

    // Check if all source packages are still up-to-date.
    for source_record in locked_pixi_records
        .records
        .iter()
        .filter_map(PixiRecord::as_source)
    {
        let Some(path_record) = source_record.source.as_path() else {
            continue;
        };

        let Some(locked_input_hash) = &source_record.input_hash else {
            continue;
        };

        let source_dir = path_record.resolve(project_root);
        let source_dir = source_dir.canonicalize().map_err(|e| {
            Box::new(PlatformUnsat::FailedToCanonicalizePath(
                path_record.path.as_str().into(),
                e,
            ))
        })?;

        let input_hash = input_hash_cache
            .compute_hash(GlobHashKey {
                root: source_dir,
                globs: locked_input_hash.globs.clone(),
            })
            .await
            .map_err(PlatformUnsat::FailedToComputeInputHash)
            .map_err(Box::new)?;

        if input_hash.hash != locked_input_hash.hash {
            return Err(Box::new(PlatformUnsat::InputHashMismatch(
                path_record.path.to_string(),
                format!("{:x}", input_hash.hash),
                format!("{:x}", locked_input_hash.hash),
            )));
        }
    }

    Ok(())
}

enum FoundPackage {
    Conda(usize),
    PyPi(usize, Vec<ExtraName>),
<<<<<<< HEAD
=======
}

#[allow(clippy::result_large_err)]
fn find_matching_package(
    locked_conda_packages: &RepoDataRecordsByName,
    virtual_packages: &HashMap<rattler_conda_types::PackageName, GenericVirtualPackage>,
    spec: MatchSpec,
    source: Cow<str>,
) -> Result<Option<FoundPackage>, PlatformUnsat> {
    let found_package = match &spec.name {
        None => {
            // No name means we have to find any package that matches the spec.
            match locked_conda_packages
                .records
                .iter()
                .position(|record| record.matches(&spec))
            {
                None => {
                    // No records match the spec.
                    return Err(PlatformUnsat::UnsatisfiableMatchSpec(
                        spec,
                        source.into_owned(),
                    ));
                }
                Some(idx) => FoundPackage::Conda(idx),
            }
        }
        Some(name) => {
            match locked_conda_packages
                .index_by_name(name)
                .map(|idx| (idx, &locked_conda_packages.records[idx]))
            {
                Some((idx, record)) if record.matches(&spec) => FoundPackage::Conda(idx),
                Some(_) => {
                    // The record does not match the spec, the lock-file is
                    // inconsistent.
                    return Err(PlatformUnsat::UnsatisfiableMatchSpec(
                        spec,
                        source.into_owned(),
                    ));
                }
                None => {
                    // Check if there is a virtual package by that name
                    if let Some(vpkg) = virtual_packages.get(name.as_normalized()) {
                        if vpkg.matches(&spec) {
                            // The matchspec matches a virtual package. No need to
                            // propagate the dependencies.
                            return Ok(None);
                        } else {
                            // The record does not match the spec, the lock-file is
                            // inconsistent.
                            return Err(PlatformUnsat::UnsatisfiableMatchSpec(
                                spec,
                                source.into_owned(),
                            ));
                        }
                    } else {
                        // The record does not match the spec, the lock-file is
                        // inconsistent.
                        return Err(PlatformUnsat::UnsatisfiableMatchSpec(
                            spec,
                            source.into_owned(),
                        ));
                    }
                }
            }
        }
    };

    Ok(Some(found_package))
}

trait MatchesMatchspec {
    fn matches(&self, spec: &MatchSpec) -> bool;
>>>>>>> 82a3072f
}

fn find_matching_package(
    locked_pixi_records: &PixiRecordsByName,
    virtual_packages: &HashMap<rattler_conda_types::PackageName, GenericVirtualPackage>,
    spec: MatchSpec,
    source: Cow<str>,
) -> Result<Option<FoundPackage>, Box<PlatformUnsat>> {
    let found_package = match &spec.name {
        None => {
            // No name means we have to find any package that matches the spec.
            match locked_pixi_records
                .records
                .iter()
                .position(|record| spec.matches(record))
            {
                None => {
                    // No records match the spec.
                    return Err(Box::new(PlatformUnsat::UnsatisfiableMatchSpec(
                        spec,
                        source.into_owned(),
                    )));
                }
                Some(idx) => FoundPackage::Conda(idx),
            }
        }
        Some(name) => {
            match locked_pixi_records
                .index_by_name(name)
                .map(|idx| (idx, &locked_pixi_records.records[idx]))
            {
                Some((idx, record)) if spec.matches(record) => FoundPackage::Conda(idx),
                Some(_) => {
                    // The record does not match the spec, the lock-file is
                    // inconsistent.
                    return Err(Box::new(PlatformUnsat::UnsatisfiableMatchSpec(
                        spec,
                        source.into_owned(),
                    )));
                }
                None => {
                    // Check if there is a virtual package by that name
                    if let Some(vpkg) = virtual_packages.get(name.as_normalized()) {
                        if vpkg.matches(&spec) {
                            // The matchspec matches a virtual package. No need to
                            // propagate the dependencies.
                            return Ok(None);
                        } else {
                            // The record does not match the spec, the lock-file is
                            // inconsistent.
                            return Err(Box::new(PlatformUnsat::UnsatisfiableMatchSpec(
                                spec,
                                source.into_owned(),
                            )));
                        }
                    } else {
                        // The record does not match the spec, the lock-file is
                        // inconsistent.
                        return Err(Box::new(PlatformUnsat::UnsatisfiableMatchSpec(
                            spec,
                            source.into_owned(),
                        )));
                    }
                }
            }
        }
    };

    Ok(Some(found_package))
}

fn find_matching_source_package(
    locked_pixi_records: &PixiRecordsByName,
    name: rattler_conda_types::PackageName,
    source_spec: SourceSpec,
    source: Cow<str>,
) -> Result<FoundPackage, Box<PlatformUnsat>> {
    // Find the package that matches the source spec.
    let Some((idx, package)) = locked_pixi_records
        .index_by_name(&name)
        .map(|idx| (idx, &locked_pixi_records.records[idx]))
    else {
        // The record does not match the spec, the lock-file is
        // inconsistent.
        return Err(Box::new(PlatformUnsat::SourcePackageMissing(
            name.as_source().to_string(),
            source.into_owned(),
        )));
    };

    let PixiRecord::Source(source_package) = package else {
        return Err(Box::new(PlatformUnsat::RequiredSourceIsBinary(
            name.as_source().to_string(),
            source.into_owned(),
        )));
    };

    source_package
        .source
        .satisfies(&source_spec)
        .map_err(|e| PlatformUnsat::SourcePackageMismatch(name.as_source().to_string(), e))?;

    Ok(FoundPackage::Conda(idx))
}

trait MatchesMatchspec {
    fn matches(&self, spec: &MatchSpec) -> bool;
}

impl MatchesMatchspec for GenericVirtualPackage {
    fn matches(&self, spec: &MatchSpec) -> bool {
        if let Some(name) = &spec.name {
            if name != &self.name {
                return false;
            }
        }

        if let Some(version) = &spec.version {
            if !version.matches(&self.version) {
                return false;
            }
        }

        if let Some(build) = &spec.build {
            if !build.matches(&self.build_string) {
                return false;
            }
        }

        true
    }
}

impl Display for EditablePackagesMismatch {
    fn fmt(&self, f: &mut std::fmt::Formatter<'_>) -> std::fmt::Result {
        if !self.expected_editable.is_empty() && self.unexpected_editable.is_empty() {
            write!(f, "expected ")?;
            format_package_list(f, &self.expected_editable)?;
            write!(
                f,
                " to be editable but in the lock-file {they} {are} not",
                they = it_they(self.expected_editable.len()),
                are = is_are(self.expected_editable.len())
            )?
        } else if self.expected_editable.is_empty() && !self.unexpected_editable.is_empty() {
            write!(f, "expected ")?;
            format_package_list(f, &self.unexpected_editable)?;
            write!(
                f,
                "NOT to be editable but in the lock-file {they} {are}",
                they = it_they(self.unexpected_editable.len()),
                are = is_are(self.unexpected_editable.len())
            )?
        } else {
            write!(f, "expected ")?;
            format_package_list(f, &self.expected_editable)?;
            write!(
                f,
                " to be editable but in the lock-file but {they} {are} not, whereas ",
                they = it_they(self.expected_editable.len()),
                are = is_are(self.expected_editable.len())
            )?;
            format_package_list(f, &self.unexpected_editable)?;
            write!(
                f,
                " {are} NOT expected to be editable which in the lock-file {they} {are}",
                they = it_they(self.unexpected_editable.len()),
                are = is_are(self.unexpected_editable.len())
            )?
        }

        return Ok(());

        fn format_package_list(
            f: &mut std::fmt::Formatter<'_>,
            packages: &[PackageName],
        ) -> std::fmt::Result {
            for (idx, package) in packages.iter().enumerate() {
                if idx == packages.len() - 1 && idx > 0 {
                    write!(f, " and ")?;
                } else if idx > 0 {
                    write!(f, ", ")?;
                }
                write!(f, "{}", package)?;
            }

            Ok(())
        }

        fn is_are(count: usize) -> &'static str {
            if count == 1 {
                "is"
            } else {
                "are"
            }
        }

        fn it_they(count: usize) -> &'static str {
            if count == 1 {
                "it"
            } else {
                "they"
            }
        }
    }
}

#[cfg(test)]
mod tests {
    use std::{
        ffi::OsStr,
        path::{Component, PathBuf},
        str::FromStr,
    };

    use miette::{IntoDiagnostic, NarratableReportHandler};
    use pep440_rs::Version;
    use rattler_lock::LockFile;
    use rstest::rstest;

    use super::*;
    use crate::Project;

    #[derive(Error, Debug, Diagnostic)]
    enum LockfileUnsat {
        #[error("environment '{0}' is missing")]
        EnvironmentMissing(String),

        #[error("environment '{0}' does not satisfy the requirements of the project")]
        Environment(String, #[source] EnvironmentUnsat),

        #[error(
            "environment '{0}' does not satisfy the requirements of the project for platform '{1}"
        )]
        PlatformUnsat(String, Platform, #[source] PlatformUnsat),
    }

    async fn verify_lockfile_satisfiability(
        project: &Project,
        lock_file: &LockFile,
    ) -> Result<(), LockfileUnsat> {
        for env in project.environments() {
            let locked_env = lock_file
                .environment(env.name().as_str())
                .ok_or_else(|| LockfileUnsat::EnvironmentMissing(env.name().to_string()))?;
            verify_environment_satisfiability(&env, &locked_env)
                .map_err(|e| LockfileUnsat::Environment(env.name().to_string(), e))?;

            for platform in env.platforms() {
                verify_platform_satisfiability(
                    &env,
                    &locked_env,
                    platform,
                    project.root(),
                    Default::default(),
                )
                .await
                .map_err(|e| LockfileUnsat::PlatformUnsat(env.name().to_string(), platform, *e))?;
            }
        }
        Ok(())
    }

    #[rstest]
    #[tokio::test]
    async fn test_good_satisfiability(
        #[files("tests/satisfiability/*/pixi.toml")] manifest_path: PathBuf,
    ) {
        // TODO: skip this test on windows
        // Until we can figure out how to handle unix file paths with pep508_rs url
        // parsing correctly
        if manifest_path
            .components()
            .contains(&Component::Normal(OsStr::new("absolute-paths")))
            && cfg!(windows)
        {
            return;
        }

        let project = Project::from_path(&manifest_path).unwrap();
        let lock_file = LockFile::from_path(&project.lock_file_path()).unwrap();
        match verify_lockfile_satisfiability(&project, &lock_file)
            .await
            .into_diagnostic()
        {
            Ok(()) => {}
            Err(e) => panic!("{e:?}"),
        }
    }

    #[rstest]
    #[tokio::test]
    async fn test_example_satisfiability(#[files("examples/*/pixi.toml")] manifest_path: PathBuf) {
        let project = Project::from_path(&manifest_path).unwrap();
        let lock_file = LockFile::from_path(&project.lock_file_path()).unwrap();
        match verify_lockfile_satisfiability(&project, &lock_file)
            .await
            .into_diagnostic()
        {
            Ok(()) => {}
            Err(e) => panic!("{e:?}"),
        }
    }

    #[rstest]
    #[tokio::test]
    async fn test_failing_satisiability(
        #[files("tests/non-satisfiability/*/pixi.toml")] manifest_path: PathBuf,
    ) {
        let name = manifest_path
            .parent()
            .and_then(Path::file_stem)
            .and_then(OsStr::to_str)
            .unwrap();
        let report_handler = NarratableReportHandler::new().with_cause_chain();

        let project = Project::from_path(&manifest_path).unwrap();
        let lock_file = LockFile::from_path(&project.lock_file_path()).unwrap();
        let err = verify_lockfile_satisfiability(&project, &lock_file)
            .await
            .expect_err("expected failing satisfiability");
        let mut s = String::new();
        report_handler.render_report(&mut s, &err).unwrap();
        insta::assert_snapshot!(format!("failing_satisiability@{name}"), s);
    }

    #[test]
    fn test_pypi_git_check_with_rev() {
        // Mock locked datga
        let locked_data = PypiPackageData {
            name: "mypkg".parse().unwrap(),
            version: Version::from_str("0.1.0").unwrap(),
            location: "git+https://github.com/mypkg@29932f3915935d773dc8d52c292cadd81c81071d"
                .parse()
                .expect("failed to parse url"),
            hash: None,
            requires_dist: vec![],
            requires_python: None,
            editable: false,
        };
        let spec = pep508_rs::Requirement::from_str("mypkg @ git+https://github.com/mypkg@2993")
            .unwrap()
            .into_uv_requirement()
            .unwrap();
        let project_root = PathBuf::from_str("/").unwrap();
        // This should satisfy:
        assert!(pypi_satifisfies_requirement(
            &spec,
            &locked_data,
            &project_root
        ));
        let non_matching_spec =
            pep508_rs::Requirement::from_str("mypkg @ git+https://github.com/mypkg@defgd")
                .unwrap()
                .into_uv_requirement()
                .unwrap();
        // This should not
        assert!(!pypi_satifisfies_requirement(
            &non_matching_spec,
            &locked_data,
            &project_root
        ));
        // Removing the rev from the Requirement should satisfy any revision
        let spec = pep508_rs::Requirement::from_str("mypkg @ git+https://github.com/mypkg")
            .unwrap()
            .into_uv_requirement()
            .unwrap();
        assert!(pypi_satifisfies_requirement(
            &spec,
            &locked_data,
            &project_root
        ));
    }

    // Currently this test is missing from `good_satisfiability`, so we test the
    // specific windows case here this should work an all supported platforms
    #[test]
    fn test_windows_absolute_path_handling() {
        // Mock locked data
        let locked_data = PypiPackageData {
            name: "mypkg".parse().unwrap(),
            version: Version::from_str("0.1.0").unwrap(),
<<<<<<< HEAD
            location: UrlOrPath::Path("C:\\Users\\username\\mypkg.tar.gz".into()),
=======
            url_or_path: UrlOrPath::Path(
                PathBuf::from_str("C:\\Users\\username\\mypkg.tar.gz").unwrap(),
            ),
>>>>>>> 82a3072f
            hash: None,
            requires_dist: vec![],
            requires_python: None,
            editable: false,
        };

        let spec =
            pep508_rs::Requirement::from_str("mypkg @ file:///C:\\Users\\username\\mypkg.tar.gz")
                .unwrap()
                .into_uv_requirement()
                .unwrap();
        // This should satisfy:
        assert!(pypi_satifisfies_requirement(
            &spec,
            &locked_data,
            Path::new("")
        ));
    }
}<|MERGE_RESOLUTION|>--- conflicted
+++ resolved
@@ -8,22 +8,14 @@
 };
 
 use distribution_filename::DistExtension;
-<<<<<<< HEAD
 use itertools::{Either, Itertools};
-=======
-use itertools::Itertools;
->>>>>>> 82a3072f
 use miette::Diagnostic;
 use pep440_rs::VersionSpecifiers;
 use pep508_rs::{VerbatimUrl, VersionOrUrl};
 use pixi_glob::{GlobHashCache, GlobHashError, GlobHashKey};
 use pixi_manifest::FeaturesExt;
-<<<<<<< HEAD
 use pixi_record::{ParseLockFileError, PixiRecord, SourceMismatchError};
 use pixi_spec::{PixiSpec, SourceSpec, SpecConversionError};
-=======
-use pixi_spec::{PixiSpec, SpecConversionError};
->>>>>>> 82a3072f
 use pixi_uv_conversions::{as_uv_req, AsPep508Error};
 use pypi_modifiers::pypi_marker_env::determine_marker_environment;
 use pypi_types::{
@@ -31,11 +23,7 @@
 };
 use rattler_conda_types::{
     GenericVirtualPackage, MatchSpec, Matches, NamedChannelOrUrl, ParseChannelError,
-<<<<<<< HEAD
     ParseMatchSpecError, ParseStrictness::Lenient, Platform,
-=======
-    ParseMatchSpecError, ParseStrictness::Lenient, Platform, RepoDataRecord,
->>>>>>> 82a3072f
 };
 use rattler_lock::{
     Package, PackageHashes, PypiIndexes, PypiPackageData, PypiSourceTreeHashable, UrlOrPath,
@@ -45,16 +33,11 @@
 use uv_git::GitReference;
 use uv_normalize::{ExtraName, PackageName};
 
-<<<<<<< HEAD
 use super::{PypiRecord, PypiRecordsByName};
 use crate::{
     lock_file::records_by_name::PixiRecordsByName,
     project::{grouped_environment::GroupedEnvironment, Environment, HasProjectRef},
 };
-=======
-use super::{PypiRecord, PypiRecordsByName, RepoDataRecordsByName};
-use crate::project::{grouped_environment::GroupedEnvironment, Environment, HasProjectRef};
->>>>>>> 82a3072f
 
 #[derive(Debug, Error, Diagnostic)]
 pub enum EnvironmentUnsat {
@@ -268,19 +251,11 @@
                     // it is actually a path
                     let url = match url_or_path {
                         UrlOrPath::Path(path) => {
-<<<<<<< HEAD
                             let ext = DistExtension::from_path(Path::new(path.as_str())).map_err(
                                 |e| ParsedUrlError::MissingExtensionPath(path.as_str().into(), e),
                             )?;
                             let parsed_url = ParsedUrl::Path(ParsedPathUrl::from_source(
                                 path.as_str().into(),
-=======
-                            let ext = DistExtension::from_path(path.clone()).map_err(|e| {
-                                ParsedUrlError::MissingExtensionPath(path.clone(), e)
-                            })?;
-                            let parsed_url = ParsedUrl::Path(ParsedPathUrl::from_source(
-                                path.clone(),
->>>>>>> 82a3072f
                                 ext,
                                 verbatim_url.to_url(),
                             ));
@@ -368,12 +343,7 @@
                     .should_pypi_indexes_be_present()
                     && locked_environment
                         .pypi_packages()
-<<<<<<< HEAD
                         .any(|(_platform, mut packages)| packages.next().is_some())
-=======
-                        .iter()
-                        .any(|(_platform, packages)| !packages.is_empty())
->>>>>>> 82a3072f
                 {
                     return Err(IndexesMismatch {
                         current: indexes,
@@ -408,12 +378,7 @@
 /// This function returns a [`PlatformUnsat`] error if a verification issue
 /// occurred. The [`PlatformUnsat`] error should contain enough information for
 /// the user and developer to figure out what went wrong.
-#[allow(clippy::result_large_err)]
-<<<<<<< HEAD
 pub async fn verify_platform_satisfiability(
-=======
-pub fn verify_platform_satisfiability(
->>>>>>> 82a3072f
     environment: &Environment<'_>,
     locked_environment: &rattler_lock::Environment,
     platform: Platform,
@@ -507,11 +472,7 @@
     spec: &pypi_types::Requirement,
     locked_data: &PypiPackageData,
     project_root: &Path,
-<<<<<<< HEAD
 ) -> Result<(), Box<PlatformUnsat>> {
-=======
-) -> Result<(), PlatformUnsat> {
->>>>>>> 82a3072f
     // We dont match on spec.is_editable() != locked_data.editable
     // as it will happen later in verify_package_platform_satisfiability
     // TODO: could be a potential refactoring opportunity
@@ -525,7 +486,6 @@
                 "editable requirement cannot be from registry, url, git or path (non-directory)"
             )
         }
-<<<<<<< HEAD
         RequirementSource::Directory { install_path, .. } => match &locked_data.location {
             // If we have an url requirement locked, but the editable is requested, this does not
             // satifsfy
@@ -554,29 +514,6 @@
                         absolute_path.into_owned(),
                         install_path.clone(),
                     )));
-=======
-        RequirementSource::Directory { install_path, .. } => match &locked_data.url_or_path {
-            // If we have an url requirement locked, but the editable is requested, this does not
-            // satifsfy
-            UrlOrPath::Url(url) => Err(PlatformUnsat::EditablePackageIsUrl(
-                spec.name.clone(),
-                url.to_string(),
-            )),
-            UrlOrPath::Path(path) => {
-                // sometimes the path is relative, so we need to join it with the project root
-                let absolute_path = project_root.join(path);
-                // absolute path can also have symlinks in it, so we need to canonicalize them
-                let real_absolute_path = dunce::canonicalize(&absolute_path).map_err(|e| {
-                    PlatformUnsat::FailedToCanonicalizePath(absolute_path.clone(), e)
-                })?;
-
-                if &real_absolute_path != install_path {
-                    return Err(PlatformUnsat::EditablePackagePathMismatch(
-                        spec.name.clone(),
-                        absolute_path.clone(),
-                        install_path.clone(),
-                    ));
->>>>>>> 82a3072f
                 }
                 Ok(())
             }
@@ -665,7 +602,6 @@
         }
         RequirementSource::Path { install_path, .. }
         | RequirementSource::Directory { install_path, .. } => {
-<<<<<<< HEAD
             if let UrlOrPath::Path(locked_path) = &locked_data.location {
                 // sometimes the path is relative, so we need to join it with the project root
                 let absolute_path = if locked_path.is_absolute() {
@@ -674,11 +610,6 @@
                     Cow::Owned(project_root.join(Path::new(locked_path.as_str())))
                 };
                 if install_path != &absolute_path {
-=======
-            if let UrlOrPath::Path(locked_path) = &locked_data.url_or_path {
-                // sometimes the path is relative, so we need to join it with the project root
-                if &project_root.join(locked_path) != install_path {
->>>>>>> 82a3072f
                     return false;
                 }
                 return true;
@@ -688,23 +619,14 @@
     }
 }
 
-<<<<<<< HEAD
 pub(crate) async fn verify_package_platform_satisfiability(
-=======
-#[allow(clippy::result_large_err)]
-pub(crate) fn verify_package_platform_satisfiability(
->>>>>>> 82a3072f
     environment: &Environment<'_>,
     locked_pixi_records: &PixiRecordsByName,
     locked_pypi_environment: &PypiRecordsByName,
     platform: Platform,
     project_root: &Path,
-<<<<<<< HEAD
     input_hash_cache: GlobHashCache,
 ) -> Result<(), Box<PlatformUnsat>> {
-=======
-) -> Result<(), PlatformUnsat> {
->>>>>>> 82a3072f
     let channel_config = environment.project().channel_config();
 
     // Determine the dependencies requested by the environment
@@ -805,7 +727,6 @@
         // Determine the package that matches the requirement of matchspec.
         let found_package = match package {
             Dependency::Input(name, spec, source) => {
-<<<<<<< HEAD
                 match spec.into_source_or_binary(&channel_config) {
                     Ok(Either::Left(source_spec)) => find_matching_source_package(
                         locked_pixi_records,
@@ -824,11 +745,6 @@
                             None => continue,
                         }
                     }
-=======
-                let spec = match spec.try_into_nameless_match_spec(&channel_config) {
-                    Ok(Some(spec)) => MatchSpec::from_nameless(spec, Some(name)),
-                    Ok(None) => unimplemented!("source dependencies are not yet implemented"),
->>>>>>> 82a3072f
                     Err(e) => {
                         let parse_channel_err: ParseMatchSpecError = match e {
                             SpecConversionError::NonAbsoluteRootDir(p) => {
@@ -840,33 +756,13 @@
                             SpecConversionError::InvalidPath(p) => {
                                 ParseChannelError::InvalidPath(p).into()
                             }
-<<<<<<< HEAD
+                            SpecConversionError::InvalidChannel(p) => p.into(),
                         };
                         return Err(Box::new(PlatformUnsat::FailedToParseMatchSpec(
                             name.as_source().to_string(),
                             parse_channel_err,
                         )));
-=======
-                            SpecConversionError::InvalidChannel(c) => c.into(),
-                        };
-                        return Err(PlatformUnsat::FailedToParseMatchSpec(
-                            name.as_source().to_string(),
-                            parse_channel_err,
-                        ));
->>>>>>> 82a3072f
-                    }
-                };
-                match find_matching_package(locked_conda_packages, &virtual_packages, spec, source)?
-                {
-                    Some(pkg) => pkg,
-                    None => continue,
-                }
-            }
-            Dependency::Conda(spec, source) => {
-                match find_matching_package(locked_conda_packages, &virtual_packages, spec, source)?
-                {
-                    Some(pkg) => pkg,
-                    None => continue,
+                    }
                 }
             }
             Dependency::Conda(spec, source) => {
@@ -907,11 +803,7 @@
 
                     if !identifier.satisfies(&requirement) {
                         // The record does not match the spec, the lock-file is inconsistent.
-<<<<<<< HEAD
                         return Err(Box::new(PlatformUnsat::CondaUnsatisfiableRequirement(
-=======
-                        return Err(PlatformUnsat::CondaUnsatisfiableRequirement(
->>>>>>> 82a3072f
                             Box::new(requirement.clone()),
                             source.into_owned(),
                         )));
@@ -930,11 +822,7 @@
                         FoundPackage::PyPi(idx, requirement.extras)
                     } else {
                         if !pypi_satifisfies_requirement(&requirement, &record.0, project_root) {
-<<<<<<< HEAD
                             return Err(Box::new(PlatformUnsat::UnsatisfiableRequirement(
-=======
-                            return Err(PlatformUnsat::UnsatisfiableRequirement(
->>>>>>> 82a3072f
                                 Box::new(requirement),
                                 source.into_owned(),
                             )));
@@ -943,11 +831,7 @@
                     }
                 } else {
                     // The record does not match the spec, the lock-file is inconsistent.
-<<<<<<< HEAD
                     return Err(Box::new(PlatformUnsat::UnsatisfiableRequirement(
-=======
-                    return Err(PlatformUnsat::UnsatisfiableRequirement(
->>>>>>> 82a3072f
                         Box::new(requirement),
                         source.into_owned(),
                     )));
@@ -1151,83 +1035,6 @@
 enum FoundPackage {
     Conda(usize),
     PyPi(usize, Vec<ExtraName>),
-<<<<<<< HEAD
-=======
-}
-
-#[allow(clippy::result_large_err)]
-fn find_matching_package(
-    locked_conda_packages: &RepoDataRecordsByName,
-    virtual_packages: &HashMap<rattler_conda_types::PackageName, GenericVirtualPackage>,
-    spec: MatchSpec,
-    source: Cow<str>,
-) -> Result<Option<FoundPackage>, PlatformUnsat> {
-    let found_package = match &spec.name {
-        None => {
-            // No name means we have to find any package that matches the spec.
-            match locked_conda_packages
-                .records
-                .iter()
-                .position(|record| record.matches(&spec))
-            {
-                None => {
-                    // No records match the spec.
-                    return Err(PlatformUnsat::UnsatisfiableMatchSpec(
-                        spec,
-                        source.into_owned(),
-                    ));
-                }
-                Some(idx) => FoundPackage::Conda(idx),
-            }
-        }
-        Some(name) => {
-            match locked_conda_packages
-                .index_by_name(name)
-                .map(|idx| (idx, &locked_conda_packages.records[idx]))
-            {
-                Some((idx, record)) if record.matches(&spec) => FoundPackage::Conda(idx),
-                Some(_) => {
-                    // The record does not match the spec, the lock-file is
-                    // inconsistent.
-                    return Err(PlatformUnsat::UnsatisfiableMatchSpec(
-                        spec,
-                        source.into_owned(),
-                    ));
-                }
-                None => {
-                    // Check if there is a virtual package by that name
-                    if let Some(vpkg) = virtual_packages.get(name.as_normalized()) {
-                        if vpkg.matches(&spec) {
-                            // The matchspec matches a virtual package. No need to
-                            // propagate the dependencies.
-                            return Ok(None);
-                        } else {
-                            // The record does not match the spec, the lock-file is
-                            // inconsistent.
-                            return Err(PlatformUnsat::UnsatisfiableMatchSpec(
-                                spec,
-                                source.into_owned(),
-                            ));
-                        }
-                    } else {
-                        // The record does not match the spec, the lock-file is
-                        // inconsistent.
-                        return Err(PlatformUnsat::UnsatisfiableMatchSpec(
-                            spec,
-                            source.into_owned(),
-                        ));
-                    }
-                }
-            }
-        }
-    };
-
-    Ok(Some(found_package))
-}
-
-trait MatchesMatchspec {
-    fn matches(&self, spec: &MatchSpec) -> bool;
->>>>>>> 82a3072f
 }
 
 fn find_matching_package(
@@ -1610,13 +1417,7 @@
         let locked_data = PypiPackageData {
             name: "mypkg".parse().unwrap(),
             version: Version::from_str("0.1.0").unwrap(),
-<<<<<<< HEAD
             location: UrlOrPath::Path("C:\\Users\\username\\mypkg.tar.gz".into()),
-=======
-            url_or_path: UrlOrPath::Path(
-                PathBuf::from_str("C:\\Users\\username\\mypkg.tar.gz").unwrap(),
-            ),
->>>>>>> 82a3072f
             hash: None,
             requires_dist: vec![],
             requires_python: None,
