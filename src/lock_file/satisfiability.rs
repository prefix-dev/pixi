--- conflicted
+++ resolved
@@ -29,12 +29,6 @@
 
     #[error("the channels in the lock-file do not match the environments channels")]
     ChannelsMismatch,
-<<<<<<< HEAD
-=======
-
-    #[error("the packages for '{0}' do not satisfy the requirements of the environment")]
-    PlatformUnsatisfiable(Platform, #[source] PlatformUnsat),
->>>>>>> c5f97ae2
 }
 
 #[derive(Debug, Error, Diagnostic)]
