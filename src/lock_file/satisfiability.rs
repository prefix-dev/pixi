use super::{PypiRecord, PypiRecordsByName, RepoDataRecordsByName};
use crate::project::grouped_environment::GroupedEnvironment;
use crate::project::has_features::HasFeatures;
use crate::project::manifest::python::AsPep508Error;
use crate::{project::Environment, pypi_marker_env::determine_marker_environment};
use itertools::Itertools;
use miette::Diagnostic;
use pep440_rs::VersionSpecifiers;
use pep508_rs::{VerbatimUrl, VersionOrUrl};
use pypi_types::{ParsedGitUrl, ParsedUrlError, RequirementSource, VerbatimParsedUrl};
use rattler_conda_types::ParseStrictness::Lenient;
use rattler_conda_types::{
    GenericVirtualPackage, MatchSpec, ParseMatchSpecError, Platform, RepoDataRecord,
};
use rattler_lock::{
    ConversionError, Package, PypiIndexes, PypiPackageData, PypiSourceTreeHashable, UrlOrPath,
};
use std::fmt::Display;
use std::ops::Sub;
use std::path::{Path, PathBuf};
use std::{
    borrow::Cow,
    collections::{HashMap, HashSet},
};
use thiserror::Error;
use url::Url;
use uv_git::GitReference;
use uv_normalize::{ExtraName, PackageName};

#[derive(Debug, Error, Diagnostic)]
pub enum EnvironmentUnsat {
    #[error("the channels in the lock-file do not match the environments channels")]
    ChannelsMismatch,

    #[error(transparent)]
    IndexesMismatch(#[from] IndexesMismatch),
}

#[derive(Debug, Error)]
pub struct IndexesMismatch {
    current: PypiIndexes,
    previous: Option<PypiIndexes>,
}

impl Display for IndexesMismatch {
    fn fmt(&self, f: &mut std::fmt::Formatter<'_>) -> std::fmt::Result {
        if let Some(previous) = &self.previous {
            write!(
                f,
                "the indexes used to previously solve to lock file do not match the environments indexes.\n \
                Expected: {expected:#?}\n Found: {found:#?}",
                expected = previous,
                found = self.current
            )
        } else {
            write!(
                f,
                "the indexes used to previously solve to lock file are missing"
            )
        }
    }
}

#[derive(Debug, Error)]
pub struct EditablePackagesMismatch {
    pub expected_editable: Vec<PackageName>,
    pub unexpected_editable: Vec<PackageName>,
}

#[derive(Debug, Error, Diagnostic)]
pub enum PlatformUnsat {
    #[error("the requirement '{0}' could not be satisfied (required by '{1}')")]
    UnsatisfiableMatchSpec(MatchSpec, String),

    #[error("failed to convert the requirement for '{0}'")]
    FailedToConvertRequirement(PackageName, #[source] Box<ParsedUrlError>),

    #[error("the requirement '{0}' could not be satisfied (required by '{1}')")]
    UnsatisfiableRequirement(pypi_types::Requirement, String),

    #[error("the conda package does not satisfy the pypi requirement '{0}' (required by '{1}')")]
    CondaUnsatisfiableRequirement(pypi_types::Requirement, String),

    #[error("there was a duplicate entry for '{0}'")]
    DuplicateEntry(String),

    #[error("the requirement '{0}' failed to parse")]
    FailedToParseMatchSpec(String, #[source] ParseMatchSpecError),

    #[error("there are more conda packages in the lock-file than are used by the environment")]
    TooManyCondaPackages,

    #[error("missing purls")]
    MissingPurls,

    #[error("corrupted lock-file entry for '{0}'")]
    CorruptedEntry(String, ConversionError),

    #[error("there are more pypi packages in the lock-file than are used by the environment: {}", .0.iter().format(", "))]
    TooManyPypiPackages(Vec<PackageName>),

    #[error("there are PyPi dependencies but a python interpreter is missing from the lock-file")]
    MissingPythonInterpreter,

    #[error(
        "a marker environment could not be derived from the python interpreter in the lock-file"
    )]
    FailedToDetermineMarkerEnvironment(#[source] Box<dyn Diagnostic + Send + Sync>),

    #[error("{0} requires python version {1} but the python interpreter in the lock-file has version {2}")]
    PythonVersionMismatch(PackageName, VersionSpecifiers, Box<pep440_rs::Version>),

    #[error("when converting {0} into a pep508 requirement")]
    AsPep508Error(PackageName, #[source] AsPep508Error),

    #[error("editable pypi dependency on conda resolved package '{0}' is not supported")]
    EditableDependencyOnCondaInstalledPackage(PackageName, Box<pypi_types::RequirementSource>),

    #[error("direct pypi url dependency to a conda installed package '{0}' is not supported")]
    DirectUrlDependencyOnCondaInstalledPackage(PackageName),

    #[error(transparent)]
    EditablePackageMismatch(EditablePackagesMismatch),

    #[error("failed to determine pypi source tree hash for {0}")]
    FailedToDetermineSourceTreeHash(PackageName, std::io::Error),

    #[error("source tree hash for {0} does not match the hash in the lock-file")]
    SourceTreeHashMismatch(PackageName),

    #[error("the path '{0}, cannot be canonicalized")]
    FailedToCanonicalizePath(PathBuf, #[source] std::io::Error),
}

impl PlatformUnsat {
    /// Returns true if this is a problem with pypi packages only. This means the conda packages
    /// are still considered valid.
    pub fn is_pypi_only(&self) -> bool {
        matches!(
            self,
            PlatformUnsat::UnsatisfiableRequirement(_, _)
                | PlatformUnsat::TooManyPypiPackages(_)
                | PlatformUnsat::AsPep508Error(_, _)
                | PlatformUnsat::FailedToDetermineSourceTreeHash(_, _)
                | PlatformUnsat::PythonVersionMismatch(_, _, _)
                | PlatformUnsat::EditablePackageMismatch(_)
                | PlatformUnsat::SourceTreeHashMismatch(_),
        )
    }
}

/// Convert something into a uv requirement.
trait IntoUvRequirement {
    type E;
    fn into_uv_requirement(self) -> Result<pypi_types::Requirement, Self::E>;
}

impl IntoUvRequirement for pep508_rs::Requirement<VerbatimUrl> {
    type E = ParsedUrlError;

    fn into_uv_requirement(self) -> Result<pypi_types::Requirement, Self::E> {
        let parsed_url = if let Some(version_or_url) = self.version_or_url {
            match version_or_url {
                VersionOrUrl::VersionSpecifier(version) => {
                    Some(VersionOrUrl::VersionSpecifier(version))
                }
                VersionOrUrl::Url(verbatim_url) => Some(VersionOrUrl::Url(
                    VerbatimParsedUrl::try_from(verbatim_url)?,
                )),
            }
        } else {
            None
        };

        let converted = pep508_rs::Requirement {
            name: self.name,
            extras: self.extras,
            marker: self.marker,
            version_or_url: parsed_url,
            origin: self.origin,
        };

        Ok(converted.into())
    }
}

/// Verifies that all the requirements of the specified `environment` can be satisfied with the
/// packages present in the lock-file.
///
/// This function returns a [`EnvironmentUnsat`] error if a verification issue occurred. The
/// [`EnvironmentUnsat`] error should contain enough information for the user and developer to
/// figure out what went wrong.
pub fn verify_environment_satisfiability(
    environment: &Environment<'_>,
    locked_environment: &rattler_lock::Environment,
) -> Result<(), EnvironmentUnsat> {
    let grouped_env = GroupedEnvironment::from(environment.clone());

    // Check if the channels in the lock file match our current configuration. Note that the order
    // matters here. If channels are added in a different order, the solver might return a different
    // result.
    let channels = grouped_env
        .channels()
        .into_iter()
        .map(|channel| rattler_lock::Channel::from(channel.base_url().to_string()))
        .collect_vec();
    if !locked_environment.channels().eq(&channels) {
        return Err(EnvironmentUnsat::ChannelsMismatch);
    }

    // Check if the indexes in the lock file match our current configuration.
    if !environment.pypi_dependencies(None).is_empty() {
        let indexes = rattler_lock::PypiIndexes::from(grouped_env.pypi_options());
        match locked_environment.pypi_indexes() {
            None => {
                if locked_environment
                    .version()
                    .should_pypi_indexes_be_present()
                {
                    return Err(IndexesMismatch {
                        current: indexes,
                        previous: None,
                    }
                    .into());
                }
            }
            Some(locked_indexes) => {
                if locked_indexes != &indexes {
                    return Err(IndexesMismatch {
                        current: indexes,
                        previous: Some(locked_indexes.clone()),
                    }
                    .into());
                }
            }
        }
    }

    Ok(())
}

/// Verifies that the package requirements of the specified `environment` can be satisfied with the
/// packages present in the lock-file.
///
/// Both Conda and pypi packages are verified by this function. First all the conda package are
/// verified and then all the pypi packages are verified. This is done so that if we can check if
/// we only need to update the pypi dependencies or also the conda dependencies.
///
/// This function returns a [`PlatformUnsat`] error if a verification issue occurred. The
/// [`PlatformUnsat`] error should contain enough information for the user and developer to figure
/// out what went wrong.
pub fn verify_platform_satisfiability(
    environment: &Environment<'_>,
    locked_environment: &rattler_lock::Environment,
    platform: Platform,
    project_root: &Path,
) -> Result<(), PlatformUnsat> {
    // Convert the lock file into a list of conda and pypi packages
    let mut conda_packages: Vec<RepoDataRecord> = Vec::new();
    let mut pypi_packages: Vec<PypiRecord> = Vec::new();
    for package in locked_environment.packages(platform).into_iter().flatten() {
        match package {
            Package::Conda(conda) => {
                let url = conda.url().clone();
                conda_packages.push(
                    conda
                        .try_into()
                        .map_err(|e| PlatformUnsat::CorruptedEntry(url.to_string(), e))?,
                );
            }
            Package::Pypi(pypi) => {
                pypi_packages.push((pypi.data().package.clone(), pypi.data().environment.clone()));
            }
        }
    }

    // to reflect new purls for pypi packages
    // we need to invalidate the locked environment
    // if all conda packages have empty purls
    if environment.has_pypi_dependencies()
        && pypi_packages.is_empty()
        && !conda_packages
            .iter()
            .any(|record| record.package_record.purls.is_some())
    {
        {
            return Err(PlatformUnsat::MissingPurls);
        }
    }

    // Create a lookup table from package name to package record. Returns an error if we find a
    // duplicate entry for a record
    let repodata_records_by_name = match RepoDataRecordsByName::from_unique_iter(conda_packages) {
        Ok(conda_packages) => conda_packages,
        Err(duplicate) => {
            return Err(PlatformUnsat::DuplicateEntry(
                duplicate.package_record.name.as_source().to_string(),
            ))
        }
    };

    // Create a lookup table from package name to package record. Returns an error if we find a
    // duplicate entry for a record
    let pypi_records_by_name = match PypiRecordsByName::from_unique_iter(pypi_packages) {
        Ok(conda_packages) => conda_packages,
        Err(duplicate) => return Err(PlatformUnsat::DuplicateEntry(duplicate.0.name.to_string())),
    };

    verify_package_platform_satisfiability(
        environment,
        &repodata_records_by_name,
        &pypi_records_by_name,
        platform,
        project_root,
    )
}

enum Dependency {
    Conda(MatchSpec, Cow<'static, str>),
    PyPi(pypi_types::Requirement, Cow<'static, str>),
}

/// Check satatisfiability of a pypi requirement against a locked pypi package
/// This also does an additional check for git urls when using direct url references
pub fn pypi_satifisfies_editable(
    spec: &pypi_types::Requirement,
    locked_data: &PypiPackageData,
) -> bool {
    if spec.is_editable() != locked_data.editable {
        return false;
    }
    match &spec.source {
        RequirementSource::Registry { .. } => false,
        RequirementSource::Url { .. } => false,
        RequirementSource::Git { .. } => false,
        RequirementSource::Path { lock_path, .. } => match &locked_data.url_or_path {
            UrlOrPath::Url(_) => false,
            UrlOrPath::Path(path) => {
                if path != lock_path {
                    return false;
                }
                true
            }
        },
    }
}

/// Checks if the string seems like a git commit sha
fn seems_like_commit_sha(s: &str) -> bool {
    s.len() >= 4 && s.chars().all(|c| c.is_ascii_hexdigit())
}

/// Check satatisfiability of a pypi requirement against a locked pypi package
/// This also does an additional check for git urls when using direct url references
pub fn pypi_satifisfies_requirement(
    spec: &pypi_types::Requirement,
    locked_data: &PypiPackageData,
) -> bool {
    if spec.name != locked_data.name {
        return false;
    }

    match &spec.source {
        RequirementSource::Registry { specifier, .. } => {
            // Check if the locked version has a direct or git url, then we should not satify
            if let UrlOrPath::Url(url) = &locked_data.url_or_path {
                if url.as_str().starts_with("git+") || url.as_str().starts_with("direct+") {
                    return false;
                }
                // Check if the version of the requirement matches
                return specifier.contains(&locked_data.version);
            }
            false
        }
        RequirementSource::Url { url: spec_url, .. } => {
            if let UrlOrPath::Url(locked_url) = &locked_data.url_or_path {
                // Url may not start with git, and must start with direct+
                if locked_url.as_str().starts_with("git+")
                    || !locked_url.as_str().starts_with("direct+")
                {
                    return false;
                }
                let locked_url = locked_url
                    .as_ref()
                    .strip_prefix("direct+")
                    .and_then(|str| Url::parse(str).ok())
                    .unwrap_or(locked_url.clone());

                return *spec_url.raw() == locked_url;
            }
            false
        }
        RequirementSource::Git {
            repository,
            reference,
            precise: _precise,
            ..
        } => {
            match &locked_data.url_or_path {
                UrlOrPath::Url(url) => {
                    if let Ok(locked_git_url) = ParsedGitUrl::try_from(url.clone()) {
                        let repo_is_same = locked_git_url.url.repository() == repository;
                        // If the spec does not specify a revision than any will do
                        // E.g `git.com/user/repo` is the same as `git.com/user/repo@adbdd`
                        if *reference == GitReference::DefaultBranch {
                            return repo_is_same;
                        }
                        // If the spec has a short commit than we can do a partial match
                        // E.g `git.com/user/repo@adbdd` is the same as `git.com/user/repo@adbdd123`
                        // Currently this resolves to BranchOrTag
                        if let GitReference::BranchOrTag(ref branch_or_tag) = reference {
                            if seems_like_commit_sha(branch_or_tag) {
                                // We expect the lock file to have a long commit hash
                                // in this case
                                if let GitReference::FullCommit(sha) =
                                    locked_git_url.url.reference()
                                {
                                    return repo_is_same && sha.starts_with(branch_or_tag);
                                }
                            }
                        }

                        // If the spec does specify a revision than the revision must match
                        return repo_is_same && locked_git_url.url.reference() == reference;
                    }
                    false
                }
<<<<<<< HEAD
                UrlOrPath::Path(..) => false,
=======
                UrlOrPath::Path(_) => false,
>>>>>>> 20f3d9ba
            }
        }
        RequirementSource::Path { lock_path, .. } => {
            if let UrlOrPath::Path(locked_path) = &locked_data.url_or_path {
                if locked_path != lock_path {
                    return false;
                }
                return true;
            }
            false
        }
    }
}

pub fn verify_package_platform_satisfiability(
    environment: &Environment<'_>,
    locked_conda_packages: &RepoDataRecordsByName,
    locked_pypi_environment: &PypiRecordsByName,
    platform: Platform,
    project_root: &Path,
) -> Result<(), PlatformUnsat> {
    // Determine the dependencies requested by the environment
    let conda_specs = environment
        .dependencies(None, Some(platform))
        .into_match_specs()
        .map(|spec| Dependency::Conda(spec, "<environment>".into()))
        .collect_vec();

    if conda_specs.is_empty() && !locked_conda_packages.is_empty() {
        return Err(PlatformUnsat::TooManyCondaPackages);
    }

    let pypi_requirements = environment
        .pypi_dependencies(Some(platform))
        .iter()
        .flat_map(|(name, reqs)| {
            reqs.iter().map(move |req| {
                Ok::<Dependency, PlatformUnsat>(Dependency::PyPi(
                    req.as_uv_req(name.as_normalized(), project_root)
                        .map_err(|e| {
                            PlatformUnsat::AsPep508Error(name.as_normalized().clone(), e)
                        })?,
                    "<environment>".into(),
                ))
            })
        })
        .collect::<Result<Vec<_>, _>>()?;

    if pypi_requirements.is_empty() && !locked_pypi_environment.is_empty() {
        return Err(PlatformUnsat::TooManyPypiPackages(
            locked_pypi_environment.names().cloned().collect(),
        ));
    }

    // Create a list of virtual packages by name
    let virtual_packages = environment
        .virtual_packages(platform)
        .into_iter()
        .map(GenericVirtualPackage::from)
        .map(|vpkg| (vpkg.name.clone(), vpkg))
        .collect::<HashMap<_, _>>();

    // Find the python interpreter from the list of conda packages. Note that this refers to the
    // locked python interpreter, it might not match the specs from the environment. That is ok
    // because we will find that out when we check all the records.
    let python_interpreter_record = locked_conda_packages.python_interpreter_record();

    // Determine the marker environment from the python interpreter package.
    let marker_environment = python_interpreter_record
        .map(|interpreter| determine_marker_environment(platform, &interpreter.package_record))
        .transpose()
        .map_err(|err| PlatformUnsat::FailedToDetermineMarkerEnvironment(err.into()));

    // We cannot determine the marker environment, for example if installing `wasm32` dependencies.
    // However, it also doesn't really matter if we don't have any pypi requirements.
    let marker_environment = match marker_environment {
        Err(err) => {
            if !pypi_requirements.is_empty() {
                return Err(err);
            } else {
                None
            }
        }
        Ok(marker_environment) => marker_environment,
    };

    // Determine the pypi packages provided by the locked conda packages.
    let locked_conda_pypi_packages = locked_conda_packages.by_pypi_name();

    // Keep a list of all conda packages that we have already visisted
    let mut conda_packages_visited = HashSet::new();
    let mut pypi_packages_visited = HashSet::new();
    let mut pypi_requirements_visited = pypi_requirements
        .iter()
        .filter_map(|r| match r {
            Dependency::PyPi(req, _) => Some(req.clone()),
            _ => None,
        })
        .collect::<HashSet<_>>();

    // Iterate over all packages. First iterate over all conda matchspecs and then over all pypi
    // requirements. We want to ensure we always check the conda packages first.
    let mut conda_queue = conda_specs;
    let mut pypi_queue = pypi_requirements;
    let mut expected_editable_pypi_packages = HashSet::new();
    while let Some(package) = conda_queue.pop().or_else(|| pypi_queue.pop()) {
        enum FoundPackage {
            Conda(usize),
            PyPi(usize, Vec<ExtraName>),
        }

        // Determine the package that matches the requirement of matchspec.
        let found_package = match package {
            Dependency::Conda(spec, source) => {
                match &spec.name {
                    None => {
                        // No name means we have to find any package that matches the spec.
                        match locked_conda_packages
                            .records
                            .iter()
                            .position(|record| record.matches(&spec))
                        {
                            None => {
                                // No records match the spec.
                                return Err(PlatformUnsat::UnsatisfiableMatchSpec(
                                    spec,
                                    source.into_owned(),
                                ));
                            }
                            Some(idx) => FoundPackage::Conda(idx),
                        }
                    }
                    Some(name) => {
                        match locked_conda_packages
                            .index_by_name(name)
                            .map(|idx| (idx, &locked_conda_packages.records[idx]))
                        {
                            Some((idx, record)) if record.matches(&spec) => {
                                FoundPackage::Conda(idx)
                            }
                            Some(_) => {
                                // The record does not match the spec, the lock-file is inconsistent.
                                return Err(PlatformUnsat::UnsatisfiableMatchSpec(
                                    spec,
                                    source.into_owned(),
                                ));
                            }
                            None => {
                                // Check if there is a virtual package by that name
                                if let Some(vpkg) = virtual_packages.get(name.as_normalized()) {
                                    if vpkg.matches(&spec) {
                                        // The matchspec matches a virtual package. No need to propagate the dependencies.
                                        continue;
                                    } else {
                                        // The record does not match the spec, the lock-file is inconsistent.
                                        return Err(PlatformUnsat::UnsatisfiableMatchSpec(
                                            spec,
                                            source.into_owned(),
                                        ));
                                    }
                                } else {
                                    // The record does not match the spec, the lock-file is inconsistent.
                                    return Err(PlatformUnsat::UnsatisfiableMatchSpec(
                                        spec,
                                        source.into_owned(),
                                    ));
                                }
                            }
                        }
                    }
                }
            }
            Dependency::PyPi(requirement, source) => {
                // Check if there is a pypi identifier that matches our requirement.
                if let Some((identifier, repodata_idx, _)) =
                    locked_conda_pypi_packages.get(&requirement.name)
                {
                    if requirement.is_editable() {
                        return Err(PlatformUnsat::EditableDependencyOnCondaInstalledPackage(
                            requirement.name.clone(),
                            Box::new(requirement.source),
                        ));
                    }
                    if matches!(requirement.source, RequirementSource::Url { .. }) {
                        return Err(PlatformUnsat::DirectUrlDependencyOnCondaInstalledPackage(
                            requirement.name.clone(),
                        ));
                    }

                    if !identifier.satisfies(&requirement) {
                        // The record does not match the spec, the lock-file is inconsistent.
                        return Err(PlatformUnsat::CondaUnsatisfiableRequirement(
                            requirement.clone(),
                            source.into_owned(),
                        ));
                    }
                    FoundPackage::Conda(*repodata_idx)
                } else if let Some(idx) = locked_pypi_environment.index_by_name(&requirement.name) {
                    let record = &locked_pypi_environment.records[idx];
                    if requirement.is_editable() {
                        if !pypi_satifisfies_editable(&requirement, &record.0) {
                            return Err(PlatformUnsat::UnsatisfiableRequirement(
                                requirement,
                                source.into_owned(),
                            ));
                        }

                        // Record that we want this package to be editable. This is used to
                        // check at the end if packages that should be editable are actually
                        // editable and vice versa.
                        expected_editable_pypi_packages.insert(requirement.name.clone());

                        FoundPackage::PyPi(idx, requirement.extras)
                    } else {
                        if !pypi_satifisfies_requirement(&requirement, &record.0) {
                            return Err(PlatformUnsat::UnsatisfiableRequirement(
                                requirement,
                                source.into_owned(),
                            ));
                        }
                        FoundPackage::PyPi(idx, requirement.extras)
                    }
                } else {
                    // The record does not match the spec, the lock-file is inconsistent.
                    return Err(PlatformUnsat::UnsatisfiableRequirement(
                        requirement,
                        source.into_owned(),
                    ));
                }
            }
        };

        // Add all the requirements of the package to the queue.
        match found_package {
            FoundPackage::Conda(idx) => {
                if !conda_packages_visited.insert(idx) {
                    // We already visited this package, so we can skip adding its dependencies to the queue
                    continue;
                }

                let record = &locked_conda_packages.records[idx];
                for depends in &record.package_record.depends {
                    let spec = MatchSpec::from_str(depends.as_str(), Lenient)
                        .map_err(|e| PlatformUnsat::FailedToParseMatchSpec(depends.clone(), e))?;
                    conda_queue.push(Dependency::Conda(
                        spec,
                        Cow::Owned(record.file_name.clone()),
                    ));
                }
            }
            FoundPackage::PyPi(idx, extras) => {
                let record = &locked_pypi_environment.records[idx];

                // If there is no marker environment there is no python version
                let Some(marker_environment) = marker_environment.as_ref() else {
                    return Err(PlatformUnsat::MissingPythonInterpreter);
                };

                if pypi_packages_visited.insert(idx) {
                    // If this is path based package we need to check if the source tree hash still matches.
                    // and if it is a directory
                    if let UrlOrPath::Path(path) = &record.0.url_or_path {
                        if path.is_dir() {
                            let path =
                                dunce::canonicalize(project_root.join(path)).map_err(|e| {
                                    PlatformUnsat::FailedToCanonicalizePath(path.clone(), e)
                                })?;
                            let hashable = PypiSourceTreeHashable::from_directory(path)
                                .map_err(|e| {
                                    PlatformUnsat::FailedToDetermineSourceTreeHash(
                                        record.0.name.clone(),
                                        e,
                                    )
                                })?
                                .hash();
                            if Some(hashable) != record.0.hash {
                                return Err(PlatformUnsat::SourceTreeHashMismatch(
                                    record.0.name.clone(),
                                ));
                            }
                        }
                    }

                    // Ensure that the record matches the currently selected interpreter.
                    if let Some(python_version) = &record.0.requires_python {
                        if !python_version
                            .contains(&marker_environment.python_full_version().version)
                        {
                            return Err(PlatformUnsat::PythonVersionMismatch(
                                record.0.name.clone(),
                                python_version.clone(),
                                marker_environment
                                    .python_full_version()
                                    .version
                                    .clone()
                                    .into(),
                            ));
                        }
                    }
                }

                // Add all the requirements of the package to the queue.
                for requirement in &record.0.requires_dist {
                    let requirement = requirement.clone().into_uv_requirement().map_err(|e| {
                        PlatformUnsat::FailedToConvertRequirement(
                            record.0.name.clone(),
                            Box::new(e),
                        )
                    })?;
                    // Skip this requirement if it does not apply.
                    if !requirement.evaluate_markers(Some(marker_environment), &extras) {
                        continue;
                    }

                    // Skip this requirement if it has already been visited.
                    if !pypi_requirements_visited.insert(requirement.clone()) {
                        continue;
                    }

                    pypi_queue.push(Dependency::PyPi(
                        requirement.clone(),
                        record.0.name.as_ref().to_string().into(),
                    ));
                }
            }
        }
    }

    // Check if all locked packages have also been visisted
    if conda_packages_visited.len() != locked_conda_packages.len() {
        return Err(PlatformUnsat::TooManyCondaPackages);
    }

    if pypi_packages_visited.len() != locked_pypi_environment.len() {
        return Err(PlatformUnsat::TooManyPypiPackages(
            locked_pypi_environment
                .names()
                .enumerate()
                .filter_map(|(idx, name)| {
                    if pypi_packages_visited.contains(&idx) {
                        None
                    } else {
                        Some(name.clone())
                    }
                })
                .collect(),
        ));
    }

    // Check if all packages that should be editable are actually editable and vice versa.
    let locked_editable_packages = locked_pypi_environment
        .records
        .iter()
        .filter(|record| record.0.editable)
        .map(|record| record.0.name.clone())
        .collect::<HashSet<_>>();
    let expected_editable = expected_editable_pypi_packages.sub(&locked_editable_packages);
    let unexpected_editable = locked_editable_packages.sub(&expected_editable_pypi_packages);
    if !expected_editable.is_empty() || !unexpected_editable.is_empty() {
        return Err(PlatformUnsat::EditablePackageMismatch(
            EditablePackagesMismatch {
                expected_editable: expected_editable.into_iter().sorted().collect(),
                unexpected_editable: unexpected_editable.into_iter().sorted().collect(),
            },
        ));
    }

    Ok(())
}

trait MatchesMatchspec {
    fn matches(&self, spec: &MatchSpec) -> bool;
}

impl MatchesMatchspec for RepoDataRecord {
    fn matches(&self, spec: &MatchSpec) -> bool {
        if !spec.matches(&self.package_record) {
            return false;
        }

        // TODO: We should really move this into rattler
        // Check the channel
        if let Some(channel) = &spec.channel {
            if !self.url.as_str().starts_with(channel.base_url.as_str()) {
                return false;
            }
        }

        true
    }
}

impl MatchesMatchspec for GenericVirtualPackage {
    fn matches(&self, spec: &MatchSpec) -> bool {
        if let Some(name) = &spec.name {
            if name != &self.name {
                return false;
            }
        }

        if let Some(version) = &spec.version {
            if !version.matches(&self.version) {
                return false;
            }
        }

        if let Some(build) = &spec.build {
            if !build.matches(&self.build_string) {
                return false;
            }
        }

        true
    }
}

impl Display for EditablePackagesMismatch {
    fn fmt(&self, f: &mut std::fmt::Formatter<'_>) -> std::fmt::Result {
        if !self.expected_editable.is_empty() && self.unexpected_editable.is_empty() {
            write!(f, "expected ")?;
            format_package_list(f, &self.expected_editable)?;
            write!(
                f,
                " to be editable but in the lock-file {they} {are} not",
                they = it_they(self.expected_editable.len()),
                are = is_are(self.expected_editable.len())
            )?
        } else if self.expected_editable.is_empty() && !self.unexpected_editable.is_empty() {
            write!(f, "expected ")?;
            format_package_list(f, &self.unexpected_editable)?;
            write!(
                f,
                "NOT to be editable but in the lock-file {they} {are}",
                they = it_they(self.unexpected_editable.len()),
                are = is_are(self.unexpected_editable.len())
            )?
        } else {
            write!(f, "expected ")?;
            format_package_list(f, &self.expected_editable)?;
            write!(
                f,
                " to be editable but in the lock-file but {they} {are} not, whereas ",
                they = it_they(self.expected_editable.len()),
                are = is_are(self.expected_editable.len())
            )?;
            format_package_list(f, &self.unexpected_editable)?;
            write!(
                f,
                " {are} NOT expected to be editable which in the lock-file {they} {are}",
                they = it_they(self.unexpected_editable.len()),
                are = is_are(self.unexpected_editable.len())
            )?
        }

        return Ok(());

        fn format_package_list(
            f: &mut std::fmt::Formatter<'_>,
            packages: &[PackageName],
        ) -> std::fmt::Result {
            for (idx, package) in packages.iter().enumerate() {
                if idx == packages.len() - 1 && idx > 0 {
                    write!(f, " and ")?;
                } else if idx > 0 {
                    write!(f, ", ")?;
                }
                write!(f, "{}", package)?;
            }

            Ok(())
        }

        fn is_are(count: usize) -> &'static str {
            if count == 1 {
                "is"
            } else {
                "are"
            }
        }

        fn it_they(count: usize) -> &'static str {
            if count == 1 {
                "it"
            } else {
                "they"
            }
        }
    }
}

#[cfg(test)]
mod tests {
    use super::*;
    use crate::Project;
    use miette::{IntoDiagnostic, NarratableReportHandler};
    use pep440_rs::Version;
    use rattler_lock::LockFile;
    use rstest::rstest;
    use std::ffi::OsStr;
    use std::{path::Component, path::PathBuf, str::FromStr};

    #[derive(Error, Debug, Diagnostic)]
    enum LockfileUnsat {
        #[error("environment '{0}' is missing")]
        EnvironmentMissing(String),

        #[error("environment '{0}' does not satisfy the requirements of the project")]
        Environment(String, #[source] EnvironmentUnsat),

        #[error(
            "environment '{0}' does not satisfy the requirements of the project for platform '{1}"
        )]
        PlatformUnsat(String, Platform, #[source] PlatformUnsat),
    }

    fn verify_lockfile_satisfiability(
        project: &Project,
        lock_file: &LockFile,
    ) -> Result<(), LockfileUnsat> {
        for env in project.environments() {
            let locked_env = lock_file
                .environment(env.name().as_str())
                .ok_or_else(|| LockfileUnsat::EnvironmentMissing(env.name().to_string()))?;
            verify_environment_satisfiability(&env, &locked_env)
                .map_err(|e| LockfileUnsat::Environment(env.name().to_string(), e))?;

            for platform in env.platforms() {
                verify_platform_satisfiability(&env, &locked_env, platform, project.root())
                    .map_err(|e| {
                        LockfileUnsat::PlatformUnsat(env.name().to_string(), platform, e)
                    })?;
            }
        }
        Ok(())
    }

    #[rstest]
    fn test_good_satisfiability(
        #[files("tests/satisfiability/*/pixi.toml")] manifest_path: PathBuf,
    ) {
        // TODO: skip this test on windows
        // Until we can figure out how to handle unix file paths with pep508_rs url parsing correctly
        if manifest_path
            .components()
            .contains(&Component::Normal(OsStr::new("absolute-paths")))
            && cfg!(windows)
        {
            return;
        }

        let project = Project::load(&manifest_path).unwrap();
        let lock_file = LockFile::from_path(&project.lock_file_path()).unwrap();
        match verify_lockfile_satisfiability(&project, &lock_file).into_diagnostic() {
            Ok(()) => {}
            Err(e) => panic!("{e:?}"),
        }
    }

    #[rstest]
    fn test_example_satisfiability(#[files("examples/*/pixi.toml")] manifest_path: PathBuf) {
        let project = Project::load(&manifest_path).unwrap();
        let lock_file = LockFile::from_path(&project.lock_file_path()).unwrap();
        match verify_lockfile_satisfiability(&project, &lock_file).into_diagnostic() {
            Ok(()) => {}
            Err(e) => panic!("{e:?}"),
        }
    }

    #[test]
    fn test_failing_satisiability() {
        let report_handler = NarratableReportHandler::new().with_cause_chain();

        insta::glob!("../../tests/non-satisfiability", "*/pixi.toml", |path| {
            let project = Project::load(path).unwrap();
            let lock_file = LockFile::from_path(&project.lock_file_path()).unwrap();
            let err = verify_lockfile_satisfiability(&project, &lock_file)
                .expect_err("expected failing satisfiability");

            let mut s = String::new();
            report_handler.render_report(&mut s, &err).unwrap();
            insta::assert_snapshot!(s);
        });
    }

    #[test]
    fn test_pypi_git_check_with_rev() {
        // Mock locked datga
        let locked_data = PypiPackageData {
            name: "mypkg".parse().unwrap(),
            version: Version::from_str("0.1.0").unwrap(),
            url_or_path: "git+https://github.com/mypkg@29932f3915935d773dc8d52c292cadd81c81071d"
                .parse()
                .expect("failed to parse url"),
            hash: None,
            requires_dist: vec![],
            requires_python: None,
            editable: false,
        };
        let spec = pep508_rs::Requirement::from_str("mypkg @ git+https://github.com/mypkg@2993")
            .unwrap()
            .into_uv_requirement()
            .unwrap();
        // This should satisfy:
        assert!(pypi_satifisfies_requirement(&spec, &locked_data));
        let non_matching_spec =
            pep508_rs::Requirement::from_str("mypkg @ git+https://github.com/mypkg@defgd")
                .unwrap()
                .into_uv_requirement()
                .unwrap();
        // This should not
        assert!(!pypi_satifisfies_requirement(
            &non_matching_spec,
            &locked_data,
        ));
        // Removing the rev from the Requirement should satisfy any revision
        let spec = pep508_rs::Requirement::from_str("mypkg @ git+https://github.com/mypkg")
            .unwrap()
            .into_uv_requirement()
            .unwrap();
        assert!(pypi_satifisfies_requirement(&spec, &locked_data));
    }

    // Currently this test is missing from `good_satisfiability`, so we test the specific windows case here
    // this should work an all supported platforms
    #[test]
    fn test_windows_absolute_path_handling() {
        // Mock locked data
        let locked_data = PypiPackageData {
            name: "mypkg".parse().unwrap(),
            version: Version::from_str("0.1.0").unwrap(),
            url_or_path: UrlOrPath::Path(PathBuf::from_str("C:\\Users\\username\\mypkg").unwrap()),
            hash: None,
            requires_dist: vec![],
            requires_python: None,
            editable: false,
        };
        let spec = pep508_rs::Requirement::from_str("mypkg @ file:///C:\\Users\\username\\mypkg")
            .unwrap()
            .into_uv_requirement()
            .unwrap();
        // This should satisfy:
        assert!(pypi_satifisfies_requirement(&spec, &locked_data));
    }
}<|MERGE_RESOLUTION|>--- conflicted
+++ resolved
@@ -425,11 +425,7 @@
                     }
                     false
                 }
-<<<<<<< HEAD
-                UrlOrPath::Path(..) => false,
-=======
                 UrlOrPath::Path(_) => false,
->>>>>>> 20f3d9ba
             }
         }
         RequirementSource::Path { lock_path, .. } => {
