use std::{
    borrow::Cow,
    collections::{HashMap, HashSet},
    fmt::{Display, Formatter},
    ops::Sub,
    path::{Path, PathBuf},
    str::FromStr,
};

use itertools::{Either, Itertools};
use miette::Diagnostic;
use pep440_rs::VersionSpecifiers;
use pixi_glob::{GlobHashCache, GlobHashError, GlobHashKey};
use pixi_manifest::{FeaturesExt, HasEnvironmentDependencies};
use pixi_record::{ParseLockFileError, PixiRecord, SourceMismatchError};
use pixi_spec::{PixiSpec, SourceSpec, SpecConversionError};
use pixi_uv_conversions::{
    as_uv_req, to_normalize, to_uv_marker_tree, to_uv_version_specifiers, AsPep508Error,
};
use pypi_modifiers::pypi_marker_env::determine_marker_environment;
use rattler_conda_types::{
    ChannelUrl, GenericVirtualPackage, MatchSpec, Matches, NamedChannelOrUrl, ParseChannelError,
    ParseMatchSpecError, ParseStrictness::Lenient, Platform,
};
use rattler_lock::{
    LockedPackageRef, PackageHashes, PypiIndexes, PypiPackageData, PypiSourceTreeHashable,
    UrlOrPath,
};
use thiserror::Error;
use url::Url;
use uv_distribution_filename::DistExtension;
use uv_git::GitReference;
use uv_pypi_types::{
    ParsedGitUrl, ParsedPathUrl, ParsedUrl, ParsedUrlError, RequirementSource, VerbatimParsedUrl,
};

use super::{
    package_identifier::ConversionError, PixiRecordsByName, PypiRecord, PypiRecordsByName,
};
use crate::project::{grouped_environment::GroupedEnvironment, Environment, HasProjectRef};

#[derive(Debug, Error, Diagnostic)]
pub enum EnvironmentUnsat {
    #[error("the channels in the lock-file do not match the environments channels")]
    ChannelsMismatch,

    #[error(transparent)]
    IndexesMismatch(#[from] IndexesMismatch),

    #[error(transparent)]
    InvalidChannel(#[from] ParseChannelError),
}

#[derive(Debug, Error)]
pub struct IndexesMismatch {
    current: PypiIndexes,
    previous: Option<PypiIndexes>,
}

impl Display for IndexesMismatch {
    fn fmt(&self, f: &mut std::fmt::Formatter<'_>) -> std::fmt::Result {
        if let Some(previous) = &self.previous {
            write!(
                f,
                "the indexes used to previously solve to lock file do not match the environments indexes.\n \
                Expected: {expected:#?}\n Found: {found:#?}",
                expected = previous,
                found = self.current
            )
        } else {
            write!(
                f,
                "the indexes used to previously solve to lock file are missing"
            )
        }
    }
}

#[derive(Debug, Error)]
pub struct EditablePackagesMismatch {
    pub expected_editable: Vec<uv_normalize::PackageName>,
    pub unexpected_editable: Vec<uv_normalize::PackageName>,
}

#[derive(Debug, Error)]
pub struct SourceTreeHashMismatch {
    pub computed: PackageHashes,
    pub locked: Option<PackageHashes>,
}

impl Display for SourceTreeHashMismatch {
    fn fmt(&self, f: &mut Formatter<'_>) -> std::fmt::Result {
        let computed_hash = self
            .computed
            .sha256()
            .map(|hash| format!("{:x}", hash))
            .or(self.computed.md5().map(|hash| format!("{:x}", hash)));
        let locked_hash = self.locked.as_ref().and_then(|hash| {
            hash.sha256()
                .map(|hash| format!("{:x}", hash))
                .or(hash.md5().map(|hash| format!("{:x}", hash)))
        });

        match (computed_hash, locked_hash) {
            (None, None) => write!(f, "could not compute a source tree hash"),
            (Some(computed), None) => {
                write!(f,
                "the computed source tree hash is '{}', but the lock-file does not contain a hash",
                computed
            )
            }
            (Some(computed), Some(locked)) => write!(
                f,
                "the computed source tree hash is '{}', but the lock-file contains '{}'",
                computed, locked
            ),
            (None, Some(locked)) => write!(
                f,
                "could not compute a source tree hash, but the lock-file contains '{}'",
                locked
            ),
        }
    }
}

#[derive(Debug, Error, Diagnostic)]
pub enum PlatformUnsat {
    #[error("the requirement '{0}' could not be satisfied (required by '{1}')")]
    UnsatisfiableMatchSpec(MatchSpec, String),

    #[error("no package named exists '{0}' (required by '{1}')")]
    SourcePackageMissing(String, String),

    #[error("required source package '{0}' is locked as binary (required by '{1}')")]
    RequiredSourceIsBinary(String, String),

    #[error("package '{0}' is locked as source, but is only required as binary")]
    RequiredBinaryIsSource(String),

    #[error("the locked source package '{0}' does not match the requested source package, {1}")]
    SourcePackageMismatch(String, SourceMismatchError),

    #[error("failed to convert the requirement for '{0}'")]
    FailedToConvertRequirement(pep508_rs::PackageName, #[source] Box<ParsedUrlError>),

    #[error("the requirement '{0}' could not be satisfied (required by '{1}')")]
    UnsatisfiableRequirement(Box<uv_pypi_types::Requirement>, String),

    #[error("the conda package does not satisfy the pypi requirement '{0}' (required by '{1}')")]
    CondaUnsatisfiableRequirement(Box<uv_pypi_types::Requirement>, String),

    #[error("there was a duplicate entry for '{0}'")]
    DuplicateEntry(String),

    #[error("the requirement '{0}' failed to parse")]
    FailedToParseMatchSpec(String, #[source] ParseMatchSpecError),

    #[error("there are more conda packages in the lock-file than are used by the environment")]
    TooManyCondaPackages,

    #[error("missing purls")]
    MissingPurls,

    #[error("corrupted lock-file entry for '{0}'")]
    CorruptedEntry(String, ParseLockFileError),

    #[error("there are more pypi packages in the lock-file than are used by the environment: {}", .0.iter().format(", "))]
    TooManyPypiPackages(Vec<pep508_rs::PackageName>),

    #[error("there are PyPi dependencies but a python interpreter is missing from the lock-file")]
    MissingPythonInterpreter,

    #[error(
        "a marker environment could not be derived from the python interpreter in the lock-file"
    )]
    FailedToDetermineMarkerEnvironment(#[source] Box<dyn Diagnostic + Send + Sync>),

    #[error("{0} requires python version {1} but the python interpreter in the lock-file has version {2}")]
    PythonVersionMismatch(
        pep508_rs::PackageName,
        VersionSpecifiers,
        Box<pep440_rs::Version>,
    ),

    #[error("when converting {0} into a pep508 requirement")]
    AsPep508Error(pep508_rs::PackageName, #[source] AsPep508Error),

    #[error("editable pypi dependency on conda resolved package '{0}' is not supported")]
    EditableDependencyOnCondaInstalledPackage(
        uv_normalize::PackageName,
        Box<uv_pypi_types::RequirementSource>,
    ),

    #[error("direct pypi url dependency to a conda installed package '{0}' is not supported")]
    DirectUrlDependencyOnCondaInstalledPackage(uv_normalize::PackageName),

    #[error("git dependency on a conda installed package '{0}' is not supported")]
    GitDependencyOnCondaInstalledPackage(uv_normalize::PackageName),

    #[error(transparent)]
    EditablePackageMismatch(EditablePackagesMismatch),

    #[error("the editable package '{0}' was expected to be a directory but is a url, which cannot be editable: '{1}'")]
    EditablePackageIsUrl(uv_normalize::PackageName, String),

    #[error("the editable package path '{0}', lock does not equal spec path '{1}' == '{2}'")]
    EditablePackagePathMismatch(uv_normalize::PackageName, PathBuf, PathBuf),

    #[error("failed to determine pypi source tree hash for {0}")]
    FailedToDetermineSourceTreeHash(pep508_rs::PackageName, std::io::Error),

    #[error("source tree hash for {0} does not match the hash in the lock-file")]
    SourceTreeHashMismatch(pep508_rs::PackageName, #[source] SourceTreeHashMismatch),

    #[error("the path '{0}, cannot be canonicalized")]
    FailedToCanonicalizePath(PathBuf, #[source] std::io::Error),

    #[error(transparent)]
    FailedToComputeInputHash(#[from] GlobHashError),

    #[error("the input hash for '{0}' ({1}) does not match the hash in the lock-file ({2})")]
    InputHashMismatch(String, String, String),

    #[error("expect pypi package name '{expected}' but found '{found}'")]
    LockedPyPINamesMismatch { expected: String, found: String },

    #[error(
        "'{name}' with specifiers '{specifiers}' does not match the locked version '{version}' "
    )]
    LockedPyPIVersionsMismatch {
        name: String,
        specifiers: String,
        version: String,
    },

    #[error("the direct url should start with `direct+` or `git+` but found '{0}'")]
    LockedPyPIMalformedUrl(Url),

    #[error("the spec for '{0}' required a direct url but it was not locked as such")]
    LockedPyPIRequiresDirectUrl(String),

    #[error("'{name}' has mismatching url: '{spec_url} != {lock_url}'")]
    LockedPyPIDirectUrlMismatch {
        name: String,
        spec_url: String,
        lock_url: String,
    },

    #[error("'{name}' has mismatching git url: '{spec_url} != {lock_url}'")]
    LockedPyPIGitUrlMismatch {
        name: String,
        spec_url: String,
        lock_url: String,
    },

    #[error("'{name}' has mismatching git ref: '{expected_ref} != {found_ref}'")]
    LockedPyPIGitRefMismatch {
        name: String,
        expected_ref: String,
        found_ref: String,
    },

    #[error("'{0}' expected a git url but the lock file has: '{1}'")]
    LockedPyPIRequiresGitUrl(String, String),

    #[error("'{0}' expected a path but the lock file has a url")]
    LockedPyPIRequiresPath(String),

    #[error("'{name}' expected this path {expected_path} but found {found_path}")]
    LockedPyPIPathMismatch {
        name: String,
        expected_path: PathBuf,
        found_path: PathBuf,
    },

    #[error("failed to convert between pep508 and uv types {0}")]
    UvTypesConversionError(#[from] ConversionError),
}

impl PlatformUnsat {
    /// Returns true if this is a problem with pypi packages only. This means
    /// the conda packages are still considered valid.
    pub(crate) fn is_pypi_only(&self) -> bool {
        matches!(
            self,
            PlatformUnsat::UnsatisfiableRequirement(_, _)
                | PlatformUnsat::TooManyPypiPackages(_)
                | PlatformUnsat::AsPep508Error(_, _)
                | PlatformUnsat::FailedToDetermineSourceTreeHash(_, _)
                | PlatformUnsat::PythonVersionMismatch(_, _, _)
                | PlatformUnsat::EditablePackageMismatch(_)
                | PlatformUnsat::SourceTreeHashMismatch(..),
        )
    }
}

/// Convert something into a uv requirement.
trait IntoUvRequirement {
    type E;
    fn into_uv_requirement(self) -> Result<uv_pypi_types::Requirement, Self::E>;
}

impl IntoUvRequirement for pep508_rs::Requirement {
    type E = ConversionError;

    fn into_uv_requirement(self) -> Result<uv_pypi_types::Requirement, Self::E> {
        let parsed_url = if let Some(version_or_url) = self.version_or_url {
            match version_or_url {
                pep508_rs::VersionOrUrl::VersionSpecifier(version) => Some(
                    uv_pep508::VersionOrUrl::VersionSpecifier(to_uv_version_specifiers(&version)?),
                ),
                pep508_rs::VersionOrUrl::Url(verbatim_url) => {
                    let url_or_path =
                        UrlOrPath::from_str(verbatim_url.as_str()).expect("should be convertible");

                    // it is actually a path
                    let url = match url_or_path {
                        UrlOrPath::Path(path) => {
                            let ext = DistExtension::from_path(Path::new(path.as_str()))
                                .map_err(|e| {
                                    ParsedUrlError::MissingExtensionPath(
                                        PathBuf::from_str(path.as_str()).expect("not a path"),
                                        e,
                                    )
                                })
                                .expect("cannot get extension");
                            let parsed_url = ParsedUrl::Path(ParsedPathUrl::from_source(
                                path.as_str().into(),
                                ext,
                                verbatim_url.to_url(),
                            ));

                            VerbatimParsedUrl {
                                parsed_url,
                                verbatim: uv_pep508::VerbatimUrl::from_url(
                                    verbatim_url.raw().clone(),
                                )
                                .with_given(verbatim_url.given().unwrap()),
                            }
                            // Can only be an archive
                        }
                        UrlOrPath::Url(u) => VerbatimParsedUrl {
                            parsed_url: ParsedUrl::try_from(u.clone())
                                .expect("cannot convert to url"),
                            verbatim: uv_pep508::VerbatimUrl::from_url(u),
                        },
                    };

                    Some(uv_pep508::VersionOrUrl::Url(url))
                }
            }
        } else {
            None
        };

        let marker = to_uv_marker_tree(&self.marker)?;
        let converted = uv_pep508::Requirement {
            name: uv_pep508::PackageName::new(self.name.to_string())
                .expect("cannot normalize name"),
            extras: self
                .extras
                .iter()
                .map(|e| {
                    uv_pep508::ExtraName::new(e.to_string()).expect("cannot convert extra name")
                })
                .collect(),
            marker,
            version_or_url: parsed_url,
            // Don't think this needs to be set
            origin: None,
        };

        Ok(converted.into())
    }
}

/// Verifies that all the requirements of the specified `environment` can be
/// satisfied with the packages present in the lock-file.
///
/// This function returns a [`EnvironmentUnsat`] error if a verification issue
/// occurred. The [`EnvironmentUnsat`] error should contain enough information
/// for the user and developer to figure out what went wrong.
pub fn verify_environment_satisfiability(
    environment: &Environment<'_>,
    locked_environment: rattler_lock::Environment<'_>,
) -> Result<(), EnvironmentUnsat> {
    let grouped_env = GroupedEnvironment::from(environment.clone());

    // Check if the channels in the lock file match our current configuration. Note
    // that the order matters here. If channels are added in a different order,
    // the solver might return a different result.
    let config = environment.project().channel_config();
    let channels: Vec<ChannelUrl> = grouped_env
        .channels()
        .into_iter()
        .map(|channel| channel.clone().into_base_url(&config))
        .try_collect()?;

    let locked_channels: Vec<ChannelUrl> = locked_environment
        .channels()
        .iter()
        .map(|c| {
            NamedChannelOrUrl::from_str(&c.url)
                .unwrap_or_else(|_err| NamedChannelOrUrl::Name(c.url.clone()))
                .into_base_url(&config)
        })
        .try_collect()?;
    if !channels.eq(&locked_channels) {
        return Err(EnvironmentUnsat::ChannelsMismatch);
    }

    // Check if the indexes in the lock file match our current configuration.
    if !environment.pypi_dependencies(None).is_empty() {
        let indexes = rattler_lock::PypiIndexes::from(grouped_env.pypi_options());
        match locked_environment.pypi_indexes() {
            None => {
                // Mismatch when there should be an index but there is not
                if locked_environment
                    .lock_file()
                    .version()
                    .should_pypi_indexes_be_present()
                    && locked_environment
                        .pypi_packages_by_platform()
                        .any(|(_platform, mut packages)| packages.next().is_some())
                {
                    return Err(IndexesMismatch {
                        current: indexes,
                        previous: None,
                    }
                    .into());
                }
            }
            Some(locked_indexes) => {
                if locked_indexes != &indexes {
                    return Err(IndexesMismatch {
                        current: indexes,
                        previous: Some(locked_indexes.clone()),
                    }
                    .into());
                }
            }
        }
    }

    Ok(())
}

/// Verifies that the package requirements of the specified `environment` can be
/// satisfied with the packages present in the lock-file.
///
/// Both Conda and pypi packages are verified by this function. First all the
/// conda package are verified and then all the pypi packages are verified. This
/// is done so that if we can check if we only need to update the pypi
/// dependencies or also the conda dependencies.
///
/// This function returns a [`PlatformUnsat`] error if a verification issue
/// occurred. The [`PlatformUnsat`] error should contain enough information for
/// the user and developer to figure out what went wrong.
pub async fn verify_platform_satisfiability(
    environment: &Environment<'_>,
    locked_environment: rattler_lock::Environment<'_>,
    platform: Platform,
    project_root: &Path,
    glob_hash_cache: GlobHashCache,
) -> Result<(), Box<PlatformUnsat>> {
    // Convert the lock file into a list of conda and pypi packages
    let mut pixi_records: Vec<PixiRecord> = Vec::new();
    let mut pypi_packages: Vec<PypiRecord> = Vec::new();
    for package in locked_environment.packages(platform).into_iter().flatten() {
        match package {
            LockedPackageRef::Conda(conda) => {
                let url = conda.location().clone();
                pixi_records.push(
                    conda
                        .clone()
                        .try_into()
                        .map_err(|e| PlatformUnsat::CorruptedEntry(url.to_string(), e))?,
                );
            }
            LockedPackageRef::Pypi(pypi, env) => {
                pypi_packages.push((pypi.clone(), env.clone()));
            }
        }
    }

    // to reflect new purls for pypi packages
    // we need to invalidate the locked environment
    // if all conda packages have empty purls
    if environment.has_pypi_dependencies()
        && pypi_packages.is_empty()
        && pixi_records
            .iter()
            .filter_map(PixiRecord::as_binary)
            .all(|record| record.package_record.purls.is_none())
    {
        {
            return Err(Box::new(PlatformUnsat::MissingPurls));
        }
    }

    // Create a lookup table from package name to package record. Returns an error
    // if we find a duplicate entry for a record
    let pixi_records_by_name = match PixiRecordsByName::from_unique_iter(pixi_records) {
        Ok(pixi_records) => pixi_records,
        Err(duplicate) => {
            return Err(Box::new(PlatformUnsat::DuplicateEntry(
                duplicate.package_record().name.as_source().to_string(),
            )))
        }
    };

    // Create a lookup table from package name to package record. Returns an error
    // if we find a duplicate entry for a record
    let pypi_records_by_name = match PypiRecordsByName::from_unique_iter(pypi_packages) {
        Ok(pypi_packages) => pypi_packages,
        Err(duplicate) => {
            return Err(Box::new(PlatformUnsat::DuplicateEntry(
                duplicate.0.name.to_string(),
            )))
        }
    };

    verify_package_platform_satisfiability(
        environment,
        &pixi_records_by_name,
        &pypi_records_by_name,
        platform,
        project_root,
        glob_hash_cache,
    )
    .await
}

#[allow(clippy::large_enum_variant)]
enum Dependency {
    Input(
        rattler_conda_types::PackageName,
        PixiSpec,
        Cow<'static, str>,
    ),
    Conda(MatchSpec, Cow<'static, str>),
    PyPi(uv_pypi_types::Requirement, Cow<'static, str>),
}

/// Check satatisfiability of a pypi requirement against a locked pypi package
/// This also does an additional check for git urls when using direct url
/// references
pub(crate) fn pypi_satifisfies_editable(
    spec: &uv_pypi_types::Requirement,
    locked_data: &PypiPackageData,
    project_root: &Path,
) -> Result<(), Box<PlatformUnsat>> {
    // We dont match on spec.is_editable() != locked_data.editable
    // as it will happen later in verify_package_platform_satisfiability
    // TODO: could be a potential refactoring opportunity

    match &spec.source {
        RequirementSource::Registry { .. }
        | RequirementSource::Url { .. }
        | RequirementSource::Path { .. }
        | RequirementSource::Git { .. } => {
            unreachable!(
                "editable requirement cannot be from registry, url, git or path (non-directory)"
            )
        }
        RequirementSource::Directory { install_path, .. } => match &locked_data.location {
            // If we have an url requirement locked, but the editable is requested, this does not
            // satifsfy
            UrlOrPath::Url(url) => Err(Box::new(PlatformUnsat::EditablePackageIsUrl(
                spec.name.clone(),
                url.to_string(),
            ))),
            UrlOrPath::Path(path) => {
                // Most of the times the path will be relative to the project root
                let absolute_path = if path.is_absolute() {
                    Cow::Borrowed(Path::new(path.as_str()))
                } else {
                    Cow::Owned(project_root.join(Path::new(path.as_str())))
                };
                // Absolute paths can have symbolic links, so we canonicalize
                let canocalized_path = dunce::canonicalize(&absolute_path).map_err(|e| {
                    Box::new(PlatformUnsat::FailedToCanonicalizePath(
                        absolute_path.to_path_buf(),
                        e,
                    ))
                })?;

                if &canocalized_path != install_path {
                    return Err(Box::new(PlatformUnsat::EditablePackagePathMismatch(
                        spec.name.clone(),
                        absolute_path.into_owned(),
                        install_path.clone(),
                    )));
                }
                Ok(())
            }
        },
    }
}

/// Checks if the string seems like a git commit sha
fn seems_like_commit_sha(s: &str) -> bool {
    s.len() >= 4 && s.chars().all(|c| c.is_ascii_hexdigit())
}

/// Check satatisfiability of a pypi requirement against a locked pypi package
/// This also does an additional check for git urls when using direct url
/// references
pub(crate) fn pypi_satifisfies_requirement(
    spec: &uv_pypi_types::Requirement,
    locked_data: &PypiPackageData,
    project_root: &Path,
) -> Result<(), Box<PlatformUnsat>> {
    if spec.name.to_string() != locked_data.name.to_string() {
        return Err(PlatformUnsat::LockedPyPINamesMismatch {
            expected: spec.name.to_string(),
            found: locked_data.name.to_string(),
        }
        .into());
    }

    match &spec.source {
        RequirementSource::Registry { specifier, .. } => {
            // In the old way we always satisfy based on version so let's keep it similar
            // here
            let version_string = locked_data.version.to_string();
            if specifier.contains(
                &uv_pep440::Version::from_str(&version_string).expect("could not parse version"),
            ) {
                Ok(())
            } else {
                Err(PlatformUnsat::LockedPyPIVersionsMismatch {
                    name: spec.name.clone().to_string(),
                    specifiers: specifier.clone().to_string(),
                    version: version_string,
                }
                .into())
            }
        }
        RequirementSource::Url { url: spec_url, .. } => {
            if let UrlOrPath::Url(locked_url) = &locked_data.location {
                // Url may not start with git, and must start with direct+
                if locked_url.as_str().starts_with("git+")
                    || !locked_url.as_str().starts_with("direct+")
                {
                    return Err(PlatformUnsat::LockedPyPIMalformedUrl(locked_url.clone()).into());
                }
                let locked_url = locked_url
                    .as_ref()
                    .strip_prefix("direct+")
                    .and_then(|str| Url::parse(str).ok())
                    .unwrap_or(locked_url.clone());

                if *spec_url.raw() == locked_url {
                    return Ok(());
                } else {
                    return Err(PlatformUnsat::LockedPyPIDirectUrlMismatch {
                        name: spec.name.clone().to_string(),
                        spec_url: spec_url.raw().to_string(),
                        lock_url: locked_url.to_string(),
                    }
                    .into());
                }
            }
            Err(PlatformUnsat::LockedPyPIRequiresDirectUrl(spec.name.to_string()).into())
        }
        RequirementSource::Git {
            repository,
            reference,
            precise: _precise,
            ..
        } => {
            match &locked_data.location {
                UrlOrPath::Url(url) => {
                    if let Ok(locked_git_url) = ParsedGitUrl::try_from(url.clone()) {
                        let repo_is_same = locked_git_url.url.repository() == repository;
                        if !repo_is_same {
                            return Err(PlatformUnsat::LockedPyPIGitUrlMismatch {
                                name: spec.name.clone().to_string(),
                                spec_url: repository.to_string(),
                                lock_url: locked_git_url.url.repository().to_string(),
                            }
                            .into());
                        }
                        // If the spec does not specify a revision than any will do
                        // E.g `git.com/user/repo` is the same as `git.com/user/repo@adbdd`
                        if *reference == GitReference::DefaultBranch {
                            return Ok(());
                        }
                        // If the spec has a short commit than we can do a partial match
                        // E.g `git.com/user/repo@adbdd` is the same as `git.com/user/repo@adbdd123`
                        // Currently this resolves to BranchOrTag
                        if let GitReference::BranchOrTag(ref branch_or_tag) = reference {
                            if seems_like_commit_sha(branch_or_tag) {
                                // We expect the lock file to have a long commit hash
                                // in this case
                                if let GitReference::FullCommit(sha) =
                                    locked_git_url.url.reference()
                                {
                                    if sha.starts_with(branch_or_tag) {
                                        return Ok(());
                                    } else {
                                        return Err(PlatformUnsat::LockedPyPIGitRefMismatch {
                                            name: spec.name.clone().to_string(),
                                            expected_ref: branch_or_tag.to_string(),
                                            found_ref: sha.to_string(),
                                        }
                                        .into());
                                    }
                                }
                            }
                        }

                        // If the spec does specify a revision than the revision must match
                        if locked_git_url.url.reference() == reference {
                            return Ok(());
                        } else {
                            return Err(PlatformUnsat::LockedPyPIGitRefMismatch {
                                name: spec.name.clone().to_string(),
                                expected_ref: reference.to_string(),
                                found_ref: locked_git_url.url.reference().to_string(),
                            }
                            .into());
                        }
                    }
                    Err(PlatformUnsat::LockedPyPIRequiresGitUrl(
                        spec.name.to_string(),
                        url.to_string(),
                    )
                    .into())
                }
                UrlOrPath::Path(path) => Err(PlatformUnsat::LockedPyPIRequiresGitUrl(
                    spec.name.to_string(),
                    path.to_string(),
                )
                .into()),
            }
        }
        RequirementSource::Path { install_path, .. }
        | RequirementSource::Directory { install_path, .. } => {
            if let UrlOrPath::Path(locked_path) = &locked_data.location {
                let locked_path = Path::new(locked_path.as_str());
                // sometimes the path is relative, so we need to join it with the project root
                if &project_root.join(locked_path) != install_path {
                    return Err(PlatformUnsat::LockedPyPIPathMismatch {
                        name: spec.name.clone().to_string(),
                        expected_path: install_path.clone(),
                        found_path: project_root.join(locked_path),
                    }
                    .into());
                }
                return Ok(());
            }
            Err(PlatformUnsat::LockedPyPIRequiresPath(spec.name.to_string()).into())
        }
    }
}

pub(crate) async fn verify_package_platform_satisfiability(
    environment: &Environment<'_>,
    locked_pixi_records: &PixiRecordsByName,
    locked_pypi_environment: &PypiRecordsByName,
    platform: Platform,
    project_root: &Path,
    input_hash_cache: GlobHashCache,
) -> Result<(), Box<PlatformUnsat>> {
    let channel_config = environment.project().channel_config();

    // Determine the dependencies requested by the environment
    let environment_dependencies = environment
        .environment_dependencies(Some(platform))
        .into_specs()
        .map(|(package_name, spec)| Dependency::Input(package_name, spec, "<environment>".into()))
        .collect_vec();

    if environment_dependencies.is_empty() && !locked_pixi_records.is_empty() {
        return Err(Box::new(PlatformUnsat::TooManyCondaPackages));
    }

    // Transform from PyPiPackage name into UV Requirement type
    let pypi_requirements = environment
        .pypi_dependencies(Some(platform))
        .iter()
        .flat_map(|(name, reqs)| {
            reqs.iter().map(move |req| {
                Ok::<Dependency, Box<PlatformUnsat>>(Dependency::PyPi(
                    as_uv_req(req, name.as_source(), project_root).map_err(|e| {
                        Box::new(PlatformUnsat::AsPep508Error(
                            name.as_normalized().clone(),
                            e,
                        ))
                    })?,
                    "<environment>".into(),
                ))
            })
        })
        .collect::<Result<Vec<_>, _>>()?;

    if pypi_requirements.is_empty() && !locked_pypi_environment.is_empty() {
        return Err(Box::new(PlatformUnsat::TooManyPypiPackages(
            locked_pypi_environment.names().cloned().collect(),
        )));
    }

    // Create a list of virtual packages by name
    let virtual_packages = environment
        .virtual_packages(platform)
        .into_iter()
        .map(GenericVirtualPackage::from)
        .map(|vpkg| (vpkg.name.clone(), vpkg))
        .collect::<HashMap<_, _>>();

    // Find the python interpreter from the list of conda packages. Note that this
    // refers to the locked python interpreter, it might not match the specs
    // from the environment. That is ok because we will find that out when we
    // check all the records.
    let python_interpreter_record = locked_pixi_records.python_interpreter_record();

    // Determine the marker environment from the python interpreter package.
    let marker_environment = python_interpreter_record
        .map(|interpreter| determine_marker_environment(platform, &interpreter.package_record))
        .transpose()
        .map_err(|err| {
            Box::new(PlatformUnsat::FailedToDetermineMarkerEnvironment(
                err.into(),
            ))
        });

    // We cannot determine the marker environment, for example if installing
    // `wasm32` dependencies. However, it also doesn't really matter if we don't
    // have any pypi requirements.
    let marker_environment = match marker_environment {
        Err(err) => {
            if !pypi_requirements.is_empty() {
                return Err(err);
            } else {
                None
            }
        }
        Ok(marker_environment) => marker_environment,
    };

    // Determine the pypi packages provided by the locked conda packages.
    let locked_conda_pypi_packages = locked_pixi_records
        .by_pypi_name()
        .map_err(From::from)
        .map_err(Box::new)?;

    // Keep a list of all conda packages that we have already visisted
    let mut conda_packages_visited = HashSet::new();
    let mut pypi_packages_visited = HashSet::new();
    let mut pypi_requirements_visited = pypi_requirements
        .iter()
        .filter_map(|r| match r {
            Dependency::PyPi(req, _) => Some(req.clone()),
            _ => None,
        })
        .collect::<HashSet<_>>();

    // Iterate over all packages. First iterate over all conda matchspecs and then
    // over all pypi requirements. We want to ensure we always check the conda
    // packages first.
    let mut conda_queue = environment_dependencies;
    let mut pypi_queue = pypi_requirements;
    let mut expected_editable_pypi_packages = HashSet::new();
    let mut expected_conda_source_dependencies = HashSet::new();
    while let Some(package) = conda_queue.pop().or_else(|| pypi_queue.pop()) {
        // Determine the package that matches the requirement of matchspec.
        let found_package = match package {
            Dependency::Input(name, spec, source) => {
                match spec.into_source_or_binary(&channel_config) {
                    Ok(Either::Left(source_spec)) => {
                        expected_conda_source_dependencies.insert(name.clone());
                        find_matching_source_package(
                            locked_pixi_records,
                            name,
                            source_spec,
                            source,
                        )?
                    }
                    Ok(Either::Right(spec)) => {
                        match find_matching_package(
                            locked_pixi_records,
                            &virtual_packages,
                            MatchSpec::from_nameless(spec, Some(name)),
                            source,
                        )? {
                            Some(pkg) => pkg,
                            None => continue,
                        }
                    }
                    Err(e) => {
                        let parse_channel_err: ParseMatchSpecError = match e {
                            SpecConversionError::NonAbsoluteRootDir(p) => {
                                ParseChannelError::NonAbsoluteRootDir(p).into()
                            }
                            SpecConversionError::NotUtf8RootDir(p) => {
                                ParseChannelError::NotUtf8RootDir(p).into()
                            }
                            SpecConversionError::InvalidPath(p) => {
                                ParseChannelError::InvalidPath(p).into()
                            }
                            SpecConversionError::InvalidChannel(p) => p.into(),
                        };
                        return Err(Box::new(PlatformUnsat::FailedToParseMatchSpec(
                            name.as_source().to_string(),
                            parse_channel_err,
                        )));
                    }
                }
            }
            Dependency::Conda(spec, source) => {
                match find_matching_package(locked_pixi_records, &virtual_packages, spec, source)? {
                    Some(pkg) => pkg,
                    None => continue,
                }
            }
            Dependency::PyPi(requirement, source) => {
                // Check if there is a pypi identifier that matches our requirement.
                if let Some((identifier, repodata_idx, _)) =
                    locked_conda_pypi_packages.get(&requirement.name)
                {
                    if requirement.is_editable() {
                        return Err(Box::new(
                            PlatformUnsat::EditableDependencyOnCondaInstalledPackage(
                                requirement.name.clone(),
                                Box::new(requirement.source),
                            ),
                        ));
                    }

                    if matches!(requirement.source, RequirementSource::Url { .. }) {
                        return Err(Box::new(
                            PlatformUnsat::DirectUrlDependencyOnCondaInstalledPackage(
                                requirement.name.clone(),
                            ),
                        ));
                    }

                    if matches!(requirement.source, RequirementSource::Git { .. }) {
                        return Err(Box::new(
                            PlatformUnsat::GitDependencyOnCondaInstalledPackage(
                                requirement.name.clone(),
                            ),
                        ));
                    }

                    if !identifier
                        .satisfies(&requirement)
                        .map_err(From::from)
                        .map_err(Box::new)?
                    {
                        // The record does not match the spec, the lock-file is inconsistent.
                        return Err(Box::new(PlatformUnsat::CondaUnsatisfiableRequirement(
                            Box::new(requirement.clone()),
                            source.into_owned(),
                        )));
                    }
                    FoundPackage::Conda(*repodata_idx)
                } else if let Some(idx) = locked_pypi_environment.index_by_name(
                    &to_normalize(&requirement.name)
                        .map_err(ConversionError::NameConversion)
                        .map_err(From::from)
                        .map_err(Box::new)?,
                ) {
                    let record = &locked_pypi_environment.records[idx];
                    if requirement.is_editable() {
                        pypi_satifisfies_editable(&requirement, &record.0, project_root)?;

                        // Record that we want this package to be editable. This is used to
                        // check at the end if packages that should be editable are actually
                        // editable and vice versa.
                        expected_editable_pypi_packages.insert(requirement.name.clone());

                        FoundPackage::PyPi(idx, requirement.extras)
                    } else {
                        pypi_satifisfies_requirement(&requirement, &record.0, project_root)?;
                        FoundPackage::PyPi(idx, requirement.extras)
                    }
                } else {
                    // The record does not match the spec, the lock-file is inconsistent.
                    return Err(Box::new(PlatformUnsat::UnsatisfiableRequirement(
                        Box::new(requirement),
                        source.into_owned(),
                    )));
                }
            }
        };

        // Add all the requirements of the package to the queue.
        match found_package {
            FoundPackage::Conda(idx) => {
                if !conda_packages_visited.insert(idx) {
                    // We already visited this package, so we can skip adding its dependencies to
                    // the queue
                    continue;
                }

                let record = &locked_pixi_records.records[idx];
                for depends in &record.package_record().depends {
                    let spec = MatchSpec::from_str(depends.as_str(), Lenient)
                        .map_err(|e| PlatformUnsat::FailedToParseMatchSpec(depends.clone(), e))?;
                    conda_queue.push(Dependency::Conda(
                        spec,
                        match record {
                            PixiRecord::Binary(record) => Cow::Owned(record.file_name.to_string()),
                            PixiRecord::Source(record) => Cow::Owned(format!(
                                "{} @ {}",
                                record.package_record.name.as_source(),
                                &record.source
                            )),
                        },
                    ));
                }
            }
            FoundPackage::PyPi(idx, extras) => {
                let record = &locked_pypi_environment.records[idx];

                // If there is no marker environment there is no python version
                let Some(marker_environment) = marker_environment.as_ref() else {
                    return Err(Box::new(PlatformUnsat::MissingPythonInterpreter));
                };

                if pypi_packages_visited.insert(idx) {
                    // If this is path based package we need to check if the source tree hash still
                    // matches. and if it is a directory
                    if let UrlOrPath::Path(path) = &record.0.location {
                        let absolute_path = if path.is_absolute() {
                            Cow::Borrowed(Path::new(path.as_str()))
                        } else {
                            Cow::Owned(project_root.join(Path::new(path.as_str())))
                        };

                        if absolute_path.is_dir() {
                            let hashable = PypiSourceTreeHashable::from_directory(&absolute_path)
                                .map_err(|e| {
                                    PlatformUnsat::FailedToDetermineSourceTreeHash(
                                        record.0.name.clone(),
                                        e,
                                    )
                                })?
                                .hash();
                            if Some(&hashable) != record.0.hash.as_ref() {
                                return Err(Box::new(PlatformUnsat::SourceTreeHashMismatch(
                                    record.0.name.clone(),
                                    SourceTreeHashMismatch {
                                        computed: hashable,
                                        locked: record.0.hash.clone(),
                                    },
                                )));
                            }
                        }
                    }

                    // Ensure that the record matches the currently selected interpreter.
                    if let Some(python_version) = &record.0.requires_python {
                        let marker_version = pep440_rs::Version::from_str(
                            &marker_environment.python_full_version().version.to_string(),
                        )
                        .expect("cannot parse version");
                        if !python_version.contains(&marker_version) {
                            return Err(Box::new(PlatformUnsat::PythonVersionMismatch(
                                record.0.name.clone(),
                                python_version.clone(),
                                marker_version.into(),
                            )));
                        }
                    }
                }

                // Add all the requirements of the package to the queue.
                for requirement in &record.0.requires_dist {
                    let requirement = requirement
                        .clone()
                        .into_uv_requirement()
                        .map_err(From::from)
                        .map_err(Box::new)?;
                    // Skip this requirement if it does not apply.
                    if !requirement.evaluate_markers(Some(marker_environment), &extras) {
                        continue;
                    }

                    // Skip this requirement if it has already been visited.
                    if !pypi_requirements_visited.insert(requirement.clone()) {
                        continue;
                    }

                    pypi_queue.push(Dependency::PyPi(
                        requirement.clone(),
                        record.0.name.as_ref().to_string().into(),
                    ));
                }
            }
        }
    }

    // Check if all locked packages have also been visisted
    if conda_packages_visited.len() != locked_pixi_records.len() {
        return Err(Box::new(PlatformUnsat::TooManyCondaPackages));
    }

    if pypi_packages_visited.len() != locked_pypi_environment.len() {
        return Err(Box::new(PlatformUnsat::TooManyPypiPackages(
            locked_pypi_environment
                .names()
                .enumerate()
                .filter_map(|(idx, name)| {
                    if pypi_packages_visited.contains(&idx) {
                        None
                    } else {
                        Some(name.clone())
                    }
                })
                .collect(),
        )));
    }

    // Check if all packages that should be editable are actually editable and vice
    // versa.
    let locked_editable_packages = locked_pypi_environment
        .records
        .iter()
        .filter(|record| record.0.editable)
        .map(|record| {
            uv_normalize::PackageName::new(record.0.name.to_string()).expect("cannot convert name")
        })
        .collect::<HashSet<_>>();
    let expected_editable = expected_editable_pypi_packages.sub(&locked_editable_packages);
    let unexpected_editable = locked_editable_packages.sub(&expected_editable_pypi_packages);
    if !expected_editable.is_empty() || !unexpected_editable.is_empty() {
        return Err(Box::new(PlatformUnsat::EditablePackageMismatch(
            EditablePackagesMismatch {
                expected_editable: expected_editable.into_iter().sorted().collect(),
                unexpected_editable: unexpected_editable.into_iter().sorted().collect(),
            },
        )));
    }

    // Check if all records that are source records should actually be source
    // records. If there are no source specs in the environment for a particular
    // package than the package must be a binary package.
    for record in locked_pixi_records
        .records
        .iter()
        .filter_map(PixiRecord::as_source)
    {
        if !expected_conda_source_dependencies.contains(&record.package_record.name) {
            return Err(Box::new(PlatformUnsat::RequiredBinaryIsSource(
                record.package_record.name.as_source().to_string(),
            )));
        }
    }

    // Check if all source packages are still up-to-date.
    for source_record in locked_pixi_records
        .records
        .iter()
        .filter_map(PixiRecord::as_source)
    {
        let Some(path_record) = source_record.source.as_path() else {
            continue;
        };

        let Some(locked_input_hash) = &source_record.input_hash else {
            continue;
        };

        let source_dir = path_record.resolve(project_root);
        let source_dir = source_dir.canonicalize().map_err(|e| {
            Box::new(PlatformUnsat::FailedToCanonicalizePath(
                path_record.path.as_str().into(),
                e,
            ))
        })?;

        let input_hash = input_hash_cache
            .compute_hash(GlobHashKey {
                root: source_dir,
                globs: locked_input_hash.globs.clone(),
            })
            .await
            .map_err(PlatformUnsat::FailedToComputeInputHash)
            .map_err(Box::new)?;

        if input_hash.hash != locked_input_hash.hash {
            return Err(Box::new(PlatformUnsat::InputHashMismatch(
                path_record.path.to_string(),
                format!("{:x}", input_hash.hash),
                format!("{:x}", locked_input_hash.hash),
            )));
        }
    }

    Ok(())
}

enum FoundPackage {
    Conda(usize),
    PyPi(usize, Vec<uv_pep508::ExtraName>),
}

fn find_matching_package(
    locked_pixi_records: &PixiRecordsByName,
    virtual_packages: &HashMap<rattler_conda_types::PackageName, GenericVirtualPackage>,
    spec: MatchSpec,
    source: Cow<str>,
) -> Result<Option<FoundPackage>, Box<PlatformUnsat>> {
    let found_package = match &spec.name {
        None => {
            // No name means we have to find any package that matches the spec.
            match locked_pixi_records
                .records
                .iter()
                .position(|record| spec.matches(record))
            {
                None => {
                    // No records match the spec.
                    return Err(Box::new(PlatformUnsat::UnsatisfiableMatchSpec(
                        spec,
                        source.into_owned(),
                    )));
                }
                Some(idx) => FoundPackage::Conda(idx),
            }
        }
        Some(name) => {
            match locked_pixi_records
                .index_by_name(name)
                .map(|idx| (idx, &locked_pixi_records.records[idx]))
            {
                Some((idx, record)) if spec.matches(record) => FoundPackage::Conda(idx),
                Some(_) => {
                    // The record does not match the spec, the lock-file is
                    // inconsistent.
                    return Err(Box::new(PlatformUnsat::UnsatisfiableMatchSpec(
                        spec,
                        source.into_owned(),
                    )));
                }
                None => {
                    // Check if there is a virtual package by that name
                    if let Some(vpkg) = virtual_packages.get(name.as_normalized()) {
                        if vpkg.matches(&spec) {
                            // The matchspec matches a virtual package. No need to
                            // propagate the dependencies.
                            return Ok(None);
                        } else {
                            // The record does not match the spec, the lock-file is
                            // inconsistent.
                            return Err(Box::new(PlatformUnsat::UnsatisfiableMatchSpec(
                                spec,
                                source.into_owned(),
                            )));
                        }
                    } else {
                        // The record does not match the spec, the lock-file is
                        // inconsistent.
                        return Err(Box::new(PlatformUnsat::UnsatisfiableMatchSpec(
                            spec,
                            source.into_owned(),
                        )));
                    }
                }
            }
        }
    };

    Ok(Some(found_package))
}

fn find_matching_source_package(
    locked_pixi_records: &PixiRecordsByName,
    name: rattler_conda_types::PackageName,
    source_spec: SourceSpec,
    source: Cow<str>,
) -> Result<FoundPackage, Box<PlatformUnsat>> {
    // Find the package that matches the source spec.
    let Some((idx, package)) = locked_pixi_records
        .index_by_name(&name)
        .map(|idx| (idx, &locked_pixi_records.records[idx]))
    else {
        // The record does not match the spec, the lock-file is
        // inconsistent.
        return Err(Box::new(PlatformUnsat::SourcePackageMissing(
            name.as_source().to_string(),
            source.into_owned(),
        )));
    };

    let PixiRecord::Source(source_package) = package else {
        return Err(Box::new(PlatformUnsat::RequiredSourceIsBinary(
            name.as_source().to_string(),
            source.into_owned(),
        )));
    };

    source_package
        .source
        .satisfies(&source_spec)
        .map_err(|e| PlatformUnsat::SourcePackageMismatch(name.as_source().to_string(), e))?;

    Ok(FoundPackage::Conda(idx))
}

trait MatchesMatchspec {
    fn matches(&self, spec: &MatchSpec) -> bool;
}

impl MatchesMatchspec for GenericVirtualPackage {
    fn matches(&self, spec: &MatchSpec) -> bool {
        if let Some(name) = &spec.name {
            if name != &self.name {
                return false;
            }
        }

        if let Some(version) = &spec.version {
            if !version.matches(&self.version) {
                return false;
            }
        }

        if let Some(build) = &spec.build {
            if !build.matches(&self.build_string) {
                return false;
            }
        }

        true
    }
}

impl Display for EditablePackagesMismatch {
    fn fmt(&self, f: &mut std::fmt::Formatter<'_>) -> std::fmt::Result {
        if !self.expected_editable.is_empty() && self.unexpected_editable.is_empty() {
            write!(f, "expected ")?;
            format_package_list(f, &self.expected_editable)?;
            write!(
                f,
                " to be editable but in the lock-file {they} {are} not",
                they = it_they(self.expected_editable.len()),
                are = is_are(self.expected_editable.len())
            )?
        } else if self.expected_editable.is_empty() && !self.unexpected_editable.is_empty() {
            write!(f, "expected ")?;
            format_package_list(f, &self.unexpected_editable)?;
            write!(
                f,
                "NOT to be editable but in the lock-file {they} {are}",
                they = it_they(self.unexpected_editable.len()),
                are = is_are(self.unexpected_editable.len())
            )?
        } else {
            write!(f, "expected ")?;
            format_package_list(f, &self.expected_editable)?;
            write!(
                f,
                " to be editable but in the lock-file but {they} {are} not, whereas ",
                they = it_they(self.expected_editable.len()),
                are = is_are(self.expected_editable.len())
            )?;
            format_package_list(f, &self.unexpected_editable)?;
            write!(
                f,
                " {are} NOT expected to be editable which in the lock-file {they} {are}",
                they = it_they(self.unexpected_editable.len()),
                are = is_are(self.unexpected_editable.len())
            )?
        }

        return Ok(());

        fn format_package_list(
            f: &mut std::fmt::Formatter<'_>,
            packages: &[uv_normalize::PackageName],
        ) -> std::fmt::Result {
            for (idx, package) in packages.iter().enumerate() {
                if idx == packages.len() - 1 && idx > 0 {
                    write!(f, " and ")?;
                } else if idx > 0 {
                    write!(f, ", ")?;
                }
                write!(f, "{}", package)?;
            }

            Ok(())
        }

        fn is_are(count: usize) -> &'static str {
            if count == 1 {
                "is"
            } else {
                "are"
            }
        }

        fn it_they(count: usize) -> &'static str {
            if count == 1 {
                "it"
            } else {
                "they"
            }
        }
    }
}

#[cfg(test)]
mod tests {
    use insta::Settings;
    use miette::{IntoDiagnostic, NarratableReportHandler};
    use pep440_rs::Version;
    use rattler_lock::LockFile;
    use rstest::rstest;
<<<<<<< HEAD
=======

>>>>>>> b4c39b72
    use std::{
        ffi::OsStr,
        path::{Component, PathBuf},
        str::FromStr,
    };

    use super::*;
    use crate::Project;

    #[derive(Error, Debug, Diagnostic)]
    enum LockfileUnsat {
        #[error("environment '{0}' is missing")]
        EnvironmentMissing(String),

        #[error("environment '{0}' does not satisfy the requirements of the project")]
        Environment(String, #[source] EnvironmentUnsat),

        #[error(
            "environment '{0}' does not satisfy the requirements of the project for platform '{1}"
        )]
        PlatformUnsat(String, Platform, #[source] PlatformUnsat),
    }

    async fn verify_lockfile_satisfiability(
        project: &Project,
        lock_file: &LockFile,
    ) -> Result<(), LockfileUnsat> {
        for env in project.environments() {
            let locked_env = lock_file
                .environment(env.name().as_str())
                .ok_or_else(|| LockfileUnsat::EnvironmentMissing(env.name().to_string()))?;
            verify_environment_satisfiability(&env, locked_env)
                .map_err(|e| LockfileUnsat::Environment(env.name().to_string(), e))?;

            for platform in env.platforms() {
                verify_platform_satisfiability(
                    &env,
                    locked_env,
                    platform,
                    project.root(),
                    Default::default(),
                )
                .await
                .map_err(|e| LockfileUnsat::PlatformUnsat(env.name().to_string(), platform, *e))?;
            }
        }
        Ok(())
    }

    #[rstest::rstest]
    #[tokio::test]
    async fn test_good_satisfiability(
        #[files("tests/data/satisfiability/*/pixi.toml")] manifest_path: PathBuf,
    ) {
        // TODO: skip this test on windows
        // Until we can figure out how to handle unix file paths with pep508_rs url
        // parsing correctly
        if manifest_path
            .components()
            .contains(&Component::Normal(OsStr::new("absolute-paths")))
            && cfg!(windows)
        {
            return;
        }

        let project = Project::from_path(&manifest_path).unwrap();
        let lock_file = LockFile::from_path(&project.lock_file_path()).unwrap();
        match verify_lockfile_satisfiability(&project, &lock_file)
            .await
            .into_diagnostic()
        {
            Ok(()) => {}
            Err(e) => panic!("{e:?}"),
        }
    }

    #[rstest]
    #[tokio::test]
    #[cfg_attr(not(feature = "slow_integration_tests"), ignore)]
    async fn test_example_satisfiability(#[files("examples/*/pixi.toml")] manifest_path: PathBuf) {
        let project = Project::from_path(&manifest_path).unwrap();
        let lock_file = LockFile::from_path(&project.lock_file_path()).unwrap();
        match verify_lockfile_satisfiability(&project, &lock_file)
            .await
            .into_diagnostic()
        {
            Ok(()) => {}
            Err(e) => panic!("{e:?}"),
        }
    }

    #[rstest]
    #[tokio::test]
    async fn test_failing_satisiability(
        #[files("tests/data/non-satisfiability/*/pixi.toml")] manifest_path: PathBuf,
    ) {
        let report_handler = NarratableReportHandler::new().with_cause_chain();

        let project = Project::from_path(&manifest_path).unwrap();
        let lock_file = LockFile::from_path(&project.lock_file_path()).unwrap();
        let err = verify_lockfile_satisfiability(&project, &lock_file)
            .await
            .expect_err("expected failing satisfiability");

        let name = manifest_path
            .parent()
            .unwrap()
            .file_name()
            .and_then(OsStr::to_str)
            .unwrap();

        let mut s = String::new();
        report_handler.render_report(&mut s, &err).unwrap();

        let mut settings = Settings::clone_current();
        settings.set_snapshot_suffix(name);
        settings.bind(|| {
            // run snapshot test here
            insta::assert_snapshot!(s);
        });
    }

    #[test]
    fn test_pypi_git_check_with_rev() {
        // Mock locked datga
        let locked_data = PypiPackageData {
            name: "mypkg".parse().unwrap(),
            version: Version::from_str("0.1.0").unwrap(),
            location: "git+https://github.com/mypkg@29932f3915935d773dc8d52c292cadd81c81071d"
                .parse()
                .expect("failed to parse url"),
            hash: None,
            requires_dist: vec![],
            requires_python: None,
            editable: false,
        };
        let spec = pep508_rs::Requirement::from_str("mypkg @ git+https://github.com/mypkg@2993")
            .unwrap()
            .into_uv_requirement()
            .unwrap();
        let project_root = PathBuf::from_str("/").unwrap();
        // This should satisfy:
        pypi_satifisfies_requirement(&spec, &locked_data, &project_root).unwrap();
        let non_matching_spec =
            pep508_rs::Requirement::from_str("mypkg @ git+https://github.com/mypkg@defgd")
                .unwrap()
                .into_uv_requirement()
                .unwrap();
        // This should not
        pypi_satifisfies_requirement(&non_matching_spec, &locked_data, &project_root).unwrap_err();
        // Removing the rev from the Requirement should satisfy any revision
        let spec = pep508_rs::Requirement::from_str("mypkg @ git+https://github.com/mypkg")
            .unwrap()
            .into_uv_requirement()
            .unwrap();
        pypi_satifisfies_requirement(&spec, &locked_data, &project_root).unwrap();
    }

    // Currently this test is missing from `good_satisfiability`, so we test the
    // specific windows case here this should work an all supported platforms
    #[test]
    fn test_windows_absolute_path_handling() {
        // Mock locked data
        let locked_data = PypiPackageData {
            name: "mypkg".parse().unwrap(),
            version: Version::from_str("0.1.0").unwrap(),
            location: UrlOrPath::Path("C:\\Users\\username\\mypkg.tar.gz".into()),
            hash: None,
            requires_dist: vec![],
            requires_python: None,
            editable: false,
        };

        let spec =
            pep508_rs::Requirement::from_str("mypkg @ file:///C:\\Users\\username\\mypkg.tar.gz")
                .unwrap();

        let spec = spec.into_uv_requirement().unwrap();

        // This should satisfy:
        pypi_satifisfies_requirement(&spec, &locked_data, Path::new("")).unwrap();
    }
}<|MERGE_RESOLUTION|>--- conflicted
+++ resolved
@@ -1411,10 +1411,7 @@
     use pep440_rs::Version;
     use rattler_lock::LockFile;
     use rstest::rstest;
-<<<<<<< HEAD
-=======
-
->>>>>>> b4c39b72
+
     use std::{
         ffi::OsStr,
         path::{Component, PathBuf},
