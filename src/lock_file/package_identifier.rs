use pixi_uv_conversions::{
    ConversionError as PixiConversionError, to_normalize, to_uv_normalize, to_uv_version,
};
use rattler_conda_types::{PackageRecord, PackageUrl, RepoDataRecord};
use std::{collections::HashSet, str::FromStr};
use thiserror::Error;

use pixi_pypi_spec::PypiPackageName;
use uv_distribution_types::{Requirement, RequirementSource};
use uv_normalize::{ExtraName, InvalidNameError};

/// Defines information about a Pypi package extracted from either a python
/// package or from a conda package. That can be used for comparison in both
#[derive(Debug)]
pub struct PypiPackageIdentifier {
    pub name: PypiPackageName,
    pub version: pep440_rs::Version,
    pub extras: HashSet<ExtraName>,
}

impl PypiPackageIdentifier {
    /// Extracts the python packages that will be installed when the specified
    /// conda package is installed.
    pub(crate) fn from_repodata_record(
        record: &RepoDataRecord,
    ) -> Result<Vec<Self>, ConversionError> {
        let mut result = Vec::new();
        Self::from_record_into(record, &mut result)?;

        Ok(result)
    }

    pub fn from_package_record(record: &PackageRecord) -> Result<Vec<Self>, ConversionError> {
        let mut result = Vec::new();
        if let Some(purls) = &record.purls {
            for purl in purls.iter() {
                if let Some(entry) = Self::convert_from_purl(purl, &record.version.as_str())? {
                    result.push(entry);
                }
            }
        }
        Ok(result)
    }

    /// Helper function to write the result of extract the python packages that
    /// will be installed into a pre-allocated vector.
    fn from_record_into(
        record: &RepoDataRecord,
        result: &mut Vec<Self>,
    ) -> Result<(), ConversionError> {
        let mut has_pypi_purl = false;
        let identifiers = Self::from_package_record(&record.package_record)?;
        if !identifiers.is_empty() {
            has_pypi_purl = true;
            result.extend(identifiers);
        }

        // Backwards compatibility:
        // If lock file don't have a purl
        // but the package is a conda-forge package, we just assume that
        // the name of the package is equivalent to the name of the python package.
        // In newer versions of the lock file, we should always have a purl
        // where empty purls means that the package is not a pypi-one.
        if record.package_record.purls.is_none()
            && !has_pypi_purl
            && pypi_mapping::is_conda_forge_record(record)
        {
            tracing::trace!(
                "Using backwards compatibility purl logic for conda package: {}",
                record.package_record.name.as_source()
            );
            // Convert the conda package names to pypi package names. If the conversion fails we
            // just assume that its not a valid python package.
            let name =
                uv_normalize::PackageName::from_str(record.package_record.name.as_source()).ok();
            let version =
                pep440_rs::Version::from_str(&record.package_record.version.as_str()).ok();
            if let (Some(name), Some(version)) = (name, version) {
                let pep_name = to_normalize(&name)?;

                result.push(PypiPackageIdentifier {
                    name: PypiPackageName::from_normalized(pep_name),
                    version,
                    // TODO: We can't really tell which python extras are enabled in a conda
                    // package.
                    extras: Default::default(),
                })
            }
        }

        Ok(())
    }

    /// Tries to construct an instance from a generic PURL.
    ///
    /// The `fallback_version` is used if the PURL does not contain a version.
    pub(crate) fn convert_from_purl(
        package_url: &PackageUrl,
        fallback_version: &str,
    ) -> Result<Option<Self>, ConversionError> {
        if package_url.package_type() == "pypi" {
            Self::from_pypi_purl(package_url, fallback_version).map(Some)
        } else {
            Ok(None)
        }
    }

    /// Constructs a new instance from a PyPI package URL.
    ///
    /// The `fallback_version` is used if the PURL does not contain a version.
    pub(crate) fn from_pypi_purl(
        package_url: &PackageUrl,
        fallback_version: &str,
    ) -> Result<Self, ConversionError> {
        assert_eq!(package_url.package_type(), "pypi");
        let name = package_url.name();
        let name = uv_normalize::PackageName::from_str(name)
            .map_err(|e| ConversionError::PackageName(name.to_string(), e))?;

        let version_str = package_url.version().unwrap_or(fallback_version);
        let version = pep440_rs::Version::from_str(version_str)
            .map_err(|_| ConversionError::Version(version_str.to_string()))?;

        // TODO: We can't really tell which python extras are enabled from a PURL.
        let extras = HashSet::new();
        let pep_name = to_normalize(&name)?;

        Ok(Self {
            name: PypiPackageName::from_normalized(pep_name),
            version,
            extras,
        })
    }

    /// Checks of a found pypi requirement satisfies with the information
    /// in this package identifier.
    pub(crate) fn satisfies(
        &self,
<<<<<<< HEAD
        requirement: &Requirement,
=======
        requirement: &uv_distribution_types::Requirement,
>>>>>>> b949adb8
    ) -> Result<bool, ConversionError> {
        // Verify the name of the package
        let uv_normalized = to_uv_normalize(self.name.as_normalized())?;
        if uv_normalized != requirement.name {
            return Ok(false);
        }

        // Check the version of the requirement
        match &requirement.source {
<<<<<<< HEAD
            RequirementSource::Registry { specifier, .. } => {
=======
            uv_distribution_types::RequirementSource::Registry { specifier, .. } => {
>>>>>>> b949adb8
                let uv_version = to_uv_version(&self.version)?;
                Ok(specifier.contains(&uv_version))
            }
            // a pypi -> conda requirement on these versions are not supported
<<<<<<< HEAD
            RequirementSource::Url { .. } => {
                unreachable!("direct url requirement on conda package is not supported")
            }
            RequirementSource::Git { .. } => {
                unreachable!("git requirement on conda package is not supported")
            }
            RequirementSource::Path { .. } => {
                unreachable!("path requirement on conda package is not supported")
            }
            RequirementSource::Directory { .. } => {
=======
            uv_distribution_types::RequirementSource::Url { .. } => {
                unreachable!("direct url requirement on conda package is not supported")
            }
            uv_distribution_types::RequirementSource::Git { .. } => {
                unreachable!("git requirement on conda package is not supported")
            }
            uv_distribution_types::RequirementSource::Path { .. } => {
                unreachable!("path requirement on conda package is not supported")
            }
            uv_distribution_types::RequirementSource::Directory { .. } => {
>>>>>>> b949adb8
                unreachable!("directory requirement on conda package is not supported")
            }
        }
    }
}

#[derive(Error, Debug)]
pub enum ConversionError {
    #[error("'{0}' is not a valid python package name")]
    PackageName(String, #[source] InvalidNameError),

    #[error("'{0}' is not a valid python version")]
    Version(String),
    // #[error("'{0}' is not a valid python extra")]
    // Extra(String),
    #[error(transparent)]
    NameConversion(#[from] PixiConversionError),
}<|MERGE_RESOLUTION|>--- conflicted
+++ resolved
@@ -6,7 +6,6 @@
 use thiserror::Error;
 
 use pixi_pypi_spec::PypiPackageName;
-use uv_distribution_types::{Requirement, RequirementSource};
 use uv_normalize::{ExtraName, InvalidNameError};
 
 /// Defines information about a Pypi package extracted from either a python
@@ -136,11 +135,7 @@
     /// in this package identifier.
     pub(crate) fn satisfies(
         &self,
-<<<<<<< HEAD
-        requirement: &Requirement,
-=======
         requirement: &uv_distribution_types::Requirement,
->>>>>>> b949adb8
     ) -> Result<bool, ConversionError> {
         // Verify the name of the package
         let uv_normalized = to_uv_normalize(self.name.as_normalized())?;
@@ -150,27 +145,11 @@
 
         // Check the version of the requirement
         match &requirement.source {
-<<<<<<< HEAD
-            RequirementSource::Registry { specifier, .. } => {
-=======
             uv_distribution_types::RequirementSource::Registry { specifier, .. } => {
->>>>>>> b949adb8
                 let uv_version = to_uv_version(&self.version)?;
                 Ok(specifier.contains(&uv_version))
             }
             // a pypi -> conda requirement on these versions are not supported
-<<<<<<< HEAD
-            RequirementSource::Url { .. } => {
-                unreachable!("direct url requirement on conda package is not supported")
-            }
-            RequirementSource::Git { .. } => {
-                unreachable!("git requirement on conda package is not supported")
-            }
-            RequirementSource::Path { .. } => {
-                unreachable!("path requirement on conda package is not supported")
-            }
-            RequirementSource::Directory { .. } => {
-=======
             uv_distribution_types::RequirementSource::Url { .. } => {
                 unreachable!("direct url requirement on conda package is not supported")
             }
@@ -181,7 +160,6 @@
                 unreachable!("path requirement on conda package is not supported")
             }
             uv_distribution_types::RequirementSource::Directory { .. } => {
->>>>>>> b949adb8
                 unreachable!("directory requirement on conda package is not supported")
             }
         }
