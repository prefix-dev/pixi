--- conflicted
+++ resolved
@@ -26,59 +26,6 @@
         Ok(result)
     }
 
-<<<<<<< HEAD
-    /// Constructs a new instance from a locked Pypi dependency.
-    pub fn from_locked_pypi_dependency(
-        package: &rattler_lock::PypiPackage,
-    ) -> Result<Self, ConversionError> {
-        Ok(Self {
-            name: PyPiPackageName::from_normalized(package.data().package.name.clone()),
-            version: package.data().package.version.clone(),
-            url: package.url().clone(),
-            extras: package.extras().iter().cloned().collect(),
-        })
-    }
-
-    /// Determine the python packages that will be installed when the specified locked dependency is
-    /// installed.
-    pub fn from_locked_conda_dependency(
-        package: &CondaPackage,
-    ) -> Result<Vec<Self>, ConversionError> {
-        let record = package.package_record();
-        let mut result = Vec::new();
-
-        // Get the PyPI urls from the package
-        let mut has_pypi_purl = false;
-        for purl in record.purls.iter() {
-            if let Some(entry) = Self::try_from_purl(purl, &record.version.as_str())? {
-                result.push(entry);
-                has_pypi_purl = true;
-            }
-        }
-
-        // If there is no pypi purl, but the package is a conda-forge package, we just assume that
-        // the name of the package is equivalent to the name of the python package.
-        if !has_pypi_purl && pypi_name_mapping::is_conda_forge_url(package.url()) {
-            // Convert the conda package names to pypi package names. If the conversion fails we
-            // just assume that its not a valid python package.
-            let name = PackageName::from_str(record.name.as_normalized()).ok();
-            let version = pep440_rs::Version::from_str(&record.version.as_str()).ok();
-            if let (Some(name), Some(version)) = (name, version) {
-                result.push(PypiPackageIdentifier {
-                    name: PyPiPackageName::from_normalized(name),
-                    version,
-                    url: package.url().clone(),
-                    // TODO: We can't really tell which python extras are enabled in a conda package.
-                    extras: Default::default(),
-                });
-            }
-        }
-
-        Ok(result)
-    }
-
-=======
->>>>>>> d1fb48ff
     /// Helper function to write the result of extract the python packages that will be installed
     /// into a pre-allocated vector.
     fn from_record_into(
