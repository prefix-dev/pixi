use std::{
    borrow::Cow,
    collections::{HashMap, HashSet},
    fmt::{Display, Formatter},
    ops::Sub,
    path::{Path, PathBuf},
    str::FromStr,
};

use itertools::{Either, Itertools};
use miette::Diagnostic;
use pep440_rs::VersionSpecifiers;
use pixi_git::url::RepositoryUrl;
use pixi_glob::{GlobHashCache, GlobHashError, GlobHashKey};
use pixi_manifest::{FeaturesExt, pypi::pypi_options::NoBuild};
use pixi_record::{LockedGitUrl, ParseLockFileError, PixiRecord, SourceMismatchError};
use pixi_spec::{PixiSpec, SourceAnchor, SourceSpec, SpecConversionError};
use pixi_uv_conversions::{
    AsPep508Error, as_uv_req, into_pixi_reference, pep508_requirement_to_uv_requirement,
    to_normalize, to_uv_specifiers, to_uv_version,
};
use pypi_modifiers::pypi_marker_env::determine_marker_environment;
use rattler_conda_types::{
    ChannelUrl, GenericVirtualPackage, MatchSpec, Matches, NamedChannelOrUrl, ParseChannelError,
    ParseMatchSpecError, ParseStrictness::Lenient, Platform,
};
use rattler_lock::{
    LockedPackageRef, PackageHashes, PypiIndexes, PypiPackageData, PypiSourceTreeHashable,
    UrlOrPath,
};
use thiserror::Error;
use typed_path::Utf8TypedPathBuf;
use url::Url;
use uv_distribution_filename::{DistExtension, ExtensionError, SourceDistExtension};
use uv_distribution_types::RequirementSource;
use uv_git_types::GitReference;
<<<<<<< HEAD
use uv_distribution_types::{Requirement, RequirementSource};
=======
>>>>>>> b949adb8
use uv_pypi_types::ParsedUrlError;
use uv_resolver::RequiresPython;

use super::{
    PixiRecordsByName, PypiRecord, PypiRecordsByName, package_identifier::ConversionError,
};
use crate::{
    lock_file::records_by_name::HasNameVersion,
    workspace::{Environment, grouped_environment::GroupedEnvironment},
};

#[derive(Debug, Error, Diagnostic)]
pub enum EnvironmentUnsat {
    #[error("the channels in the lock-file do not match the environments channels")]
    ChannelsMismatch,

    #[error("platform(s) '{platforms}' present in the lock-file but not in the environment", platforms = .0.iter().map(|p| p.as_str()).join(", ")
    )]
    AdditionalPlatformsInLockFile(HashSet<Platform>),

    #[error(transparent)]
    IndexesMismatch(#[from] IndexesMismatch),

    #[error(transparent)]
    InvalidChannel(#[from] ParseChannelError),

    #[error(transparent)]
    InvalidDistExtensionInNoBuild(#[from] ExtensionError),

    #[error(
        "the lock-file contains non-binary package: '{0}', but the pypi-option `no-build` is set"
    )]
    NoBuildWithNonBinaryPackages(String),

    #[error(
        "the lock-file was solved with a different strategy ({locked_strategy}) than the one selected ({expected_strategy})",
        locked_strategy = fmt_solve_strategy(*.locked_strategy),
        expected_strategy = fmt_solve_strategy(*.expected_strategy),
    )]
    SolveStrategyMismatch {
        locked_strategy: rattler_solve::SolveStrategy,
        expected_strategy: rattler_solve::SolveStrategy,
    },

    #[error(
        "the lock-file was solved with a different channel priority ({locked_priority}) than the one selected ({expected_priority})",
        locked_priority = fmt_channel_priority(*.locked_priority),
        expected_priority = fmt_channel_priority(*.expected_priority),
    )]
    ChannelPriorityMismatch {
        locked_priority: rattler_solve::ChannelPriority,
        expected_priority: rattler_solve::ChannelPriority,
    },

    #[error(transparent)]
    ExcludeNewerMismatch(#[from] ExcludeNewerMismatch),
}

fn fmt_channel_priority(priority: rattler_solve::ChannelPriority) -> &'static str {
    match priority {
        rattler_solve::ChannelPriority::Strict => "strict",
        rattler_solve::ChannelPriority::Disabled => "disabled",
    }
}

fn fmt_solve_strategy(strategy: rattler_solve::SolveStrategy) -> &'static str {
    match strategy {
        rattler_solve::SolveStrategy::Highest => "highest",
        rattler_solve::SolveStrategy::LowestVersion => "lowest-version",
        rattler_solve::SolveStrategy::LowestVersionDirect => "lowest-version-direct",
    }
}

#[derive(Debug, Error)]
pub struct ExcludeNewerMismatch {
    locked_exclude_newer: Option<chrono::DateTime<chrono::Utc>>,
    expected_exclude_newer: Option<chrono::DateTime<chrono::Utc>>,
}

impl Display for ExcludeNewerMismatch {
    fn fmt(&self, f: &mut Formatter<'_>) -> std::fmt::Result {
        match (self.locked_exclude_newer, self.expected_exclude_newer) {
            (Some(locked), None) => {
                write!(
                    f,
                    "the lock-file was solved with exclude-newer set to {locked}, but the environment does not have this option set"
                )
            }
            (None, Some(expected)) => {
                write!(
                    f,
                    "the lock-file was solved without exclude-newer, but the environment has this option set to {expected}"
                )
            }
            (Some(locked), Some(expected)) if locked != expected => {
                write!(
                    f,
                    "the lock-file was solved with exclude-newer set to {locked}, but the environment has this option set to {expected}"
                )
            }
            _ => unreachable!("if we get here the values are the same"),
        }
    }
}

#[derive(Debug, Error)]
pub struct IndexesMismatch {
    current: PypiIndexes,
    previous: Option<PypiIndexes>,
}

impl Display for IndexesMismatch {
    fn fmt(&self, f: &mut std::fmt::Formatter<'_>) -> std::fmt::Result {
        if let Some(previous) = &self.previous {
            write!(
                f,
                "the indexes used to previously solve to lock file do not match the environments indexes.\n \
                Expected: {expected:#?}\n Found: {found:#?}",
                expected = previous,
                found = self.current
            )
        } else {
            write!(
                f,
                "the indexes used to previously solve to lock file are missing"
            )
        }
    }
}

#[derive(Debug, Error)]
pub struct EditablePackagesMismatch {
    pub expected_editable: Vec<uv_normalize::PackageName>,
    pub unexpected_editable: Vec<uv_normalize::PackageName>,
}

#[derive(Debug, Error)]
pub struct SourceTreeHashMismatch {
    pub computed: PackageHashes,
    pub locked: Option<PackageHashes>,
}

impl Display for SourceTreeHashMismatch {
    fn fmt(&self, f: &mut Formatter<'_>) -> std::fmt::Result {
        let computed_hash = self
            .computed
            .sha256()
            .map(|hash| format!("{:x}", hash))
            .or(self.computed.md5().map(|hash| format!("{:x}", hash)));
        let locked_hash = self.locked.as_ref().and_then(|hash| {
            hash.sha256()
                .map(|hash| format!("{:x}", hash))
                .or(hash.md5().map(|hash| format!("{:x}", hash)))
        });

        match (computed_hash, locked_hash) {
            (None, None) => write!(f, "could not compute a source tree hash"),
            (Some(computed), None) => {
                write!(
                    f,
                    "the computed source tree hash is '{}', but the lock-file does not contain a hash",
                    computed
                )
            }
            (Some(computed), Some(locked)) => write!(
                f,
                "the computed source tree hash is '{}', but the lock-file contains '{}'",
                computed, locked
            ),
            (None, Some(locked)) => write!(
                f,
                "could not compute a source tree hash, but the lock-file contains '{}'",
                locked
            ),
        }
    }
}

#[derive(Debug, Error, Diagnostic)]
pub enum PlatformUnsat {
    #[error("the requirement '{0}' could not be satisfied (required by '{1}')")]
    UnsatisfiableMatchSpec(Box<MatchSpec>, String),

    #[error("no package named exists '{0}' (required by '{1}')")]
    SourcePackageMissing(String, String),

    #[error("required source package '{0}' is locked as binary (required by '{1}')")]
    RequiredSourceIsBinary(String, String),

    #[error("package '{0}' is locked as source, but is only required as binary")]
    RequiredBinaryIsSource(String),

    #[error("the locked source package '{0}' does not match the requested source package, {1}")]
    SourcePackageMismatch(String, SourceMismatchError),

    #[error("failed to convert the requirement for '{0}'")]
    FailedToConvertRequirement(pep508_rs::PackageName, #[source] Box<ParsedUrlError>),

    #[error("the requirement '{0}' could not be satisfied (required by '{1}')")]
<<<<<<< HEAD
    UnsatisfiableRequirement(Box<Requirement>, String),

    #[error("the conda package does not satisfy the pypi requirement '{0}' (required by '{1}')")]
    CondaUnsatisfiableRequirement(Box<Requirement>, String),
=======
    UnsatisfiableRequirement(Box<uv_distribution_types::Requirement>, String),

    #[error("the conda package does not satisfy the pypi requirement '{0}' (required by '{1}')")]
    CondaUnsatisfiableRequirement(Box<uv_distribution_types::Requirement>, String),
>>>>>>> b949adb8

    #[error("there was a duplicate entry for '{0}'")]
    DuplicateEntry(String),

    #[error("the requirement '{0}' failed to parse")]
    FailedToParseMatchSpec(String, #[source] ParseMatchSpecError),

    #[error("there are more conda packages in the lock-file than are used by the environment: {}", .0.iter().map(rattler_conda_types::PackageName::as_source).format(", "))]
    TooManyCondaPackages(Vec<rattler_conda_types::PackageName>),

    #[error("missing purls")]
    MissingPurls,

    #[error("corrupted lock-file entry for '{0}'")]
    CorruptedEntry(String, ParseLockFileError),

    #[error("there are more pypi packages in the lock-file than are used by the environment: {}", .0.iter().format(", ")
    )]
    TooManyPypiPackages(Vec<pep508_rs::PackageName>),

    #[error("there are PyPi dependencies but a python interpreter is missing from the lock-file")]
    MissingPythonInterpreter,

    #[error(
        "a marker environment could not be derived from the python interpreter in the lock-file"
    )]
    FailedToDetermineMarkerEnvironment(#[source] Box<dyn Diagnostic + Send + Sync>),

    #[error(
        "'{0}' requires python version {1} but the python interpreter in the lock-file has version {2}"
    )]
    PythonVersionMismatch(
        pep508_rs::PackageName,
        VersionSpecifiers,
        Box<pep440_rs::Version>,
    ),

    #[error("when converting {0} into a pep508 requirement")]
    AsPep508Error(pep508_rs::PackageName, #[source] AsPep508Error),

    #[error("editable pypi dependency on conda resolved package '{0}' is not supported")]
    EditableDependencyOnCondaInstalledPackage(
        uv_normalize::PackageName,
<<<<<<< HEAD
        Box<RequirementSource>,
=======
        Box<uv_distribution_types::RequirementSource>,
>>>>>>> b949adb8
    ),

    #[error("direct pypi url dependency to a conda installed package '{0}' is not supported")]
    DirectUrlDependencyOnCondaInstalledPackage(uv_normalize::PackageName),

    #[error("git dependency on a conda installed package '{0}' is not supported")]
    GitDependencyOnCondaInstalledPackage(uv_normalize::PackageName),

    #[error(transparent)]
    EditablePackageMismatch(EditablePackagesMismatch),

    #[error(
        "the editable package '{0}' was expected to be a directory but is a url, which cannot be editable: '{1}'"
    )]
    EditablePackageIsUrl(uv_normalize::PackageName, String),

    #[error("the editable package path '{0}', lock does not equal spec path '{1}' == '{2}'")]
    EditablePackagePathMismatch(uv_normalize::PackageName, PathBuf, PathBuf),

    #[error("failed to determine pypi source tree hash for {0}")]
    FailedToDetermineSourceTreeHash(pep508_rs::PackageName, std::io::Error),

    #[error("source tree hash for {0} does not match the hash in the lock-file")]
    SourceTreeHashMismatch(pep508_rs::PackageName, #[source] SourceTreeHashMismatch),

    #[error("the path '{0}, cannot be canonicalized")]
    FailedToCanonicalizePath(PathBuf, #[source] std::io::Error),

    #[error(transparent)]
    FailedToComputeInputHash(#[from] GlobHashError),

    #[error("the input hash for '{0}' ({1}) does not match the hash in the lock-file ({2})")]
    InputHashMismatch(String, String, String),

    #[error("expect pypi package name '{expected}' but found '{found}'")]
    LockedPyPINamesMismatch { expected: String, found: String },

    #[error(
        "'{name}' with specifiers '{specifiers}' does not match the locked version '{version}' "
    )]
    LockedPyPIVersionsMismatch {
        name: String,
        specifiers: String,
        version: String,
    },

    #[error("the direct url should start with `direct+` or `git+` but found '{0}'")]
    LockedPyPIMalformedUrl(Url),

    #[error("the spec for '{0}' required a direct url but it was not locked as such")]
    LockedPyPIRequiresDirectUrl(String),

    #[error("'{name}' has mismatching url: '{spec_url} != {lock_url}'")]
    LockedPyPIDirectUrlMismatch {
        name: String,
        spec_url: String,
        lock_url: String,
    },

    #[error("'{name}' has mismatching git url: '{spec_url} != {lock_url}'")]
    LockedPyPIGitUrlMismatch {
        name: String,
        spec_url: String,
        lock_url: String,
    },

    #[error(
        "'{name}' has mismatching git subdirectory: '{spec_subdirectory} != {lock_subdirectory}'"
    )]
    LockedPyPIGitSubdirectoryMismatch {
        name: String,
        spec_subdirectory: String,
        lock_subdirectory: String,
    },

    #[error("'{name}' has mismatching git ref: '{expected_ref} != {found_ref}'")]
    LockedPyPIGitRefMismatch {
        name: String,
        expected_ref: String,
        found_ref: String,
    },

    #[error("'{0}' expected a git url but the lock file has: '{1}'")]
    LockedPyPIRequiresGitUrl(String, String),

    #[error("'{0}' expected a path but the lock file has a url")]
    LockedPyPIRequiresPath(String),

    #[error(
        "'{name}' absolute required path is {install_path} but currently locked at {locked_path}"
    )]
    LockedPyPIPathMismatch {
        name: String,
        install_path: String,
        locked_path: String,
    },

    #[error("failed to convert between pep508 and uv types: {0}")]
    UvTypesConversionError(#[from] ConversionError),

    #[error("'{name}' is locked as a conda package but only requested by pypi dependencies")]
    CondaPackageShouldBePypi { name: String },
}

#[derive(Debug, Error, Diagnostic)]
pub enum SolveGroupUnsat {
    #[error("'{name}' is locked as a conda package but only requested by pypi dependencies")]
    CondaPackageShouldBePypi { name: String },
}

impl PlatformUnsat {
    /// Returns true if this is a problem with pypi packages only. This means
    /// the conda packages are still considered valid.
    pub(crate) fn is_pypi_only(&self) -> bool {
        matches!(
            self,
            PlatformUnsat::UnsatisfiableRequirement(_, _)
                | PlatformUnsat::TooManyPypiPackages(_)
                | PlatformUnsat::AsPep508Error(_, _)
                | PlatformUnsat::FailedToDetermineSourceTreeHash(_, _)
                | PlatformUnsat::PythonVersionMismatch(_, _, _)
                | PlatformUnsat::EditablePackageMismatch(_)
                | PlatformUnsat::SourceTreeHashMismatch(..),
        )
    }
}

/// Verifies that all the requirements of the specified `environment` can be
/// satisfied with the packages present in the lock-file.
///
/// This function returns a [`EnvironmentUnsat`] error if a verification issue
/// occurred. The [`EnvironmentUnsat`] error should contain enough information
/// for the user and developer to figure out what went wrong.
pub fn verify_environment_satisfiability(
    environment: &Environment<'_>,
    locked_environment: rattler_lock::Environment<'_>,
) -> Result<(), EnvironmentUnsat> {
    let grouped_env = GroupedEnvironment::from(environment.clone());

    // Check if the channels in the lock file match our current configuration. Note
    // that the order matters here. If channels are added in a different order,
    // the solver might return a different result.
    let config = environment.channel_config();
    let channels: Vec<ChannelUrl> = grouped_env
        .channels()
        .into_iter()
        .map(|channel| channel.clone().into_base_url(&config))
        .try_collect()?;

    let locked_channels: Vec<ChannelUrl> = locked_environment
        .channels()
        .iter()
        .map(|c| {
            NamedChannelOrUrl::from_str(&c.url)
                .unwrap_or_else(|_err| NamedChannelOrUrl::Name(c.url.clone()))
                .into_base_url(&config)
        })
        .try_collect()?;
    if !channels.eq(&locked_channels) {
        return Err(EnvironmentUnsat::ChannelsMismatch);
    }

    let platforms = environment.platforms();
    let locked_platforms = locked_environment.platforms().collect::<HashSet<_>>();
    let additional_platforms = locked_platforms
        .difference(&platforms)
        .map(|p| p.to_owned())
        .collect::<HashSet<_>>();
    if !additional_platforms.is_empty() {
        return Err(EnvironmentUnsat::AdditionalPlatformsInLockFile(
            additional_platforms,
        ));
    }

    // Do some more checks if we have pypi dependencies
    // 1. Check if the PyPI indexes are present and match
    // 2. Check if we have a no-build option set, that we only have binary packages,
    //    or an editable source
    if !environment.pypi_dependencies(None).is_empty() {
        let group_pypi_options = grouped_env.pypi_options();
        let indexes = rattler_lock::PypiIndexes::from(group_pypi_options.clone());

        // Check if the indexes in the lock file match our current configuration.
        verify_pypi_indexes(locked_environment, indexes)?;

        // Check that if `no-build` is set, we only have binary packages
        // or that the package that we disallow are not built from source
        if let Some(no_build) = group_pypi_options.no_build.as_ref() {
            verify_pypi_no_build(no_build, locked_environment)?;
        }
    }

    // Verify solver options
    if locked_environment.solve_options().strategy != environment.solve_strategy() {
        return Err(EnvironmentUnsat::SolveStrategyMismatch {
            locked_strategy: locked_environment.solve_options().strategy,
            expected_strategy: environment.solve_strategy(),
        });
    }

    let expected_channel_priority = environment
        .channel_priority()
        .unwrap_or_default()
        .unwrap_or_default()
        .into();
    if locked_environment.solve_options().channel_priority != expected_channel_priority {
        return Err(EnvironmentUnsat::ChannelPriorityMismatch {
            locked_priority: locked_environment.solve_options().channel_priority,
            expected_priority: expected_channel_priority,
        });
    }

    let locked_exclude_newer = locked_environment.solve_options().exclude_newer;
    let expected_exclude_newer = environment.exclude_newer();
    if locked_exclude_newer != expected_exclude_newer {
        return Err(EnvironmentUnsat::ExcludeNewerMismatch(
            ExcludeNewerMismatch {
                locked_exclude_newer,
                expected_exclude_newer,
            },
        ));
    }

    Ok(())
}

fn verify_pypi_no_build(
    no_build: &NoBuild,
    locked_environment: rattler_lock::Environment<'_>,
) -> Result<(), EnvironmentUnsat> {
    // Check if we are disallowing all source packages or only a subset
    #[derive(Eq, PartialEq)]
    enum Check {
        All,
        Packages(HashSet<pep508_rs::PackageName>),
    }

    let check = match no_build {
        // Ok, so we are allowed to build any source package
        NoBuild::None => return Ok(()),
        // We are not allowed to build any source package
        NoBuild::All => Check::All,
        // We are not allowed to build a subset of source packages
        NoBuild::Packages(hash_set) => {
            let packages = hash_set
                .iter()
                .filter_map(|name| pep508_rs::PackageName::new(name.to_string()).ok())
                .collect();
            Check::Packages(packages)
        }
    };

    // Small helper function to get the dist extension from a url
    fn pypi_dist_extension_from_url(url: &Url) -> Result<DistExtension, ExtensionError> {
        // Take the file name from the url
        let path = url
            .path_segments()
            .and_then(|mut s| s.next_back())
            .unwrap_or_default();
        // Convert the path to a dist extension
        DistExtension::from_path(Path::new(path))
    }

    // Determine if we do not accept non-wheels for all packages or only for a
    // subset Check all the currently locked packages if we are making any
    // violations
    for (_, packages) in locked_environment.pypi_packages_by_platform() {
        for (package, _) in packages {
            let extension = match &package.location {
                // Get the extension from the url
                UrlOrPath::Url(url) => {
                    if url.scheme().starts_with("git+") {
                        // Just choose some source extension, does not really matter, cause it is
                        // actually a directory, this is just for the check
                        Ok(DistExtension::Source(SourceDistExtension::TarGz))
                    } else {
                        pypi_dist_extension_from_url(url)
                    }
                }
                UrlOrPath::Path(path) => {
                    let path = Path::new(path.as_str());
                    if path.is_dir() {
                        // Editables are allowed with no-build
                        if package.editable {
                            continue;
                        } else {
                            // Non-editable source packages might not be allowed
                            Ok(DistExtension::Source(SourceDistExtension::TarGz))
                        }
                    } else {
                        // Could be a reference to a wheel or sdist
                        DistExtension::from_path(path)
                    }
                }
            }?;

            match extension {
                // Wheels are fine
                DistExtension::Wheel => continue,
                // Check if we have a source package that we are not allowed to build
                // it could be that we are only disallowing for certain source packages
                DistExtension::Source(_) => match check {
                    Check::All => {
                        return Err(EnvironmentUnsat::NoBuildWithNonBinaryPackages(
                            package.name.to_string(),
                        ));
                    }
                    Check::Packages(ref hash_set) => {
                        if hash_set.contains(&package.name) {
                            return Err(EnvironmentUnsat::NoBuildWithNonBinaryPackages(
                                package.name.to_string(),
                            ));
                        }
                    }
                },
            }
        }
    }
    Ok(())
}

fn verify_pypi_indexes(
    locked_environment: rattler_lock::Environment<'_>,
    indexes: PypiIndexes,
) -> Result<(), EnvironmentUnsat> {
    match locked_environment.pypi_indexes() {
        None => {
            // Mismatch when there should be an index but there is not
            if locked_environment
                .lock_file()
                .version()
                .should_pypi_indexes_be_present()
                && locked_environment
                    .pypi_packages_by_platform()
                    .any(|(_platform, mut packages)| packages.next().is_some())
            {
                return Err(IndexesMismatch {
                    current: indexes,
                    previous: None,
                }
                .into());
            }
        }
        Some(locked_indexes) => {
            if locked_indexes != &indexes {
                return Err(IndexesMismatch {
                    current: indexes,
                    previous: Some(locked_indexes.clone()),
                }
                .into());
            }
        }
    }
    Ok(())
}

/// Verifies that the package requirements of the specified `environment` can be
/// satisfied with the packages present in the lock-file.
///
/// Both Conda and pypi packages are verified by this function. First all the
/// conda package are verified and then all the pypi packages are verified. This
/// is done so that if we can check if we only need to update the pypi
/// dependencies or also the conda dependencies.
///
/// This function returns a [`PlatformUnsat`] error if a verification issue
/// occurred. The [`PlatformUnsat`] error should contain enough information for
/// the user and developer to figure out what went wrong.
pub async fn verify_platform_satisfiability(
    environment: &Environment<'_>,
    locked_environment: rattler_lock::Environment<'_>,
    platform: Platform,
    project_root: &Path,
    glob_hash_cache: GlobHashCache,
) -> Result<VerifiedIndividualEnvironment, Box<PlatformUnsat>> {
    // Convert the lock file into a list of conda and pypi packages
    let mut pixi_records: Vec<PixiRecord> = Vec::new();
    let mut pypi_packages: Vec<PypiRecord> = Vec::new();
    for package in locked_environment.packages(platform).into_iter().flatten() {
        match package {
            LockedPackageRef::Conda(conda) => {
                let url = conda.location().clone();
                pixi_records.push(
                    conda
                        .clone()
                        .try_into()
                        .map_err(|e| PlatformUnsat::CorruptedEntry(url.to_string(), e))?,
                );
            }
            LockedPackageRef::Pypi(pypi, env) => {
                pypi_packages.push((pypi.clone(), env.clone()));
            }
        }
    }

    // to reflect new purls for pypi packages
    // we need to invalidate the locked environment
    // if all conda packages have empty purls
    if environment.has_pypi_dependencies()
        && pypi_packages.is_empty()
        && pixi_records
            .iter()
            .filter_map(PixiRecord::as_binary)
            .all(|record| record.package_record.purls.is_none())
    {
        {
            return Err(Box::new(PlatformUnsat::MissingPurls));
        }
    }

    // Create a lookup table from package name to package record. Returns an error
    // if we find a duplicate entry for a record
    let pixi_records_by_name = match PixiRecordsByName::from_unique_iter(pixi_records) {
        Ok(pixi_records) => pixi_records,
        Err(duplicate) => {
            return Err(Box::new(PlatformUnsat::DuplicateEntry(
                duplicate.package_record().name.as_source().to_string(),
            )));
        }
    };

    // Create a lookup table from package name to package record. Returns an error
    // if we find a duplicate entry for a record
    let pypi_records_by_name = match PypiRecordsByName::from_unique_iter(pypi_packages) {
        Ok(pypi_packages) => pypi_packages,
        Err(duplicate) => {
            return Err(Box::new(PlatformUnsat::DuplicateEntry(
                duplicate.0.name.to_string(),
            )));
        }
    };

    verify_package_platform_satisfiability(
        environment,
        &pixi_records_by_name,
        &pypi_records_by_name,
        platform,
        project_root,
        glob_hash_cache,
    )
    .await
}

#[allow(clippy::large_enum_variant)]
enum Dependency {
    Input(
        rattler_conda_types::PackageName,
        PixiSpec,
        Cow<'static, str>,
    ),
    Conda(MatchSpec, Cow<'static, str>),
    CondaSource(
        rattler_conda_types::PackageName,
        MatchSpec,
        SourceSpec,
        Cow<'static, str>,
    ),
<<<<<<< HEAD
    PyPi(Requirement, Cow<'static, str>),
=======
    PyPi(uv_distribution_types::Requirement, Cow<'static, str>),
>>>>>>> b949adb8
}

/// Check satatisfiability of a pypi requirement against a locked pypi package
/// This also does an additional check for git urls when using direct url
/// references
pub(crate) fn pypi_satifisfies_editable(
<<<<<<< HEAD
    spec: &Requirement,
=======
    spec: &uv_distribution_types::Requirement,
>>>>>>> b949adb8
    locked_data: &PypiPackageData,
    project_root: &Path,
) -> Result<(), Box<PlatformUnsat>> {
    // We dont match on spec.is_editable() != locked_data.editable
    // as it will happen later in verify_package_platform_satisfiability
    // TODO: could be a potential refactoring opportunity

    match &spec.source {
        RequirementSource::Registry { .. }
        | RequirementSource::Url { .. }
        | RequirementSource::Path { .. }
        | RequirementSource::Git { .. } => {
            unreachable!(
                "editable requirement cannot be from registry, url, git or path (non-directory)"
            )
        }
        RequirementSource::Directory { install_path, .. } => match &locked_data.location {
            // If we have an url requirement locked, but the editable is requested, this does not
            // satifsfy
            UrlOrPath::Url(url) => Err(Box::new(PlatformUnsat::EditablePackageIsUrl(
                spec.name.clone(),
                url.to_string(),
            ))),
            UrlOrPath::Path(path) => {
                // Most of the times the path will be relative to the project root
                let absolute_path = if path.is_absolute() {
                    Cow::Borrowed(Path::new(path.as_str()))
                } else {
                    Cow::Owned(project_root.join(Path::new(path.as_str())))
                };
                // Absolute paths can have symbolic links, so we canonicalize
                let canocalized_path = dunce::canonicalize(&absolute_path).map_err(|e| {
                    Box::new(PlatformUnsat::FailedToCanonicalizePath(
                        absolute_path.to_path_buf(),
                        e,
                    ))
                })?;

<<<<<<< HEAD
                if canocalized_path.as_path() != install_path.as_ref() {
=======
                if &canocalized_path != install_path.as_ref() {
>>>>>>> b949adb8
                    return Err(Box::new(PlatformUnsat::EditablePackagePathMismatch(
                        spec.name.clone(),
                        absolute_path.into_owned(),
                        install_path.to_path_buf(),
                    )));
                }
                Ok(())
            }
        },
    }
}

/// Check satatisfiability of a pypi requirement against a locked pypi package
/// This also does an additional check for git urls when using direct url
/// references
pub(crate) fn pypi_satifisfies_requirement(
<<<<<<< HEAD
    spec: &Requirement,
=======
    spec: &uv_distribution_types::Requirement,
>>>>>>> b949adb8
    locked_data: &PypiPackageData,
    project_root: &Path,
) -> Result<(), Box<PlatformUnsat>> {
    if spec.name.to_string() != locked_data.name.to_string() {
        return Err(PlatformUnsat::LockedPyPINamesMismatch {
            expected: spec.name.to_string(),
            found: locked_data.name.to_string(),
        }
        .into());
    }

    match &spec.source {
        RequirementSource::Registry { specifier, .. } => {
            // In the old way we always satisfy based on version so let's keep it similar
            // here
            let version_string = locked_data.version.to_string();
            if specifier.contains(
                &uv_pep440::Version::from_str(&version_string).expect("could not parse version"),
            ) {
                Ok(())
            } else {
                Err(PlatformUnsat::LockedPyPIVersionsMismatch {
                    name: spec.name.clone().to_string(),
                    specifiers: specifier.clone().to_string(),
                    version: version_string,
                }
                .into())
            }
        }
        RequirementSource::Url { url: spec_url, .. } => {
            if let UrlOrPath::Url(locked_url) = &locked_data.location {
                // Url may not start with git, and must start with direct+
                if locked_url.as_str().starts_with("git+")
                    || !locked_url.as_str().starts_with("direct+")
                {
                    return Err(PlatformUnsat::LockedPyPIMalformedUrl(locked_url.clone()).into());
                }
                let locked_url = locked_url
                    .as_ref()
                    .strip_prefix("direct+")
                    .and_then(|str| Url::parse(str).ok())
                    .unwrap_or(locked_url.clone());

                if *spec_url.raw() == locked_url {
                    return Ok(());
                } else {
                    return Err(PlatformUnsat::LockedPyPIDirectUrlMismatch {
                        name: spec.name.clone().to_string(),
                        spec_url: spec_url.raw().to_string(),
                        lock_url: locked_url.to_string(),
                    }
                    .into());
                }
            }
            Err(PlatformUnsat::LockedPyPIRequiresDirectUrl(spec.name.to_string()).into())
        }
        RequirementSource::Git {
            git, subdirectory, ..
        } => {
            let repository = git.repository();
            let reference = git.reference();
            match &locked_data.location {
                UrlOrPath::Url(url) => {
                    if let Ok(pinned_git_spec) = LockedGitUrl::new(url.clone()).to_pinned_git_spec()
                    {
                        let pinned_repository = RepositoryUrl::new(&pinned_git_spec.git);
                        let specified_repository = RepositoryUrl::new(repository);

                        let repo_is_same = pinned_repository == specified_repository;
                        if !repo_is_same {
                            return Err(PlatformUnsat::LockedPyPIGitUrlMismatch {
                                name: spec.name.clone().to_string(),
                                spec_url: repository.to_string(),
                                lock_url: pinned_git_spec.git.to_string(),
                            }
                            .into());
                        }
                        // If the spec does not specify a revision than any will do
                        // E.g `git.com/user/repo` is the same as `git.com/user/repo@adbdd`
                        if *reference == GitReference::DefaultBranch {
                            return Ok(());
                        }

                        if pinned_git_spec.source.subdirectory
                            != subdirectory
                                .as_ref()
                                .map(|s| s.to_string_lossy().to_string())
                        {
                            return Err(PlatformUnsat::LockedPyPIGitSubdirectoryMismatch {
                                name: spec.name.clone().to_string(),
                                spec_subdirectory: subdirectory
                                    .as_ref()
                                    .map_or_else(String::default, |s| {
                                        s.to_string_lossy().to_string()
                                    }),
                                lock_subdirectory: pinned_git_spec
                                    .source
                                    .subdirectory
                                    .unwrap_or_default(),
                            }
                            .into());
                        }
                        // If the spec does specify a revision than the revision must match
                        // convert first to the same type
                        let pixi_reference = into_pixi_reference(reference.clone());

                        if pinned_git_spec.source.reference == pixi_reference {
                            return Ok(());
                        } else {
                            return Err(PlatformUnsat::LockedPyPIGitRefMismatch {
                                name: spec.name.clone().to_string(),
                                expected_ref: reference.to_string(),
                                found_ref: pinned_git_spec.source.reference.to_string(),
                            }
                            .into());
                        }
                    }
                    Err(PlatformUnsat::LockedPyPIRequiresGitUrl(
                        spec.name.to_string(),
                        url.to_string(),
                    )
                    .into())
                }
                UrlOrPath::Path(path) => Err(PlatformUnsat::LockedPyPIRequiresGitUrl(
                    spec.name.to_string(),
                    path.to_string(),
                )
                .into()),
            }
        }
        RequirementSource::Path { install_path, .. }
        | RequirementSource::Directory { install_path, .. } => {
            if let UrlOrPath::Path(locked_path) = &locked_data.location {
                let install_path =
                    Utf8TypedPathBuf::from(install_path.to_string_lossy().to_string());
                let project_root =
                    Utf8TypedPathBuf::from(project_root.to_string_lossy().to_string());
                // Join relative paths with the project root
                let locked_path = if locked_path.is_absolute() {
                    locked_path.clone()
                } else {
                    project_root.join(locked_path.to_path()).normalize()
                };
                if locked_path.to_path() != install_path {
                    return Err(PlatformUnsat::LockedPyPIPathMismatch {
                        name: spec.name.clone().to_string(),
                        install_path: install_path.to_string(),
                        locked_path: locked_path.to_string(),
                    }
                    .into());
                }
                return Ok(());
            }
            Err(PlatformUnsat::LockedPyPIRequiresPath(spec.name.to_string()).into())
        }
    }
}

/// A struct that records some information about an environment that has been
/// verified.
///
/// Some of this information from an individual environment is useful to have
/// when considering solve groups.
pub struct VerifiedIndividualEnvironment {
    /// All packages in the environment that are expected to be conda packages
    /// e.g. they are in the environment as a direct or transitive dependency of
    /// another conda package.
    pub expected_conda_packages: HashSet<rattler_conda_types::PackageName>,

    /// All conda packages that satisfy a pypi requirement.
    pub conda_packages_used_by_pypi: HashSet<rattler_conda_types::PackageName>,
}

pub(crate) async fn verify_package_platform_satisfiability(
    environment: &Environment<'_>,
    locked_pixi_records: &PixiRecordsByName,
    locked_pypi_environment: &PypiRecordsByName,
    platform: Platform,
    project_root: &Path,
    input_hash_cache: GlobHashCache,
) -> Result<VerifiedIndividualEnvironment, Box<PlatformUnsat>> {
    let channel_config = environment.channel_config();

    // Determine the dependencies requested by the environment
    let environment_dependencies = environment
        .combined_dependencies(Some(platform))
        .into_specs()
        .map(|(package_name, spec)| Dependency::Input(package_name, spec, "<environment>".into()))
        .collect_vec();

    if environment_dependencies.is_empty() && !locked_pixi_records.is_empty() {
        return Err(Box::new(PlatformUnsat::TooManyCondaPackages(Vec::new())));
    }

    // Transform from PyPiPackage name into UV Requirement type
    let pypi_requirements = environment
        .pypi_dependencies(Some(platform))
        .iter()
        .flat_map(|(name, reqs)| {
            reqs.iter().map(move |req| {
                Ok::<Dependency, Box<PlatformUnsat>>(Dependency::PyPi(
                    as_uv_req(req, name.as_source(), project_root).map_err(|e| {
                        Box::new(PlatformUnsat::AsPep508Error(
                            name.as_normalized().clone(),
                            e,
                        ))
                    })?,
                    "<environment>".into(),
                ))
            })
        })
        .collect::<Result<Vec<_>, _>>()?;

    if pypi_requirements.is_empty() && !locked_pypi_environment.is_empty() {
        return Err(Box::new(PlatformUnsat::TooManyPypiPackages(
            locked_pypi_environment.names().cloned().collect(),
        )));
    }

    // Create a list of virtual packages by name
    let virtual_packages = environment
        .virtual_packages(platform)
        .into_iter()
        .map(GenericVirtualPackage::from)
        .map(|vpkg| (vpkg.name.clone(), vpkg))
        .collect::<HashMap<_, _>>();

    // Find the python interpreter from the list of conda packages. Note that this
    // refers to the locked python interpreter, it might not match the specs
    // from the environment. That is ok because we will find that out when we
    // check all the records.
    let python_interpreter_record = locked_pixi_records.python_interpreter_record();

    // Determine the marker environment from the python interpreter package.
    let marker_environment = python_interpreter_record
        .map(|interpreter| determine_marker_environment(platform, &interpreter.package_record))
        .transpose()
        .map_err(|err| {
            Box::new(PlatformUnsat::FailedToDetermineMarkerEnvironment(
                err.into(),
            ))
        });

    // We cannot determine the marker environment, for example if installing
    // `wasm32` dependencies. However, it also doesn't really matter if we don't
    // have any pypi requirements.
    let marker_environment = match marker_environment {
        Err(err) => {
            if !pypi_requirements.is_empty() {
                return Err(err);
            } else {
                None
            }
        }
        Ok(marker_environment) => marker_environment,
    };

    // Determine the pypi packages provided by the locked conda packages.
    let locked_conda_pypi_packages = locked_pixi_records
        .by_pypi_name()
        .map_err(From::from)
        .map_err(Box::new)?;

    // Keep a list of all conda packages that we have already visisted
    let mut conda_packages_visited = HashSet::new();
    let mut pypi_packages_visited = HashSet::new();
    let mut pypi_requirements_visited = pypi_requirements
        .iter()
        .filter_map(|r| match r {
            Dependency::PyPi(req, _) => Some(req.clone()),
            _ => None,
        })
        .collect::<HashSet<_>>();

    // Iterate over all packages. First iterate over all conda matchspecs and then
    // over all pypi requirements. We want to ensure we always check the conda
    // packages first.
    let mut conda_queue = environment_dependencies;
    let mut pypi_queue = pypi_requirements;
    let mut expected_editable_pypi_packages = HashSet::new();
    let mut expected_conda_source_dependencies = HashSet::new();
    let mut expected_conda_packages = HashSet::new();
    let mut conda_packages_used_by_pypi = HashSet::new();
    let mut delayed_pypi_error = None;
    while let Some(package) = conda_queue.pop().or_else(|| pypi_queue.pop()) {
        // Determine the package that matches the requirement of matchspec.
        let found_package = match package {
            Dependency::Input(name, spec, source) => {
                let found_package = match spec.into_source_or_binary() {
                    Either::Left(source_spec) => {
                        expected_conda_source_dependencies.insert(name.clone());
                        find_matching_source_package(
                            locked_pixi_records,
                            name,
                            source_spec,
                            source,
                            None,
                        )?
                    }
                    Either::Right(binary_spec) => {
                        let spec = match binary_spec.try_into_nameless_match_spec(&channel_config) {
                            Err(e) => {
                                let parse_channel_err: ParseMatchSpecError = match e {
                                    SpecConversionError::NonAbsoluteRootDir(p) => {
                                        ParseChannelError::NonAbsoluteRootDir(p).into()
                                    }
                                    SpecConversionError::NotUtf8RootDir(p) => {
                                        ParseChannelError::NotUtf8RootDir(p).into()
                                    }
                                    SpecConversionError::InvalidPath(p) => {
                                        ParseChannelError::InvalidPath(p).into()
                                    }
                                    SpecConversionError::InvalidChannel(p) => p.into(),
                                };
                                return Err(Box::new(PlatformUnsat::FailedToParseMatchSpec(
                                    name.as_source().to_string(),
                                    parse_channel_err,
                                )));
                            }
                            Ok(spec) => spec,
                        };
                        match find_matching_package(
                            locked_pixi_records,
                            &virtual_packages,
                            MatchSpec::from_nameless(spec, Some(name)),
                            source,
                        )? {
                            Some(pkg) => pkg,
                            None => continue,
                        }
                    }
                };

                expected_conda_packages
                    .insert(locked_pixi_records.records[found_package.0].name().clone());
                FoundPackage::Conda(found_package)
            }
            Dependency::Conda(spec, source) => {
                match find_matching_package(locked_pixi_records, &virtual_packages, spec, source)? {
                    Some(pkg) => {
                        expected_conda_packages
                            .insert(locked_pixi_records.records[pkg.0].name().clone());
                        FoundPackage::Conda(pkg)
                    }
                    None => continue,
                }
            }
            Dependency::CondaSource(name, spec, source_spec, source) => {
                expected_conda_source_dependencies.insert(name.clone());
                FoundPackage::Conda(find_matching_source_package(
                    locked_pixi_records,
                    name,
                    source_spec,
                    source,
                    Some(spec),
                )?)
            }
            Dependency::PyPi(requirement, source) => {
                // Check if there is a pypi identifier that matches our requirement.
                if let Some((identifier, repodata_idx, _)) =
                    locked_conda_pypi_packages.get(&requirement.name)
                {
                    if requirement.is_editable() {
                        delayed_pypi_error.get_or_insert_with(|| {
                            Box::new(PlatformUnsat::EditableDependencyOnCondaInstalledPackage(
                                requirement.name.clone(),
                                Box::new(requirement.source.clone()),
                            ))
                        });
                    }

                    if matches!(requirement.source, RequirementSource::Url { .. }) {
                        delayed_pypi_error.get_or_insert_with(|| {
                            Box::new(PlatformUnsat::DirectUrlDependencyOnCondaInstalledPackage(
                                requirement.name.clone(),
                            ))
                        });
                    }

                    if matches!(requirement.source, RequirementSource::Git { .. }) {
                        delayed_pypi_error.get_or_insert_with(|| {
                            Box::new(PlatformUnsat::GitDependencyOnCondaInstalledPackage(
                                requirement.name.clone(),
                            ))
                        });
                    }

                    if !identifier
                        .satisfies(&requirement)
                        .map_err(From::from)
                        .map_err(Box::new)?
                    {
                        // The record does not match the spec, the lock-file is inconsistent.
                        delayed_pypi_error.get_or_insert_with(|| {
                            Box::new(PlatformUnsat::CondaUnsatisfiableRequirement(
                                Box::new(requirement.clone()),
                                source.into_owned(),
                            ))
                        });
                    }
                    let pkg_idx = CondaPackageIdx(*repodata_idx);
                    conda_packages_used_by_pypi
                        .insert(locked_pixi_records.records[pkg_idx.0].name().clone());
                    FoundPackage::Conda(pkg_idx)
                } else {
                    match to_normalize(&requirement.name)
                        .map(|name| locked_pypi_environment.index_by_name(&name))
                    {
                        Ok(Some(idx)) => {
                            let record = &locked_pypi_environment.records[idx];
                            if requirement.is_editable() {
                                if let Err(err) =
                                    pypi_satifisfies_editable(&requirement, &record.0, project_root)
                                {
                                    delayed_pypi_error.get_or_insert(err);
                                }

                                // Record that we want this package to be editable. This is used to
                                // check at the end if packages that should be editable are actually
                                // editable and vice versa.
                                expected_editable_pypi_packages.insert(requirement.name.clone());

                                FoundPackage::PyPi(PypiPackageIdx(idx), requirement.extras.to_vec())
                            } else {
                                if let Err(err) = pypi_satifisfies_requirement(
                                    &requirement,
                                    &record.0,
                                    project_root,
                                ) {
                                    delayed_pypi_error.get_or_insert(err);
                                }

                                FoundPackage::PyPi(PypiPackageIdx(idx), requirement.extras.to_vec())
                            }
                        }
                        Ok(None) => {
                            // The record does not match the spec, the lock-file is inconsistent.
                            delayed_pypi_error.get_or_insert_with(|| {
                                Box::new(PlatformUnsat::UnsatisfiableRequirement(
                                    Box::new(requirement),
                                    source.into_owned(),
                                ))
                            });
                            continue;
                        }
                        Err(err) => {
                            // An error occurred while converting the package name.
                            delayed_pypi_error.get_or_insert_with(|| {
                                Box::new(PlatformUnsat::from(ConversionError::NameConversion(err)))
                            });
                            continue;
                        }
                    }
                }
            }
        };

        // Add all the requirements of the package to the queue.
        match found_package {
            FoundPackage::Conda(idx) => {
                if !conda_packages_visited.insert(idx) {
                    // We already visited this package, so we can skip adding its dependencies to
                    // the queue
                    continue;
                }

                let record = &locked_pixi_records.records[idx.0];
                for depends in &record.package_record().depends {
                    let spec = MatchSpec::from_str(depends.as_str(), Lenient)
                        .map_err(|e| PlatformUnsat::FailedToParseMatchSpec(depends.clone(), e))?;

                    let (origin, anchor) = match record {
                        PixiRecord::Binary(record) => (
                            Cow::Owned(record.file_name.to_string()),
                            SourceAnchor::Workspace,
                        ),
                        PixiRecord::Source(record) => (
                            Cow::Owned(format!(
                                "{} @ {}",
                                record.package_record.name.as_source(),
                                &record.source
                            )),
                            SourceSpec::from(record.source.clone()).into(),
                        ),
                    };

                    if let Some((source, package_name)) = record
                        .as_source()
                        .and_then(|record| Some((record, spec.name.as_ref()?)))
                        .and_then(|(record, package_name)| {
                            Some((
                                record.sources.get(package_name.as_normalized())?,
                                package_name,
                            ))
                        })
                    {
                        let anchored_source = anchor.resolve(source.clone());
                        conda_queue.push(Dependency::CondaSource(
                            package_name.clone(),
                            spec,
                            anchored_source,
                            origin,
                        ));
                    } else {
                        conda_queue.push(Dependency::Conda(spec, origin));
                    }
                }
            }
            FoundPackage::PyPi(idx, extras) => {
                let record = &locked_pypi_environment.records[idx.0];

                // If there is no marker environment there is no python version
                let Some(marker_environment) = marker_environment.as_ref() else {
                    return Err(Box::new(PlatformUnsat::MissingPythonInterpreter));
                };

                if pypi_packages_visited.insert(idx) {
                    // If this is path based package we need to check if the source tree hash still
                    // matches. and if it is a directory
                    if let UrlOrPath::Path(path) = &record.0.location {
                        let absolute_path = if path.is_absolute() {
                            Cow::Borrowed(Path::new(path.as_str()))
                        } else {
                            Cow::Owned(project_root.join(Path::new(path.as_str())))
                        };

                        if absolute_path.is_dir() {
                            match PypiSourceTreeHashable::from_directory(&absolute_path)
                                .map(|hashable| hashable.hash())
                            {
                                Ok(hashable) if Some(&hashable) != record.0.hash.as_ref() => {
                                    delayed_pypi_error.get_or_insert_with(|| {
                                        Box::new(PlatformUnsat::SourceTreeHashMismatch(
                                            record.0.name.clone(),
                                            SourceTreeHashMismatch {
                                                computed: hashable,
                                                locked: record.0.hash.clone(),
                                            },
                                        ))
                                    });
                                }
                                Ok(_) => {}
                                Err(err) => {
                                    delayed_pypi_error.get_or_insert_with(|| {
                                        Box::new(PlatformUnsat::FailedToDetermineSourceTreeHash(
                                            record.0.name.clone(),
                                            err,
                                        ))
                                    });
                                }
                            }
                        }
                    }

                    // Ensure that the record matches the currently selected interpreter.
                    if let Some(requires_python) = &record.0.requires_python {
                        let uv_specifier_requires_python = to_uv_specifiers(requires_python)
                            .expect("pep440 conversion should never fail");

                        let marker_version = pep440_rs::Version::from_str(
                            &marker_environment.python_full_version().version.to_string(),
                        )
                        .expect("cannot parse version");
                        let uv_maker_version = to_uv_version(&marker_version)
                            .expect("cannot convert python marker version to uv_pep440");

                        let marker_requires_python =
                            RequiresPython::greater_than_equal_version(&uv_maker_version);
                        // Use the function of RequiresPython object as it implements the lower
                        // bound logic Related issue https://github.com/astral-sh/uv/issues/4022
                        if !marker_requires_python.is_contained_by(&uv_specifier_requires_python) {
                            delayed_pypi_error.get_or_insert_with(|| {
                                Box::new(PlatformUnsat::PythonVersionMismatch(
                                    record.0.name.clone(),
                                    requires_python.clone(),
                                    marker_version.into(),
                                ))
                            });
                        }
                    }
                }

                // Add all the requirements of the package to the queue.
                for requirement in &record.0.requires_dist {
                    let requirement =
                        match pep508_requirement_to_uv_requirement(requirement.clone()) {
                            Ok(requirement) => requirement,
                            Err(err) => {
                                delayed_pypi_error.get_or_insert_with(|| {
                                    Box::new(ConversionError::NameConversion(err).into())
                                });
                                continue;
                            }
                        };

                    // Skip this requirement if it does not apply.
                    if !requirement.evaluate_markers(Some(marker_environment), &extras) {
                        continue;
                    }

                    // Skip this requirement if it has already been visited.
                    if !pypi_requirements_visited.insert(requirement.clone()) {
                        continue;
                    }

                    pypi_queue.push(Dependency::PyPi(
                        requirement.clone(),
                        record.0.name.as_ref().to_string().into(),
                    ));
                }
            }
        }
    }

    // Check if all locked packages have also been visited
    if conda_packages_visited.len() != locked_pixi_records.len() {
        return Err(Box::new(PlatformUnsat::TooManyCondaPackages(
            locked_pixi_records
                .names()
                .enumerate()
                .filter_map(|(idx, name)| {
                    if conda_packages_visited.contains(&CondaPackageIdx(idx)) {
                        None
                    } else {
                        Some(name.clone())
                    }
                })
                .collect(),
        )));
    }

    // Check if all records that are source records should actually be source
    // records. If there are no source specs in the environment for a particular
    // package than the package must be a binary package.
    for record in locked_pixi_records
        .records
        .iter()
        .filter_map(PixiRecord::as_source)
    {
        if !expected_conda_source_dependencies.contains(&record.package_record.name) {
            return Err(Box::new(PlatformUnsat::RequiredBinaryIsSource(
                record.package_record.name.as_source().to_string(),
            )));
        }
    }

    // Check if all source packages are still up-to-date.
    for source_record in locked_pixi_records
        .records
        .iter()
        .filter_map(PixiRecord::as_source)
    {
        let Some(path_record) = source_record.source.as_path() else {
            continue;
        };

        let Some(locked_input_hash) = &source_record.input_hash else {
            continue;
        };

        let source_dir = path_record.resolve(project_root);
        let source_dir = source_dir.canonicalize().map_err(|e| {
            Box::new(PlatformUnsat::FailedToCanonicalizePath(
                path_record.path.as_str().into(),
                e,
            ))
        })?;

        let input_hash = input_hash_cache
            .compute_hash(GlobHashKey::new(
                source_dir,
                locked_input_hash.globs.clone(),
            ))
            .await
            .map_err(PlatformUnsat::FailedToComputeInputHash)
            .map_err(Box::new)?;

        if input_hash.hash != locked_input_hash.hash {
            return Err(Box::new(PlatformUnsat::InputHashMismatch(
                path_record.path.to_string(),
                format!("{:x}", input_hash.hash),
                format!("{:x}", locked_input_hash.hash),
            )));
        }
    }

    // Now that we checked all conda requirements, check if there were any pypi issues.
    if let Some(err) = delayed_pypi_error {
        return Err(err);
    }

    if pypi_packages_visited.len() != locked_pypi_environment.len() {
        return Err(Box::new(PlatformUnsat::TooManyPypiPackages(
            locked_pypi_environment
                .names()
                .enumerate()
                .filter_map(|(idx, name)| {
                    if pypi_packages_visited.contains(&PypiPackageIdx(idx)) {
                        None
                    } else {
                        Some(name.clone())
                    }
                })
                .collect(),
        )));
    }

    // Check if all packages that should be editable are actually editable and vice
    // versa.
    let locked_editable_packages = locked_pypi_environment
        .records
        .iter()
        .filter(|record| record.0.editable)
        .map(|record| {
            uv_normalize::PackageName::from_str(record.0.name.as_ref())
                .expect("cannot convert name")
        })
        .collect::<HashSet<_>>();
    let expected_editable = expected_editable_pypi_packages.sub(&locked_editable_packages);
    let unexpected_editable = locked_editable_packages.sub(&expected_editable_pypi_packages);
    if !expected_editable.is_empty() || !unexpected_editable.is_empty() {
        return Err(Box::new(PlatformUnsat::EditablePackageMismatch(
            EditablePackagesMismatch {
                expected_editable: expected_editable.into_iter().sorted().collect(),
                unexpected_editable: unexpected_editable.into_iter().sorted().collect(),
            },
        )));
    }

    Ok(VerifiedIndividualEnvironment {
        expected_conda_packages,
        conda_packages_used_by_pypi,
    })
}

enum FoundPackage {
    Conda(CondaPackageIdx),
    PyPi(PypiPackageIdx, Vec<uv_pep508::ExtraName>),
}

/// An index into the list of conda packages.
#[derive(Debug, Clone, Copy, Eq, PartialEq, Hash)]
#[repr(transparent)]
pub struct CondaPackageIdx(usize);

/// An index into the list of pypi packages.
#[derive(Debug, Clone, Copy, Eq, PartialEq, Hash)]
#[repr(transparent)]
pub struct PypiPackageIdx(usize);

fn find_matching_package(
    locked_pixi_records: &PixiRecordsByName,
    virtual_packages: &HashMap<rattler_conda_types::PackageName, GenericVirtualPackage>,
    spec: MatchSpec,
    source: Cow<str>,
) -> Result<Option<CondaPackageIdx>, Box<PlatformUnsat>> {
    let found_package = match &spec.name {
        None => {
            // No name means we have to find any package that matches the spec.
            match locked_pixi_records
                .records
                .iter()
                .position(|record| spec.matches(record))
            {
                None => {
                    // No records match the spec.
                    return Err(Box::new(PlatformUnsat::UnsatisfiableMatchSpec(
                        Box::new(spec),
                        source.into_owned(),
                    )));
                }
                Some(idx) => idx,
            }
        }
        Some(name) => {
            match locked_pixi_records
                .index_by_name(name)
                .map(|idx| (idx, &locked_pixi_records.records[idx]))
            {
                Some((idx, record)) if spec.matches(record) => idx,
                Some(_) => {
                    // The record does not match the spec, the lock-file is
                    // inconsistent.
                    return Err(Box::new(PlatformUnsat::UnsatisfiableMatchSpec(
                        Box::new(spec),
                        source.into_owned(),
                    )));
                }
                None => {
                    // Check if there is a virtual package by that name
                    if let Some(vpkg) = virtual_packages.get(name.as_normalized()) {
                        if vpkg.matches(&spec) {
                            // The matchspec matches a virtual package. No need to
                            // propagate the dependencies.
                            return Ok(None);
                        } else {
                            // The record does not match the spec, the lock-file is
                            // inconsistent.
                            return Err(Box::new(PlatformUnsat::UnsatisfiableMatchSpec(
                                Box::new(spec),
                                source.into_owned(),
                            )));
                        }
                    } else {
                        // The record does not match the spec, the lock-file is
                        // inconsistent.
                        return Err(Box::new(PlatformUnsat::UnsatisfiableMatchSpec(
                            Box::new(spec),
                            source.into_owned(),
                        )));
                    }
                }
            }
        }
    };

    Ok(Some(CondaPackageIdx(found_package)))
}

fn find_matching_source_package(
    locked_pixi_records: &PixiRecordsByName,
    name: rattler_conda_types::PackageName,
    source_spec: SourceSpec,
    source: Cow<str>,
    match_spec: Option<MatchSpec>,
) -> Result<CondaPackageIdx, Box<PlatformUnsat>> {
    // Find the package that matches the source spec.
    let Some((idx, package)) = locked_pixi_records
        .index_by_name(&name)
        .map(|idx| (idx, &locked_pixi_records.records[idx]))
    else {
        // The record does not match the spec, the lock-file is
        // inconsistent.
        return Err(Box::new(PlatformUnsat::SourcePackageMissing(
            name.as_source().to_string(),
            source.into_owned(),
        )));
    };

    let PixiRecord::Source(source_package) = package else {
        return Err(Box::new(PlatformUnsat::RequiredSourceIsBinary(
            name.as_source().to_string(),
            source.into_owned(),
        )));
    };

    source_package
        .source
        .satisfies(&source_spec)
        .map_err(|e| PlatformUnsat::SourcePackageMismatch(name.as_source().to_string(), e))?;

    if let Some(match_spec) = match_spec {
        if !match_spec.matches(package) {
            return Err(Box::new(PlatformUnsat::UnsatisfiableMatchSpec(
                Box::new(match_spec),
                source.into_owned(),
            )));
        }
    }

    Ok(CondaPackageIdx(idx))
}

trait MatchesMatchspec {
    fn matches(&self, spec: &MatchSpec) -> bool;
}

impl MatchesMatchspec for GenericVirtualPackage {
    fn matches(&self, spec: &MatchSpec) -> bool {
        if let Some(name) = &spec.name {
            if name != &self.name {
                return false;
            }
        }

        if let Some(version) = &spec.version {
            if !version.matches(&self.version) {
                return false;
            }
        }

        if let Some(build) = &spec.build {
            if !build.matches(&self.build_string) {
                return false;
            }
        }

        true
    }
}

pub fn verify_solve_group_satisfiability(
    environments: impl IntoIterator<Item = VerifiedIndividualEnvironment>,
) -> Result<(), SolveGroupUnsat> {
    let mut expected_conda_packages = HashSet::new();
    let mut conda_packages_used_by_pypi = HashSet::new();

    // Group all conda requested packages and pypi requested packages
    for env in environments {
        expected_conda_packages.extend(env.expected_conda_packages.into_iter());
        conda_packages_used_by_pypi.extend(env.conda_packages_used_by_pypi.into_iter());
    }

    // Check if all conda packages are also requested by another conda package.
    if let Some(conda_package) = conda_packages_used_by_pypi
        .into_iter()
        .find(|pkg| !expected_conda_packages.contains(pkg))
    {
        return Err(SolveGroupUnsat::CondaPackageShouldBePypi {
            name: conda_package.as_source().to_string(),
        });
    }

    Ok(())
}

impl Display for EditablePackagesMismatch {
    fn fmt(&self, f: &mut std::fmt::Formatter<'_>) -> std::fmt::Result {
        if !self.expected_editable.is_empty() && self.unexpected_editable.is_empty() {
            write!(f, "expected ")?;
            format_package_list(f, &self.expected_editable)?;
            write!(
                f,
                " to be editable but in the lock-file {they} {are} not",
                they = it_they(self.expected_editable.len()),
                are = is_are(self.expected_editable.len())
            )?
        } else if self.expected_editable.is_empty() && !self.unexpected_editable.is_empty() {
            write!(f, "expected ")?;
            format_package_list(f, &self.unexpected_editable)?;
            write!(
                f,
                "NOT to be editable but in the lock-file {they} {are}",
                they = it_they(self.unexpected_editable.len()),
                are = is_are(self.unexpected_editable.len())
            )?
        } else {
            write!(f, "expected ")?;
            format_package_list(f, &self.expected_editable)?;
            write!(
                f,
                " to be editable but in the lock-file but {they} {are} not, whereas ",
                they = it_they(self.expected_editable.len()),
                are = is_are(self.expected_editable.len())
            )?;
            format_package_list(f, &self.unexpected_editable)?;
            write!(
                f,
                " {are} NOT expected to be editable which in the lock-file {they} {are}",
                they = it_they(self.unexpected_editable.len()),
                are = is_are(self.unexpected_editable.len())
            )?
        }

        return Ok(());

        fn format_package_list(
            f: &mut std::fmt::Formatter<'_>,
            packages: &[uv_normalize::PackageName],
        ) -> std::fmt::Result {
            for (idx, package) in packages.iter().enumerate() {
                if idx == packages.len() - 1 && idx > 0 {
                    write!(f, " and ")?;
                } else if idx > 0 {
                    write!(f, ", ")?;
                }
                write!(f, "{}", package)?;
            }

            Ok(())
        }

        fn is_are(count: usize) -> &'static str {
            if count == 1 { "is" } else { "are" }
        }

        fn it_they(count: usize) -> &'static str {
            if count == 1 { "it" } else { "they" }
        }
    }
}

#[cfg(test)]
mod tests {
    use std::{
        ffi::OsStr,
        path::{Component, PathBuf},
        str::FromStr,
    };

    use insta::Settings;
    use miette::{IntoDiagnostic, NarratableReportHandler};
    use pep440_rs::{Operator, Version};
    use rattler_lock::LockFile;
    use rstest::rstest;

    use super::*;
    use crate::Workspace;

    #[derive(Error, Debug, Diagnostic)]
    enum LockfileUnsat {
        #[error("environment '{0}' is missing")]
        EnvironmentMissing(String),

        #[error("environment '{0}' does not satisfy the requirements of the project")]
        Environment(String, #[source] EnvironmentUnsat),

        #[error(
            "environment '{0}' does not satisfy the requirements of the project for platform '{1}'"
        )]
        PlatformUnsat(String, Platform, #[source] PlatformUnsat),

        #[error(
            "solve group '{0}' does not satisfy the requirements of the project for platform '{1}'"
        )]
        SolveGroupUnsat(String, Platform, #[source] SolveGroupUnsat),
    }

    async fn verify_lockfile_satisfiability(
        project: &Workspace,
        lock_file: &LockFile,
    ) -> Result<(), LockfileUnsat> {
        let mut individual_verified_envs = HashMap::new();

        // Verify individual environment satisfiability
        for env in project.environments() {
            let locked_env = lock_file
                .environment(env.name().as_str())
                .ok_or_else(|| LockfileUnsat::EnvironmentMissing(env.name().to_string()))?;
            verify_environment_satisfiability(&env, locked_env)
                .map_err(|e| LockfileUnsat::Environment(env.name().to_string(), e))?;

            for platform in env.platforms() {
                let verified_env = verify_platform_satisfiability(
                    &env,
                    locked_env,
                    platform,
                    project.root(),
                    Default::default(),
                )
                .await
                .map_err(|e| LockfileUnsat::PlatformUnsat(env.name().to_string(), platform, *e))?;

                individual_verified_envs.insert((env.name(), platform), verified_env);
            }
        }

        // Verify the solve group requirements
        for solve_group in project.solve_groups() {
            for platform in solve_group.platforms() {
                verify_solve_group_satisfiability(
                    solve_group
                        .environments()
                        .filter_map(|env| individual_verified_envs.remove(&(env.name(), platform))),
                )
                .map_err(|e| {
                    LockfileUnsat::SolveGroupUnsat(solve_group.name().to_string(), platform, e)
                })?;
            }
        }

        // Verify environments not part of a solve group
        for ((env_name, platform), verified_env) in individual_verified_envs.into_iter() {
            verify_solve_group_satisfiability([verified_env])
                .map_err(|e| match e {
                    SolveGroupUnsat::CondaPackageShouldBePypi { name } => {
                        PlatformUnsat::CondaPackageShouldBePypi { name }
                    }
                })
                .map_err(|e| LockfileUnsat::PlatformUnsat(env_name.to_string(), platform, e))?;
        }

        Ok(())
    }

    #[rstest]
    #[tokio::test]
    async fn test_good_satisfiability(
        #[files("tests/data/satisfiability/*/pixi.toml")] manifest_path: PathBuf,
    ) {
        // TODO: skip this test on windows
        // Until we can figure out how to handle unix file paths with pep508_rs url
        // parsing correctly
        if manifest_path
            .components()
            .contains(&Component::Normal(OsStr::new("absolute-paths")))
            && cfg!(windows)
        {
            return;
        }

        let project = Workspace::from_path(&manifest_path).unwrap();
        let lock_file = LockFile::from_path(&project.lock_file_path()).unwrap();
        match verify_lockfile_satisfiability(&project, &lock_file)
            .await
            .into_diagnostic()
        {
            Ok(()) => {}
            Err(e) => panic!("{e:?}"),
        }
    }

    #[rstest]
    #[tokio::test]
    #[cfg_attr(not(feature = "slow_integration_tests"), ignore)]
    async fn test_example_satisfiability(#[files("examples/*/p*.toml")] manifest_path: PathBuf) {
        // If a pyproject.toml is present check for `tool.pixi` in the file to avoid
        // testing of non-pixi files
        if manifest_path.file_name().unwrap() == "pyproject.toml" {
            let manifest_str = fs_err::read_to_string(&manifest_path).unwrap();
            if !manifest_str.contains("tool.pixi") {
                return;
            }
        }

        let project = Workspace::from_path(&manifest_path).unwrap();
        let lock_file = LockFile::from_path(&project.lock_file_path()).unwrap();
        match verify_lockfile_satisfiability(&project, &lock_file)
            .await
            .into_diagnostic()
        {
            Ok(()) => {}
            Err(e) => panic!("{e:?}"),
        }
    }

    #[rstest]
    #[tokio::test]
    async fn test_failing_satisiability(
        #[files("tests/data/non-satisfiability/*/pixi.toml")] manifest_path: PathBuf,
    ) {
        let report_handler = NarratableReportHandler::new().with_cause_chain();

        let project = Workspace::from_path(&manifest_path).unwrap();
        let lock_file = LockFile::from_path(&project.lock_file_path()).unwrap();
        let err = verify_lockfile_satisfiability(&project, &lock_file)
            .await
            .expect_err("expected failing satisfiability");

        let name = manifest_path
            .parent()
            .unwrap()
            .file_name()
            .and_then(OsStr::to_str)
            .unwrap();

        let mut s = String::new();
        report_handler.render_report(&mut s, &err).unwrap();

        let mut settings = Settings::clone_current();
        settings.set_snapshot_suffix(name);
        settings.bind(|| {
            // run snapshot test here
            insta::assert_snapshot!(s);
        });
    }

    #[test]
    fn test_pypi_git_check_with_rev() {
        // Mock locked data
        let locked_data = PypiPackageData {
            name: "mypkg".parse().unwrap(),
            version: Version::from_str("0.1.0").unwrap(),
            location: "git+https://github.com/mypkg@rev=29932f3915935d773dc8d52c292cadd81c81071d#29932f3915935d773dc8d52c292cadd81c81071d"
                .parse()
                .expect("failed to parse url"),
            hash: None,
            requires_dist: vec![],
            requires_python: None,
            editable: false,
        };
        let spec = pep508_requirement_to_uv_requirement(
            pep508_rs::Requirement::from_str("mypkg @ git+https://github.com/mypkg@2993").unwrap(),
        )
        .unwrap();
        let project_root = PathBuf::from_str("/").unwrap();
        // This will not satisfy because the rev length is different, even being
        // resolved to the same one
        pypi_satifisfies_requirement(&spec, &locked_data, &project_root).unwrap_err();

        let locked_data = PypiPackageData {
            name: "mypkg".parse().unwrap(),
            version: Version::from_str("0.1.0").unwrap(),
            location: "git+https://github.com/mypkg.git?rev=29932f3915935d773dc8d52c292cadd81c81071d#29932f3915935d773dc8d52c292cadd81c81071d"
                .parse()
                .expect("failed to parse url"),
            hash: None,
            requires_dist: vec![],
            requires_python: None,
            editable: false,
        };
        let spec = pep508_requirement_to_uv_requirement(
            pep508_rs::Requirement::from_str(
                "mypkg @ git+https://github.com/mypkg.git@29932f3915935d773dc8d52c292cadd81c81071d",
            )
            .unwrap(),
        )
        .unwrap();
        let project_root = PathBuf::from_str("/").unwrap();
        // This will satisfy
        pypi_satifisfies_requirement(&spec, &locked_data, &project_root).unwrap();
        let non_matching_spec = pep508_requirement_to_uv_requirement(
            pep508_rs::Requirement::from_str("mypkg @ git+https://github.com/mypkg@defgd").unwrap(),
        )
        .unwrap();
        // This should not
        pypi_satifisfies_requirement(&non_matching_spec, &locked_data, &project_root).unwrap_err();
        // Removing the rev from the Requirement should satisfy any revision
        let spec = pep508_requirement_to_uv_requirement(
            pep508_rs::Requirement::from_str("mypkg @ git+https://github.com/mypkg").unwrap(),
        )
        .unwrap();
        pypi_satifisfies_requirement(&spec, &locked_data, &project_root).unwrap();
    }

    // Currently this test is missing from `good_satisfiability`, so we test the
    // specific windows case here this should work an all supported platforms
    #[test]
    fn test_windows_absolute_path_handling() {
        // Mock locked data
        let locked_data = PypiPackageData {
            name: "mypkg".parse().unwrap(),
            version: Version::from_str("0.1.0").unwrap(),
            location: UrlOrPath::Path("C:\\Users\\username\\mypkg.tar.gz".into()),
            hash: None,
            requires_dist: vec![],
            requires_python: None,
            editable: false,
        };

        let spec =
            pep508_rs::Requirement::from_str("mypkg @ file:///C:\\Users\\username\\mypkg.tar.gz")
                .unwrap();

        let spec = pep508_requirement_to_uv_requirement(spec).unwrap();

        // This should satisfy:
        pypi_satifisfies_requirement(&spec, &locked_data, Path::new("")).unwrap();
    }

    // Validate uv documentation to avoid breaking change in pixi
    #[test]
    fn test_version_specifiers_logic() {
        let version = Version::from_str("1.19").unwrap();
        let version_specifiers = VersionSpecifiers::from_str("<2.0, >=1.16").unwrap();
        assert!(version_specifiers.contains(&version));
        // VersionSpecifiers derefs into a list of specifiers
        assert_eq!(
            version_specifiers
                .iter()
                .position(|specifier| *specifier.operator() == Operator::LessThan),
            Some(1)
        );
    }
}<|MERGE_RESOLUTION|>--- conflicted
+++ resolved
@@ -34,10 +34,6 @@
 use uv_distribution_filename::{DistExtension, ExtensionError, SourceDistExtension};
 use uv_distribution_types::RequirementSource;
 use uv_git_types::GitReference;
-<<<<<<< HEAD
-use uv_distribution_types::{Requirement, RequirementSource};
-=======
->>>>>>> b949adb8
 use uv_pypi_types::ParsedUrlError;
 use uv_resolver::RequiresPython;
 
@@ -237,17 +233,10 @@
     FailedToConvertRequirement(pep508_rs::PackageName, #[source] Box<ParsedUrlError>),
 
     #[error("the requirement '{0}' could not be satisfied (required by '{1}')")]
-<<<<<<< HEAD
-    UnsatisfiableRequirement(Box<Requirement>, String),
-
-    #[error("the conda package does not satisfy the pypi requirement '{0}' (required by '{1}')")]
-    CondaUnsatisfiableRequirement(Box<Requirement>, String),
-=======
     UnsatisfiableRequirement(Box<uv_distribution_types::Requirement>, String),
 
     #[error("the conda package does not satisfy the pypi requirement '{0}' (required by '{1}')")]
     CondaUnsatisfiableRequirement(Box<uv_distribution_types::Requirement>, String),
->>>>>>> b949adb8
 
     #[error("there was a duplicate entry for '{0}'")]
     DuplicateEntry(String),
@@ -291,11 +280,7 @@
     #[error("editable pypi dependency on conda resolved package '{0}' is not supported")]
     EditableDependencyOnCondaInstalledPackage(
         uv_normalize::PackageName,
-<<<<<<< HEAD
-        Box<RequirementSource>,
-=======
         Box<uv_distribution_types::RequirementSource>,
->>>>>>> b949adb8
     ),
 
     #[error("direct pypi url dependency to a conda installed package '{0}' is not supported")]
@@ -752,22 +737,14 @@
         SourceSpec,
         Cow<'static, str>,
     ),
-<<<<<<< HEAD
-    PyPi(Requirement, Cow<'static, str>),
-=======
     PyPi(uv_distribution_types::Requirement, Cow<'static, str>),
->>>>>>> b949adb8
 }
 
 /// Check satatisfiability of a pypi requirement against a locked pypi package
 /// This also does an additional check for git urls when using direct url
 /// references
 pub(crate) fn pypi_satifisfies_editable(
-<<<<<<< HEAD
-    spec: &Requirement,
-=======
     spec: &uv_distribution_types::Requirement,
->>>>>>> b949adb8
     locked_data: &PypiPackageData,
     project_root: &Path,
 ) -> Result<(), Box<PlatformUnsat>> {
@@ -806,11 +783,7 @@
                     ))
                 })?;
 
-<<<<<<< HEAD
-                if canocalized_path.as_path() != install_path.as_ref() {
-=======
                 if &canocalized_path != install_path.as_ref() {
->>>>>>> b949adb8
                     return Err(Box::new(PlatformUnsat::EditablePackagePathMismatch(
                         spec.name.clone(),
                         absolute_path.into_owned(),
@@ -827,11 +800,7 @@
 /// This also does an additional check for git urls when using direct url
 /// references
 pub(crate) fn pypi_satifisfies_requirement(
-<<<<<<< HEAD
-    spec: &Requirement,
-=======
     spec: &uv_distribution_types::Requirement,
->>>>>>> b949adb8
     locked_data: &PypiPackageData,
     project_root: &Path,
 ) -> Result<(), Box<PlatformUnsat>> {
