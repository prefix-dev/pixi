use super::{EnvironmentName, ExposedName};
use fs_err as fs;
use fs_err::tokio as tokio_fs;
use miette::{Context, IntoDiagnostic};
use pixi_config::home_path;
use pixi_consts::consts;
use rattler_conda_types::PrefixRecord;
use std::ffi::OsStr;
use std::{
    io::Read,
    path::{Path, PathBuf},
};

/// Global binaries directory, default to `$HOME/.pixi/bin`
#[derive(Debug, Clone)]
pub struct BinDir(PathBuf);

impl BinDir {
    /// Create the binary executable directory from environment variables
    pub async fn from_env() -> miette::Result<Self> {
        let bin_dir = home_path()
            .map(|path| path.join("bin"))
            .ok_or(miette::miette!(
                "could not determine global binary executable directory"
            ))?;
        tokio_fs::create_dir_all(&bin_dir).await.into_diagnostic()?;
        Ok(Self(bin_dir))
    }

    /// Asynchronously retrieves all files in the binary executable directory.
    ///
    /// This function reads the directory specified by `self.0` and collects all
    /// file paths into a vector. It returns a `miette::Result` containing the
    /// vector of file paths or an error if the directory cannot be read.
    pub(crate) async fn files(&self) -> miette::Result<Vec<PathBuf>> {
        let mut files = Vec::new();
        let mut entries = tokio_fs::read_dir(&self.0).await.into_diagnostic()?;

        while let Some(entry) = entries.next_entry().await.into_diagnostic()? {
            let path = entry.path();
            if path.is_file() {
                files.push(path);
            }
        }

        Ok(files)
    }

    /// Returns the path to the binary directory
    pub fn path(&self) -> &Path {
        &self.0
    }

    /// Returns the path to the executable script for the given exposed name.
    ///
    /// This function constructs the path to the executable script by joining the
    /// `bin_dir` with the provided `exposed_name`. If the target platform is
    /// Windows, it sets the file extension to `.bat`.
    pub(crate) fn executable_script_path(&self, exposed_name: &ExposedName) -> PathBuf {
        let mut executable_script_path = self.path().join(exposed_name.to_string());
        if cfg!(windows) {
            executable_script_path.set_extension("bat");
        }
        executable_script_path
    }
}

/// Global environoments directory, default to `$HOME/.pixi/envs`
#[derive(Debug, Clone)]
pub struct EnvRoot(PathBuf);

impl EnvRoot {
    /// Create the environment root directory
    #[cfg(test)]
    pub async fn new(path: PathBuf) -> miette::Result<Self> {
        tokio_fs::create_dir_all(&path).await.into_diagnostic()?;
        Ok(Self(path))
    }

    /// Create the environment root directory from environment variables
    pub(crate) async fn from_env() -> miette::Result<Self> {
        let path = home_path()
            .map(|path| path.join("envs"))
            .ok_or_else(|| miette::miette!("Could not get home path"))?;
        tokio_fs::create_dir_all(&path).await.into_diagnostic()?;
        Ok(Self(path))
    }

    pub fn path(&self) -> &Path {
        &self.0
    }

    /// Get all directories in the env root
    pub(crate) async fn directories(&self) -> miette::Result<Vec<PathBuf>> {
        let mut directories = Vec::new();
        let mut entries = tokio_fs::read_dir(&self.path()).await.into_diagnostic()?;

        while let Some(entry) = entries.next_entry().await.into_diagnostic()? {
            let path = entry.path();
            if path.is_dir() {
                directories.push(path);
            }
        }

        Ok(directories)
    }

    /// Delete environments that are not listed
    pub(crate) async fn prune(
        &self,
        environments_to_keep: impl IntoIterator<Item = EnvironmentName>,
    ) -> miette::Result<Vec<PathBuf>> {
        let env_set: ahash::HashSet<EnvironmentName> = environments_to_keep.into_iter().collect();

        let mut pruned = Vec::new();
        for env_path in self.directories().await? {
            let Some(Ok(env_name)) = env_path
                .file_name()
                .and_then(|name| name.to_str())
                .map(|name| name.parse())
            else {
                continue;
            };

            if !env_set.contains(&env_name) {
                // Test if the environment directory is a conda environment
                if let Ok(true) = env_path.join(consts::CONDA_META_DIR).try_exists() {
                    // Remove the conda environment
                    tokio_fs::remove_dir_all(&env_path)
                        .await
                        .into_diagnostic()?;
                    pruned.push(env_path);
                    eprintln!(
                        "{} Remove environment '{env_name}'",
                        console::style(console::Emoji("✔", " ")).green()
                    );
                }
            }
        }

        Ok(pruned)
    }
}

/// A global environment directory
pub(crate) struct EnvDir {
    pub(crate) path: PathBuf,
}

impl EnvDir {
    /// Create a global environment directory based on passed global environment root
    pub(crate) async fn from_env_root(
        env_root: EnvRoot,
        environment_name: EnvironmentName,
    ) -> miette::Result<Self> {
        let path = env_root.path().join(environment_name.as_str());
        tokio_fs::create_dir_all(&path).await.into_diagnostic()?;

        Ok(Self { path })
    }

    /// Construct the path to the env directory for the environment
    /// `environment_name`.
    pub(crate) fn path(&self) -> &Path {
        &self.path
    }
}

/// Checks if a file is binary by reading the first 1024 bytes and checking for null bytes.
pub(crate) fn is_binary(file_path: impl AsRef<Path>) -> miette::Result<bool> {
    let mut file = fs::File::open(file_path.as_ref()).into_diagnostic()?;
    let mut buffer = [0; 1024];
    let bytes_read = file.read(&mut buffer).into_diagnostic()?;

    Ok(buffer[..bytes_read].contains(&0))
}

/// Checks if given path points to a text file by calling `is_binary`.
/// If that returns `false`, then it is a text file and vice-versa.
pub(crate) fn is_text(file_path: impl AsRef<Path>) -> miette::Result<bool> {
    Ok(!is_binary(file_path)?)
}

/// Finds the package record from the `conda-meta` directory.
pub(crate) async fn find_package_records(conda_meta: &Path) -> miette::Result<Vec<PrefixRecord>> {
    let mut read_dir = tokio_fs::read_dir(conda_meta).await.into_diagnostic()?;
    let mut records = Vec::new();
<<<<<<< HEAD

    while let Some(entry) = read_dir.next_entry().await.into_diagnostic()? {
        let path = entry.path();
        // Check if the entry is a file and has a .json extension
        if path.is_file() && path.extension().and_then(OsStr::to_str) == Some("json") {
            let prefix_record = PrefixRecord::from_path(&path)
                .into_diagnostic()
                .wrap_err_with(|| format!("Could not parse json from {}", path.display()))?;

            records.push(prefix_record);
        }
    }

    if records.is_empty() {
        miette::bail!("No package records found in {}", conda_meta.display());
    }

    Ok(records)
}

/// Strips known Windows executable extensions from a file name.
pub(crate) fn strip_windows_executable_extension(file_name: String) -> String {
    let file_name = file_name.to_lowercase();
    // Attempt to retrieve the PATHEXT environment variable
    let extensions_list: Vec<String> = if let Ok(pathext) = std::env::var("PATHEXT") {
        pathext.split(';').map(|s| s.to_lowercase()).collect()
    } else {
        // Fallback to a default list if PATHEXT is not set
        tracing::debug!("Could not find 'PATHEXT' variable, using a default list");
        [
            ".COM", ".EXE", ".BAT", ".CMD", ".VBS", ".VBE", ".JS", ".JSE", ".WSF", ".WSH", ".MSC",
            ".CPL",
        ]
        .iter()
        .map(|s| s.to_lowercase())
        .collect()
    };

    // Attempt to strip any known Windows executable extension
    extensions_list
        .iter()
        .find_map(|ext| file_name.strip_suffix(ext))
        .map(|f| f.to_string())
        .unwrap_or(file_name)
}
=======
>>>>>>> 462f1311

    while let Some(entry) = read_dir.next_entry().await.into_diagnostic()? {
        let path = entry.path();
        // Check if the entry is a file and has a .json extension
        if path.is_file() && path.extension().and_then(OsStr::to_str) == Some("json") {
            let prefix_record = PrefixRecord::from_path(&path)
                .into_diagnostic()
                .wrap_err_with(|| format!("Could not parse json from {}", path.display()))?;

            records.push(prefix_record);
        }
    }

    if records.is_empty() {
        miette::bail!("No package records found in {}", conda_meta.display());
    }

    Ok(records)
}

#[cfg(test)]
mod tests {
    use super::*;
    use fs_err::tokio as tokio_fs;
    use itertools::Itertools;
    use tempfile::tempdir;

    #[tokio::test]
    async fn test_create() {
        // Create a temporary directory
        let temp_dir = tempdir().unwrap();

        // Set the env root to the temporary directory
        let env_root = EnvRoot::new(temp_dir.path().to_owned()).await.unwrap();

        // Define a test environment name
        let environment_name = "test-env".parse().unwrap();

        // Create a new binary env dir
        let bin_env_dir = EnvDir::from_env_root(env_root, environment_name)
            .await
            .unwrap();

        // Verify that the directory was created
        assert!(bin_env_dir.path().exists());
        assert!(bin_env_dir.path().is_dir());
    }

    #[tokio::test]
    async fn test_prune() {
        // Create a temporary directory
        let temp_dir = tempdir().unwrap();

        // Set the env root to the temporary directory
        let env_root = EnvRoot::new(temp_dir.path().to_owned()).await.unwrap();

        // Create some directories in the temporary directory
        let envs = ["env1", "env2", "env3", "non-conda-env-dir"];
        for env in &envs {
            EnvDir::from_env_root(env_root.clone(), env.parse().unwrap())
                .await
                .unwrap();
        }
        // Add conda meta data to env2 to make sure it's seen as a conda environment
        tokio_fs::create_dir_all(env_root.path().join("env2").join(consts::CONDA_META_DIR))
            .await
            .unwrap();

        // Call the prune method with a list of environments to keep (env1 and env3) but not env4
        env_root
            .prune(["env1".parse().unwrap(), "env3".parse().unwrap()])
            .await
            .unwrap();

        // Verify that only the specified directories remain
        let remaining_dirs = fs::read_dir(env_root.path())
            .unwrap()
            .filter_map(|entry| entry.ok())
            .filter(|entry| entry.path().is_dir())
            .map(|entry| entry.file_name().into_string().unwrap())
            .sorted()
            .collect_vec();

        assert_eq!(remaining_dirs, vec!["env1", "env3", "non-conda-env-dir"]);
    }
<<<<<<< HEAD

    #[rstest]
    #[case::python312_linux("python3.12", "python3.12")]
    #[case::python3_linux("python3", "python3")]
    #[case::python_linux("python", "python")]
    #[case::python3121_linux("python3.12.1", "python3.12.1")]
    #[case::bash_script("bash.sh", "bash")]
    #[case::zsh59("zsh-5.9", "zsh-5.9")]
    #[case::python_312config("python3.12-config", "python3.12-config")]
    #[case::python3_config("python3-config", "python3-config")]
    #[case::x2to3("2to3", "2to3")]
    #[case::x2to3312("2to3-3.12", "2to3-3.12")]
    fn test_strip_executable_unix(#[case] path: &str, #[case] expected: &str) {
        let path = Path::new(path);
        let result = strip_unix_executable_extension(path.to_string_lossy().to_string());
        assert_eq!(result, expected);
    }

    #[rstest]
    #[case::python_windows("python.exe", "python")]
    #[case::python3_windows("python3.exe", "python3")]
    #[case::python312_windows("python3.12.exe", "python3.12")]
    #[case::bash("bash", "bash")]
    #[case::zsh59("zsh-5.9", "zsh-5.9")]
    #[case::python_312config("python3.12-config", "python3.12-config")]
    #[case::python3_config("python3-config", "python3-config")]
    #[case::x2to3("2to3", "2to3")]
    #[case::x2to3312("2to3-3.12", "2to3-3.12")]
    fn test_strip_executable_windows(#[case] path: &str, #[case] expected: &str) {
        let path = Path::new(path);
        let result = strip_windows_executable_extension(path.to_string_lossy().to_string());
        assert_eq!(result, expected);
    }

    #[tokio::test]
    async fn test_find_package_record() {
        // Get meta file from test data folder relative to the current file
        let dummy_conda_meta_path = PathBuf::from(env!("CARGO_MANIFEST_DIR"))
            .join("src")
            .join("global")
            .join("test_data")
            .join("conda-meta");
        // Find the package record
        let records = find_package_records(&dummy_conda_meta_path).await.unwrap();

        // Verify that the package record was found
        assert_eq!(records.len(), 1);
        assert_eq!(
            records[0]
                .repodata_record
                .package_record
                .name
                .as_normalized(),
            "python"
        );
    }
=======
>>>>>>> 462f1311
}<|MERGE_RESOLUTION|>--- conflicted
+++ resolved
@@ -185,54 +185,6 @@
 pub(crate) async fn find_package_records(conda_meta: &Path) -> miette::Result<Vec<PrefixRecord>> {
     let mut read_dir = tokio_fs::read_dir(conda_meta).await.into_diagnostic()?;
     let mut records = Vec::new();
-<<<<<<< HEAD
-
-    while let Some(entry) = read_dir.next_entry().await.into_diagnostic()? {
-        let path = entry.path();
-        // Check if the entry is a file and has a .json extension
-        if path.is_file() && path.extension().and_then(OsStr::to_str) == Some("json") {
-            let prefix_record = PrefixRecord::from_path(&path)
-                .into_diagnostic()
-                .wrap_err_with(|| format!("Could not parse json from {}", path.display()))?;
-
-            records.push(prefix_record);
-        }
-    }
-
-    if records.is_empty() {
-        miette::bail!("No package records found in {}", conda_meta.display());
-    }
-
-    Ok(records)
-}
-
-/// Strips known Windows executable extensions from a file name.
-pub(crate) fn strip_windows_executable_extension(file_name: String) -> String {
-    let file_name = file_name.to_lowercase();
-    // Attempt to retrieve the PATHEXT environment variable
-    let extensions_list: Vec<String> = if let Ok(pathext) = std::env::var("PATHEXT") {
-        pathext.split(';').map(|s| s.to_lowercase()).collect()
-    } else {
-        // Fallback to a default list if PATHEXT is not set
-        tracing::debug!("Could not find 'PATHEXT' variable, using a default list");
-        [
-            ".COM", ".EXE", ".BAT", ".CMD", ".VBS", ".VBE", ".JS", ".JSE", ".WSF", ".WSH", ".MSC",
-            ".CPL",
-        ]
-        .iter()
-        .map(|s| s.to_lowercase())
-        .collect()
-    };
-
-    // Attempt to strip any known Windows executable extension
-    extensions_list
-        .iter()
-        .find_map(|ext| file_name.strip_suffix(ext))
-        .map(|f| f.to_string())
-        .unwrap_or(file_name)
-}
-=======
->>>>>>> 462f1311
 
     while let Some(entry) = read_dir.next_entry().await.into_diagnostic()? {
         let path = entry.path();
@@ -317,40 +269,6 @@
             .collect_vec();
 
         assert_eq!(remaining_dirs, vec!["env1", "env3", "non-conda-env-dir"]);
-    }
-<<<<<<< HEAD
-
-    #[rstest]
-    #[case::python312_linux("python3.12", "python3.12")]
-    #[case::python3_linux("python3", "python3")]
-    #[case::python_linux("python", "python")]
-    #[case::python3121_linux("python3.12.1", "python3.12.1")]
-    #[case::bash_script("bash.sh", "bash")]
-    #[case::zsh59("zsh-5.9", "zsh-5.9")]
-    #[case::python_312config("python3.12-config", "python3.12-config")]
-    #[case::python3_config("python3-config", "python3-config")]
-    #[case::x2to3("2to3", "2to3")]
-    #[case::x2to3312("2to3-3.12", "2to3-3.12")]
-    fn test_strip_executable_unix(#[case] path: &str, #[case] expected: &str) {
-        let path = Path::new(path);
-        let result = strip_unix_executable_extension(path.to_string_lossy().to_string());
-        assert_eq!(result, expected);
-    }
-
-    #[rstest]
-    #[case::python_windows("python.exe", "python")]
-    #[case::python3_windows("python3.exe", "python3")]
-    #[case::python312_windows("python3.12.exe", "python3.12")]
-    #[case::bash("bash", "bash")]
-    #[case::zsh59("zsh-5.9", "zsh-5.9")]
-    #[case::python_312config("python3.12-config", "python3.12-config")]
-    #[case::python3_config("python3-config", "python3-config")]
-    #[case::x2to3("2to3", "2to3")]
-    #[case::x2to3312("2to3-3.12", "2to3-3.12")]
-    fn test_strip_executable_windows(#[case] path: &str, #[case] expected: &str) {
-        let path = Path::new(path);
-        let result = strip_windows_executable_extension(path.to_string_lossy().to_string());
-        assert_eq!(result, expected);
     }
 
     #[tokio::test]
@@ -375,6 +293,4 @@
             "python"
         );
     }
-=======
->>>>>>> 462f1311
 }