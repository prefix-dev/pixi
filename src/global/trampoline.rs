--- conflicted
+++ resolved
@@ -343,12 +343,13 @@
     }
 
     async fn write_trampoline(&self) -> miette::Result<()> {
-<<<<<<< HEAD
-        self.update_trampoline().await?;
-=======
+        let trampoline_path = self.trampoline_path();
+
         // We need to check that there's indeed a trampoline at the path
-        if !self.trampoline_path().is_file()
-            || !Trampoline::is_trampoline(&self.trampoline_path()).await?
+        if trampoline_path.is_file().not()
+            || Trampoline::is_trampoline(&self.trampoline_path())
+                .await?
+                .not()
         {
             tokio_fs::create_dir_all(self.root_path.join(TRAMPOLINE_CONFIGURATION))
                 .await
@@ -360,9 +361,7 @@
             .await
             .into_diagnostic()?;
         }
->>>>>>> 1650d6a9
-
-        let trampoline_path = self.trampoline_path();
+
         // If the path doesn't exist yet, create a hard link to the shared trampoline binary
         // If creating a hard link doesn't succeed, try copying
         // Hard-linking might for example fail because the file-system enforces a maximum number of hard-links per file
@@ -387,19 +386,6 @@
         Ok(())
     }
 
-    async fn update_trampoline(&self) -> Result<(), miette::Error> {
-        let trampoline_path = self.trampoline_path();
-        if trampoline_path.exists().not() || Self::is_trampoline(&trampoline_path).await?.not() {
-            tokio_fs::create_dir_all(self.root_path.join(TRAMPOLINE_CONFIGURATION))
-                .await
-                .into_diagnostic()?;
-            tokio_fs::write(trampoline_path, Trampoline::decompressed_trampoline())
-                .await
-                .into_diagnostic()?;
-        }
-        Ok(())
-    }
-
     /// Writes the manifest file of the trampoline
     async fn write_manifest(&self) -> miette::Result<()> {
         let manifest_string =
