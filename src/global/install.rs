use std::{collections::HashMap, ffi::OsStr, path::PathBuf, str::FromStr};

use indexmap::IndexMap;
use itertools::Itertools;
use miette::{Context, IntoDiagnostic};
use pixi_config::{self, default_channel_config, Config};
use pixi_progress::{await_in_progress, global_multi_progress, wrap_in_progress};
use pixi_utils::reqwest::build_reqwest_clients;
use rattler::{
    install::{DefaultProgressFormatter, IndicatifReporter, Installer},
    package_cache::PackageCache,
};
use rattler_conda_types::{
    GenericVirtualPackage, MatchSpec, Matches, PackageName, ParseStrictness, Platform,
    RepoDataRecord,
};
use rattler_repodata_gateway::Gateway;
use rattler_shell::{
    activation::{ActivationVariables, Activator, PathModificationBehavior},
    shell::{Shell, ShellEnum},
};
use rattler_solve::{resolvo::Solver, SolverImpl, SolverTask};
use rattler_virtual_packages::{VirtualPackage, VirtualPackageOverrides};
use reqwest_middleware::ClientWithMiddleware;

use super::{common::EnvRoot, project::ParsedEnvironment, EnvironmentName, ExposedKey};
use crate::{
    global::{self, BinDir, EnvDir},
    prefix::Prefix,
    rlimit::try_increase_rlimit_to_sensible,
};

/// Installs global environment records
pub(crate) async fn install_environment(
    specs: &IndexMap<PackageName, MatchSpec>,
    parsed_environment: &ParsedEnvironment,
    authenticated_client: ClientWithMiddleware,
    prefix: &Prefix,
    config: &Config,
    gateway: &Gateway,
) -> miette::Result<()> {
    let channels = parsed_environment
        .channels()
        .into_iter()
        .map(|channel| channel.clone().into_channel(config.global_channel_config()))
        .collect_vec();

<<<<<<< HEAD
    // Create the binary environment prefix where we install or update the package
    let bin_env_dir = EnvDir::new(environment_name.clone()).await?;

    let prefix = Prefix::new(bin_env_dir.path());
=======
    let platform = parsed_environment
        .platform()
        .unwrap_or_else(Platform::current);

    let repodata = await_in_progress("querying repodata ", |_| async {
        gateway
            .query(
                channels,
                [platform, Platform::NoArch],
                specs.values().cloned().collect_vec(),
            )
            .recursive(true)
            .await
            .into_diagnostic()
    })
    .await?;

    // Determine virtual packages of the current platform
    let virtual_packages = VirtualPackage::detect(&VirtualPackageOverrides::default())
        .into_diagnostic()
        .context("failed to determine virtual packages")?
        .iter()
        .cloned()
        .map(GenericVirtualPackage::from)
        .collect();

    // Solve the environment
    let solver_specs = specs.clone();
    let solved_records = tokio::task::spawn_blocking(move || {
        wrap_in_progress("solving environment", move || {
            Solver.solve(SolverTask {
                specs: solver_specs.values().cloned().collect_vec(),
                virtual_packages,
                ..SolverTask::from_iter(&repodata)
            })
        })
        .into_diagnostic()
        .context("failed to solve environment")
    })
    .await
    .into_diagnostic()??;

    try_increase_rlimit_to_sensible();
>>>>>>> ebda8b14

    // Install the environment
    let package_cache = PackageCache::new(pixi_config::get_cache_dir()?.join("pkgs"));

    await_in_progress("creating virtual environment", |pb| {
        Installer::new()
            .with_download_client(authenticated_client)
            .with_io_concurrency_limit(100)
            .with_execute_link_scripts(false)
            .with_package_cache(package_cache)
            .with_target_platform(platform)
            .with_reporter(
                IndicatifReporter::builder()
                    .with_multi_progress(global_multi_progress())
                    .with_placement(rattler::install::Placement::After(pb))
                    .with_formatter(DefaultProgressFormatter::default().with_prefix("  "))
                    .clear_when_done(true)
                    .finish(),
            )
            .install(prefix.root(), solved_records)
    })
    .await
    .into_diagnostic()?;

    Ok(())
}

pub(crate) async fn expose_executables(
    env_name: &EnvironmentName,
    parsed_environment: &ParsedEnvironment,
    packages: Vec<PackageName>,
    prefix: &Prefix,
    bin_dir: &BinDir,
) -> miette::Result<bool> {
    // Determine the shell to use for the invocation script
    let shell: ShellEnum = if cfg!(windows) {
        rattler_shell::shell::CmdExe.into()
    } else {
        rattler_shell::shell::Bash.into()
    };

    // Construct the reusable activation script for the shell and generate an
    // invocation script for each executable added by the package to the
    // environment.
    let activation_script = create_activation_script(prefix, shell.clone())?;

    let prefix_records = prefix.find_installed_packages(None).await?;

<<<<<<< HEAD
    let all_executables = prefix.find_executables(prefix_records.as_slice());

    let exposed_executables: Vec<_> = all_executables
        .into_iter()
        .filter(|(name, _)| exposed.values().contains(name))
=======
    // Processes prefix records to filter and collect executable files.
    let executables: Vec<(String, PathBuf)> = prefix_records
        .into_iter()
        // Filters records to only include direct dependencies
        .filter(|record| packages.contains(&record.repodata_record.package_record.name))
        // Finds executables for each filtered record.
        .flat_map(|record| global::find_executables(prefix, &record))
        // Maps executables to a tuple of file name (as a string) and file path.
        .filter_map(|path| {
            path.file_stem()
                .and_then(OsStr::to_str)
                .map(|name| (name.to_string(), path.clone()))
        })
        // Filters tuples to include only those whose names are in the `exposed` values
        .filter(|(name, _)| parsed_environment.exposed.values().contains(&name))
>>>>>>> ebda8b14
        .collect();

    let script_mapping = parsed_environment
        .exposed
        .iter()
        .map(|(exposed_name, entry_point)| {
            script_exec_mapping(
                exposed_name,
                entry_point,
<<<<<<< HEAD
                exposed_executables.iter(),
                &bin_env_dir.bin_dir,
                environment_name,
=======
                executables.clone(),
                bin_dir,
                env_name,
>>>>>>> ebda8b14
            )
        })
        .collect::<miette::Result<Vec<_>>>()?;

    create_executable_scripts(&script_mapping, prefix, &shell, activation_script).await
}

/// Maps an entry point in the environment to a concrete `ScriptExecMapping`.
///
/// This function takes an entry point and a list of executable names and paths,
/// and returns a `ScriptExecMapping` that contains the path to the script and
/// the original executable.
/// # Returns
///
/// A `miette::Result` containing the `ScriptExecMapping` if the entry point is
/// found, or an error if it is not.
///
/// # Errors
///
<<<<<<< HEAD
/// Returns an error if the entry point is not found in the list of executable names.
pub(crate) fn script_exec_mapping<'a>(
=======
/// Returns an error if the entry point is not found in the list of executable
/// names.
fn script_exec_mapping(
>>>>>>> ebda8b14
    exposed_name: &ExposedKey,
    entry_point: &str,
    mut executables: impl Iterator<Item = &'a (String, PathBuf)>,
    bin_dir: &BinDir,
    environment_name: &EnvironmentName,
) -> miette::Result<ScriptExecMapping> {
    executables
        .find(|(executable_name, _)| *executable_name == entry_point)
        .map(|(_, executable_path)| ScriptExecMapping {
            global_script_path: bin_dir.executable_script_path(exposed_name),
            original_executable: executable_path.clone(),
        })
        .ok_or_else(|| miette::miette!("Could not find {entry_point} in {environment_name}"))
}

/// Create the environment activation script
fn create_activation_script(prefix: &Prefix, shell: ShellEnum) -> miette::Result<String> {
    let activator =
        Activator::from_path(prefix.root(), shell, Platform::current()).into_diagnostic()?;
    let result = activator
        .activation(ActivationVariables {
            conda_prefix: None,
            path: None,
            path_modification_behavior: PathModificationBehavior::Prepend,
        })
        .into_diagnostic()?;

    // Add a shebang on unix based platforms
    let script = if cfg!(unix) {
        format!("#!/bin/sh\n{}", result.script.contents().into_diagnostic()?)
    } else {
        result.script.contents().into_diagnostic()?
    };

    Ok(script)
}

/// Mapping from the global script location to an executable in a package
/// environment .
#[derive(Debug)]
pub struct ScriptExecMapping {
    pub global_script_path: PathBuf,
    pub original_executable: PathBuf,
}

/// Returns the string to add for all arguments passed to the script
fn get_catch_all_arg(shell: &ShellEnum) -> &str {
    match shell {
        ShellEnum::CmdExe(_) => "%*",
        ShellEnum::PowerShell(_) => "@args",
        _ => "\"$@\"",
    }
}

/// For each executable provided, map it to the installation path for its global
/// executable script.
#[allow(unused)]
async fn map_executables_to_global_bin_scripts(
    package_executables: impl IntoIterator<Item = PathBuf>,
    bin_dir: &BinDir,
) -> miette::Result<Vec<ScriptExecMapping>> {
    #[cfg(target_family = "windows")]
    let extensions_list: Vec<String> = if let Ok(pathext) = std::env::var("PATHEXT") {
        pathext.split(';').map(|s| s.to_lowercase()).collect()
    } else {
        tracing::debug!("Could not find 'PATHEXT' variable, using a default list");
        [
            ".COM", ".EXE", ".BAT", ".CMD", ".VBS", ".VBE", ".JS", ".JSE", ".WSF", ".WSH", ".MSC",
            ".CPL",
        ]
        .iter()
        .map(|&s| s.to_lowercase())
        .collect()
    };

    #[cfg(target_family = "unix")]
    // TODO: Find if there are more relevant cases, these cases are generated by our big friend
    // GPT-4
    let extensions_list: Vec<String> = vec![
        ".sh", ".bash", ".zsh", ".csh", ".tcsh", ".ksh", ".fish", ".py", ".pl", ".rb", ".lua",
        ".php", ".tcl", ".awk", ".sed",
    ]
    .iter()
    .map(|&s| s.to_owned())
    .collect();

    let mut mappings = vec![];

    for exec in package_executables {
        // Remove the extension of a file if it is in the list of known extensions.
        let Some(file_name) = exec
            .file_name()
            .and_then(OsStr::to_str)
            .map(str::to_lowercase)
        else {
            continue;
        };
        let file_name = extensions_list
            .iter()
            .find_map(|ext| file_name.strip_suffix(ext))
            .unwrap_or(file_name.as_str());

        let mut executable_script_path = bin_dir.path().join(file_name);

        if cfg!(windows) {
            executable_script_path.set_extension("bat");
        };
        mappings.push(ScriptExecMapping {
            original_executable: exec,
            global_script_path: executable_script_path,
        });
    }
    Ok(mappings)
}

/// Create the executable scripts by modifying the activation script
/// to activate the environment and run the executable.
<<<<<<< HEAD
pub(crate) async fn create_executable_scripts(
=======
///
/// Returns true if a change was made.
async fn create_executable_scripts(
>>>>>>> ebda8b14
    mapped_executables: &[ScriptExecMapping],
    prefix: &Prefix,
    shell: &ShellEnum,
    activation_script: String,
) -> miette::Result<bool> {
    let mut changed = false;
    enum AddedOrChanged {
        Unchanged,
        Added,
        Changed,
    }

    for ScriptExecMapping {
        global_script_path,
        original_executable,
    } in mapped_executables
    {
        let mut script = activation_script.clone();
        shell
            .run_command(
                &mut script,
                [
                    format!(
                        "\"{}\"",
                        prefix.root().join(original_executable).to_string_lossy()
                    )
                    .as_str(),
                    get_catch_all_arg(shell),
                ],
            )
            .expect("should never fail");

        if matches!(shell, ShellEnum::CmdExe(_)) {
            // wrap the script contents in `@echo off` and `setlocal` to prevent echoing the
            // script and to prevent leaking environment variables into the
            // parent shell (e.g. PATH would grow longer and longer)
            script = format!(
                "@echo off\nsetlocal\n{}\nset exitcode=%ERRORLEVEL%\nendlocal\nexit %exitcode%",
                script.trim()
            );
        }

        let added_or_changed = if global_script_path.exists() {
            match tokio::fs::read_to_string(global_script_path).await {
                Ok(previous_script) if previous_script != script => AddedOrChanged::Changed,
                Ok(_) => AddedOrChanged::Unchanged,
                Err(_) => AddedOrChanged::Changed,
            }
        } else {
            AddedOrChanged::Added
        };

        if matches!(
            added_or_changed,
            AddedOrChanged::Changed | AddedOrChanged::Added
        ) {
            tokio::fs::write(&global_script_path, script)
                .await
                .into_diagnostic()?;
            changed = true;
        }

        #[cfg(unix)]
        {
            use std::os::unix::fs::PermissionsExt;
            std::fs::set_permissions(global_script_path, std::fs::Permissions::from_mode(0o755))
                .into_diagnostic()?;
        }

        let executable_name = global_script_path
            .file_stem()
            .and_then(OsStr::to_str)
            .expect("must always have at least a name");
        match added_or_changed {
            AddedOrChanged::Unchanged => {}
            AddedOrChanged::Added => eprintln!(
                "{}Added executable '{}'.",
                console::style(console::Emoji("✔ ", "")).green(),
                executable_name
            ),
            AddedOrChanged::Changed => eprintln!(
                "{}Updated executable '{}'.",
                console::style(console::Emoji("~ ", "")).yellow(),
                executable_name
            ),
        }
    }
    Ok(changed)
}

/// Warn user on dangerous package installations, interactive yes no prompt
#[allow(unused)]
pub(crate) fn prompt_user_to_continue(
    packages: &IndexMap<PackageName, MatchSpec>,
) -> miette::Result<bool> {
    let dangerous_packages = HashMap::from([
        ("pixi", "Installing `pixi` globally doesn't work as expected.\nUse `pixi self-update` to update pixi and `pixi self-update --version x.y.z` for a specific version."),
        ("pip", "Installing `pip` with `pixi global` won't make pip-installed packages globally available.\nInstead, use a pixi project and add PyPI packages with `pixi add --pypi`, which is recommended. Alternatively, `pixi add pip` and use it within the project.")
    ]);

    // Check if any of the packages are dangerous, and prompt the user to ask if
    // they want to continue, including the advice.
    for (name, _spec) in packages {
        if let Some(advice) = dangerous_packages.get(&name.as_normalized()) {
            let prompt = format!(
                "{}\nDo you want to continue?",
                console::style(advice).yellow()
            );
            if !dialoguer::Confirm::new()
                .with_prompt(prompt)
                .default(false)
                .show_default(true)
                .interact()
                .into_diagnostic()?
            {
                return Ok(false);
            }
        }
    }

    Ok(true)
}

pub(crate) async fn sync(config: &Config, assume_yes: bool) -> Result<(), miette::Error> {
    // Create directories
    let bin_dir = BinDir::from_env().await?;
    let env_root = EnvRoot::from_env().await?;

    let project = global::Project::discover_or_create(&bin_dir, &env_root, assume_yes)
        .await?
        .with_cli_config(config.clone());

    // Fetch the repodata
    let (_, auth_client) = build_reqwest_clients(Some(config));

    let gateway = config.gateway(auth_client.clone());

    // Prune environments that are not listed
    env_root
        .prune(project.environments().keys().cloned())
        .await?;

    // Remove binaries that are not listed as exposed
    let exposed_paths = project
        .environments()
        .values()
        .flat_map(|environment| {
            environment
                .exposed
                .keys()
                .map(|e| bin_dir.executable_script_path(e))
        })
        .collect_vec();
    for file in bin_dir.files().await? {
        let file_name = file
            .file_stem()
            .and_then(OsStr::to_str)
            .ok_or_else(|| miette::miette!("Could not get file stem of {}", file.display()))?;
        if !exposed_paths.contains(&file) && file_name != "pixi" {
            tokio::fs::remove_file(&file)
                .await
                .into_diagnostic()
                .wrap_err_with(|| format!("Could not remove {}", &file.display()))?;
            eprintln!(
                "{}Remove executable '{file_name}'.",
                console::style(console::Emoji("✔ ", "")).green()
            );
        }
    }

    for (env_name, parsed_environment) in project.environments() {
        let specs = parsed_environment
            .dependencies
            .clone()
            .into_iter()
            .map(|(name, spec)| {
                let match_spec = MatchSpec::from_nameless(
                    spec.clone()
                        .try_into_nameless_match_spec(&default_channel_config())
                        .into_diagnostic()?
                        .ok_or_else(|| {
                            miette::miette!("Could not convert {spec:?} to nameless match spec.")
                        })?,
                    Some(name.clone()),
                );
                Ok((name, match_spec))
            })
            .collect::<Result<IndexMap<PackageName, MatchSpec>, miette::Report>>()?;

        let env_dir = EnvDir::new(env_root.clone(), env_name.clone()).await?;
        let prefix = Prefix::new(env_dir.path());

<<<<<<< HEAD
        // Determine virtual packages of the current platform
        let virtual_packages = VirtualPackage::detect(&VirtualPackageOverrides::default())
            .into_diagnostic()
            .context("failed to determine virtual packages")?
            .iter()
            .cloned()
            .map(GenericVirtualPackage::from)
            .collect();

        // Solve the environment
        let solver_specs = specs.clone();
        let solved_records = tokio::task::spawn_blocking(move || {
            wrap_in_progress("solving environment", move || {
                Solver.solve(SolverTask {
                    specs: solver_specs.values().cloned().collect_vec(),
                    virtual_packages,
                    ..SolverTask::from_iter(&repodata)
                })
            })
            .into_diagnostic()
            .context("failed to solve environment")
        })
        .await
        .into_diagnostic()??;

        let packages = specs.keys().cloned().collect();

        install_environment(
            environment_name,
            &environment.exposed,
            packages,
            solved_records.clone(),
            auth_client.clone(),
            environment.platform(),
            bin_dir,
=======
        let prefix_records = prefix.find_installed_packages(Some(50)).await?;

        if !specs_match_local_environment(&specs, prefix_records, parsed_environment.platform()) {
            install_environment(
                &specs,
                &parsed_environment,
                auth_client.clone(),
                &prefix,
                config,
                &gateway,
            )
            .await?;
        }

        expose_executables(
            &env_name,
            &parsed_environment,
            specs.keys().cloned().collect(),
            &prefix,
            &bin_dir,
>>>>>>> ebda8b14
        )
        .await?;
    }

    Ok(())
}

/// Checks if the local environment matches the given specifications.
///
/// This function verifies that all the given specifications are present in the
/// local environment's prefix records and that there are no extra entries in
/// the prefix records that do not match any of the specifications.
fn specs_match_local_environment<T: AsRef<RepoDataRecord>>(
    specs: &IndexMap<PackageName, MatchSpec>,
    prefix_records: Vec<T>,
    platform: Option<Platform>,
) -> bool {
    // Check whether all specs in the manifest are present in the installed
    // environment
    let specs_in_manifest_are_present = specs.values().all(|spec| {
        prefix_records
            .iter()
            .any(|record| spec.matches(record.as_ref()))
    });

    if !specs_in_manifest_are_present {
        return false;
    }

    // Check whether all packages in the installed environment have the correct
    // platform
    let platform_specs_match_env = prefix_records.iter().all(|record| {
        let Ok(package_platform) = Platform::from_str(&record.as_ref().package_record.subdir)
        else {
            return true;
        };

        match package_platform {
            Platform::NoArch => true,
            p if Some(p) == platform => true,
            _ => false,
        }
    });

    if !platform_specs_match_env {
        return false;
    }

    fn prune_dependencies<T: AsRef<RepoDataRecord>>(
        mut remaining_prefix_records: Vec<T>,
        matched_record: &T,
    ) -> Vec<T> {
        let mut work_queue = Vec::from([matched_record.as_ref().clone()]);

        while let Some(current_record) = work_queue.pop() {
            let dependencies = &current_record.as_ref().depends;
            for dependency in dependencies {
                let Ok(match_spec) = MatchSpec::from_str(dependency, ParseStrictness::Lenient)
                else {
                    continue;
                };
                let Some(index) = remaining_prefix_records
                    .iter()
                    .position(|record| match_spec.matches(&record.as_ref().package_record))
                else {
                    continue;
                };

                let matched_record = remaining_prefix_records.remove(index).as_ref().clone();
                work_queue.push(matched_record);
            }
        }

        remaining_prefix_records
    }

    // Process each spec and remove matched entries and their dependencies
    let remaining_prefix_records = specs.iter().fold(prefix_records, |mut acc, (name, spec)| {
        let Some(index) = acc.iter().position(|record| {
            record.as_ref().package_record.name == *name && spec.matches(record.as_ref())
        }) else {
            return acc;
        };
        let matched_record = acc.swap_remove(index);
        prune_dependencies(acc, &matched_record)
    });

    // If there are no remaining prefix records, then this means that
    // the environment doesn't contain records that don't match the manifest
    remaining_prefix_records.is_empty()
}<|MERGE_RESOLUTION|>--- conflicted
+++ resolved
@@ -45,12 +45,11 @@
         .map(|channel| channel.clone().into_channel(config.global_channel_config()))
         .collect_vec();
 
-<<<<<<< HEAD
     // Create the binary environment prefix where we install or update the package
     let bin_env_dir = EnvDir::new(environment_name.clone()).await?;
 
     let prefix = Prefix::new(bin_env_dir.path());
-=======
+
     let platform = parsed_environment
         .platform()
         .unwrap_or_else(Platform::current);
@@ -94,7 +93,6 @@
     .into_diagnostic()??;
 
     try_increase_rlimit_to_sensible();
->>>>>>> ebda8b14
 
     // Install the environment
     let package_cache = PackageCache::new(pixi_config::get_cache_dir()?.join("pkgs"));
@@ -143,29 +141,11 @@
 
     let prefix_records = prefix.find_installed_packages(None).await?;
 
-<<<<<<< HEAD
     let all_executables = prefix.find_executables(prefix_records.as_slice());
 
     let exposed_executables: Vec<_> = all_executables
         .into_iter()
         .filter(|(name, _)| exposed.values().contains(name))
-=======
-    // Processes prefix records to filter and collect executable files.
-    let executables: Vec<(String, PathBuf)> = prefix_records
-        .into_iter()
-        // Filters records to only include direct dependencies
-        .filter(|record| packages.contains(&record.repodata_record.package_record.name))
-        // Finds executables for each filtered record.
-        .flat_map(|record| global::find_executables(prefix, &record))
-        // Maps executables to a tuple of file name (as a string) and file path.
-        .filter_map(|path| {
-            path.file_stem()
-                .and_then(OsStr::to_str)
-                .map(|name| (name.to_string(), path.clone()))
-        })
-        // Filters tuples to include only those whose names are in the `exposed` values
-        .filter(|(name, _)| parsed_environment.exposed.values().contains(&name))
->>>>>>> ebda8b14
         .collect();
 
     let script_mapping = parsed_environment
@@ -175,15 +155,9 @@
             script_exec_mapping(
                 exposed_name,
                 entry_point,
-<<<<<<< HEAD
                 exposed_executables.iter(),
                 &bin_env_dir.bin_dir,
                 environment_name,
-=======
-                executables.clone(),
-                bin_dir,
-                env_name,
->>>>>>> ebda8b14
             )
         })
         .collect::<miette::Result<Vec<_>>>()?;
@@ -203,14 +177,8 @@
 ///
 /// # Errors
 ///
-<<<<<<< HEAD
 /// Returns an error if the entry point is not found in the list of executable names.
 pub(crate) fn script_exec_mapping<'a>(
-=======
-/// Returns an error if the entry point is not found in the list of executable
-/// names.
-fn script_exec_mapping(
->>>>>>> ebda8b14
     exposed_name: &ExposedKey,
     entry_point: &str,
     mut executables: impl Iterator<Item = &'a (String, PathBuf)>,
@@ -328,13 +296,7 @@
 
 /// Create the executable scripts by modifying the activation script
 /// to activate the environment and run the executable.
-<<<<<<< HEAD
 pub(crate) async fn create_executable_scripts(
-=======
-///
-/// Returns true if a change was made.
-async fn create_executable_scripts(
->>>>>>> ebda8b14
     mapped_executables: &[ScriptExecMapping],
     prefix: &Prefix,
     shell: &ShellEnum,
@@ -527,43 +489,6 @@
         let env_dir = EnvDir::new(env_root.clone(), env_name.clone()).await?;
         let prefix = Prefix::new(env_dir.path());
 
-<<<<<<< HEAD
-        // Determine virtual packages of the current platform
-        let virtual_packages = VirtualPackage::detect(&VirtualPackageOverrides::default())
-            .into_diagnostic()
-            .context("failed to determine virtual packages")?
-            .iter()
-            .cloned()
-            .map(GenericVirtualPackage::from)
-            .collect();
-
-        // Solve the environment
-        let solver_specs = specs.clone();
-        let solved_records = tokio::task::spawn_blocking(move || {
-            wrap_in_progress("solving environment", move || {
-                Solver.solve(SolverTask {
-                    specs: solver_specs.values().cloned().collect_vec(),
-                    virtual_packages,
-                    ..SolverTask::from_iter(&repodata)
-                })
-            })
-            .into_diagnostic()
-            .context("failed to solve environment")
-        })
-        .await
-        .into_diagnostic()??;
-
-        let packages = specs.keys().cloned().collect();
-
-        install_environment(
-            environment_name,
-            &environment.exposed,
-            packages,
-            solved_records.clone(),
-            auth_client.clone(),
-            environment.platform(),
-            bin_dir,
-=======
         let prefix_records = prefix.find_installed_packages(Some(50)).await?;
 
         if !specs_match_local_environment(&specs, prefix_records, parsed_environment.platform()) {
@@ -584,7 +509,6 @@
             specs.keys().cloned().collect(),
             &prefix,
             &bin_dir,
->>>>>>> ebda8b14
         )
         .await?;
     }
