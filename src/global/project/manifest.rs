--- conflicted
+++ resolved
@@ -134,20 +134,11 @@
             .insert(name.clone(), spec.clone());
 
         // Update self.document
-<<<<<<< HEAD
         self.document.insert_into_inline_table(
             &format!("envs.{env_name}.dependencies"),
-            dependency_name_string,
-            toml_edit::Value::from(version_string),
+            name.clone().as_normalized(),
+            toml_edit::Value::from(spec.clone().to_toml_value()),
         )?;
-=======
-        self.document
-            .get_or_insert_nested_table(&format!("envs.{env_name}.dependencies"))?
-            .insert(
-                name.clone().as_normalized(),
-                Item::Value(spec.clone().to_toml_value()),
-            );
->>>>>>> 4272d947
 
         tracing::debug!(
             "Added dependency {}={} to toml document for environment {}",
