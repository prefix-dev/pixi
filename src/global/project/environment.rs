use crate::global::install::local_environment_matches_spec;
use crate::global::EnvDir;
use crate::prefix::Prefix;
use console::StyledObject;
use fancy_display::FancyDisplay;
use indexmap::IndexSet;
use itertools::Itertools;
use miette::Diagnostic;
use pixi_consts::consts;
use rattler_conda_types::{MatchSpec, Platform};
use regex::Regex;
use serde::{self, Deserialize, Deserializer, Serialize};
use std::{fmt, str::FromStr};
use thiserror::Error;

/// Represents the name of an environment.
#[derive(Debug, Clone, Eq, PartialEq, Hash, Serialize)]
pub(crate) struct EnvironmentName(String);

impl EnvironmentName {
    /// Returns the name of the environment.
    pub fn as_str(&self) -> &str {
        &self.0
    }
}

impl fmt::Display for EnvironmentName {
    fn fmt(&self, f: &mut fmt::Formatter<'_>) -> fmt::Result {
        write!(f, "{}", self.0)
    }
}

impl PartialEq<str> for EnvironmentName {
    fn eq(&self, other: &str) -> bool {
        self.as_str() == other
    }
}

impl<'de> Deserialize<'de> for EnvironmentName {
    fn deserialize<D>(deserializer: D) -> Result<Self, D::Error>
    where
        D: Deserializer<'de>,
    {
        let name = String::deserialize(deserializer)?;
        name.parse().map_err(serde::de::Error::custom)
    }
}

impl FancyDisplay for EnvironmentName {
    fn fancy_display(&self) -> StyledObject<&str> {
        consts::ENVIRONMENT_STYLE.apply_to(self.as_str())
    }
}

impl FromStr for EnvironmentName {
    type Err = ParseEnvironmentNameError;
    fn from_str(s: &str) -> Result<Self, Self::Err> {
        static REGEX: std::sync::OnceLock<Regex> = std::sync::OnceLock::new();
        let regex = REGEX
            .get_or_init(|| Regex::new(r"^[a-z0-9-]+$").expect("Regex should be able to compile"));

        if !regex.is_match(s) {
            // Return an error if the string doesn't match the regex
            return Err(ParseEnvironmentNameError {
                attempted_parse: s.to_string(),
            });
        }
        Ok(EnvironmentName(s.to_string()))
    }
}

/// Represents an error that occurs when parsing an environment name.
///
/// This error is returned when a string fails to be parsed as an environment name.
#[derive(Debug, Clone, Error, Diagnostic, PartialEq)]
#[error("Failed to parse environment name '{attempted_parse}', please use only lowercase letters, numbers and dashes")]
pub struct ParseEnvironmentNameError {
    /// The string that was attempted to be parsed.
    pub attempted_parse: String,
}

/// Checks if the manifest is in sync with the locally installed environment and binaries.
/// Returns `true` if the environment is in sync, `false` otherwise.
pub(crate) async fn environment_specs_in_sync(
    env_dir: &EnvDir,
    specs: &IndexSet<MatchSpec>,
    platform: Option<Platform>,
) -> miette::Result<bool> {
    let prefix = Prefix::new(env_dir.path());

    let repodata_records = prefix
        .find_installed_packages(Some(50))
        .await?
        .into_iter()
        .map(|r| r.repodata_record)
        .collect_vec();

    if !local_environment_matches_spec(repodata_records, specs, platform) {
        return Ok(false);
    }
    Ok(true)
}

#[cfg(test)]
mod tests {

    use super::*;
    use crate::global::EnvRoot;
    use fs_err::tokio as tokio_fs;
    use rattler_conda_types::ParseStrictness;
    use std::path::PathBuf;

    #[tokio::test]
    async fn test_environment_specs_in_sync() {
        let home = tempfile::tempdir().unwrap();
        let env_root = EnvRoot::new(home.into_path()).unwrap();
        let env_name = EnvironmentName::from_str("test").unwrap();
        let env_dir = EnvDir::from_env_root(env_root, &env_name).await.unwrap();

        // Test empty
        let specs = IndexSet::new();
        let result = environment_specs_in_sync(&env_dir, &specs, None)
            .await
            .unwrap();
        assert!(result);

        // Test with spec
        let mut specs = IndexSet::new();
        specs.insert(MatchSpec::from_str("_r-mutex==1.0.1", ParseStrictness::Strict).unwrap());
        // Copy from test data folder relative to this file to the conda-meta in environment directory
        let file_name = "_r-mutex-1.0.1-anacondar_1.json";
        let target_dir = PathBuf::from(env_dir.path()).join("conda-meta");
        tokio_fs::create_dir_all(&target_dir).await.unwrap();
        let test_data_target = target_dir.join(file_name);
        let test_data_source = PathBuf::from(env!("CARGO_MANIFEST_DIR"))
            .join("src/global/test_data/conda-meta")
            .join(file_name);
        tokio_fs::copy(test_data_source, test_data_target)
            .await
            .unwrap();

        let result = environment_specs_in_sync(&env_dir, &specs, None)
            .await
            .unwrap();
        assert!(result);
    }
<<<<<<< HEAD
=======

    #[tokio::test]
    async fn test_get_expose_scripts_sync_status() {
        let tmp_home_dir = tempfile::tempdir().unwrap();
        let tmp_home_dir_path = tmp_home_dir.path().to_path_buf();
        let env_root = EnvRoot::new(tmp_home_dir_path.clone()).unwrap();
        let env_name = EnvironmentName::from_str("test").unwrap();
        let env_dir = EnvDir::from_env_root(env_root, &env_name).await.unwrap();
        let bin_dir = BinDir::new(tmp_home_dir_path.clone()).unwrap();

        // Test empty
        let exposed = IndexSet::new();
        let (to_remove, to_add) = get_expose_scripts_sync_status(&bin_dir, &env_dir, &exposed)
            .await
            .unwrap();
        assert!(to_remove.is_empty());
        assert!(to_add.is_empty());

        // Test with exposed
        let mut exposed = IndexSet::new();
        exposed.insert(Mapping::new(
            ExposedName::from_str("test").unwrap(),
            "test".to_string(),
        ));
        let (to_remove, to_add) = get_expose_scripts_sync_status(&bin_dir, &env_dir, &exposed)
            .await
            .unwrap();
        assert!(to_remove.is_empty());
        assert_eq!(to_add.len(), 1);

        // Add a script to the bin directory
        let script_path = if cfg!(windows) {
            bin_dir.path().join("test.bat")
        } else {
            bin_dir.path().join("test")
        };

        #[cfg(windows)]
        {
            let script = format!(
                r#"
            @"{}" %*
            "#,
                env_dir
                    .path()
                    .join("bin")
                    .join("test.exe")
                    .to_string_lossy()
            );
            tokio_fs::write(&script_path, script).await.unwrap();
        }
        #[cfg(unix)]
        {
            use std::os::unix::fs::PermissionsExt;

            let script = format!(
                r#"#!/bin/sh
            "{}" "$@"
            "#,
                env_dir.path().join("bin").join("test").to_string_lossy()
            );
            tokio_fs::write(&script_path, script).await.unwrap();
            // Set the file permissions to make it executable
            let metadata = tokio_fs::metadata(&script_path).await.unwrap();
            let mut permissions = metadata.permissions();
            permissions.set_mode(0o755); // rwxr-xr-x
            tokio_fs::set_permissions(&script_path, permissions)
                .await
                .unwrap();
        };

        let (to_remove, to_add) = get_expose_scripts_sync_status(&bin_dir, &env_dir, &exposed)
            .await
            .unwrap();
        assert!(to_remove.is_empty());
        assert!(to_add.is_empty());

        // Test to_remove
        let (to_remove, to_add) =
            get_expose_scripts_sync_status(&bin_dir, &env_dir, &IndexSet::new())
                .await
                .unwrap();
        assert_eq!(to_remove.len(), 1);
        assert!(to_add.is_empty());
    }
>>>>>>> 21c1470f
}<|MERGE_RESOLUTION|>--- conflicted
+++ resolved
@@ -144,92 +144,4 @@
             .unwrap();
         assert!(result);
     }
-<<<<<<< HEAD
-=======
-
-    #[tokio::test]
-    async fn test_get_expose_scripts_sync_status() {
-        let tmp_home_dir = tempfile::tempdir().unwrap();
-        let tmp_home_dir_path = tmp_home_dir.path().to_path_buf();
-        let env_root = EnvRoot::new(tmp_home_dir_path.clone()).unwrap();
-        let env_name = EnvironmentName::from_str("test").unwrap();
-        let env_dir = EnvDir::from_env_root(env_root, &env_name).await.unwrap();
-        let bin_dir = BinDir::new(tmp_home_dir_path.clone()).unwrap();
-
-        // Test empty
-        let exposed = IndexSet::new();
-        let (to_remove, to_add) = get_expose_scripts_sync_status(&bin_dir, &env_dir, &exposed)
-            .await
-            .unwrap();
-        assert!(to_remove.is_empty());
-        assert!(to_add.is_empty());
-
-        // Test with exposed
-        let mut exposed = IndexSet::new();
-        exposed.insert(Mapping::new(
-            ExposedName::from_str("test").unwrap(),
-            "test".to_string(),
-        ));
-        let (to_remove, to_add) = get_expose_scripts_sync_status(&bin_dir, &env_dir, &exposed)
-            .await
-            .unwrap();
-        assert!(to_remove.is_empty());
-        assert_eq!(to_add.len(), 1);
-
-        // Add a script to the bin directory
-        let script_path = if cfg!(windows) {
-            bin_dir.path().join("test.bat")
-        } else {
-            bin_dir.path().join("test")
-        };
-
-        #[cfg(windows)]
-        {
-            let script = format!(
-                r#"
-            @"{}" %*
-            "#,
-                env_dir
-                    .path()
-                    .join("bin")
-                    .join("test.exe")
-                    .to_string_lossy()
-            );
-            tokio_fs::write(&script_path, script).await.unwrap();
-        }
-        #[cfg(unix)]
-        {
-            use std::os::unix::fs::PermissionsExt;
-
-            let script = format!(
-                r#"#!/bin/sh
-            "{}" "$@"
-            "#,
-                env_dir.path().join("bin").join("test").to_string_lossy()
-            );
-            tokio_fs::write(&script_path, script).await.unwrap();
-            // Set the file permissions to make it executable
-            let metadata = tokio_fs::metadata(&script_path).await.unwrap();
-            let mut permissions = metadata.permissions();
-            permissions.set_mode(0o755); // rwxr-xr-x
-            tokio_fs::set_permissions(&script_path, permissions)
-                .await
-                .unwrap();
-        };
-
-        let (to_remove, to_add) = get_expose_scripts_sync_status(&bin_dir, &env_dir, &exposed)
-            .await
-            .unwrap();
-        assert!(to_remove.is_empty());
-        assert!(to_add.is_empty());
-
-        // Test to_remove
-        let (to_remove, to_add) =
-            get_expose_scripts_sync_status(&bin_dir, &env_dir, &IndexSet::new())
-                .await
-                .unwrap();
-        assert_eq!(to_remove.len(), 1);
-        assert!(to_add.is_empty());
-    }
->>>>>>> 21c1470f
 }