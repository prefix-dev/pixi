--- conflicted
+++ resolved
@@ -52,25 +52,12 @@
         }
     }
 
-<<<<<<< HEAD
-    Ok(
-        fetch_sparse_repodata_targets(fetch_targets, authenticated_client)
-            .await?
-            .into_values()
-            .collect(),
-    )
-=======
-    fetch_sparse_repodata_targets(fetch_targets, authenticated_client).await
->>>>>>> c5f97ae2
+    Ok(fetch_sparse_repodata_targets(fetch_targets, authenticated_client).await?)
 }
 
 pub async fn fetch_sparse_repodata_targets(
     fetch_targets: impl IntoIterator<Item = (Channel, Platform)>,
-<<<<<<< HEAD
-    authenticated_client: &AuthenticatedClient,
-=======
     authenticated_client: &ClientWithMiddleware,
->>>>>>> c5f97ae2
 ) -> miette::Result<IndexMap<(Channel, Platform), SparseRepoData>> {
     let mut fetch_targets = fetch_targets.into_iter().peekable();
     if fetch_targets.peek().is_none() {
