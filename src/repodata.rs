--- conflicted
+++ resolved
@@ -1,9 +1,5 @@
-<<<<<<< HEAD
 use crate::project::Environment;
-use crate::{config, default_authenticated_client, progress, project::Project};
-=======
 use crate::{config, progress, project::Project};
->>>>>>> 5d506829
 use futures::{stream, StreamExt, TryStreamExt};
 use indicatif::ProgressBar;
 use itertools::Itertools;
@@ -24,7 +20,7 @@
     pub async fn fetch_sparse_repodata(&self) -> miette::Result<Vec<SparseRepoData>> {
         let channels = self.channels();
         let platforms = self.platforms();
-        fetch_sparse_repodata(channels, platforms, self.authenticated_client()).await
+        fetch_sparse_repodata(channels, platforms, self.project().authenticated_client()).await
     }
 }
 
