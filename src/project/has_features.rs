use std::collections::HashSet;

use indexmap::IndexSet;
use rattler_conda_types::{Channel, Platform};

use crate::{Project, SpecType};

use super::{
<<<<<<< HEAD
    manifest::{
        pypi_options::PypiOptions, python::PyPiPackageName, Feature, PyPiRequirement,
        SystemRequirements,
    },
    Dependencies,
=======
    manifest::{pypi_options::PypiOptions, Feature, SystemRequirements},
    CondaDependencies, PyPiDependencies,
>>>>>>> 7a3ca8b2
};

/// A trait that implement various methods for collections that combine attributes of Features
/// It is implemented by Environment, GroupedEnvironment and SolveGroup
pub trait HasFeatures<'p> {
    fn features(&self) -> impl DoubleEndedIterator<Item = &'p Feature> + 'p;
    fn project(&self) -> &'p Project;

    /// Returns the channels associated with this collection.
    ///
    /// Users can specify custom channels on a per feature basis. This method collects and
    /// deduplicates all the channels from all the features in the order they are defined in the
    /// manifest.
    ///
    /// If a feature does not specify any channel the default channels from the project metadata are
    /// used instead.
    fn channels(&self) -> IndexSet<&'p Channel> {
        // We reverse once before collecting into an IndexSet, and once after,
        // to ensure the default channels of the project are added to the end of the list.
        let mut channels: IndexSet<_> = self
            .features()
            .flat_map(|feature| match &feature.channels {
                Some(channels) => channels,
                None => &self.project().manifest.parsed.project.channels,
            })
            .rev()
            .collect();
        channels.reverse();

        // The prioritized channels contain a priority, sort on this priority.
        // Higher priority comes first. [-10, 1, 0 ,2] -> [2, 1, 0, -10]
        channels
            .sorted_by(|a, b| {
                let a = a.priority.unwrap_or(0);
                let b = b.priority.unwrap_or(0);
                b.cmp(&a)
            })
            .map(|prioritized_channel| &prioritized_channel.channel)
            .collect()
    }

    /// Returns the platforms that this collection is compatible with.
    ///
    /// Which platforms a collection support depends on which platforms the selected features of
    /// the collection supports. The platforms that are supported by the collection is the
    /// intersection of the platforms supported by its features.
    ///
    /// Features can specify which platforms they support through the `platforms` key. If a feature
    /// does not specify any platforms the features defined by the project are used.
    fn platforms(&self) -> HashSet<Platform> {
        self.features()
            .map(|feature| {
                match &feature.platforms {
                    Some(platforms) => &platforms.value,
                    None => &self.project().manifest.parsed.project.platforms.value,
                }
                .iter()
                .copied()
                .collect::<HashSet<_>>()
            })
            .reduce(|accumulated_platforms, feat| {
                accumulated_platforms.intersection(&feat).copied().collect()
            })
            .unwrap_or_default()
    }

    /// Returns the system requirements for this collection.
    ///
    /// The system requirements of the collection are the union of the system requirements of all
    /// the features in the collection. If multiple features specify a
    /// requirement for the same system package, the highest is chosen.
    fn local_system_requirements(&self) -> SystemRequirements {
        self.features()
            .map(|feature| &feature.system_requirements)
            .fold(SystemRequirements::default(), |acc, req| {
                acc.union(req)
                    .expect("system requirements should have been validated upfront")
            })
    }

    /// Returns true if any of the features has any reference to a pypi dependency.
    fn has_pypi_dependencies(&self) -> bool {
        self.features().any(|f| f.has_pypi_dependencies())
    }

    /// Returns the PyPi dependencies to install for this collection.
    ///
    /// The dependencies of all features are combined. This means that if two features define a
    /// requirement for the same package that both requirements are returned. The different
    /// requirements per package are sorted in the same order as the features they came from.
<<<<<<< HEAD
    fn pypi_dependencies(
        &self,
        platform: Option<Platform>,
    ) -> IndexMap<PyPiPackageName, IndexSet<PyPiRequirement>> {
        self.features()
            .filter_map(|f| f.pypi_dependencies(platform))
            .fold(IndexMap::default(), |mut acc, deps| {
                // Either clone the values from the Cow or move the values from the owned map.
                let deps_iter = match deps {
                    Cow::Borrowed(borrowed) => Either::Left(
                        borrowed
                            .into_iter()
                            .map(|(name, spec)| (name.clone(), spec.clone())),
                    ),
                    Cow::Owned(owned) => Either::Right(owned.into_iter()),
                };

                // Add the requirements to the accumulator.
                for (name, spec) in deps_iter {
                    acc.entry(name).or_default().insert(spec);
                }

                acc
            })
=======
    fn pypi_dependencies(&self, platform: Option<Platform>) -> PyPiDependencies {
        self.features()
            .filter_map(|f| f.pypi_dependencies(platform))
            .into()
>>>>>>> 7a3ca8b2
    }

    /// Returns the dependencies to install for this collection.
    ///
    /// The dependencies of all features are combined. This means that if two features define a
    /// requirement for the same package that both requirements are returned. The different
    /// requirements per package are sorted in the same order as the features they came from.
    fn dependencies(
        &self,
        kind: Option<SpecType>,
        platform: Option<Platform>,
    ) -> CondaDependencies {
        self.features()
            .filter_map(|f| f.dependencies(kind, platform))
            .into()
    }

    /// Returns the pypi options for this solve group.
    fn pypi_options(&self) -> PypiOptions {
        self.features()
            .filter_map(|f| f.pypi_options())
            .fold(PypiOptions::default(), |acc, opt| {
                acc.union(opt)
                    .expect("pypi-options should have been validated upfront")
            })
    }

    /// Returns the pypi options for this solve group.
    fn pypi_options(&self) -> PypiOptions {
        self.features()
            .filter_map(|f| f.pypi_options())
            .fold(PypiOptions::default(), |acc, opt| {
                acc.union(opt)
                    .expect("pypi-options should have been validated upfront")
            })
    }
}<|MERGE_RESOLUTION|>--- conflicted
+++ resolved
@@ -6,16 +6,8 @@
 use crate::{Project, SpecType};
 
 use super::{
-<<<<<<< HEAD
-    manifest::{
-        pypi_options::PypiOptions, python::PyPiPackageName, Feature, PyPiRequirement,
-        SystemRequirements,
-    },
-    Dependencies,
-=======
     manifest::{pypi_options::PypiOptions, Feature, SystemRequirements},
     CondaDependencies, PyPiDependencies,
->>>>>>> 7a3ca8b2
 };
 
 /// A trait that implement various methods for collections that combine attributes of Features
@@ -106,37 +98,10 @@
     /// The dependencies of all features are combined. This means that if two features define a
     /// requirement for the same package that both requirements are returned. The different
     /// requirements per package are sorted in the same order as the features they came from.
-<<<<<<< HEAD
-    fn pypi_dependencies(
-        &self,
-        platform: Option<Platform>,
-    ) -> IndexMap<PyPiPackageName, IndexSet<PyPiRequirement>> {
-        self.features()
-            .filter_map(|f| f.pypi_dependencies(platform))
-            .fold(IndexMap::default(), |mut acc, deps| {
-                // Either clone the values from the Cow or move the values from the owned map.
-                let deps_iter = match deps {
-                    Cow::Borrowed(borrowed) => Either::Left(
-                        borrowed
-                            .into_iter()
-                            .map(|(name, spec)| (name.clone(), spec.clone())),
-                    ),
-                    Cow::Owned(owned) => Either::Right(owned.into_iter()),
-                };
-
-                // Add the requirements to the accumulator.
-                for (name, spec) in deps_iter {
-                    acc.entry(name).or_default().insert(spec);
-                }
-
-                acc
-            })
-=======
     fn pypi_dependencies(&self, platform: Option<Platform>) -> PyPiDependencies {
         self.features()
             .filter_map(|f| f.pypi_dependencies(platform))
             .into()
->>>>>>> 7a3ca8b2
     }
 
     /// Returns the dependencies to install for this collection.
@@ -163,14 +128,4 @@
                     .expect("pypi-options should have been validated upfront")
             })
     }
-
-    /// Returns the pypi options for this solve group.
-    fn pypi_options(&self) -> PypiOptions {
-        self.features()
-            .filter_map(|f| f.pypi_options())
-            .fold(PypiOptions::default(), |acc, opt| {
-                acc.union(opt)
-                    .expect("pypi-options should have been validated upfront")
-            })
-    }
 }