<<<<<<< HEAD
use super::manifest::pypi_options::PypiOptions;
use super::{manifest, Dependencies, Environment, Project};
use crate::project::manifest::python::PyPiPackageName;
use crate::project::manifest::{PyPiRequirement, SystemRequirements};
use crate::{FeatureName, SpecType};
use indexmap::{IndexMap, IndexSet};
use itertools::{Either, Itertools};
use rattler_conda_types::{Channel, Platform};
use std::borrow::Cow;
=======
use super::has_features::HasFeatures;
use super::manifest::SystemRequirements;
use super::{manifest, Environment, Project};

use itertools::Itertools;
>>>>>>> 79ad23ce
use std::hash::Hash;
use std::path::PathBuf;

/// A grouping of environments that are solved together.
#[derive(Debug, Clone)]
pub struct SolveGroup<'p> {
    /// The project that the group is part of.
    pub(super) project: &'p Project,

    /// A reference to the solve group in the manifest
    pub(super) solve_group: &'p manifest::SolveGroup,
}

impl PartialEq<Self> for SolveGroup<'_> {
    fn eq(&self, other: &Self) -> bool {
        std::ptr::eq(self.solve_group, other.solve_group)
            && std::ptr::eq(self.project, other.project)
    }
}

impl Eq for SolveGroup<'_> {}

impl Hash for SolveGroup<'_> {
    fn hash<H: std::hash::Hasher>(&self, state: &mut H) {
        std::ptr::hash(self.solve_group, state);
        std::ptr::hash(self.project, state);
    }
}

impl<'p> SolveGroup<'p> {
    /// The name of the group
    pub fn name(&self) -> &str {
        &self.solve_group.name
    }

    /// Returns the directory where this solve group stores its environment
    pub fn dir(&self) -> PathBuf {
        self.project
            .solve_group_environments_dir()
            .join(self.name())
    }

    /// Returns an iterator over all the environments that are part of the group.
    pub fn environments(
        &self,
    ) -> impl DoubleEndedIterator<Item = Environment<'p>> + ExactSizeIterator + 'p {
        self.solve_group.environments.iter().map(|env_idx| {
            Environment::new(
                self.project,
                &self.project.manifest.parsed.environments.environments[*env_idx],
            )
        })
    }
    /// Returns the system requirements for this solve group.
    ///
    /// The system requirements of the solve group are the union of the system requirements of all
    /// the environments that share the same solve group. If multiple environments specify a
    /// requirement for the same system package, the highest is chosen.
    pub fn system_requirements(&self) -> SystemRequirements {
        self.local_system_requirements()
    }
}

impl<'p> HasFeatures<'p> for SolveGroup<'p> {
    /// Returns all features that are part of the solve group.
    ///
    /// All features of all environments are combined and deduplicated.
    fn features(&self) -> impl DoubleEndedIterator<Item = &'p manifest::Feature> + 'p {
        self.environments()
            .flat_map(|env: Environment<'p>| env.features().collect_vec().into_iter())
            .unique_by(|feat| &feat.name)
    }

    /// Returns the project to which the group belongs.
    fn project(&self) -> &'p Project {
        self.project
    }

    /// Returns the pypi options for this solve group.
    pub fn pypi_options(&self) -> PypiOptions {
        self.features(true).filter_map(|f| f.pypi_options()).fold(
            PypiOptions::default(),
            |acc, opt| {
                acc.union(opt)
                    .expect("pypi-options should have been validated upfront")
            },
        )
    }
}

#[cfg(test)]
mod tests {
    use crate::project::has_features::HasFeatures;
    use crate::Project;
    use itertools::Itertools;
    use rattler_conda_types::PackageName;
    use std::collections::HashSet;
    use std::path::Path;

    #[test]
    fn test_solve_group() {
        let project = Project::from_str(
            Path::new("pixi.toml"),
            r#"
        [project]
        name = "foobar"
        channels = ["conda-forge"]
        platforms = ["linux-64", "osx-64"]

        [dependencies]
        a = "*"

        [feature.foo.dependencies]
        b = "*"

        [feature.foo.pypi-options]
        index-url = "https://my-index.com/simple"

        [feature.bar.dependencies]
        c = "*"

        [feature.bar.system-requirements]
        cuda = "12.0"

        [environments]
        foo = { features=["foo"], solve-group="group1" }
        bar = { features=["bar"], solve-group="group1" }
        baz = { features=["bar"], solve-group="group2", no-default-feature=true }
        "#,
        )
        .unwrap();

        let environments = project.environments();
        assert_eq!(environments.len(), 4);

        let default_environment = project.default_environment();
        let foo_environment = project.environment("foo").unwrap();
        let bar_environment = project.environment("bar").unwrap();

        let solve_groups = project.solve_groups();
        assert_eq!(solve_groups.len(), 2);

        let solve_group = solve_groups[0].clone();
        let solve_group_envs = solve_group.environments().collect_vec();
        assert_eq!(solve_group_envs.len(), 2);
        assert_eq!(solve_group_envs[0].name(), "foo");
        assert_eq!(solve_group_envs[1].name(), "bar");

        // Make sure that the environments properly reference the group
        assert_eq!(foo_environment.solve_group(), Some(solve_group.clone()));
        assert_eq!(bar_environment.solve_group(), Some(solve_group.clone()));
        assert_eq!(default_environment.solve_group(), None);

        // Make sure that all the environments share the same system requirements, because they are
        // in the same solve-group.
        let foo_system_requirements = foo_environment.system_requirements();
        let bar_system_requirements = bar_environment.system_requirements();
        let default_system_requirements = default_environment.system_requirements();
        assert_eq!(foo_system_requirements.cuda, "12.0".parse().ok());
        assert_eq!(bar_system_requirements.cuda, "12.0".parse().ok());
        assert_eq!(default_system_requirements.cuda, None);

<<<<<<< HEAD
        // Check that the solve group has the pypi dependencies
        assert_eq!(
            solve_group.pypi_options().index_url.unwrap(),
            "https://my-index.com/simple".parse().unwrap()
        );

        // Check that the solve group contains all the dependencies of its environments
=======
        // Check that the solve group 'group1' contains all the dependencies of its environments
>>>>>>> 79ad23ce
        let package_names: HashSet<_> = solve_group
            .dependencies(None, None)
            .names()
            .cloned()
            .collect();
        assert_eq!(
            package_names,
            ["a", "b", "c"]
                .into_iter()
                .map(PackageName::new_unchecked)
                .collect::<HashSet<_>>()
        );

        // Check that the solve group 'group2' contains all the dependencies of its environments
        // it should not contain 'a', which is a dependency of the default environment
        let solve_group = solve_groups[1].clone();
        let package_names: HashSet<_> = solve_group
            .dependencies(None, None)
            .names()
            .cloned()
            .collect();
        assert_eq!(
            package_names,
            ["c"]
                .into_iter()
                .map(PackageName::new_unchecked)
                .collect::<HashSet<_>>()
        );
    }
}<|MERGE_RESOLUTION|>--- conflicted
+++ resolved
@@ -1,20 +1,7 @@
-<<<<<<< HEAD
-use super::manifest::pypi_options::PypiOptions;
-use super::{manifest, Dependencies, Environment, Project};
-use crate::project::manifest::python::PyPiPackageName;
-use crate::project::manifest::{PyPiRequirement, SystemRequirements};
-use crate::{FeatureName, SpecType};
-use indexmap::{IndexMap, IndexSet};
-use itertools::{Either, Itertools};
-use rattler_conda_types::{Channel, Platform};
-use std::borrow::Cow;
-=======
 use super::has_features::HasFeatures;
 use super::manifest::SystemRequirements;
 use super::{manifest, Environment, Project};
-
 use itertools::Itertools;
->>>>>>> 79ad23ce
 use std::hash::Hash;
 use std::path::PathBuf;
 
@@ -92,17 +79,6 @@
     fn project(&self) -> &'p Project {
         self.project
     }
-
-    /// Returns the pypi options for this solve group.
-    pub fn pypi_options(&self) -> PypiOptions {
-        self.features(true).filter_map(|f| f.pypi_options()).fold(
-            PypiOptions::default(),
-            |acc, opt| {
-                acc.union(opt)
-                    .expect("pypi-options should have been validated upfront")
-            },
-        )
-    }
 }
 
 #[cfg(test)]
@@ -177,17 +153,12 @@
         assert_eq!(bar_system_requirements.cuda, "12.0".parse().ok());
         assert_eq!(default_system_requirements.cuda, None);
 
-<<<<<<< HEAD
-        // Check that the solve group has the pypi dependencies
         assert_eq!(
             solve_group.pypi_options().index_url.unwrap(),
             "https://my-index.com/simple".parse().unwrap()
         );
 
-        // Check that the solve group contains all the dependencies of its environments
-=======
         // Check that the solve group 'group1' contains all the dependencies of its environments
->>>>>>> 79ad23ce
         let package_names: HashSet<_> = solve_group
             .dependencies(None, None)
             .names()
