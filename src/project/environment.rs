use super::{
    errors::{UnknownTask, UnsupportedPlatformError},
    manifest::{self, EnvironmentName, Feature, FeatureName, SystemRequirements},
    SolveGroup,
};
use crate::project::has_features::HasFeatures;

use crate::task::TaskName;
use crate::{task::Task, Project};
<<<<<<< HEAD
use indexmap::{IndexMap, IndexSet};
use itertools::{Either, Itertools};
use rattler_conda_types::{Arch, Channel, Platform};
=======
use itertools::Either;
use rattler_conda_types::Platform;
>>>>>>> 707c6895
use std::hash::{Hash, Hasher};
use std::{collections::HashMap, fmt::Debug};

/// Describes a single environment from a project manifest. This is used to describe environments
/// that can be installed and activated.
///
/// This struct is a higher level representation of a [`manifest::Environment`]. The
/// `manifest::Environment` describes the data stored in the manifest file, while this struct
/// provides methods to easily interact with an environment without having to deal with the
/// structure of the project model.
///
/// This type does not provide manipulation methods. To modify the data model you should directly
/// interact with the manifest instead.
///
/// The lifetime `'p` refers to the lifetime of the project that this environment belongs to.
#[derive(Clone)]
pub struct Environment<'p> {
    /// The project this environment belongs to.
    pub(super) project: &'p Project,

    /// The environment that this environment is based on.
    pub(super) environment: &'p manifest::Environment,
}

impl Debug for Environment<'_> {
    fn fmt(&self, f: &mut std::fmt::Formatter<'_>) -> std::fmt::Result {
        f.debug_struct("Environment")
            .field("project", &self.project.name())
            .field("environment", &self.environment.name)
            .finish()
    }
}

impl<'p> PartialEq for Environment<'p> {
    fn eq(&self, other: &Self) -> bool {
        std::ptr::eq(self.project, other.project)
            && std::ptr::eq(self.environment, other.environment)
    }
}

impl<'p> Eq for Environment<'p> {}

impl<'p> Environment<'p> {
    /// Return new instance of Environment
    pub fn new(project: &'p Project, environment: &'p manifest::Environment) -> Self {
        Self {
            project,
            environment,
        }
    }

    /// Returns true if this environment is the default environment.
    pub fn is_default(&self) -> bool {
        self.environment.name == EnvironmentName::Default
    }

    /// Returns the name of this environment.
    pub fn name(&self) -> &EnvironmentName {
        &self.environment.name
    }

    /// Returns the solve group to which this environment belongs, or `None` if no solve group was
    /// specified.
    pub fn solve_group(&self) -> Option<SolveGroup<'p>> {
        self.environment
            .solve_group
            .map(|solve_group_idx| SolveGroup {
                project: self.project,
                solve_group: &self.project.manifest.parsed.solve_groups.solve_groups
                    [solve_group_idx],
            })
    }

    /// Returns the manifest definition of this environment. See the documentation of
    /// [`Environment`] for an overview of the difference between [`manifest::Environment`] and
    /// [`Environment`].
    pub fn manifest(&self) -> &'p manifest::Environment {
        self.environment
    }

    /// Returns the directory where this environment is stored.
    pub fn dir(&self) -> std::path::PathBuf {
        self.project
            .environments_dir()
            .join(self.environment.name.as_str())
    }

<<<<<<< HEAD
    /// Returns references to the features that make up this environment. The default feature is
    /// always added at the end.
    pub fn features(
        &self,
        include_default: bool,
    ) -> impl DoubleEndedIterator<Item = &'p Feature> + 'p {
        let environment_features = self.environment.features.iter().map(|feature_name| {
            self.project
                .manifest
                .parsed
                .features
                .get(&FeatureName::Named(feature_name.clone()))
                .expect("feature usage should have been validated upfront")
        });

        if include_default {
            Either::Left(environment_features.chain([self.project.manifest.default_feature()]))
        } else {
            Either::Right(environment_features)
        }
    }

    /// Returns the channels associated with this environment.
    ///
    /// Users can specify custom channels on a per feature basis. This method collects and
    /// deduplicates all the channels from all the features in the order they are defined in the
    /// manifest.
    ///
    /// If a feature does not specify any channel the default channels from the project metadata are
    /// used instead. However, these are not considered during deduplication. This means the default
    /// channels are always added to the end of the list.
    pub fn channels(&self) -> IndexSet<&'p Channel> {
        self.features(true)
            .filter_map(|feature| match feature.name {
                // Use the user-specified channels of each feature if the feature defines them. Only
                // for the default feature do we use the default channels from the project metadata
                // if the feature itself does not specify any channels. This guarantees that the
                // channels from the default feature are always added to the end of the list.
                FeatureName::Named(_) => feature.channels.as_deref(),
                FeatureName::Default => feature
                    .channels
                    .as_deref()
                    .or(Some(&self.project.manifest.parsed.project.channels)),
            })
            .flatten()
            // The prioritized channels contain a priority, sort on this priority.
            // Higher priority comes first. [-10, 1, 0 ,2] -> [2, 1, 0, -10]
            .sorted_by(|a, b| {
                let a = a.priority.unwrap_or(0);
                let b = b.priority.unwrap_or(0);
                b.cmp(&a)
            })
            .map(|prioritized_channel| &prioritized_channel.channel)
            .collect()
    }

    /// Returns the platforms that this environment is compatible with.
    ///
    /// Which platforms an environment support depends on which platforms the selected features of
    /// the environment supports. The platforms that are supported by the environment is the
    /// intersection of the platforms supported by its features.
    ///
    /// Features can specify which platforms they support through the `platforms` key. If a feature
    /// does not specify any platforms the features defined by the project are used.
    pub fn platforms(&self) -> HashSet<Platform> {
        self.features(true)
            .map(|feature| {
                match &feature.platforms {
                    Some(platforms) => &platforms.value,
                    None => &self.project.manifest.parsed.project.platforms.value,
                }
                .iter()
                .copied()
                .collect::<HashSet<_>>()
            })
            .reduce(|accumulated_platforms, feat| {
                accumulated_platforms.intersection(&feat).copied().collect()
            })
            .unwrap_or_default()
    }

    /// Returns the best platform for the current platform & environment.
    pub fn best_platform(&self) -> Platform {
        let current = Platform::current();

        // If the current platform is supported, return it.
        if self.platforms().contains(&current) {
            return current;
        }

        if current.is_osx() && self.platforms().contains(&Platform::Osx64) {
            if !self.project.pixi_dir().join("osx-warn").exists() {
                tracing::warn!(
                    "macOS ARM64 is not supported by the pixi.toml, falling back to osx-64 (emulated with Rosetta)"
                );
                // Create a file to prevent the warning from showing up multiple times. Also ignore the result.
                std::fs::File::create(self.project.pixi_dir().join("osx-emulation-warn")).ok();
            }
            return Platform::Osx64;
        }

        if self.platforms().len() == 1 {
            // Take the first platform and see if it is a WASM one.
            if let Some(platform) = self.platforms().iter().next() {
                if platform.arch() == Some(Arch::Wasm32) {
                    return *platform;
                }
            }
        }

        current
    }

=======
>>>>>>> 707c6895
    /// Returns the tasks defined for this environment.
    ///
    /// Tasks are defined on a per-target per-feature per-environment basis.
    ///
    /// If a `platform` is specified but this environment doesn't support the specified platform,
    /// an [`UnsupportedPlatformError`] error is returned.
    pub fn tasks(
        &self,
        platform: Option<Platform>,
    ) -> Result<HashMap<&'p TaskName, &'p Task>, UnsupportedPlatformError> {
        self.validate_platform_support(platform)?;
        let result = self
            .features()
            .flat_map(|feature| feature.targets.resolve(platform))
            .rev() // Reverse to get the most specific targets last.
            .flat_map(|target| target.tasks.iter())
            .collect();
        Ok(result)
    }

    /// Returns the task with the given `name` and for the specified `platform` or an `UnknownTask`
    /// which explains why the task was not available.
    pub fn task(
        &self,
        name: &TaskName,
        platform: Option<Platform>,
    ) -> Result<&'p Task, UnknownTask> {
        match self.tasks(platform).map(|tasks| tasks.get(name).copied()) {
            Err(_) | Ok(None) => Err(UnknownTask {
                project: self.project,
                environment: self.name().clone(),
                platform,
                task_name: name.clone(),
            }),
            Ok(Some(task)) => Ok(task),
        }
    }

    /// Returns the system requirements for this environment.
    ///
    /// The system requirements of the environment are the union of the system requirements of all
    /// the features that make up the environment. If multiple features specify a requirement for
    /// the same system package, the highest is chosen.
    ///
    /// If an environment defines a solve group the system requirements of all environments in the
    /// solve group are also combined. This means that if two environments in the same solve group
    /// specify conflicting system requirements that the highest system requirements are chosen.
    ///
    /// This is done to ensure that the requirements of all environments in the same solve group are
    /// compatible with each other.
    ///
    /// If you want to get the system requirements for this environment without taking the solve
    /// group into account, use the [`Self::local_system_requirements`] method.
    pub fn system_requirements(&self) -> SystemRequirements {
        if let Some(solve_group) = self.solve_group() {
            solve_group.system_requirements()
        } else {
            self.local_system_requirements()
        }
    }

    /// Returns the activation scripts that should be run when activating this environment.
    ///
    /// The activation scripts of all features are combined in the order they are defined for the
    /// environment.
    pub fn activation_scripts(&self, platform: Option<Platform>) -> Vec<String> {
        self.features()
            .filter_map(|f| f.activation_scripts(platform))
            .flatten()
            .cloned()
            .collect()
    }

    /// Validates that the given platform is supported by this environment.
    fn validate_platform_support(
        &self,
        platform: Option<Platform>,
    ) -> Result<(), UnsupportedPlatformError> {
        if let Some(platform) = platform {
            if !self.platforms().contains(&platform) {
                return Err(UnsupportedPlatformError {
                    environments_platforms: self.platforms().into_iter().collect(),
                    environment: self.name().clone(),
                    platform,
                });
            }
        }

        Ok(())
    }
}

impl<'p> HasFeatures<'p> for Environment<'p> {
    /// Returns references to the features that make up this environment.
    fn features(&self) -> impl DoubleEndedIterator<Item = &'p Feature> + 'p {
        let environment_features = self.environment.features.iter().map(|feature_name| {
            self.project
                .manifest
                .parsed
                .features
                .get(&FeatureName::Named(feature_name.clone()))
                .expect("feature usage should have been validated upfront")
        });

        if self.environment.no_default_feature {
            Either::Right(environment_features)
        } else {
            Either::Left(environment_features.chain([self.project.manifest.default_feature()]))
        }
    }

    /// Returns the project this environment belongs to.
    fn project(&self) -> &'p Project {
        self.project
    }
}

impl<'p> Hash for Environment<'p> {
    fn hash<H: Hasher>(&self, state: &mut H) {
        self.environment.name.hash(state);
    }
}

#[cfg(test)]
mod tests {
    use crate::project::Dependencies;

    use super::*;
    use insta::assert_snapshot;
    use itertools::Itertools;
    use rattler_conda_types::Channel;
    use std::{collections::HashSet, path::Path};

    #[test]
    fn test_default_channels() {
        let manifest = Project::from_str(
            Path::new("pixi.toml"),
            r#"
        [project]
        name = "foobar"
        channels = ["foo", "bar"]
        platforms = []
        "#,
        )
        .unwrap();

        let channels = manifest
            .default_environment()
            .channels()
            .into_iter()
            .map(Channel::canonical_name)
            .collect_vec();
        assert_eq!(
            channels,
            vec![
                "https://conda.anaconda.org/foo/",
                "https://conda.anaconda.org/bar/"
            ]
        );
    }

    // TODO: Add a test to verify that feature specific channels work as expected.

    #[test]
    fn test_default_platforms() {
        let manifest = Project::from_str(
            Path::new("pixi.toml"),
            r#"
        [project]
        name = "foobar"
        channels = []
        platforms = ["linux-64", "osx-64"]
        "#,
        )
        .unwrap();

        let channels = manifest.default_environment().platforms();
        assert_eq!(
            channels,
            HashSet::from_iter([Platform::Linux64, Platform::Osx64,])
        );
    }

    #[test]
    fn test_default_tasks() {
        let manifest = Project::from_str(
            Path::new("pixi.toml"),
            r#"
        [project]
        name = "foobar"
        channels = []
        platforms = ["linux-64"]

        [tasks]
        foo = "echo default"

        [target.linux-64.tasks]
        foo = "echo linux"
        "#,
        )
        .unwrap();

        let task = manifest
            .default_environment()
            .task(&"foo".into(), None)
            .unwrap()
            .as_single_command()
            .unwrap();

        assert_eq!(task, "echo default");

        let task_osx = manifest
            .default_environment()
            .task(&"foo".into(), Some(Platform::Linux64))
            .unwrap()
            .as_single_command()
            .unwrap();

        assert_eq!(task_osx, "echo linux");

        assert!(manifest
            .default_environment()
            .tasks(Some(Platform::Osx64))
            .is_err())
    }

    fn format_dependencies(dependencies: Dependencies) -> String {
        dependencies
            .into_specs()
            .map(|(name, spec)| format!("{} = {}", name.as_source(), spec))
            .join("\n")
    }

    #[test]
    fn test_dependencies() {
        let manifest = Project::from_str(
            Path::new("pixi.toml"),
            r#"
        [project]
        name = "foobar"
        channels = []
        platforms = ["linux-64", "osx-64"]

        [dependencies]
        foo = "*"

        [build-dependencies]
        foo = "<4.0"

        [target.osx-64.dependencies]
        foo = "<5.0"

        [feature.foo.dependencies]
        foo = ">=1.0"

        [feature.bar.dependencies]
        bar = ">=1.0"
        foo = "<2.0"

        [environments]
        foobar = ["foo", "bar"]
        "#,
        )
        .unwrap();

        let deps = manifest
            .environment("foobar")
            .unwrap()
            .dependencies(None, None);
        assert_snapshot!(format_dependencies(deps));
    }

    #[test]
    fn test_activation() {
        let manifest = Project::from_str(
            Path::new("pixi.toml"),
            r#"
        [project]
        name = "foobar"
        channels = []
        platforms = ["linux-64", "osx-64"]

        [activation]
        scripts = ["default.bat"]

        [target.linux-64.activation]
        scripts = ["linux.bat"]

        [feature.foo.activation]
        scripts = ["foo.bat"]

        [environments]
        foo = ["foo"]
                "#,
        )
        .unwrap();

        let foo_env = manifest.environment("foo").unwrap();
        assert_eq!(
            foo_env.activation_scripts(None),
            vec!["foo.bat".to_string(), "default.bat".to_string()]
        );
        assert_eq!(
            foo_env.activation_scripts(Some(Platform::Linux64)),
            vec!["foo.bat".to_string(), "linux.bat".to_string()]
        );
    }

    #[test]
    fn test_channel_priorities() {
        let manifest = Project::from_str(
            Path::new("pixi.toml"),
            r#"
        [project]
        name = "foobar"
        channels = ["conda-forge"]
        platforms = ["linux-64", "osx-64"]

        [feature.foo]
        channels = [{channel = "nvidia", priority = 1}, "pytorch"]

        [feature.bar]
        channels = [{ channel = "bar", priority = -10 }, "barry"]

        [environments]
        foo = ["foo"]
        bar = ["bar"]
        foobar = ["foo", "bar"]
        "#,
        )
        .unwrap();

        let foobar_channels = manifest.environment("foobar").unwrap().channels();
        assert_eq!(
            foobar_channels
                .into_iter()
                .map(|c| c.name.clone().unwrap())
                .collect_vec(),
            vec!["nvidia", "pytorch", "barry", "conda-forge", "bar"]
        );
        let foo_channels = manifest.environment("foo").unwrap().channels();
        assert_eq!(
            foo_channels
                .into_iter()
                .map(|c| c.name.clone().unwrap())
                .collect_vec(),
            vec!["nvidia", "pytorch", "conda-forge"]
        );

        let bar_channels = manifest.environment("bar").unwrap().channels();
        assert_eq!(
            bar_channels
                .into_iter()
                .map(|c| c.name.clone().unwrap())
                .collect_vec(),
            vec!["barry", "conda-forge", "bar"]
        );
    }
}<|MERGE_RESOLUTION|>--- conflicted
+++ resolved
@@ -7,14 +7,9 @@
 
 use crate::task::TaskName;
 use crate::{task::Task, Project};
-<<<<<<< HEAD
 use indexmap::{IndexMap, IndexSet};
 use itertools::{Either, Itertools};
 use rattler_conda_types::{Arch, Channel, Platform};
-=======
-use itertools::Either;
-use rattler_conda_types::Platform;
->>>>>>> 707c6895
 use std::hash::{Hash, Hasher};
 use std::{collections::HashMap, fmt::Debug};
 
@@ -102,88 +97,6 @@
             .join(self.environment.name.as_str())
     }
 
-<<<<<<< HEAD
-    /// Returns references to the features that make up this environment. The default feature is
-    /// always added at the end.
-    pub fn features(
-        &self,
-        include_default: bool,
-    ) -> impl DoubleEndedIterator<Item = &'p Feature> + 'p {
-        let environment_features = self.environment.features.iter().map(|feature_name| {
-            self.project
-                .manifest
-                .parsed
-                .features
-                .get(&FeatureName::Named(feature_name.clone()))
-                .expect("feature usage should have been validated upfront")
-        });
-
-        if include_default {
-            Either::Left(environment_features.chain([self.project.manifest.default_feature()]))
-        } else {
-            Either::Right(environment_features)
-        }
-    }
-
-    /// Returns the channels associated with this environment.
-    ///
-    /// Users can specify custom channels on a per feature basis. This method collects and
-    /// deduplicates all the channels from all the features in the order they are defined in the
-    /// manifest.
-    ///
-    /// If a feature does not specify any channel the default channels from the project metadata are
-    /// used instead. However, these are not considered during deduplication. This means the default
-    /// channels are always added to the end of the list.
-    pub fn channels(&self) -> IndexSet<&'p Channel> {
-        self.features(true)
-            .filter_map(|feature| match feature.name {
-                // Use the user-specified channels of each feature if the feature defines them. Only
-                // for the default feature do we use the default channels from the project metadata
-                // if the feature itself does not specify any channels. This guarantees that the
-                // channels from the default feature are always added to the end of the list.
-                FeatureName::Named(_) => feature.channels.as_deref(),
-                FeatureName::Default => feature
-                    .channels
-                    .as_deref()
-                    .or(Some(&self.project.manifest.parsed.project.channels)),
-            })
-            .flatten()
-            // The prioritized channels contain a priority, sort on this priority.
-            // Higher priority comes first. [-10, 1, 0 ,2] -> [2, 1, 0, -10]
-            .sorted_by(|a, b| {
-                let a = a.priority.unwrap_or(0);
-                let b = b.priority.unwrap_or(0);
-                b.cmp(&a)
-            })
-            .map(|prioritized_channel| &prioritized_channel.channel)
-            .collect()
-    }
-
-    /// Returns the platforms that this environment is compatible with.
-    ///
-    /// Which platforms an environment support depends on which platforms the selected features of
-    /// the environment supports. The platforms that are supported by the environment is the
-    /// intersection of the platforms supported by its features.
-    ///
-    /// Features can specify which platforms they support through the `platforms` key. If a feature
-    /// does not specify any platforms the features defined by the project are used.
-    pub fn platforms(&self) -> HashSet<Platform> {
-        self.features(true)
-            .map(|feature| {
-                match &feature.platforms {
-                    Some(platforms) => &platforms.value,
-                    None => &self.project.manifest.parsed.project.platforms.value,
-                }
-                .iter()
-                .copied()
-                .collect::<HashSet<_>>()
-            })
-            .reduce(|accumulated_platforms, feat| {
-                accumulated_platforms.intersection(&feat).copied().collect()
-            })
-            .unwrap_or_default()
-    }
-
     /// Returns the best platform for the current platform & environment.
     pub fn best_platform(&self) -> Platform {
         let current = Platform::current();
@@ -215,9 +128,7 @@
 
         current
     }
-
-=======
->>>>>>> 707c6895
+ 
     /// Returns the tasks defined for this environment.
     ///
     /// Tasks are defined on a per-target per-feature per-environment basis.
