use super::{
    errors::{UnknownTask, UnsupportedPlatformError},
    manifest::{self, EnvironmentName, Feature, FeatureName, SystemRequirements},
    SolveGroup,
};
use crate::project::has_features::HasFeatures;

use crate::consts;
use crate::task::TaskName;
use crate::{task::Task, Project};
use itertools::Either;
<<<<<<< HEAD
use rattler_conda_types::{Arch, Platform};
use std::{
    collections::HashMap,
    fmt::Debug,
    hash::{Hash, Hasher},
    sync::Once,
};
=======
use rattler_conda_types::Platform;
use std::collections::HashSet;
use std::hash::{Hash, Hasher};
use std::{collections::HashMap, fmt::Debug};
>>>>>>> 7a3ca8b2

/// Describes a single environment from a project manifest. This is used to describe environments
/// that can be installed and activated.
///
/// This struct is a higher level representation of a [`manifest::Environment`]. The
/// `manifest::Environment` describes the data stored in the manifest file, while this struct
/// provides methods to easily interact with an environment without having to deal with the
/// structure of the project model.
///
/// This type does not provide manipulation methods. To modify the data model you should directly
/// interact with the manifest instead.
///
/// The lifetime `'p` refers to the lifetime of the project that this environment belongs to.
#[derive(Clone)]
pub struct Environment<'p> {
    /// The project this environment belongs to.
    pub(super) project: &'p Project,

    /// The environment that this environment is based on.
    pub(super) environment: &'p manifest::Environment,
}

impl Debug for Environment<'_> {
    fn fmt(&self, f: &mut std::fmt::Formatter<'_>) -> std::fmt::Result {
        f.debug_struct("Environment")
            .field("project", &self.project.name())
            .field("environment", &self.environment.name)
            .finish()
    }
}

impl<'p> PartialEq for Environment<'p> {
    fn eq(&self, other: &Self) -> bool {
        std::ptr::eq(self.project, other.project)
            && std::ptr::eq(self.environment, other.environment)
    }
}

impl<'p> Eq for Environment<'p> {}

impl<'p> Environment<'p> {
    /// Return new instance of Environment
    pub fn new(project: &'p Project, environment: &'p manifest::Environment) -> Self {
        Self {
            project,
            environment,
        }
    }

    /// Returns true if this environment is the default environment.
    pub fn is_default(&self) -> bool {
        self.environment.name == EnvironmentName::Default
    }

    /// Returns the name of this environment.
    pub fn name(&self) -> &EnvironmentName {
        &self.environment.name
    }

    /// Returns the solve group to which this environment belongs, or `None` if no solve group was
    /// specified.
    pub fn solve_group(&self) -> Option<SolveGroup<'p>> {
        self.environment
            .solve_group
            .map(|solve_group_idx| SolveGroup {
                project: self.project,
                solve_group: &self.project.manifest.parsed.solve_groups.solve_groups
                    [solve_group_idx],
            })
    }

    /// Returns the manifest definition of this environment. See the documentation of
    /// [`Environment`] for an overview of the difference between [`manifest::Environment`] and
    /// [`Environment`].
    pub fn manifest(&self) -> &'p manifest::Environment {
        self.environment
    }

    /// Returns the directory where this environment is stored.
    pub fn dir(&self) -> std::path::PathBuf {
        self.project
            .environments_dir()
            .join(self.environment.name.as_str())
    }

    /// Returns the best platform for the current platform & environment.
    pub fn best_platform(&self) -> Platform {
        let current = Platform::current();

        // If the current platform is supported, return it.
        if self.platforms().contains(&current) {
            return current;
        }

        static INIT: Once = Once::new();

        if current.is_osx() && self.platforms().contains(&Platform::Osx64) {
            INIT.call_once(|| {
                let emulation_warn = self.project.pixi_dir().join(consts::MACOS_EMULATION_WARN);
                if !emulation_warn.exists() {
                    tracing::warn!(
                        "osx-arm64 (Apple Silicon) is not supported by the pixi.toml, falling back to osx-64 (emulated with Rosetta)"
                    );
                    // Create a file to prevent the warning from showing up multiple times. Also ignore the result.
                    std::fs::File::create(emulation_warn).ok();
                }
            });
            return Platform::Osx64;
        }

        if self.platforms().len() == 1 {
            // Take the first platform and see if it is a WASM one.
            if let Some(platform) = self.platforms().iter().next() {
                if platform.arch() == Some(Arch::Wasm32) {
                    return *platform;
                }
            }
        }

        current
    }

    /// Returns the tasks defined for this environment.
    ///
    /// Tasks are defined on a per-target per-feature per-environment basis.
    ///
    /// If a `platform` is specified but this environment doesn't support the specified platform,
    /// an [`UnsupportedPlatformError`] error is returned.
    pub fn tasks(
        &self,
        platform: Option<Platform>,
    ) -> Result<HashMap<&'p TaskName, &'p Task>, UnsupportedPlatformError> {
        self.validate_platform_support(platform)?;
        let result = self
            .features()
            .flat_map(|feature| feature.targets.resolve(platform))
            .rev() // Reverse to get the most specific targets last.
            .flat_map(|target| target.tasks.iter())
            .collect();
        Ok(result)
    }

    /// Return all tasks available for the given environment
    /// This will not return task prefixed with _
    pub fn get_filtered_tasks(&self) -> HashSet<TaskName> {
        self.tasks(Some(Platform::current()))
            .into_iter()
            .flat_map(|tasks| {
                tasks.into_iter().filter_map(|(key, _)| {
                    if !key.as_str().starts_with('_') {
                        Some(key)
                    } else {
                        None
                    }
                })
            })
            .map(ToOwned::to_owned)
            .collect()
    }
    /// Returns the task with the given `name` and for the specified `platform` or an `UnknownTask`
    /// which explains why the task was not available.
    pub fn task(
        &self,
        name: &TaskName,
        platform: Option<Platform>,
    ) -> Result<&'p Task, UnknownTask> {
        match self.tasks(platform).map(|tasks| tasks.get(name).copied()) {
            Err(_) | Ok(None) => Err(UnknownTask {
                project: self.project,
                environment: self.name().clone(),
                platform,
                task_name: name.clone(),
            }),
            Ok(Some(task)) => Ok(task),
        }
    }

    /// Returns the system requirements for this environment.
    ///
    /// The system requirements of the environment are the union of the system requirements of all
    /// the features that make up the environment. If multiple features specify a requirement for
    /// the same system package, the highest is chosen.
    ///
    /// If an environment defines a solve group the system requirements of all environments in the
    /// solve group are also combined. This means that if two environments in the same solve group
    /// specify conflicting system requirements that the highest system requirements are chosen.
    ///
    /// This is done to ensure that the requirements of all environments in the same solve group are
    /// compatible with each other.
    ///
    /// If you want to get the system requirements for this environment without taking the solve
    /// group into account, use the [`Self::local_system_requirements`] method.
    pub fn system_requirements(&self) -> SystemRequirements {
        if let Some(solve_group) = self.solve_group() {
            solve_group.system_requirements()
        } else {
            self.local_system_requirements()
        }
    }

    /// Returns the activation scripts that should be run when activating this environment.
    ///
    /// The activation scripts of all features are combined in the order they are defined for the
    /// environment.
    pub fn activation_scripts(&self, platform: Option<Platform>) -> Vec<String> {
        self.features()
            .filter_map(|f| f.activation_scripts(platform))
            .flatten()
            .cloned()
            .collect()
    }

    /// Validates that the given platform is supported by this environment.
    fn validate_platform_support(
        &self,
        platform: Option<Platform>,
    ) -> Result<(), UnsupportedPlatformError> {
        if let Some(platform) = platform {
            if !self.platforms().contains(&platform) {
                return Err(UnsupportedPlatformError {
                    environments_platforms: self.platforms().into_iter().collect(),
                    environment: self.name().clone(),
                    platform,
                });
            }
        }

        Ok(())
    }
}

impl<'p> HasFeatures<'p> for Environment<'p> {
    /// Returns references to the features that make up this environment.
    fn features(&self) -> impl DoubleEndedIterator<Item = &'p Feature> + 'p {
        let environment_features = self.environment.features.iter().map(|feature_name| {
            self.project
                .manifest
                .parsed
                .features
                .get(&FeatureName::Named(feature_name.clone()))
                .expect("feature usage should have been validated upfront")
        });

        if self.environment.no_default_feature {
            Either::Right(environment_features)
        } else {
            Either::Left(environment_features.chain([self.project.manifest.default_feature()]))
        }
    }

    /// Returns the project this environment belongs to.
    fn project(&self) -> &'p Project {
        self.project
    }
}

impl<'p> Hash for Environment<'p> {
    fn hash<H: Hasher>(&self, state: &mut H) {
        self.environment.name.hash(state);
    }
}

#[cfg(test)]
mod tests {
    use crate::project::CondaDependencies;

    use super::*;
    use insta::assert_snapshot;
    use itertools::Itertools;
    use rattler_conda_types::Channel;
    use std::{collections::HashSet, path::Path};

    #[test]
    fn test_default_channels() {
        let manifest = Project::from_str(
            Path::new("pixi.toml"),
            r#"
        [project]
        name = "foobar"
        channels = ["foo", "bar"]
        platforms = []
        "#,
        )
        .unwrap();

        let channels = manifest
            .default_environment()
            .channels()
            .into_iter()
            .map(Channel::canonical_name)
            .collect_vec();
        assert_eq!(
            channels,
            vec![
                "https://conda.anaconda.org/foo/",
                "https://conda.anaconda.org/bar/"
            ]
        );
    }

    // TODO: Add a test to verify that feature specific channels work as expected.

    #[test]
    fn test_default_platforms() {
        let manifest = Project::from_str(
            Path::new("pixi.toml"),
            r#"
        [project]
        name = "foobar"
        channels = []
        platforms = ["linux-64", "osx-64"]
        "#,
        )
        .unwrap();

        let channels = manifest.default_environment().platforms();
        assert_eq!(
            channels,
            HashSet::from_iter([Platform::Linux64, Platform::Osx64,])
        );
    }

    #[test]
    fn test_default_tasks() {
        let manifest = Project::from_str(
            Path::new("pixi.toml"),
            r#"
        [project]
        name = "foobar"
        channels = []
        platforms = ["linux-64"]

        [tasks]
        foo = "echo default"

        [target.linux-64.tasks]
        foo = "echo linux"
        "#,
        )
        .unwrap();

        let task = manifest
            .default_environment()
            .task(&"foo".into(), None)
            .unwrap()
            .as_single_command()
            .unwrap();

        assert_eq!(task, "echo default");

        let task_osx = manifest
            .default_environment()
            .task(&"foo".into(), Some(Platform::Linux64))
            .unwrap()
            .as_single_command()
            .unwrap();

        assert_eq!(task_osx, "echo linux");

        assert!(manifest
            .default_environment()
            .tasks(Some(Platform::Osx64))
            .is_err())
    }
    #[test]
    fn test_filtered_tasks() {
        let manifest = Project::from_str(
            Path::new("pixi.toml"),
            r#"
        [project]
        name = "foobar"
        channels = []
        platforms = ["linux-64", "osx-arm64", "osx-64", "win-64"]

        [tasks]
        foo = "echo foo"
        _bar = "echo bar"
        "#,
        )
        .unwrap();

        let task = manifest.default_environment().get_filtered_tasks();

        assert_eq!(task.len(), 1);
        assert_eq!(task.contains(&"foo".into()), true);
    }

    fn format_dependencies(dependencies: CondaDependencies) -> String {
        dependencies
            .into_specs()
            .map(|(name, spec)| format!("{} = {}", name.as_source(), spec))
            .join("\n")
    }

    #[test]
    fn test_dependencies() {
        let manifest = Project::from_str(
            Path::new("pixi.toml"),
            r#"
        [project]
        name = "foobar"
        channels = []
        platforms = ["linux-64", "osx-64"]

        [dependencies]
        foo = "*"

        [build-dependencies]
        foo = "<4.0"

        [target.osx-64.dependencies]
        foo = "<5.0"

        [feature.foo.dependencies]
        foo = ">=1.0"

        [feature.bar.dependencies]
        bar = ">=1.0"
        foo = "<2.0"

        [environments]
        foobar = ["foo", "bar"]
        "#,
        )
        .unwrap();

        let deps = manifest
            .environment("foobar")
            .unwrap()
            .dependencies(None, None);
        assert_snapshot!(format_dependencies(deps));
    }

    #[test]
    fn test_activation() {
        let manifest = Project::from_str(
            Path::new("pixi.toml"),
            r#"
        [project]
        name = "foobar"
        channels = []
        platforms = ["linux-64", "osx-64"]

        [activation]
        scripts = ["default.bat"]

        [target.linux-64.activation]
        scripts = ["linux.bat"]

        [feature.foo.activation]
        scripts = ["foo.bat"]

        [environments]
        foo = ["foo"]
                "#,
        )
        .unwrap();

        let foo_env = manifest.environment("foo").unwrap();
        assert_eq!(
            foo_env.activation_scripts(None),
            vec!["foo.bat".to_string(), "default.bat".to_string()]
        );
        assert_eq!(
            foo_env.activation_scripts(Some(Platform::Linux64)),
            vec!["foo.bat".to_string(), "linux.bat".to_string()]
        );
    }

    #[test]
    fn test_channel_priorities() {
        let manifest = Project::from_str(
            Path::new("pixi.toml"),
            r#"
        [project]
        name = "foobar"
        channels = ["conda-forge"]
        platforms = ["linux-64", "osx-64"]

        [feature.foo]
        channels = [{channel = "nvidia", priority = 1}, "pytorch"]

        [feature.bar]
        channels = [{ channel = "bar", priority = -10 }, "barry"]

        [environments]
        foo = ["foo"]
        bar = ["bar"]
        foobar = ["foo", "bar"]
        "#,
        )
        .unwrap();

        let foobar_channels = manifest.environment("foobar").unwrap().channels();
        assert_eq!(
            foobar_channels
                .into_iter()
                .map(|c| c.name.clone().unwrap())
                .collect_vec(),
            vec!["nvidia", "pytorch", "barry", "conda-forge", "bar"]
        );
        let foo_channels = manifest.environment("foo").unwrap().channels();
        assert_eq!(
            foo_channels
                .into_iter()
                .map(|c| c.name.clone().unwrap())
                .collect_vec(),
            vec!["nvidia", "pytorch", "conda-forge"]
        );

        let bar_channels = manifest.environment("bar").unwrap().channels();
        assert_eq!(
            bar_channels
                .into_iter()
                .map(|c| c.name.clone().unwrap())
                .collect_vec(),
            vec!["barry", "conda-forge", "bar"]
        );
    }

    #[test]
    fn test_pypi_options_per_environment() {
        let manifest = Project::from_str(
            Path::new("pixi.toml"),
            r#"
        [project]
        name = "foobar"
        channels = ["conda-forge"]
        platforms = ["linux-64", "osx-64"]

        [feature.foo]
        pypi-options = { index-url = "https://mypypi.org/simple", extra-index-urls = ["https://1.com"] }

        [feature.bar]
        pypi-options = { extra-index-urls = ["https://2.com"] }

        [environments]
        foo = ["foo"]
        bar = ["bar"]
        foobar = ["foo", "bar"]
        "#,
        )
        .unwrap();

        let foo_opts = manifest.environment("foo").unwrap().pypi_options();
        assert_eq!(
            foo_opts.index_url.unwrap().to_string(),
            "https://mypypi.org/simple"
        );
        assert_eq!(
            foo_opts
                .extra_index_urls
                .unwrap()
                .iter()
                .map(|i| i.to_string())
                .collect_vec(),
            vec!["https://1.com/"]
        );

        let bar_opts = manifest.environment("bar").unwrap().pypi_options();
        assert_eq!(
            bar_opts
                .extra_index_urls
                .unwrap()
                .iter()
                .map(|i| i.to_string())
                .collect_vec(),
            vec!["https://2.com/"]
        );

        let foo_bar_opts = manifest.environment("foobar").unwrap().pypi_options();

        assert_eq!(
            foo_bar_opts.index_url.unwrap().to_string(),
            "https://mypypi.org/simple"
        );

        assert_eq!(
            foo_bar_opts
                .extra_index_urls
                .unwrap()
                .iter()
                .map(|i| i.to_string())
                .collect_vec(),
            vec!["https://1.com/", "https://2.com/"]
        )
    }
}<|MERGE_RESOLUTION|>--- conflicted
+++ resolved
@@ -9,20 +9,13 @@
 use crate::task::TaskName;
 use crate::{task::Task, Project};
 use itertools::Either;
-<<<<<<< HEAD
 use rattler_conda_types::{Arch, Platform};
 use std::{
-    collections::HashMap,
+    collections::{HashMap, HashSet},
     fmt::Debug,
     hash::{Hash, Hasher},
     sync::Once,
 };
-=======
-use rattler_conda_types::Platform;
-use std::collections::HashSet;
-use std::hash::{Hash, Hasher};
-use std::{collections::HashMap, fmt::Debug};
->>>>>>> 7a3ca8b2
 
 /// Describes a single environment from a project manifest. This is used to describe environments
 /// that can be installed and activated.
