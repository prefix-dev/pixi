--- conflicted
+++ resolved
@@ -1,14 +1,7 @@
 use super::{
     errors::{UnknownTask, UnsupportedPlatformError},
-<<<<<<< HEAD
-    manifest::{
-        self, pypi_options::PypiOptions, EnvironmentName, Feature, FeatureName, SystemRequirements,
-    },
-    PyPiRequirement, SolveGroup, SpecType,
-=======
     manifest::{self, EnvironmentName, Feature, FeatureName, SystemRequirements},
     SolveGroup,
->>>>>>> 79ad23ce
 };
 use crate::project::has_features::HasFeatures;
 
@@ -218,21 +211,6 @@
     fn project(&self) -> &'p Project {
         self.project
     }
-
-    /// Returns the pypi optiosn for this environment.
-    pub fn pypi_options(&self) -> PypiOptions {
-        if let Some(group) = self.solve_group() {
-            group.pypi_options()
-        } else {
-            self.features(true).filter_map(|f| f.pypi_options()).fold(
-                PypiOptions::default(),
-                |acc, opt| {
-                    acc.union(opt)
-                        .expect("pypi-options should have been validated up-front")
-                },
-            )
-        }
-    }
 }
 
 impl<'p> Hash for Environment<'p> {
