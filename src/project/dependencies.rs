use indexmap::{Equivalent, IndexMap, IndexSet};
<<<<<<< HEAD
use rattler_conda_types::{MatchSpec, NamelessMatchSpec, PackageName};
use std::{hash::Hash, iter::once};
=======
use itertools::Either;
use rattler_conda_types::{MatchSpec, NamelessMatchSpec, PackageName};
use std::{borrow::Cow, hash::Hash};

use super::manifest::{python::PyPiPackageName, PyPiRequirement};

pub type PyPiDependencies = Dependencies<PyPiPackageName, PyPiRequirement>;
pub type CondaDependencies = Dependencies<PackageName, NamelessMatchSpec>;
>>>>>>> 7a3ca8b2

/// Holds a list of dependencies where for each package name there can be multiple requirements.
///
/// This is used when combining the dependencies of multiple features. Although each target can only
/// have one requirement for a given package, when combining the dependencies of multiple features
/// there can be multiple requirements for a given package.
<<<<<<< HEAD
#[derive(Default, Debug, Clone)]
pub struct Dependencies {
    map: IndexMap<PackageName, IndexSet<NamelessMatchSpec>>,
}

impl From<IndexMap<PackageName, IndexSet<NamelessMatchSpec>>> for Dependencies {
    fn from(map: IndexMap<PackageName, IndexSet<NamelessMatchSpec>>) -> Self {
        Self { map }
    }
}

impl From<IndexMap<PackageName, NamelessMatchSpec>> for Dependencies {
    fn from(map: IndexMap<PackageName, NamelessMatchSpec>) -> Self {
        Self {
            map: map
                .into_iter()
                .map(|(k, v)| (k, once(v).collect()))
                .collect(),
        }
    }
}

impl Dependencies {
    /// Adds the given spec to the list of dependencies.
    pub fn insert(&mut self, name: PackageName, spec: NamelessMatchSpec) {
        self.map.entry(name).or_default().insert(spec);
=======
///
/// The generic 'Dependencies' struct is aliased as specific PyPiDependencies and CondaDependencies struct to represent
/// Pypi and Conda dependencies respectively.

#[derive(Debug, Clone)]
pub struct Dependencies<N: Hash + Eq + Clone, D: Hash + Eq + Clone> {
    map: IndexMap<N, IndexSet<D>>,
}

impl<N: Hash + Eq + Clone, D: Hash + Eq + Clone> Default for Dependencies<N, D> {
    fn default() -> Self {
        Dependencies {
            map: IndexMap::new(),
        }
    }
}

impl<N: Hash + Eq + Clone, D: Hash + Eq + Clone> IntoIterator for Dependencies<N, D> {
    type Item = (N, IndexSet<D>);
    type IntoIter = indexmap::map::IntoIter<N, IndexSet<D>>;

    fn into_iter(self) -> Self::IntoIter {
        self.map.into_iter()
    }
}

impl<'a, M, N: Hash + Eq + Clone + 'a, D: Hash + Eq + Clone + 'a> From<M> for Dependencies<N, D>
where
    M: IntoIterator<Item = Cow<'a, IndexMap<N, D>>>,
{
    /// Create Dependencies<N, D> from an iterator over items of type Cow<'a, IndexMap<N, D>
    fn from(m: M) -> Self {
        m.into_iter().fold(Self::default(), |mut acc: Self, deps| {
            // Either clone the values from the Cow or move the values from the owned map.
            let deps_iter = match deps {
                Cow::Borrowed(borrowed) => Either::Left(
                    borrowed
                        .into_iter()
                        .map(|(name, spec)| (name.clone(), spec.clone())),
                ),
                Cow::Owned(owned) => Either::Right(owned.into_iter()),
            };

            // Add the requirements to the accumulator.
            for (name, spec) in deps_iter {
                acc.insert(name, spec);
            }

            acc
        })
>>>>>>> 7a3ca8b2
    }
}

impl<N: Hash + Eq + Clone, D: Hash + Eq + Clone> Dependencies<N, D> {
    /// Adds a requirement to the list of dependencies.
    pub fn insert(&mut self, name: N, spec: D) {
        self.map.entry(name).or_default().insert(spec);
    }

<<<<<<< HEAD
    /// Adds a list of specs to the list of dependencies overwriting any existing requirements for
    /// packages that already exist in the list of dependencies.
    pub fn extend_overwrite(
        &mut self,
        iter: impl IntoIterator<Item = (PackageName, NamelessMatchSpec)>,
    ) {
        for (name, spec) in iter {
            *self.map.entry(name).or_default() = once(spec).collect();
        }
    }

    /// Removes all requirements for the given package and returns them.
    pub fn remove<Q: ?Sized>(
        &mut self,
        name: &Q,
    ) -> Option<(PackageName, IndexSet<NamelessMatchSpec>)>
=======
    /// Check if there is any dependency
    pub fn is_empty(&self) -> bool {
        self.map.is_empty()
    }

    /// Removes a specific dependency
    pub fn remove<Q: ?Sized>(&mut self, name: &Q) -> Option<(N, IndexSet<D>)>
>>>>>>> 7a3ca8b2
    where
        Q: Hash + Equivalent<N>,
    {
        self.map.shift_remove_entry(name)
    }

<<<<<<< HEAD
    /// Combine two sets of dependencies together where the requirements of `self` are extended if
    /// the same package is also defined in `other`.
    pub fn union(&self, other: &Self) -> Self {
        let mut map = self.map.clone();
        for (name, specs) in &other.map {
            map.entry(name.clone()).or_default().extend(specs.clone())
        }
        Self { map }
    }

=======
>>>>>>> 7a3ca8b2
    /// Combines two sets of dependencies where the requirements of `self` are overwritten if the
    /// same package is also defined in `other`.
    pub fn overwrite(&self, other: &Self) -> Self {
        let mut map = self.map.clone();
        for (name, specs) in other.map.iter() {
            map.insert(name.clone(), specs.clone());
        }
        Self { map }
    }

<<<<<<< HEAD
    /// Returns an iterator over the package names and their corresponding requirements.
    pub fn iter(
        &self,
    ) -> impl DoubleEndedIterator<Item = (&PackageName, &IndexSet<NamelessMatchSpec>)> + '_ {
=======
    /// Returns an iterator over tuples of dependency names and their combined requirements.
    pub fn iter(&self) -> impl DoubleEndedIterator<Item = (&N, &IndexSet<D>)> + '_ {
>>>>>>> 7a3ca8b2
        self.map.iter()
    }

    /// Returns an iterator over tuples of dependency names and individual requirements.
    pub fn iter_specs(&self) -> impl DoubleEndedIterator<Item = (&N, &D)> + '_ {
        self.map
            .iter()
            .flat_map(|(name, specs)| specs.iter().map(move |spec| (name, spec)))
    }

    /// Return an iterator over the dependency names.
    pub fn names(&self) -> impl DoubleEndedIterator<Item = &N> + ExactSizeIterator + '_ {
        self.map.keys()
    }

    /// Converts this instance into an iterator over tuples of dependency names and individual requirements.
    pub fn into_specs(self) -> impl DoubleEndedIterator<Item = (N, D)> {
        self.map
            .into_iter()
            .flat_map(|(name, specs)| specs.into_iter().map(move |spec| (name.clone(), spec)))
    }
}

impl Dependencies<PackageName, NamelessMatchSpec> {
    /// Converts this instance into an iterator of [`MatchSpec`]s.
    pub fn into_match_specs(self) -> impl DoubleEndedIterator<Item = MatchSpec> {
        self.map.into_iter().flat_map(|(name, specs)| {
            specs
                .into_iter()
                .map(move |spec| MatchSpec::from_nameless(spec, Some(name.clone())))
        })
    }
<<<<<<< HEAD
}

impl IntoIterator for Dependencies {
    type Item = (PackageName, IndexSet<NamelessMatchSpec>);
    type IntoIter = indexmap::map::IntoIter<PackageName, IndexSet<NamelessMatchSpec>>;

    fn into_iter(self) -> Self::IntoIter {
        self.map.into_iter()
    }
=======
>>>>>>> 7a3ca8b2
}<|MERGE_RESOLUTION|>--- conflicted
+++ resolved
@@ -1,8 +1,4 @@
 use indexmap::{Equivalent, IndexMap, IndexSet};
-<<<<<<< HEAD
-use rattler_conda_types::{MatchSpec, NamelessMatchSpec, PackageName};
-use std::{hash::Hash, iter::once};
-=======
 use itertools::Either;
 use rattler_conda_types::{MatchSpec, NamelessMatchSpec, PackageName};
 use std::{borrow::Cow, hash::Hash};
@@ -11,41 +7,12 @@
 
 pub type PyPiDependencies = Dependencies<PyPiPackageName, PyPiRequirement>;
 pub type CondaDependencies = Dependencies<PackageName, NamelessMatchSpec>;
->>>>>>> 7a3ca8b2
 
 /// Holds a list of dependencies where for each package name there can be multiple requirements.
 ///
 /// This is used when combining the dependencies of multiple features. Although each target can only
 /// have one requirement for a given package, when combining the dependencies of multiple features
 /// there can be multiple requirements for a given package.
-<<<<<<< HEAD
-#[derive(Default, Debug, Clone)]
-pub struct Dependencies {
-    map: IndexMap<PackageName, IndexSet<NamelessMatchSpec>>,
-}
-
-impl From<IndexMap<PackageName, IndexSet<NamelessMatchSpec>>> for Dependencies {
-    fn from(map: IndexMap<PackageName, IndexSet<NamelessMatchSpec>>) -> Self {
-        Self { map }
-    }
-}
-
-impl From<IndexMap<PackageName, NamelessMatchSpec>> for Dependencies {
-    fn from(map: IndexMap<PackageName, NamelessMatchSpec>) -> Self {
-        Self {
-            map: map
-                .into_iter()
-                .map(|(k, v)| (k, once(v).collect()))
-                .collect(),
-        }
-    }
-}
-
-impl Dependencies {
-    /// Adds the given spec to the list of dependencies.
-    pub fn insert(&mut self, name: PackageName, spec: NamelessMatchSpec) {
-        self.map.entry(name).or_default().insert(spec);
-=======
 ///
 /// The generic 'Dependencies' struct is aliased as specific PyPiDependencies and CondaDependencies struct to represent
 /// Pypi and Conda dependencies respectively.
@@ -96,7 +63,6 @@
 
             acc
         })
->>>>>>> 7a3ca8b2
     }
 }
 
@@ -106,24 +72,6 @@
         self.map.entry(name).or_default().insert(spec);
     }
 
-<<<<<<< HEAD
-    /// Adds a list of specs to the list of dependencies overwriting any existing requirements for
-    /// packages that already exist in the list of dependencies.
-    pub fn extend_overwrite(
-        &mut self,
-        iter: impl IntoIterator<Item = (PackageName, NamelessMatchSpec)>,
-    ) {
-        for (name, spec) in iter {
-            *self.map.entry(name).or_default() = once(spec).collect();
-        }
-    }
-
-    /// Removes all requirements for the given package and returns them.
-    pub fn remove<Q: ?Sized>(
-        &mut self,
-        name: &Q,
-    ) -> Option<(PackageName, IndexSet<NamelessMatchSpec>)>
-=======
     /// Check if there is any dependency
     pub fn is_empty(&self) -> bool {
         self.map.is_empty()
@@ -131,26 +79,12 @@
 
     /// Removes a specific dependency
     pub fn remove<Q: ?Sized>(&mut self, name: &Q) -> Option<(N, IndexSet<D>)>
->>>>>>> 7a3ca8b2
     where
         Q: Hash + Equivalent<N>,
     {
         self.map.shift_remove_entry(name)
     }
 
-<<<<<<< HEAD
-    /// Combine two sets of dependencies together where the requirements of `self` are extended if
-    /// the same package is also defined in `other`.
-    pub fn union(&self, other: &Self) -> Self {
-        let mut map = self.map.clone();
-        for (name, specs) in &other.map {
-            map.entry(name.clone()).or_default().extend(specs.clone())
-        }
-        Self { map }
-    }
-
-=======
->>>>>>> 7a3ca8b2
     /// Combines two sets of dependencies where the requirements of `self` are overwritten if the
     /// same package is also defined in `other`.
     pub fn overwrite(&self, other: &Self) -> Self {
@@ -161,15 +95,8 @@
         Self { map }
     }
 
-<<<<<<< HEAD
-    /// Returns an iterator over the package names and their corresponding requirements.
-    pub fn iter(
-        &self,
-    ) -> impl DoubleEndedIterator<Item = (&PackageName, &IndexSet<NamelessMatchSpec>)> + '_ {
-=======
     /// Returns an iterator over tuples of dependency names and their combined requirements.
     pub fn iter(&self) -> impl DoubleEndedIterator<Item = (&N, &IndexSet<D>)> + '_ {
->>>>>>> 7a3ca8b2
         self.map.iter()
     }
 
@@ -202,16 +129,4 @@
                 .map(move |spec| MatchSpec::from_nameless(spec, Some(name.clone())))
         })
     }
-<<<<<<< HEAD
-}
-
-impl IntoIterator for Dependencies {
-    type Item = (PackageName, IndexSet<NamelessMatchSpec>);
-    type IntoIter = indexmap::map::IntoIter<PackageName, IndexSet<NamelessMatchSpec>>;
-
-    fn into_iter(self) -> Self::IntoIter {
-        self.map.into_iter()
-    }
-=======
->>>>>>> 7a3ca8b2
 }