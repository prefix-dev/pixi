--- conflicted
+++ resolved
@@ -1,17 +1,12 @@
 use pep440_rs::VersionSpecifiers;
-<<<<<<< HEAD
+use pep508_rs::VerbatimUrl;
 use serde::{de, de::Error, Deserialize, Deserializer, Serialize};
 use std::path::PathBuf;
 use std::{fmt, fmt::Formatter, str::FromStr};
 use thiserror::Error;
 use toml_edit::Item;
 use url::Url;
-=======
-
-use serde::{de, de::Error, Deserialize, Deserializer};
-use std::{fmt, fmt::Formatter, str::FromStr};
-use thiserror::Error;
-use toml_edit::Item;
+
 use uv_normalize::{ExtraName, InvalidNameError, PackageName};
 
 #[derive(Debug, Clone, Eq, PartialEq, Hash)]
@@ -19,6 +14,7 @@
     source: String,
     normalized: PackageName,
 }
+
 impl<'de> Deserialize<'de> for PyPiPackageName {
     fn deserialize<D>(deserializer: D) -> Result<Self, D::Error>
     where
@@ -61,23 +57,17 @@
         Self::from_str(name)
     }
 }
->>>>>>> 4f0f28fb
 
 #[derive(Debug, Default, Clone, Eq, PartialEq, Serialize)]
 pub struct PyPiRequirement {
-<<<<<<< HEAD
     #[serde(flatten)]
     pub(crate) requirement: PyPiRequirementType,
-    pub(crate) extras: Option<Vec<String>>,
+    pub(crate) extras: Option<Vec<ExtraName>>,
 }
 
 #[derive(Default, Serialize, Debug, Clone, PartialEq, Eq)]
 pub struct VersionOrStar {
     pub(crate) version: Option<VersionSpecifiers>,
-=======
-    pub(crate) version: Option<pep440_rs::VersionSpecifiers>,
-    pub(crate) extras: Option<Vec<ExtraName>>,
->>>>>>> 4f0f28fb
     pub(crate) index: Option<String>,
 }
 
@@ -276,20 +266,15 @@
             let table = req_item.as_inline_table_mut().unwrap_or(&mut empty_table);
             table.insert(
                 "extras",
-<<<<<<< HEAD
                 toml_edit::Value::Array(
                     extras
                         .iter()
+                        .map(|e| e.to_string())
                         .map(|extra| {
                             toml_edit::Value::String(toml_edit::Formatted::new(extra.clone()))
                         })
                         .collect(),
                 ),
-=======
-                toml_edit::Value::Array(toml_edit::Array::from_iter(
-                    val.extras.unwrap().iter().map(|e| e.to_string()),
-                )),
->>>>>>> 4f0f28fb
             );
             Item::Value(toml_edit::Value::InlineTable(table.to_owned()))
         } else {
@@ -327,25 +312,18 @@
             None
         };
         PyPiRequirement {
-<<<<<<< HEAD
             requirement: PyPiRequirementType::Version(VersionOrStar {
                 version,
                 index: None,
             }),
-            extras: req.extras,
-=======
-            version,
             extras,
-            index: None,
->>>>>>> 4f0f28fb
         }
     }
 }
 
 impl PyPiRequirement {
     /// Returns the requirements as [`pep508_rs::Requirement`]s.
-<<<<<<< HEAD
-    pub fn as_pep508(&self, name: &rip::types::PackageName) -> pep508_rs::Requirement {
+    pub fn as_pep508(&self, name: &PackageName) -> pep508_rs::Requirement {
         let version_or_url = match &self.requirement {
             PyPiRequirementType::Version(VersionOrStar { version, index: _ }) => version
                 .as_ref()
@@ -356,29 +334,23 @@
                 tag: _,
                 rev: _,
                 subdirectory: _,
-            } => Some(pep508_rs::VersionOrUrl::Url(git.clone())),
+            } => Some(pep508_rs::VersionOrUrl::Url(VerbatimUrl::from_url(
+                git.clone(),
+            ))),
             PyPiRequirementType::Path {
                 path: _,
                 editable: _,
             } => {
                 unimplemented!("No path to url conversion yet.")
             }
-            PyPiRequirementType::Url { url } => Some(pep508_rs::VersionOrUrl::Url(url.clone())),
+            PyPiRequirementType::Url { url } => Some(pep508_rs::VersionOrUrl::Url(
+                VerbatimUrl::from_url(url.clone()),
+            )),
         };
-        pep508_rs::Requirement {
-            name: name.as_str().to_string(),
-            extras: self.extras.clone(),
-            version_or_url,
-=======
-    pub fn as_pep508(&self, name: &uv_normalize::PackageName) -> pep508_rs::Requirement {
         pep508_rs::Requirement {
             name: name.clone(),
             extras: self.extras.clone().unwrap_or_default(),
-            version_or_url: self
-                .version
-                .clone()
-                .map(pep508_rs::VersionOrUrl::VersionSpecifier),
->>>>>>> 4f0f28fb
+            version_or_url,
             marker: None,
         }
     }
@@ -401,35 +373,20 @@
                 }
                 let raw_pypi_requirement =
                     RawPyPiRequirement::deserialize(de::value::MapAccessDeserializer::new(map))?;
-<<<<<<< HEAD
+                let mut extras = None;
+                if let Some(raw_extras) = raw_pypi_requirement.extras {
+                    extras = Some(
+                        raw_extras
+                            .into_iter()
+                            .map(|e| ExtraName::from_str(&e))
+                            .collect::<Result<Vec<ExtraName>, _>>()
+                            .map_err(Error::custom)?,
+                    );
+                }
+
                 Ok(PyPiRequirement {
                     requirement: raw_pypi_requirement.requirement.unwrap_or_default(),
-                    extras: raw_pypi_requirement.extras,
-=======
-                // Parse the * in version or allow for no version with extras.
-                let mut version = None;
-                if let Some(raw_version) = raw_requirement.version {
-                    if raw_version != "*" {
-                        version = Some(
-                            VersionSpecifiers::from_str(raw_version.as_str())
-                                .map_err(Error::custom)?,
-                        );
-                    }
-                };
-                let mut extras = Vec::new();
-                if let Some(raw_extras) = raw_requirement.extras {
-                    extras = raw_extras
-                        .into_iter()
-                        .map(|e| ExtraName::from_str(&e))
-                        .collect::<Result<Vec<ExtraName>, _>>()
-                        .map_err(Error::custom)?;
-                }
-
-                Ok(PyPiRequirement {
-                    extras: Some(extras),
-                    version,
-                    index: raw_requirement.index,
->>>>>>> 4f0f28fb
+                    extras,
                 })
             })
             .expecting("either a map or a string")
@@ -441,6 +398,7 @@
 mod tests {
     use super::*;
     use indexmap::IndexMap;
+    use std::str::FromStr;
 
     #[test]
     fn test_pypi_to_string() {
@@ -470,7 +428,7 @@
             &PyPiRequirement {
                 requirement: PyPiRequirementType::Version(VersionOrStar {
                     version: Some(pep440_rs::VersionSpecifiers::from_str(">=3.12").unwrap()),
-                    index: None
+                    index: None,
                 }),
                 ..PyPiRequirement::default()
             }
@@ -482,7 +440,7 @@
             &PyPiRequirement {
                 requirement: PyPiRequirementType::Version(VersionOrStar {
                     version: Some(pep440_rs::VersionSpecifiers::from_str("==3.12.0").unwrap()),
-                    index: None
+                    index: None,
                 }),
                 ..PyPiRequirement::default()
             }
@@ -495,7 +453,7 @@
             &PyPiRequirement {
                 requirement: PyPiRequirementType::Version(VersionOrStar {
                     version: Some(pep440_rs::VersionSpecifiers::from_str("~=2.1.3").unwrap()),
-                    index: None
+                    index: None,
                 }),
                 ..PyPiRequirement::default()
             }
@@ -523,18 +481,11 @@
         assert_eq!(
             requirement.first().unwrap().1,
             &PyPiRequirement {
-<<<<<<< HEAD
                 requirement: PyPiRequirementType::Version(VersionOrStar {
                     version: Some(pep440_rs::VersionSpecifiers::from_str(">=3.12").unwrap()),
-                    index: Some("artifact-registry".to_string())
+                    index: Some("artifact-registry".to_string()),
                 }),
-                extras: Some(vec!("bar".to_string())),
-                ..PyPiRequirement::default()
-=======
-                version: Some(pep440_rs::VersionSpecifiers::from_str(">=3.12").unwrap()),
                 extras: Some(vec![ExtraName::from_str("bar").unwrap()]),
-                index: Some("artifact-registry".to_string()),
->>>>>>> 4f0f28fb
             }
         );
 
@@ -550,22 +501,16 @@
         assert_eq!(
             requirement.first().unwrap().1,
             &PyPiRequirement {
-<<<<<<< HEAD
                 requirement: PyPiRequirementType::Version(VersionOrStar {
                     version: Some(
                         pep440_rs::VersionSpecifiers::from_str(">=3.12,<3.13.0").unwrap()
                     ),
-                    index: None
+                    index: None,
                 }),
-                extras: Some(vec!("bar".to_string(), "foo".to_string())),
-=======
-                version: Some(pep440_rs::VersionSpecifiers::from_str(">=3.12,<3.13.0").unwrap()),
                 extras: Some(vec![
                     ExtraName::from_str("bar").unwrap(),
-                    ExtraName::from_str("foo").unwrap()
+                    ExtraName::from_str("foo").unwrap(),
                 ]),
-                index: None,
->>>>>>> 4f0f28fb
             }
         );
     }
@@ -578,34 +523,6 @@
                 "extras": ["feature1", "feature2"]
             }
         "#;
-        let result: Result<PyPiRequirement, _> = serde_json::from_str(json_string);
-        assert!(result.is_ok());
-        let pypi_requirement: PyPiRequirement = result.unwrap();
-        assert_eq!(
-            pypi_requirement,
-            PyPiRequirement {
-<<<<<<< HEAD
-                requirement: PyPiRequirementType::Version(VersionOrStar {
-                    version: Some(pep440_rs::VersionSpecifiers::from_str("==1.2.3").unwrap()),
-                    index: None
-                }),
-                extras: Some(vec!["feature1".to_owned(), "feature2".to_owned()]),
-                ..PyPiRequirement::default()
-=======
-                version: VersionSpecifiers::from_str("==1.2.3").ok(),
-                extras: Some(vec![
-                    ExtraName::from_str("feature1").unwrap(),
-                    ExtraName::from_str("feature2").unwrap()
-                ]),
-                index: None,
->>>>>>> 4f0f28fb
-            }
-        );
-    }
-
-    #[test]
-    fn test_deserialize_pypi_requirement_from_str() {
-        let json_string = r#""==1.2.3""#;
         let result: Result<PyPiRequirement, _> = serde_json::from_str(json_string);
         assert!(result.is_ok());
         let pypi_requirement: PyPiRequirement = result.unwrap();
@@ -616,6 +533,27 @@
                     version: Some(pep440_rs::VersionSpecifiers::from_str("==1.2.3").unwrap()),
                     index: None
                 }),
+                extras: Some(vec![
+                    ExtraName::from_str("feature1").unwrap(),
+                    ExtraName::from_str("feature2").unwrap()
+                ]),
+            }
+        );
+    }
+
+    #[test]
+    fn test_deserialize_pypi_requirement_from_str() {
+        let json_string = r#""==1.2.3""#;
+        let result: Result<PyPiRequirement, _> = serde_json::from_str(json_string);
+        assert!(result.is_ok());
+        let pypi_requirement: PyPiRequirement = result.unwrap();
+        assert_eq!(
+            pypi_requirement,
+            PyPiRequirement {
+                requirement: PyPiRequirementType::Version(VersionOrStar {
+                    version: Some(pep440_rs::VersionSpecifiers::from_str("==1.2.3").unwrap()),
+                    index: None,
+                }),
                 ..PyPiRequirement::default()
             }
         );
@@ -632,19 +570,18 @@
 
     #[test]
     fn test_deserialize_pypi_from_path() {
-        let requirement: IndexMap<rip::types::PackageName, PyPiRequirement> =
-            toml_edit::de::from_str(
-                r#"
+        let requirement: IndexMap<PyPiPackageName, PyPiRequirement> = toml_edit::de::from_str(
+            r#"
                 foo = { path = "../numpy-test" }
                 "#,
-            )
-            .unwrap();
+        )
+        .unwrap();
         assert_eq!(
             requirement.first().unwrap().1,
             &PyPiRequirement {
                 requirement: PyPiRequirementType::Path {
                     path: PathBuf::from("../numpy-test"),
-                    editable: None
+                    editable: None,
                 },
                 ..PyPiRequirement::default()
             }
@@ -653,13 +590,12 @@
 
     #[test]
     fn test_deserialize_pypi_from_url() {
-        let requirement: IndexMap<rip::types::PackageName, PyPiRequirement> =
-            toml_edit::de::from_str(
-                r#"
+        let requirement: IndexMap<PyPiPackageName, PyPiRequirement> = toml_edit::de::from_str(
+            r#"
                 foo = { url = "https://test.url.com"}
                 "#,
-            )
-            .unwrap();
+        )
+        .unwrap();
         assert_eq!(
             requirement.first().unwrap().1,
             &PyPiRequirement {
@@ -673,13 +609,12 @@
 
     #[test]
     fn test_deserialize_pypi_from_git() {
-        let requirement: IndexMap<rip::types::PackageName, PyPiRequirement> =
-            toml_edit::de::from_str(
-                r#"
+        let requirement: IndexMap<PyPiPackageName, PyPiRequirement> = toml_edit::de::from_str(
+            r#"
                 foo = { git = "https://test.url.git" }
                 "#,
-            )
-            .unwrap();
+        )
+        .unwrap();
         assert_eq!(
             requirement.first().unwrap().1,
             &PyPiRequirement {
@@ -688,21 +623,21 @@
                     branch: None,
                     tag: None,
                     rev: None,
-                    subdirectory: None
+                    subdirectory: None,
                 },
                 ..PyPiRequirement::default()
             }
         );
     }
+
     #[test]
     fn test_deserialize_pypi_from_git_branch() {
-        let requirement: IndexMap<rip::types::PackageName, PyPiRequirement> =
-            toml_edit::de::from_str(
-                r#"
+        let requirement: IndexMap<PyPiPackageName, PyPiRequirement> = toml_edit::de::from_str(
+            r#"
                 foo = { git = "https://test.url.git", branch = "main" }
                 "#,
-            )
-            .unwrap();
+        )
+        .unwrap();
         assert_eq!(
             requirement.first().unwrap().1,
             &PyPiRequirement {
@@ -711,21 +646,21 @@
                     branch: Some("main".to_string()),
                     tag: None,
                     rev: None,
-                    subdirectory: None
+                    subdirectory: None,
                 },
                 ..PyPiRequirement::default()
             }
         );
     }
+
     #[test]
     fn test_deserialize_pypi_from_git_tag() {
-        let requirement: IndexMap<rip::types::PackageName, PyPiRequirement> =
-            toml_edit::de::from_str(
-                r#"
+        let requirement: IndexMap<PyPiPackageName, PyPiRequirement> = toml_edit::de::from_str(
+            r#"
                 foo = { git = "https://test.url.git", tag = "v.1.2.3" }
                 "#,
-            )
-            .unwrap();
+        )
+        .unwrap();
         assert_eq!(
             requirement.first().unwrap().1,
             &PyPiRequirement {
@@ -734,21 +669,21 @@
                     tag: Some("v.1.2.3".to_string()),
                     branch: None,
                     rev: None,
-                    subdirectory: None
+                    subdirectory: None,
                 },
                 ..PyPiRequirement::default()
             }
         );
     }
+
     #[test]
     fn test_deserialize_pypi_from_git_rev() {
-        let requirement: IndexMap<rip::types::PackageName, PyPiRequirement> =
-            toml_edit::de::from_str(
-                r#"
+        let requirement: IndexMap<PyPiPackageName, PyPiRequirement> = toml_edit::de::from_str(
+            r#"
                 foo = { git = "https://test.url.git", rev = "123456" }
                 "#,
-            )
-            .unwrap();
+        )
+        .unwrap();
         assert_eq!(
             requirement.first().unwrap().1,
             &PyPiRequirement {
@@ -757,13 +692,10 @@
                     rev: Some("123456".to_string()),
                     tag: None,
                     branch: None,
-                    subdirectory: None
+                    subdirectory: None,
                 },
                 ..PyPiRequirement::default()
             }
         );
     }
-
-    #[test]
-    fn test_pypi_package_name() {}
 }