--- conflicted
+++ resolved
@@ -6,11 +6,7 @@
   |
 8 | [foobar]
   |  ^^^^^^
-<<<<<<< HEAD
-unknown field `foobar`, expected one of `project`, `system-requirements`, `target`, `dependencies`, `host-dependencies`, `build-dependencies`, `pypi-dependencies`, `activation`, `tasks`, `feature`, `environments`, `pypi-options`, `tool`
-=======
-unknown field `foobar`, expected one of `project`, `system-requirements`, `target`, `dependencies`, `host-dependencies`, `build-dependencies`, `pypi-dependencies`, `activation`, `tasks`, `feature`, `environments`, `tool`, `$schema`
->>>>>>> 58ab590d
+unknown field `foobar`, expected one of `project`, `system-requirements`, `target`, `dependencies`, `host-dependencies`, `build-dependencies`, `pypi-dependencies`, `activation`, `tasks`, `feature`, `environments`, `pypi-options`, `tool`, `$schema`
 
 TOML parse error at line 8, column 16
   |
