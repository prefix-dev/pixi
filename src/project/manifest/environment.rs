use crate::consts;
use crate::utils::spanned::PixiSpanned;
use lazy_static::lazy_static;
use miette::Diagnostic;
use regex::Regex;
use serde::{self, Deserialize, Deserializer, Serialize};
use std::borrow::Borrow;
use std::fmt;
use std::hash::{Hash, Hasher};
use std::str::FromStr;
use thiserror::Error;

/// The name of an environment. This is either a string or default for the default environment.
#[derive(Clone, Debug, PartialEq, Eq, PartialOrd, Ord, Serialize)]
pub enum EnvironmentName {
    Default,
    Named(String),
}

impl Hash for EnvironmentName {
    fn hash<H: Hasher>(&self, state: &mut H) {
        self.as_str().hash(state)
    }
}

impl EnvironmentName {
    /// Returns the name of the environment. This is either the name of the environment or the name
    /// of the default environment.
    pub fn as_str(&self) -> &str {
        match self {
            EnvironmentName::Default => consts::DEFAULT_ENVIRONMENT_NAME,
            EnvironmentName::Named(name) => name.as_str(),
        }
    }

<<<<<<< HEAD
    /// Returns true if the environment is the default environment.
    pub fn is_default(&self) -> bool {
        matches!(self, EnvironmentName::Default)
=======
    /// Returns a styled version of the environment name for display in the console.
    pub fn fancy_display(&self) -> console::StyledObject<&str> {
        console::style(self.as_str()).magenta()
>>>>>>> a9f1f612
    }
}

impl Borrow<str> for EnvironmentName {
    fn borrow(&self) -> &str {
        self.as_str()
    }
}

impl fmt::Display for EnvironmentName {
    fn fmt(&self, f: &mut fmt::Formatter<'_>) -> fmt::Result {
        match self {
            EnvironmentName::Default => write!(f, "{}", consts::DEFAULT_ENVIRONMENT_NAME),
            EnvironmentName::Named(name) => write!(f, "{}", name),
        }
    }
}

impl PartialEq<str> for EnvironmentName {
    fn eq(&self, other: &str) -> bool {
        self.as_str() == other
    }
}

#[derive(Debug, Clone, Error, Diagnostic, PartialEq)]
#[error("Failed to parse environment name '{attempted_parse}', please use only lowercase letters, numbers and dashes")]
pub struct ParseEnvironmentNameError {
    /// The string that was attempted to be parsed.
    pub attempted_parse: String,
}

impl FromStr for EnvironmentName {
    type Err = ParseEnvironmentNameError;
    fn from_str(s: &str) -> Result<Self, Self::Err> {
        lazy_static! {
            static ref REGEX: Regex = Regex::new(r"^[a-z0-9-]+$").expect("Regex should be able to compile"); // Compile the regex
        }

        if !REGEX.is_match(s) {
            // Return an error if the string does not match the regex
            return Err(ParseEnvironmentNameError {
                attempted_parse: s.to_string(),
            });
        }
        match s {
            consts::DEFAULT_ENVIRONMENT_NAME => Ok(EnvironmentName::Default),
            _ => Ok(EnvironmentName::Named(s.to_string())),
        }
    }
}

impl<'de> Deserialize<'de> for EnvironmentName {
    fn deserialize<D>(deserializer: D) -> Result<Self, D::Error>
    where
        D: Deserializer<'de>,
    {
        let name = String::deserialize(deserializer)?;
        EnvironmentName::from_str(&name).map_err(serde::de::Error::custom)
    }
}

/// An environment describes a set of features that are available together.
///
/// Individual features cannot be used directly, instead they are grouped together into
/// environments. Environments are then locked and installed.
#[derive(Debug, Clone)]
pub struct Environment {
    /// The name of the environment
    pub name: EnvironmentName,

    /// The names of the features that together make up this environment.
    ///
    /// Note that the default feature is always added to the set of features that make up the
    /// environment.
    pub features: Vec<String>,

    /// The optional location of where the features of the environment are defined in the manifest toml.
    pub features_source_loc: Option<std::ops::Range<usize>>,

    /// An optional solver-group. Multiple environments can share the same solve-group. All the
    /// dependencies of the environment that share the same solve-group will be solved together.
    pub solve_group: Option<usize>,
}

/// Helper struct to deserialize the environment from TOML.
/// The environment description can only hold these values.
#[derive(Deserialize)]
#[serde(deny_unknown_fields, rename_all = "kebab-case")]
pub(super) struct TomlEnvironment {
    #[serde(default)]
    pub features: PixiSpanned<Vec<String>>,
    pub solve_group: Option<String>,
}

pub(super) enum TomlEnvironmentMapOrSeq {
    Map(TomlEnvironment),
    Seq(Vec<String>),
}

impl<'de> Deserialize<'de> for TomlEnvironmentMapOrSeq {
    fn deserialize<D>(deserializer: D) -> Result<Self, D::Error>
    where
        D: Deserializer<'de>,
    {
        serde_untagged::UntaggedEnumVisitor::new()
            .map(|map| map.deserialize().map(TomlEnvironmentMapOrSeq::Map))
            .seq(|seq| seq.deserialize().map(TomlEnvironmentMapOrSeq::Seq))
            .expecting("either a map or a sequence")
            .deserialize(deserializer)
    }
}

#[cfg(test)]
mod tests {
    use super::*;

    #[test]
    fn test_environment_name_from_str() {
        assert_eq!(
            EnvironmentName::from_str("default").unwrap(),
            EnvironmentName::Default
        );
        assert_eq!(
            EnvironmentName::from_str("foo").unwrap(),
            EnvironmentName::Named("foo".to_string())
        );
        assert_eq!(
            EnvironmentName::from_str("foo_bar").unwrap_err(),
            ParseEnvironmentNameError {
                attempted_parse: "foo_bar".to_string()
            }
        );

        assert!(EnvironmentName::from_str("foo-bar").is_ok());
        assert!(EnvironmentName::from_str("foo1").is_ok());
        assert!(EnvironmentName::from_str("py39").is_ok());

        assert!(EnvironmentName::from_str("foo bar").is_err());
        assert!(EnvironmentName::from_str("foo_bar").is_err());
        assert!(EnvironmentName::from_str("foo/bar").is_err());
        assert!(EnvironmentName::from_str("foo\\bar").is_err());
        assert!(EnvironmentName::from_str("foo:bar").is_err());
        assert!(EnvironmentName::from_str("foo;bar").is_err());
        assert!(EnvironmentName::from_str("foo?bar").is_err());
        assert!(EnvironmentName::from_str("foo!bar").is_err());
        assert!(EnvironmentName::from_str("py3.9").is_err());
        assert!(EnvironmentName::from_str("py-3.9").is_err());
        assert!(EnvironmentName::from_str("py_3.9").is_err());
        assert!(EnvironmentName::from_str("py/3.9").is_err());
        assert!(EnvironmentName::from_str("py\\3.9").is_err());
        assert!(EnvironmentName::from_str("Py").is_err());
        assert!(EnvironmentName::from_str("Py3").is_err());
        assert!(EnvironmentName::from_str("Py39").is_err());
        assert!(EnvironmentName::from_str("Py-39").is_err());
    }

    #[test]
    fn test_environment_name_as_str() {
        assert_eq!(EnvironmentName::Default.as_str(), "default");
        assert_eq!(EnvironmentName::Named("foo".to_string()).as_str(), "foo");
    }

    #[test]
    fn test_deserialize_environment_name() {
        assert_eq!(
            serde_json::from_str::<EnvironmentName>("\"default\"").unwrap(),
            EnvironmentName::Default
        );
        assert_eq!(
            serde_json::from_str::<EnvironmentName>("\"foo\"").unwrap(),
            EnvironmentName::Named("foo".to_string())
        );
    }
}<|MERGE_RESOLUTION|>--- conflicted
+++ resolved
@@ -33,15 +33,14 @@
         }
     }
 
-<<<<<<< HEAD
     /// Returns true if the environment is the default environment.
     pub fn is_default(&self) -> bool {
         matches!(self, EnvironmentName::Default)
-=======
+    }
+
     /// Returns a styled version of the environment name for display in the console.
     pub fn fancy_display(&self) -> console::StyledObject<&str> {
         console::style(self.as_str()).magenta()
->>>>>>> a9f1f612
     }
 }
 
