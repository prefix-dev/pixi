mod activation;
pub(crate) mod channel;
mod environment;
mod error;
mod feature;
mod metadata;
mod python;
mod system_requirements;
mod target;
mod validation;

use crate::project::manifest::channel::PrioritizedChannel;
use crate::project::manifest::environment::TomlEnvironmentMapOrSeq;
use crate::task::TaskName;
use crate::{consts, project::SpecType, task::Task, utils::spanned::PixiSpanned};
pub use activation::Activation;
pub use environment::{Environment, EnvironmentName};
pub use feature::{Feature, FeatureName};
use indexmap::map::Entry;
use indexmap::{Equivalent, IndexMap, IndexSet};
use itertools::Itertools;
pub use metadata::ProjectMetadata;
use miette::{miette, Diagnostic, IntoDiagnostic, LabeledSpan, NamedSource};
pub use python::PyPiRequirement;
use rattler_conda_types::{MatchSpec, NamelessMatchSpec, PackageName, Platform, Version};
use serde::de::{DeserializeSeed, MapAccess, Visitor};
use serde::{Deserialize, Deserializer};
use serde_with::serde_as;
use std::fmt;
use std::hash::Hash;
use std::marker::PhantomData;
use std::{
    collections::HashMap,
    path::{Path, PathBuf},
    str::FromStr,
};
pub use system_requirements::{LibCSystemRequirement, SystemRequirements};
pub use target::{Target, TargetSelector, Targets};
use thiserror::Error;
use toml_edit::{value, Array, Document, Item, Table, TomlError, Value};

/// Errors that can occur when getting a feature.
#[derive(Debug, Clone, Error, Diagnostic)]
pub enum GetFeatureError {
    #[error("feature `{0}` does not exist")]
    FeatureDoesNotExist(FeatureName),
}

/// Handles the project's manifest file.
/// This struct is responsible for reading, parsing, editing, and saving the manifest.
/// It encapsulates all logic related to the manifest's TOML format and structure.
/// The manifest data is represented as a [`ProjectManifest`] struct for easy manipulation.
/// Owned by the [`crate::project::Project`] struct, which governs its usage.
///
#[derive(Debug, Clone)]
pub struct Manifest {
    /// The path to the manifest file
    pub path: PathBuf,

    /// The raw contents of the manifest file
    pub contents: String,

    /// Editable toml document
    pub document: toml_edit::Document,

    /// The parsed manifest
    pub parsed: ProjectManifest,
}

impl Manifest {
    /// Create a new manifest from a path
    pub fn from_path(path: impl AsRef<Path>) -> miette::Result<Self> {
        let contents = std::fs::read_to_string(path.as_ref()).into_diagnostic()?;
        let parent = path
            .as_ref()
            .parent()
            .expect("Path should always have a parent");
        Self::from_str(parent, contents)
    }

    /// Create a new manifest from a string
    pub fn from_str(root: &Path, contents: impl Into<String>) -> miette::Result<Self> {
        let contents = contents.into();
        let (manifest, document) = match ProjectManifest::from_toml_str(&contents)
            .and_then(|manifest| contents.parse::<Document>().map(|doc| (manifest, doc)))
        {
            Ok(result) => result,
            Err(e) => {
                if let Some(span) = e.span() {
                    return Err(miette::miette!(
                        labels = vec![LabeledSpan::at(span, e.message())],
                        "failed to parse project manifest"
                    )
                    .with_source_code(NamedSource::new(consts::PROJECT_MANIFEST, contents)));
                } else {
                    return Err(e).into_diagnostic();
                }
            }
        };

        // Validate the contents of the manifest
        manifest.validate(
            NamedSource::new(consts::PROJECT_MANIFEST, contents.to_owned()),
            root,
        )?;

        // Notify the user that pypi-dependencies are still experimental
        if manifest
            .features
            .values()
            .flat_map(|f| f.targets.targets())
            .any(|f| f.pypi_dependencies.is_some())
        {
            match std::env::var("PIXI_BETA_WARNING_OFF") {
                Ok(var) if var == *"true" => {}
                _ => {
                    tracing::warn!("BETA feature `[pypi-dependencies]` enabled!\n\nPlease report any and all issues here:\n\n\thttps://github.com/prefix-dev/pixi.\n\nTurn this warning off by setting the environment variable `PIXI_BETA_WARNING_OFF` to `true`.\n");
                }
            }
        }

        Ok(Self {
            path: root.join(consts::PROJECT_MANIFEST),
            contents,
            document,
            parsed: manifest,
        })
    }

    /// Save the manifest to the file and update the contents
    pub fn save(&mut self) -> miette::Result<()> {
        self.contents = self.document.to_string();
        std::fs::write(&self.path, self.contents.clone()).into_diagnostic()?;
        Ok(())
    }

    /// Returns a hashmap of the tasks that should run only the given platform. If the platform is
    /// `None`, only the default targets tasks are returned.
    pub fn tasks(
        &self,
        platform: Option<Platform>,
        feature_name: &FeatureName,
    ) -> Result<HashMap<TaskName, &Task>, GetFeatureError> {
        Ok(self
            .feature(feature_name)
            // Return error if feature does not exist
            .ok_or(GetFeatureError::FeatureDoesNotExist(feature_name.clone()))?
            .targets
            .resolve(platform)
            .collect_vec()
            .into_iter()
            .rev()
            .flat_map(|target| target.tasks.iter())
            .map(|(name, task)| (name.clone(), task))
            .collect())
    }

    /// Add a task to the project
    pub fn add_task(
        &mut self,
        name: TaskName,
        task: Task,
        platform: Option<Platform>,
        feature_name: &FeatureName,
    ) -> miette::Result<()> {
        // Check if the task already exists
        if let Ok(tasks) = self.tasks(platform, feature_name) {
            if tasks.contains_key(&name) {
                miette::bail!("task {} already exists", name.fancy_display());
            }
        }

        // Get the table that contains the tasks.
        let table = get_or_insert_toml_table(&mut self.document, platform, feature_name, "tasks")?;

        // Add the task to the table
        table.insert(name.as_str(), task.clone().into());

        // Add the task to the manifest
        self.default_feature_mut()
            .targets
            .for_opt_target_or_default_mut(platform.map(TargetSelector::from).as_ref())
            .tasks
            .insert(name, task);

        Ok(())
    }

    /// Remove a task from the project, and the tasks that depend on it
    pub fn remove_task(
        &mut self,
        name: TaskName,
        platform: Option<Platform>,
        feature_name: &FeatureName,
    ) -> miette::Result<()> {
        self.tasks(platform, feature_name)?
            .get(&name)
            .ok_or_else(|| miette::miette!("task {} does not exist", name.fancy_display()))?;

        // Get the task table either from the target platform or the default tasks.
        let tasks_table =
            get_or_insert_toml_table(&mut self.document, platform, feature_name, "tasks")?;

        // If it does not exist in toml, consider this ok as we want to remove it anyways
        tasks_table.remove(name.as_str());

        // Remove the task from the internal manifest
        self.feature_mut(feature_name)
            .expect("feature should exist")
            .targets
            .for_opt_target_mut(platform.map(TargetSelector::from).as_ref())
            .map(|target| target.tasks.remove(&name));

        Ok(())
    }

    /// Add a platform to the project
    pub fn add_platforms<'a>(
        &mut self,
        platforms: impl Iterator<Item = &'a Platform> + Clone,
        feature_name: &FeatureName,
    ) -> miette::Result<()> {
        let mut stored_platforms = IndexSet::new();
        match feature_name {
            FeatureName::Default => {
                for platform in platforms {
                    // TODO: Make platforms a IndexSet to avoid duplicates.
                    if self
                        .parsed
                        .project
                        .platforms
                        .value
                        .iter()
                        .any(|x| x == platform)
                    {
                        continue;
                    }
                    self.parsed.project.platforms.value.push(*platform);

                    stored_platforms.insert(platform);
                }
            }
            FeatureName::Named(_) => {
                for platform in platforms {
                    match self.parsed.features.entry(feature_name.clone()) {
                        Entry::Occupied(mut entry) => {
                            if let Some(platforms) = &mut entry.get_mut().platforms {
                                if platforms.value.iter().any(|x| x == platform) {
                                    continue;
                                }
                            }
                            // If the feature already exists, just push the new platform
                            entry
                                .get_mut()
                                .platforms
                                .get_or_insert_with(Default::default)
                                .value
                                .push(*platform);
                        }
                        Entry::Vacant(entry) => {
                            // If the feature does not exist, insert a new feature with the new platform
                            entry.insert(Feature {
                                name: feature_name.clone(),
                                platforms: Some(PixiSpanned::from(vec![*platform])),
                                system_requirements: Default::default(),
                                targets: Default::default(),
                                channels: None,
                            });
                        }
                    }
                    stored_platforms.insert(platform);
                }
            }
        }
        // Then add the platforms to the toml document
        let platforms_array = self.specific_array_mut("platforms", feature_name)?;
        for platform in stored_platforms {
            platforms_array.push(platform.to_string());
        }

        Ok(())
    }

    /// Remove the platform(s) from the project
    pub fn remove_platforms(
        &mut self,
        platforms: &Vec<Platform>,
        feature_name: &FeatureName,
    ) -> miette::Result<()> {
        let mut removed_platforms = Vec::new();
        match feature_name {
            FeatureName::Default => {
                for platform in platforms {
                    if let Some(index) = self
                        .parsed
                        .project
                        .platforms
                        .value
                        .iter()
                        .position(|x| x == platform)
                    {
                        self.parsed.project.platforms.value.remove(index);
                        removed_platforms.push(platform.to_string());
                    }
                }
            }
            FeatureName::Named(_) => {
                for platform in platforms {
                    match self.parsed.features.entry(feature_name.clone()) {
                        Entry::Occupied(mut entry) => {
                            if let Some(platforms) = &mut entry.get_mut().platforms {
                                if let Some(index) =
                                    platforms.value.iter().position(|x| x == platform)
                                {
                                    platforms.value.remove(index);
                                }
                            }
                        }
                        Entry::Vacant(_entry) => {
                            return Err(miette!(
                                "Feature {} does not exist",
                                feature_name.as_str()
                            ));
                        }
                    }
                    removed_platforms.push(platform.to_string());
                }
            }
        }

        // remove the channels from the toml
        let platforms_array = self.specific_array_mut("platforms", feature_name)?;
        platforms_array.retain(|x| !removed_platforms.contains(&x.as_str().unwrap().to_string()));

        Ok(())
    }

    /// Add a matchspec to the manifest
    pub fn add_dependency(
        &mut self,
        spec: &MatchSpec,
        spec_type: SpecType,
        platform: Option<Platform>,
        feature_name: &FeatureName,
    ) -> miette::Result<()> {
        // Find the table toml table to add the dependency to.
        let dependency_table =
            get_or_insert_toml_table(&mut self.document, platform, feature_name, spec_type.name())?;

        // Determine the name of the package to add
        let (Some(name), spec) = spec.clone().into_nameless() else {
            miette::bail!("pixi does not support wildcard dependencies")
        };

        // Store (or replace) in the document
        dependency_table.insert(name.as_source(), Item::Value(spec.to_string().into()));

        // Add the dependency to the manifest as well
        self.parsed
            .features
            .entry(feature_name.clone())
            .or_default()
            .targets
            .for_opt_target_or_default_mut(platform.map(TargetSelector::from).as_ref())
            .dependencies
            .entry(spec_type)
            .or_default()
            .insert(name, spec);

        // self.default_feature_mut()
        //     .targets
        //     .for_opt_target_or_default_mut(platform.map(TargetSelector::from).as_ref())
        //     .dependencies
        //     .entry(spec_type)
        //     .or_default()
        //     .insert(name, spec);

        Ok(())
    }

    pub fn add_pypi_dependency(
        &mut self,
        name: &rip::types::PackageName,
        requirement: &PyPiRequirement,
        platform: Option<Platform>,
    ) -> miette::Result<()> {
        // Find the table toml table to add the dependency to.
        let dependency_table = get_or_insert_toml_table(
            &mut self.document,
            platform,
            &FeatureName::Default,
            consts::PYPI_DEPENDENCIES,
        )?;

        // Add the pypi dependency to the table
        dependency_table.insert(name.as_str(), (*requirement).clone().into());

        // Add the dependency to the manifest as well
        self.default_feature_mut()
            .targets
            .for_opt_target_or_default_mut(platform.map(TargetSelector::from).as_ref())
            .pypi_dependencies
            .get_or_insert_with(Default::default)
            .insert(name.clone(), requirement.clone());

        Ok(())
    }

    /// Removes a dependency from `pixi.toml` based on `SpecType`.
    pub fn remove_dependency(
        &mut self,
        dep: &PackageName,
        spec_type: SpecType,
        platform: Option<Platform>,
        feature_name: &FeatureName,
    ) -> miette::Result<(PackageName, NamelessMatchSpec)> {
        get_or_insert_toml_table(&mut self.document, platform, feature_name, spec_type.name())?
            .remove(dep.as_source())
            .ok_or_else(|| {
                let table_name =
                    get_nested_toml_table_name(feature_name, platform, spec_type.name());
                miette::miette!(
                    "Couldn't find {} in [{}]",
                    console::style(dep.as_source()).bold(),
                    console::style(table_name).bold(),
                )
            })?;

        Ok(self
            .parsed
            .features
            .get_mut(feature_name)
            .expect("feature should exist")
            .targets
            .for_opt_target_mut(platform.map(TargetSelector::Platform).as_ref())
            .expect("target should exist")
            .remove_dependency(dep.as_source(), spec_type)
            .expect("dependency should exist"))
    }

    /// Removes a pypi dependency from `pixi.toml`.
    pub fn remove_pypi_dependency(
        &mut self,
        dep: &rip::types::PackageName,
        platform: Option<Platform>,
        feature_name: &FeatureName,
    ) -> miette::Result<(rip::types::PackageName, PyPiRequirement)> {
        get_or_insert_toml_table(
            &mut self.document,
            platform,
            feature_name,
            consts::PYPI_DEPENDENCIES,
        )?
        .remove(dep.as_source_str())
        .ok_or_else(|| {
            let table_name =
                get_nested_toml_table_name(feature_name, platform, consts::PYPI_DEPENDENCIES);

            miette::miette!(
                "Couldn't find {} in [{}]",
                console::style(dep.as_source_str()).bold(),
                console::style(table_name).bold(),
            )
        })?;

        Ok(self
            .parsed
            .features
            .get_mut(feature_name)
            .expect("feature should exist")
            .targets
            .for_opt_target_mut(platform.map(TargetSelector::Platform).as_ref())
            .expect("target should exist")
            .pypi_dependencies
            .as_mut()
            .expect("pypi-dependencies should exist")
            .shift_remove_entry(dep)
            .expect("dependency should exist"))
    }

    /// Returns true if any of the features has pypi dependencies defined.
    ///
    /// This also returns true if the `pypi-dependencies` key is defined but empty.
    pub fn has_pypi_dependencies(&self) -> bool {
        self.parsed
            .features
            .values()
            .flat_map(|f| f.targets.targets())
            .any(|f| f.pypi_dependencies.is_some())
    }

    /// Returns a mutable reference to the specified array either in project or feature.
    fn specific_array_mut(
        &mut self,
        array_name: &str,
        feature_name: &FeatureName,
    ) -> miette::Result<&mut Array> {
        match feature_name {
            FeatureName::Default => {
                let project = &mut self.document["project"];
                if project.is_none() {
                    *project = Item::Table(Table::new());
                }

                let channels = &mut project[array_name];
                if channels.is_none() {
                    *channels = Item::Value(Value::Array(Array::new()))
                }

                channels
                    .as_array_mut()
                    .ok_or_else(|| miette::miette!("malformed {array_name} array"))
            }
            FeatureName::Named(_) => {
                let feature = &mut self.document["feature"];
                if feature.is_none() {
                    *feature = Item::Table(Table::new());
                }
                let table = feature.as_table_mut().expect("feature should be a table");
                table.set_dotted(true);

                let feature = &mut table[feature_name.as_str()];
                if feature.is_none() {
                    *feature = Item::Table(Table::new());
                }

                let channels = &mut feature[array_name];
                if channels.is_none() {
                    *channels = Item::Value(Value::Array(Array::new()))
                }

                channels
                    .as_array_mut()
                    .ok_or_else(|| miette::miette!("malformed {array_name} array"))
            }
        }
    }

    /// Adds the specified channels to the manifest.
    pub fn add_channels(
        &mut self,
        channels: impl IntoIterator<Item = PrioritizedChannel>,
        feature_name: &FeatureName,
    ) -> miette::Result<()> {
        // First add the channels to the manifest
        let mut stored_channels = IndexSet::new();
        match feature_name {
            FeatureName::Default => {
                for channel in channels {
                    // TODO: Make channels a IndexSet to avoid duplicates.
                    if self.parsed.project.channels.iter().any(|x| x == &channel) {
                        continue;
                    }
                    self.parsed.project.channels.push(channel.clone());

                    stored_channels.insert(channel.channel.name().to_string());
                }
            }
            FeatureName::Named(_) => {
                for channel in channels {
                    match self.parsed.features.entry(feature_name.clone()) {
                        Entry::Occupied(mut entry) => {
                            if let Some(channels) = &mut entry.get_mut().channels {
                                if channels.iter().any(|x| x == &channel) {
                                    continue;
                                }
                            }
                            // If the feature already exists, just push the new channel
                            entry
                                .get_mut()
                                .channels
                                .get_or_insert_with(Vec::new)
                                .push(channel.clone());
                        }
                        Entry::Vacant(entry) => {
                            // If the feature does not exist, insert a new feature with the new channel
                            entry.insert(Feature {
                                name: feature_name.clone(),
                                platforms: None,
                                channels: Some(vec![channel.clone()]),
                                system_requirements: Default::default(),
                                targets: Default::default(),
                            });
                        }
                    }
                    stored_channels.insert(channel.channel.name().to_string());
                }
            }
        }
        // Then add the channels to the toml document
        let channels_array = self.specific_array_mut("channels", feature_name)?;
        for channel in stored_channels {
            channels_array.push(channel);
        }

        Ok(())
    }

    /// Remove the specified channels to the manifest.
    pub fn remove_channels(
        &mut self,
        channels: impl IntoIterator<Item = PrioritizedChannel>,
        feature_name: &FeatureName,
    ) -> miette::Result<()> {
        let mut removed_channels = Vec::new();

        match feature_name {
            FeatureName::Default => {
                for channel in channels {
                    // TODO: Make channels a IndexSet to simplify this.
                    if self.parsed.project.channels.iter().any(|x| x == &channel) {
                        if let Some(index) = self
                            .parsed
                            .project
                            .channels
                            .iter()
                            .position(|x| *x == channel)
                        {
                            self.parsed.project.channels.remove(index);
                        }
                        removed_channels.push(channel.channel.name().to_string());
                    }
                }
            }
            FeatureName::Named(_) => {
                for channel in channels {
                    match self.parsed.features.entry(feature_name.clone()) {
                        Entry::Occupied(mut entry) => {
                            if let Some(channels) = &mut entry.get_mut().channels {
                                if let Some(index) = channels.iter().position(|x| *x == channel) {
                                    channels.remove(index);
                                }
                            }
                        }
                        Entry::Vacant(_entry) => {
                            return Err(miette!(
                                "Feature {} does not exist",
                                feature_name.as_str()
                            ));
                        }
                    }
                    removed_channels.push(channel.channel.name().to_string());
                }
            }
        }

        // remove the channels from the toml
        let channels_array = self.specific_array_mut("channels", feature_name)?;
        channels_array.retain(|x| !removed_channels.contains(&x.as_str().unwrap().to_string()));

        Ok(())
    }

    /// Set the project description
    pub fn set_description(&mut self, description: &String) -> miette::Result<()> {
        // Update in both the manifest and the toml
        self.parsed.project.description = Some(description.to_string());
        self.document["project"]["description"] = value(description);

        Ok(())
    }

    /// Set the project version
    pub fn set_version(&mut self, version: &String) -> miette::Result<()> {
        // Update in both the manifest and the toml
        self.parsed.project.version = Some(Version::from_str(version).unwrap());
        self.document["project"]["version"] = value(version);

        Ok(())
    }

    /// Returns the default feature.
    ///
    /// This is the feature that is added implicitly by the tables at the root of the project
    /// manifest.
    pub fn default_feature(&self) -> &Feature {
        self.parsed.default_feature()
    }

    /// Returns a mutable reference to the default feature.
    fn default_feature_mut(&mut self) -> &mut Feature {
        self.parsed.default_feature_mut()
    }

    /// Returns the mutable feature with the given name or `None` if it does not exist.
    pub fn feature_mut<Q: ?Sized>(&mut self, name: &Q) -> Option<&mut Feature>
    where
        Q: Hash + Equivalent<FeatureName>,
    {
        self.parsed.features.get_mut(name)
    }

    /// Returns the feature with the given name or `None` if it does not exist.
    pub fn feature<Q: ?Sized>(&self, name: &Q) -> Option<&Feature>
    where
        Q: Hash + Equivalent<FeatureName>,
    {
        self.parsed.features.get(name)
    }

    /// Returns the default environment
    ///
    /// This is the environment that is added implicitly as the environment with only the default
    /// feature. The default environment can be overwritten by a environment named `default`.
    pub fn default_environment(&self) -> &Environment {
        self.parsed.default_environment()
    }

    /// Returns the environment with the given name or `None` if it does not exist.
    pub fn environment<Q: ?Sized>(&self, name: &Q) -> Option<&Environment>
    where
        Q: Hash + Equivalent<EnvironmentName>,
    {
        self.parsed.environments.find(name)
    }

    /// Returns the solve group with the given name or `None` if it does not exist.
    pub fn solve_group<Q: ?Sized>(&self, name: &Q) -> Option<&SolveGroup>
    where
        Q: Hash + Equivalent<String>,
    {
        self.parsed.solve_groups.find(name)
    }
}

/// Returns the name of a nested TOML table.
/// If `platform` and `feature_name` are `None`, the table name is returned as-is.
/// Otherwise, the table name is prefixed with the feature, platform, or both.
fn get_nested_toml_table_name(
    feature_name: &FeatureName,
    platform: Option<Platform>,
    table: &str,
) -> String {
    match (platform, feature_name) {
        (Some(platform), FeatureName::Named(_)) => format!(
            "feature.{}.target.{}.{}",
            feature_name.as_str(),
            platform.as_str(),
            table
        ),
        (Some(platform), FeatureName::Default) => {
            format!("target.{}.{}", platform.as_str(), table)
        }
        (None, FeatureName::Named(_)) => {
            format!("feature.{}.{}", feature_name.as_str(), table)
        }
        (None, FeatureName::Default) => table.to_string(),
    }
}

/// Retrieve a mutable reference to a target table `table_name`
/// for a specific platform.
/// If table not found, its inserted into the document.
fn get_or_insert_toml_table<'a>(
    doc: &'a mut Document,
    platform: Option<Platform>,
    feature: &FeatureName,
    table_name: &str,
) -> miette::Result<&'a mut Table> {
    let table_name = get_nested_toml_table_name(feature, platform, table_name);
    let parts: Vec<&str> = table_name.split('.').collect();

    let mut current_table = doc.as_table_mut();
    for (i, part) in parts.iter().enumerate() {
        current_table = current_table
            .entry(part)
            .or_insert(Item::Table(Table::new()))
            .as_table_mut()
            .ok_or_else(|| {
                miette!(
                    "Could not find or access the part '{}' in the path '[{}]'",
                    part,
                    table_name
                )
            })?;
        if i < parts.len() - 1 {
            current_table.set_dotted(true);
        }
    }
    Ok(current_table)
}

/// The environments in the project.
#[derive(Debug, Clone, Default)]
pub struct Environments {
    /// A list of all environments, in the order they are defined in the manifest.
    pub(super) environments: Vec<Environment>,

    /// A map of all environments, indexed by their name.
    pub(super) by_name: IndexMap<EnvironmentName, usize>,
}

impl Environments {
    /// Returns the environment with the given name or `None` if it does not exist.
    pub fn find<Q: ?Sized>(&self, name: &Q) -> Option<&Environment>
    where
        Q: Hash + Equivalent<EnvironmentName>,
    {
        let index = self.by_name.get(name)?;
        Some(&self.environments[*index])
    }

    /// Returns an iterator over all the environments in the project.
    pub fn iter(&self) -> impl Iterator<Item = &Environment> + '_ {
        self.environments.iter()
    }
}

/// A solve group is a group of environments that are solved together.
#[derive(Debug, Clone)]
pub struct SolveGroup {
    pub name: String,
    pub environments: Vec<usize>,
}

#[derive(Debug, Clone, Default)]
pub struct SolveGroups {
    pub(super) solve_groups: Vec<SolveGroup>,
    pub(super) by_name: IndexMap<String, usize>,
}

impl SolveGroups {
    /// Returns the solve group with the given name or `None` if it does not exist.
    pub fn find<Q: ?Sized>(&self, name: &Q) -> Option<&SolveGroup>
    where
        Q: Hash + Equivalent<String>,
    {
        let index = self.by_name.get(name)?;
        Some(&self.solve_groups[*index])
    }

    /// Returns an iterator over all the solve groups in the project.
    pub fn iter(&self) -> impl Iterator<Item = &SolveGroup> + '_ {
        self.solve_groups.iter()
    }
}

/// Describes the contents of a project manifest.
#[derive(Debug, Clone)]
pub struct ProjectManifest {
    /// Information about the project
    pub project: ProjectMetadata,

    /// All the features defined in the project.
    pub features: IndexMap<FeatureName, Feature>,

    /// All the environments defined in the project.
    pub environments: Environments,

    /// The solve groups that are part of the project.
    pub solve_groups: SolveGroups,
}

impl ProjectManifest {
    /// Parses a toml string into a project manifest.
    pub fn from_toml_str(source: &str) -> Result<Self, TomlError> {
        toml_edit::de::from_str(source).map_err(TomlError::from)
    }

    /// Returns the default feature.
    ///
    /// This is the feature that is added implicitly by the tables at the root of the project
    /// manifest.
    pub fn default_feature(&self) -> &Feature {
        self.features
            .get(&FeatureName::Default)
            .expect("default feature should always exist")
    }

    /// Returns a mutable reference to the default feature.
    fn default_feature_mut(&mut self) -> &mut Feature {
        self.features
            .get_mut(&FeatureName::Default)
            .expect("default feature should always exist")
    }

    /// Returns the default environment
    ///
    /// This is the environment that is added implicitly as the environment with only the default
    /// feature. The default environment can be overwritten by a environment named `default`.
    pub fn default_environment(&self) -> &Environment {
        let envs = &self.environments;
        envs.find(&EnvironmentName::Named(String::from(
            consts::DEFAULT_ENVIRONMENT_NAME,
        )))
        .or_else(|| envs.find(&EnvironmentName::Default))
        .expect("default environment should always exist")
    }

    /// Returns the environment with the given name or `None` if it does not exist.
    pub fn environment<Q: ?Sized>(&self, name: &Q) -> Option<&Environment>
    where
        Q: Hash + Equivalent<EnvironmentName>,
    {
        self.environments.find(name)
    }
}

struct PackageMap<'a>(&'a IndexMap<PackageName, NamelessMatchSpec>);

impl<'de, 'a> DeserializeSeed<'de> for PackageMap<'a> {
    type Value = PackageName;

    fn deserialize<D>(self, deserializer: D) -> Result<Self::Value, D::Error>
    where
        D: Deserializer<'de>,
    {
        let package_name = PackageName::deserialize(deserializer)?;
        match self.0.get_key_value(&package_name) {
            Some((package_name, _)) => {
                 Err(serde::de::Error::custom(
                    format!(
                    "duplicate dependency: {} (please avoid using capitalized names for the dependencies)", package_name.as_source())
                ))
            }
            None => Ok(package_name),
        }
    }
}

struct NamelessMatchSpecWrapper {}

impl<'de, 'a> DeserializeSeed<'de> for &'a NamelessMatchSpecWrapper {
    type Value = NamelessMatchSpec;

    fn deserialize<D>(self, deserializer: D) -> Result<Self::Value, D::Error>
    where
        D: Deserializer<'de>,
    {
        serde_untagged::UntaggedEnumVisitor::new()
            .string(|str| NamelessMatchSpec::from_str(str).map_err(serde::de::Error::custom))
            .map(|map| {
                NamelessMatchSpec::deserialize(serde::de::value::MapAccessDeserializer::new(map))
            })
            .expecting("either a map or a string")
            .deserialize(deserializer)
    }
}

pub(crate) fn deserialize_package_map<'de, D>(
    deserializer: D,
) -> Result<IndexMap<PackageName, NamelessMatchSpec>, D::Error>
where
    D: Deserializer<'de>,
{
    struct PackageMapVisitor(PhantomData<()>);

    impl<'de> Visitor<'de> for PackageMapVisitor {
        type Value = IndexMap<PackageName, NamelessMatchSpec>;

        fn expecting(&self, formatter: &mut fmt::Formatter) -> fmt::Result {
            write!(formatter, "a map")
        }

        fn visit_map<A>(self, mut map: A) -> Result<Self::Value, A::Error>
        where
            A: MapAccess<'de>,
        {
            let mut result = IndexMap::new();
            let match_spec = NamelessMatchSpecWrapper {};
            while let Some((package_name, match_spec)) = map
                .next_entry_seed::<PackageMap, &NamelessMatchSpecWrapper>(
                    PackageMap(&result),
                    &match_spec,
                )?
            {
                result.insert(package_name, match_spec);
            }

            Ok(result)
        }
    }
    let visitor = PackageMapVisitor(PhantomData);
    deserializer.deserialize_seq(visitor)
}

pub(crate) fn deserialize_opt_package_map<'de, D>(
    deserializer: D,
) -> Result<Option<IndexMap<PackageName, NamelessMatchSpec>>, D::Error>
where
    D: Deserializer<'de>,
{
    Ok(Some(deserialize_package_map(deserializer)?))
}

impl<'de> Deserialize<'de> for ProjectManifest {
    fn deserialize<D>(deserializer: D) -> Result<Self, D::Error>
    where
        D: Deserializer<'de>,
    {
        #[serde_as]
        #[derive(Deserialize)]
        #[serde(deny_unknown_fields, rename_all = "kebab-case")]
        pub struct TomlProjectManifest {
            project: ProjectMetadata,
            #[serde(default)]
            system_requirements: SystemRequirements,
            #[serde(default)]
            target: IndexMap<PixiSpanned<TargetSelector>, Target>,

            // HACK: If we use `flatten`, unknown keys will point to the wrong location in the file.
            //  When https://github.com/toml-rs/toml/issues/589 is fixed we should use that
            //
            // Instead we currently copy the keys from the Target deserialize implementation which
            // is really ugly.
            //
            // #[serde(flatten)]
            // default_target: Target,
            #[serde(default, deserialize_with = "deserialize_package_map")]
            dependencies: IndexMap<PackageName, NamelessMatchSpec>,

            #[serde(default, deserialize_with = "deserialize_opt_package_map")]
            host_dependencies: Option<IndexMap<PackageName, NamelessMatchSpec>>,

            #[serde(default, deserialize_with = "deserialize_opt_package_map")]
            build_dependencies: Option<IndexMap<PackageName, NamelessMatchSpec>>,

            #[serde(default)]
            pypi_dependencies: Option<IndexMap<rip::types::PackageName, PyPiRequirement>>,

            /// Additional information to activate an environment.
            #[serde(default)]
            activation: Option<Activation>,

            /// Target specific tasks to run in the environment
            #[serde(default)]
            tasks: HashMap<TaskName, Task>,

            /// The features defined in the project.
            #[serde(default)]
            feature: IndexMap<FeatureName, Feature>,

            /// The environments the project can create.
            #[serde(default)]
            environments: IndexMap<EnvironmentName, TomlEnvironmentMapOrSeq>,
        }

        let toml_manifest = TomlProjectManifest::deserialize(deserializer)?;
        let mut dependencies = HashMap::from_iter([(SpecType::Run, toml_manifest.dependencies)]);
        if let Some(host_deps) = toml_manifest.host_dependencies {
            dependencies.insert(SpecType::Host, host_deps);
        }
        if let Some(build_deps) = toml_manifest.build_dependencies {
            dependencies.insert(SpecType::Build, build_deps);
        }

        let default_target = Target {
            dependencies,
            pypi_dependencies: toml_manifest.pypi_dependencies,
            activation: toml_manifest.activation,
            tasks: toml_manifest.tasks,
        };

        // Construct a default feature
        let default_feature = Feature {
            name: FeatureName::Default,

            // The default feature does not overwrite the platforms or channels from the project
            // metadata.
            platforms: None,
            channels: None,

            system_requirements: toml_manifest.system_requirements,

            // Combine the default target with all user specified targets
            targets: Targets::from_default_and_user_defined(default_target, toml_manifest.target),
        };

        // Construct the features including the default feature
        let features: IndexMap<FeatureName, Feature> =
            IndexMap::from_iter([(FeatureName::Default, default_feature)]);
        let named_features = toml_manifest
            .feature
            .into_iter()
            .map(|(name, mut feature)| {
                feature.name = name.clone();
                (name, feature)
            })
            .collect::<IndexMap<FeatureName, Feature>>();
        let features = features.into_iter().chain(named_features).collect();

        // Construct the environments including the default environment
        let mut environments = Environments::default();
        let mut solve_groups = SolveGroups::default();

        // Add the default environment first if it was not redefined.
        if !toml_manifest
            .environments
            .contains_key(&EnvironmentName::Default)
        {
            environments.environments.push(Environment {
                name: EnvironmentName::Default,
                features: Vec::new(),
                features_source_loc: None,
                solve_group: None,
            });
            environments.by_name.insert(EnvironmentName::Default, 0);
        }

        // Add all named environments
        for (name, env) in toml_manifest.environments {
            let environment_idx = environments.environments.len();
            environments.by_name.insert(name.clone(), environment_idx);

            // Decompose the TOML
            let (features, features_source_loc, solve_group) = match env {
                TomlEnvironmentMapOrSeq::Map(env) => {
                    (env.features.value, env.features.span, env.solve_group)
                }
                TomlEnvironmentMapOrSeq::Seq(features) => (features, None, None),
            };

            // Add to the solve group if defined
            let solve_group = if let Some(solve_group) = solve_group {
                Some(match solve_groups.by_name.get(&solve_group) {
                    Some(idx) => {
                        solve_groups.solve_groups[*idx]
                            .environments
                            .push(environment_idx);
                        *idx
                    }
                    None => {
                        let idx = solve_groups.solve_groups.len();
                        solve_groups.solve_groups.push(SolveGroup {
                            name: solve_group.clone(),
                            environments: vec![environment_idx],
                        });
                        solve_groups.by_name.insert(solve_group, idx);
                        idx
                    }
                })
            } else {
                None
            };

            environments.environments.push(Environment {
                name,
                features,
                features_source_loc,
                solve_group,
            });
        }

        Ok(Self {
            project: toml_manifest.project,
            features,
            environments,
            solve_groups,
        })
    }
}

#[cfg(test)]
mod tests {
    use super::*;
    use crate::project::manifest::channel::PrioritizedChannel;
    use insta::assert_display_snapshot;
    use rattler_conda_types::{Channel, ChannelConfig};
    use rstest::*;
    use std::str::FromStr;
    use tempfile::tempdir;

    const PROJECT_BOILERPLATE: &str = r#"
        [project]
        name = "foo"
        version = "0.1.0"
        channels = []
        platforms = ["linux-64", "win-64", "osx-64"]
        "#;

    #[test]
    fn test_from_path() {
        // Test the toml from a path
        let dir = tempdir().unwrap();
        let path = dir.path().join("pixi.toml");
        std::fs::write(&path, PROJECT_BOILERPLATE).unwrap();
        // From &PathBuf
        let _manifest = Manifest::from_path(&path).unwrap();
        // From &Path
        let _manifest = Manifest::from_path(path.as_path()).unwrap();
        // From PathBuf
        let manifest = Manifest::from_path(path).unwrap();

        assert_eq!(manifest.parsed.project.name, "foo");
        assert_eq!(
            manifest.parsed.project.version,
            Some(Version::from_str("0.1.0").unwrap())
        );
    }

    #[test]
    fn test_target_specific() {
        let contents = format!(
            r#"
        {PROJECT_BOILERPLATE}

        [target.win-64.dependencies]
        foo = "3.4.5"

        [target.osx-64.dependencies]
        foo = "1.2.3"
        "#
        );

        let manifest = ProjectManifest::from_toml_str(&contents).unwrap();
        let targets = &manifest.default_feature().targets;
        assert_eq!(
            targets.user_defined_selectors().cloned().collect_vec(),
            vec![
                TargetSelector::Platform(Platform::Win64),
                TargetSelector::Platform(Platform::Osx64)
            ]
        );

        let win64_target = targets
            .for_target(&TargetSelector::Platform(Platform::Win64))
            .unwrap();
        let osx64_target = targets
            .for_target(&TargetSelector::Platform(Platform::Osx64))
            .unwrap();
        assert_eq!(
            win64_target
                .run_dependencies()
                .unwrap()
                .get("foo")
                .unwrap()
                .to_string(),
            "==3.4.5"
        );
        assert_eq!(
            osx64_target
                .run_dependencies()
                .unwrap()
                .get("foo")
                .unwrap()
                .to_string(),
            "==1.2.3"
        );
    }

    #[test]
    fn test_mapped_dependencies() {
        let contents = format!(
            r#"
            {PROJECT_BOILERPLATE}
            [dependencies]
            test_map = {{ version = ">=1.2.3", channel="conda-forge", build="py34_0" }}
            test_build = {{ build = "bla" }}
            test_channel = {{ channel = "conda-forge" }}
            test_version = {{ version = ">=1.2.3" }}
            test_version_channel = {{ version = ">=1.2.3", channel = "conda-forge" }}
            test_version_build = {{ version = ">=1.2.3", build = "py34_0" }}
            "#
        );

        let manifest = ProjectManifest::from_toml_str(&contents).unwrap();
        let deps = manifest
            .default_feature()
            .targets
            .default()
            .run_dependencies()
            .unwrap();
        let test_map_spec = deps.get("test_map").unwrap();

        assert_eq!(test_map_spec.to_string(), ">=1.2.3 py34_0");
        assert_eq!(
            test_map_spec
                .channel
                .as_deref()
                .map(Channel::canonical_name),
            Some(String::from("https://conda.anaconda.org/conda-forge/"))
        );

        assert_eq!(deps.get("test_build").unwrap().to_string(), "* bla");

        let test_channel = deps.get("test_channel").unwrap();
        assert_eq!(test_channel.to_string(), "*");
        assert_eq!(
            test_channel.channel.as_deref().map(Channel::canonical_name),
            Some(String::from("https://conda.anaconda.org/conda-forge/"))
        );

        let test_version = deps.get("test_version").unwrap();
        assert_eq!(test_version.to_string(), ">=1.2.3");

        let test_version_channel = deps.get("test_version_channel").unwrap();
        assert_eq!(test_version_channel.to_string(), ">=1.2.3");
        assert_eq!(
            test_version_channel
                .channel
                .as_deref()
                .map(Channel::canonical_name),
            Some(String::from("https://conda.anaconda.org/conda-forge/"))
        );

        let test_version_build = deps.get("test_version_build").unwrap();
        assert_eq!(test_version_build.to_string(), ">=1.2.3 py34_0");
    }

    #[test]
    fn test_dependency_types() {
        let contents = format!(
            r#"
            {PROJECT_BOILERPLATE}
            [dependencies]
            my-game = "1.0.0"

            [build-dependencies]
            cmake = "*"

            [host-dependencies]
            sdl2 = "*"
            "#
        );

        let manifest = ProjectManifest::from_toml_str(&contents).unwrap();
        let default_target = manifest.default_feature().targets.default();
        let run_dependencies = default_target.run_dependencies().unwrap();
        let build_dependencies = default_target.build_dependencies().unwrap();
        let host_dependencies = default_target.host_dependencies().unwrap();

        assert_eq!(
            run_dependencies.get("my-game").unwrap().to_string(),
            "==1.0.0"
        );
        assert_eq!(build_dependencies.get("cmake").unwrap().to_string(), "*");
        assert_eq!(host_dependencies.get("sdl2").unwrap().to_string(), "*");
    }

    #[test]
    fn test_invalid_target_specific() {
        let examples = [r#"[target.foobar.dependencies]
            invalid_platform = "henk""#];

        assert_display_snapshot!(examples
            .into_iter()
            .map(|example| ProjectManifest::from_toml_str(&format!(
                "{PROJECT_BOILERPLATE}\n{example}"
            ))
            .unwrap_err()
            .to_string())
            .collect::<Vec<_>>()
            .join("\n"))
    }

    #[test]
    fn test_invalid_key() {
        let examples = [
            format!("{PROJECT_BOILERPLATE}\n[foobar]"),
            format!("{PROJECT_BOILERPLATE}\n[target.win-64.hostdependencies]"),
        ];
        assert_display_snapshot!(examples
            .into_iter()
            .map(|example| ProjectManifest::from_toml_str(&example)
                .unwrap_err()
                .to_string())
            .collect::<Vec<_>>()
            .join("\n"))
    }

    #[test]
    fn test_activation_scripts() {
        let contents = r#"
            [project]
            name = "foo"
            channels = []
            platforms = ["win-64", "linux-64"]

            [activation]
            scripts = [".pixi/install/setup.sh"]

            [target.win-64.activation]
            scripts = [".pixi/install/setup.ps1"]

            [target.linux-64.activation]
            scripts = [".pixi/install/setup.sh", "test"]
            "#;

        let manifest = Manifest::from_str(Path::new(""), contents).unwrap();
        let default_activation_scripts = manifest
            .default_feature()
            .targets
            .default()
            .activation
            .as_ref()
            .and_then(|a| a.scripts.as_ref());
        let win64_activation_scripts = manifest
            .default_feature()
            .targets
            .for_target(&TargetSelector::Platform(Platform::Win64))
            .unwrap()
            .activation
            .as_ref()
            .and_then(|a| a.scripts.as_ref());
        let linux64_activation_scripts = manifest
            .default_feature()
            .targets
            .for_target(&TargetSelector::Platform(Platform::Linux64))
            .unwrap()
            .activation
            .as_ref()
            .and_then(|a| a.scripts.as_ref());

        assert_eq!(
            default_activation_scripts,
            Some(&vec![String::from(".pixi/install/setup.sh")])
        );
        assert_eq!(
            win64_activation_scripts,
            Some(&vec![String::from(".pixi/install/setup.ps1")])
        );
        assert_eq!(
            linux64_activation_scripts,
            Some(&vec![
                String::from(".pixi/install/setup.sh"),
                String::from("test")
            ])
        );
    }

    #[test]
    fn test_target_specific_tasks() {
        let contents = format!(
            r#"
            {PROJECT_BOILERPLATE}
            [tasks]
            test = "test multi"

            [target.win-64.tasks]
            test = "test win"

            [target.linux-64.tasks]
            test = "test linux"
            "#
        );

        let manifest = ProjectManifest::from_toml_str(&contents).unwrap();

        assert_display_snapshot!(manifest
            .default_feature()
            .targets
            .iter()
            .flat_map(|(target, selector)| {
                let selector_name =
                    selector.map_or_else(|| String::from("default"), ToString::to_string);
                target.tasks.iter().filter_map(move |(name, task)| {
                    Some(format!(
                        "{}/{} = {}",
                        &selector_name,
                        name.as_str(),
                        task.as_single_command()?
                    ))
                })
            })
            .join("\n"));
    }

    #[test]
    fn test_python_dependencies() {
        let contents = format!(
            r#"
            {PROJECT_BOILERPLATE}
            [pypi-dependencies]
            foo = ">=3.12"
            bar = {{ version=">=3.12", extras=["baz"] }}
            "#
        );

        assert_display_snapshot!(toml_edit::de::from_str::<ProjectManifest>(&contents)
            .expect("parsing should succeed!")
            .default_feature()
            .targets
            .default()
            .pypi_dependencies
            .clone()
            .into_iter()
            .flat_map(|d| d.into_iter())
            .map(|(name, spec)| format!("{} = {}", name.as_source_str(), Item::from(spec)))
            .join("\n"));
    }

    fn test_remove(
        file_contents: &str,
        name: &str,
        kind: SpecType,
        platform: Option<Platform>,
        feature_name: &FeatureName,
    ) {
        let mut manifest = Manifest::from_str(Path::new(""), file_contents).unwrap();

        // Initially the dependency should exist
        assert!(manifest
            .feature_mut(feature_name)
            .expect(&format!("feature `{}` should exist", feature_name.as_str()))
            .targets
            .for_opt_target(platform.map(TargetSelector::Platform).as_ref())
            .unwrap()
            .dependencies
            .get(&kind)
            .unwrap()
            .get(name)
            .is_some());

        // Remove the dependency from the manifest
        manifest
            .remove_dependency(
                &PackageName::new_unchecked(name),
                kind,
                platform,
                feature_name,
            )
            .unwrap();

        // The dependency should no longer exist
        assert!(manifest
            .feature_mut(feature_name)
            .expect(&format!("feature `{}` should exist", feature_name.as_str()))
            .targets
            .for_opt_target(platform.map(TargetSelector::Platform).as_ref())
            .unwrap()
            .dependencies
            .get(&kind)
            .unwrap()
            .get(name)
            .is_none());

        // Write the toml to string and verify the content
        assert_display_snapshot!(
            format!("test_remove_{}", name),
            manifest.document.to_string()
        );
    }

    fn test_remove_pypi(
        file_contents: &str,
        name: &str,
        platform: Option<Platform>,
        feature_name: &FeatureName,
    ) {
        let mut manifest = Manifest::from_str(Path::new(""), file_contents).unwrap();

        let package_name = rip::types::PackageName::from_str(name).unwrap();

        // Initially the dependency should exist
        assert!(manifest
            .feature_mut(feature_name)
            .expect(&format!("feature `{}` should exist", feature_name.as_str()))
            .targets
            .for_opt_target(platform.map(TargetSelector::Platform).as_ref())
            .unwrap()
            .pypi_dependencies
            .as_ref()
            .unwrap()
            .get(&package_name)
            .is_some());

        // Remove the dependency from the manifest
        manifest
            .remove_pypi_dependency(&package_name, platform, feature_name)
            .unwrap();

        // The dependency should no longer exist
        assert!(manifest
            .feature_mut(feature_name)
            .expect(&format!("feature `{}` should exist", feature_name.as_str()))
            .targets
            .for_opt_target(platform.map(TargetSelector::Platform).as_ref())
            .unwrap()
            .pypi_dependencies
            .as_ref()
            .unwrap()
            .get(&package_name)
            .is_none());

        // Write the toml to string and verify the content
        assert_display_snapshot!(
            format!("test_remove_pypi_{}", name),
            manifest.document.to_string()
        );
    }

    #[rstest]
    #[case::xpackage("xpackage", Some(Platform::Linux64), FeatureName::Default)]
    #[case::jax("jax", Some(Platform::Win64), FeatureName::Default)]
    #[case::requests("requests", None, FeatureName::Default)]
    #[case::feature_dep("feature_dep", None, FeatureName::Named("test".to_string()))]
    #[case::feature_target_dep("feature_target_dep", Some(Platform::Linux64), FeatureName::Named("test".to_string()))]
    fn test_remove_pypi_dependencies(
        #[case] package_name: &str,
        #[case] platform: Option<Platform>,
        #[case] feature_name: FeatureName,
    ) {
        let pixi_cfg = r#"[project]
name = "pixi_fun"
version = "0.1.0"
channels = []
platforms = ["linux-64", "win-64"]

[dependencies]
python = ">=3.12.1,<3.13"

[pypi-dependencies]
requests = "*"

[target.win-64.pypi-dependencies]
jax = { version = "*", extras = ["cpu"] }
requests = "*"

[target.linux-64.pypi-dependencies]
xpackage = "==1.2.3"
ypackage = {version = ">=1.2.3"}

[feature.test.pypi-dependencies]
feature_dep = "*"

[feature.test.target.linux-64.pypi-dependencies]
feature_target_dep = "*"
"#;
        test_remove_pypi(pixi_cfg, package_name, platform, &feature_name);
    }

    #[test]
    fn test_remove_target_dependencies() {
        // Using known files in the project so the test succeed including the file check.
        let file_contents = r#"
            [project]
            name = "foo"
            version = "0.1.0"
            channels = []
            platforms = ["linux-64", "win-64"]

            [dependencies]
            fooz = "*"

            [target.win-64.dependencies]
            bar = "*"

            [target.linux-64.build-dependencies]
            baz = "*"
        "#;

        test_remove(
            file_contents,
            "baz",
            SpecType::Build,
            Some(Platform::Linux64),
            &FeatureName::Default,
        );
        test_remove(
            file_contents,
            "bar",
            SpecType::Run,
            Some(Platform::Win64),
            &FeatureName::Default,
        );
        test_remove(
            file_contents,
            "fooz",
            SpecType::Run,
            None,
            &FeatureName::Default,
        );
    }

    #[test]
    fn test_remove_dependencies() {
        // Using known files in the project so the test succeed including the file check.
        let file_contents = r#"
            [project]
            name = "foo"
            version = "0.1.0"
            channels = []
            platforms = ["linux-64", "win-64"]

            [dependencies]
            fooz = "*"

            [target.win-64.dependencies]
            fooz = "*"

            [target.linux-64.build-dependencies]
            fooz = "*"
        "#;

        let mut manifest = Manifest::from_str(Path::new(""), file_contents).unwrap();

        manifest
            .remove_dependency(
                &PackageName::new_unchecked("fooz"),
                SpecType::Run,
                None,
                &FeatureName::Default,
            )
            .unwrap();

        // The dependency should be removed from the default feature
        assert!(manifest
            .default_feature()
            .targets
            .default()
            .run_dependencies()
            .map(|d| d.is_empty())
            .unwrap_or(true));

        // Should still contain the fooz dependency for the different platforms
        for (platform, kind) in [
            (Platform::Linux64, SpecType::Build),
            (Platform::Win64, SpecType::Run),
        ] {
            assert!(manifest
                .default_feature()
                .targets
                .for_target(&TargetSelector::Platform(platform))
                .unwrap()
                .dependencies
                .get(&kind)
                .into_iter()
                .flat_map(|x| x.keys())
                .any(|x| x.as_normalized() == "fooz"));
        }
    }

    #[test]
    fn test_set_version() {
        // Using known files in the project so the test succeed including the file check.
        let file_contents = r#"
            [project]
            name = "foo"
            version = "0.1.0"
            channels = []
            platforms = ["linux-64", "win-64"]
        "#;

        let mut manifest = Manifest::from_str(Path::new(""), file_contents).unwrap();

        assert_eq!(
            manifest.parsed.project.version.as_ref().unwrap().clone(),
            Version::from_str("0.1.0").unwrap()
        );

        manifest.set_version(&String::from("1.2.3")).unwrap();

        assert_eq!(
            manifest.parsed.project.version.as_ref().unwrap().clone(),
            Version::from_str("1.2.3").unwrap()
        );
    }

    #[test]
    fn test_set_description() {
        // Using known files in the project so the test succeed including the file check.
        let file_contents = r#"
            [project]
            name = "foo"
            version = "0.1.0"
            description = "foo description"
            channels = []
            platforms = ["linux-64", "win-64"]
        "#;

        let mut manifest = Manifest::from_str(Path::new(""), file_contents).unwrap();

        assert_eq!(
            manifest
                .parsed
                .project
                .description
                .as_ref()
                .unwrap()
                .clone(),
            String::from("foo description")
        );

        manifest
            .set_description(&String::from("my new description"))
            .unwrap();

        assert_eq!(
            manifest
                .parsed
                .project
                .description
                .as_ref()
                .unwrap()
                .clone(),
            String::from("my new description")
        );
    }

    #[test]
    fn test_add_platforms() {
        // Using known files in the project so the test succeed including the file check.
        let file_contents = r#"
            [project]
            name = "foo"
            version = "0.1.0"
            description = "foo description"
            channels = []
            platforms = ["linux-64", "win-64"]
        "#;

        let mut manifest = Manifest::from_str(Path::new(""), file_contents).unwrap();

        assert_eq!(
            manifest.parsed.project.platforms.value,
            vec![Platform::Linux64, Platform::Win64]
        );

        manifest
            .add_platforms([Platform::OsxArm64].iter(), &FeatureName::Default)
            .unwrap();

        assert_eq!(
            manifest.parsed.project.platforms.value,
            vec![Platform::Linux64, Platform::Win64, Platform::OsxArm64]
        );

        manifest
            .add_platforms(
                [Platform::LinuxAarch64, Platform::Osx64].iter(),
                &FeatureName::Named("test".to_string()),
            )
            .unwrap();

        assert_eq!(
            manifest
                .feature(&FeatureName::Named("test".to_string()))
                .unwrap()
                .platforms
                .clone()
                .unwrap()
                .value,
            vec![Platform::LinuxAarch64, Platform::Osx64]
        );

        manifest
            .add_platforms(
                [Platform::LinuxAarch64, Platform::Win64].iter(),
                &FeatureName::Named("test".to_string()),
            )
            .unwrap();

        assert_eq!(
            manifest
                .feature(&FeatureName::Named("test".to_string()))
                .unwrap()
                .platforms
                .clone()
                .unwrap()
                .value,
            vec![Platform::LinuxAarch64, Platform::Osx64, Platform::Win64]
        );
    }

    #[test]
    fn test_remove_platforms() {
        // Using known files in the project so the test succeed including the file check.
        let file_contents = r#"
            [project]
            name = "foo"
            version = "0.1.0"
            description = "foo description"
            channels = []
            platforms = ["linux-64", "win-64"]

            [feature.test]
            platforms = ["linux-64", "win-64", "osx-64"]

            [environments]
            test = ["test"]
        "#;

        let mut manifest = Manifest::from_str(Path::new(""), file_contents).unwrap();

        assert_eq!(
            manifest.parsed.project.platforms.value,
            vec![Platform::Linux64, Platform::Win64]
        );

        manifest
            .remove_platforms(&vec![Platform::Linux64], &FeatureName::Default)
            .unwrap();

        assert_eq!(
            manifest.parsed.project.platforms.value,
            vec![Platform::Win64]
        );

        assert_eq!(
            manifest
                .feature(&FeatureName::Named("test".to_string()))
                .unwrap()
                .platforms
                .clone()
                .unwrap()
                .value,
            vec![Platform::Linux64, Platform::Win64, Platform::Osx64]
        );

        manifest
            .remove_platforms(
                &vec![Platform::Linux64, Platform::Osx64],
                &FeatureName::Named("test".to_string()),
            )
            .unwrap();

        assert_eq!(
            manifest
                .feature(&FeatureName::Named("test".to_string()))
                .unwrap()
                .platforms
                .clone()
                .unwrap()
                .value,
            vec![Platform::Win64]
        );
    }

    #[test]
    fn test_add_channels() {
        // Using known files in the project so the test succeed including the file check.
        let file_contents = r#"
[project]
name = "foo"
channels = []
platforms = ["linux-64", "win-64"]

[dependencies]

[feature.test.dependencies]
        "#;

        let mut manifest = Manifest::from_str(Path::new(""), file_contents).unwrap();

        assert_eq!(manifest.parsed.project.channels, vec![]);

        let conda_forge = PrioritizedChannel::from_channel(
            Channel::from_str("conda-forge", &ChannelConfig::default()).unwrap(),
        );
        manifest
            .add_channels([conda_forge.clone()].into_iter(), &FeatureName::Default)
            .unwrap();

        let cuda_feature = FeatureName::Named("cuda".to_string());
        let nvidia = PrioritizedChannel::from_channel(
            Channel::from_str("nvidia", &ChannelConfig::default()).unwrap(),
        );
        manifest
            .add_channels([nvidia.clone()].into_iter(), &cuda_feature)
            .unwrap();

        let test_feature = FeatureName::Named("test".to_string());
        manifest
            .add_channels(
                [
                    PrioritizedChannel::from_channel(
                        Channel::from_str("test", &ChannelConfig::default()).unwrap(),
                    ),
                    PrioritizedChannel::from_channel(
                        Channel::from_str("test2", &ChannelConfig::default()).unwrap(),
                    ),
                ]
                .into_iter(),
                &test_feature,
            )
            .unwrap();

        assert_eq!(
            manifest.parsed.project.channels,
            vec![PrioritizedChannel {
                channel: Channel::from_str("conda-forge", &ChannelConfig::default()).unwrap(),
                priority: None
            }]
        );

        // Try to add again, should not add more channels
        manifest
            .add_channels([conda_forge.clone()].into_iter(), &FeatureName::Default)
            .unwrap();

        assert_eq!(
            manifest.parsed.project.channels,
            vec![PrioritizedChannel {
                channel: Channel::from_str("conda-forge", &ChannelConfig::default()).unwrap(),
                priority: None
            }]
        );

        assert_eq!(
            manifest
                .parsed
                .features
                .get(&cuda_feature)
                .unwrap()
                .channels
                .clone()
                .unwrap(),
            vec![PrioritizedChannel {
                channel: Channel::from_str("nvidia", &ChannelConfig::default()).unwrap(),
                priority: None
            }]
        );
        // Try to add again, should not add more channels
        manifest
            .add_channels([nvidia.clone()].into_iter(), &cuda_feature)
            .unwrap();
        assert_eq!(
            manifest
                .parsed
                .features
                .get(&cuda_feature)
                .unwrap()
                .channels
                .clone()
                .unwrap(),
            vec![PrioritizedChannel {
                channel: Channel::from_str("nvidia", &ChannelConfig::default()).unwrap(),
                priority: None
            }]
        );

        assert_eq!(
            manifest
                .parsed
                .features
                .get(&test_feature)
                .unwrap()
                .channels
                .clone()
                .unwrap(),
            vec![
                PrioritizedChannel {
                    channel: Channel::from_str("test", &ChannelConfig::default()).unwrap(),
                    priority: None
                },
                PrioritizedChannel {
                    channel: Channel::from_str("test2", &ChannelConfig::default()).unwrap(),
                    priority: None
                }
            ]
        );

        assert_display_snapshot!(manifest.document.to_string());
    }

    #[test]
    fn test_remove_channels() {
        // Using known files in the project so the test succeed including the file check.
        let file_contents = r#"
            [project]
            name = "foo"
            version = "0.1.0"
            description = "foo description"
            channels = ["conda-forge"]
            platforms = ["linux-64", "win-64"]

            [feature.test]
            channels = ["test_channel"]
        "#;

        let mut manifest = Manifest::from_str(Path::new(""), file_contents).unwrap();

        assert_eq!(
            manifest.parsed.project.channels,
            vec![PrioritizedChannel::from_channel(
                Channel::from_str("conda-forge", &ChannelConfig::default()).unwrap()
            )]
        );

        manifest
            .remove_channels(
                [PrioritizedChannel {
                    channel: Channel::from_str("conda-forge", &ChannelConfig::default()).unwrap(),
                    priority: None,
                }]
                .into_iter(),
                &FeatureName::Default,
            )
            .unwrap();

        assert_eq!(manifest.parsed.project.channels, vec![]);

        manifest
            .remove_channels(
                [PrioritizedChannel {
                    channel: Channel::from_str("test_channel", &ChannelConfig::default()).unwrap(),
                    priority: None,
                }]
                .into_iter(),
                &FeatureName::Named("test".to_string()),
            )
            .unwrap();

        let feature_channels = manifest
            .feature(&FeatureName::Named("test".to_string()))
            .unwrap()
            .channels
            .clone()
            .unwrap();
        assert_eq!(feature_channels, vec![]);
    }

    #[test]
    fn test_environments_definition() {
        let file_contents = r#"
            [project]
            name = "foo"
            version = "0.1.0"
            channels = ["conda-forge"]
            platforms = ["linux-64", "win-64"]

            [feature.py39.dependencies]
            python = "~=3.9.0"

            [feature.py310.dependencies]
            python = "~=3.10.0"

            [feature.cuda.dependencies]
            cudatoolkit = ">=11.0,<12.0"

            [feature.test.dependencies]
            pytest = "*"

            [environments]
            default = ["py39"]
            standard = { solve-group = "test" }
            cuda = ["cuda", "py310"]
            test1 = {features = ["test", "py310"], solve-group = "test"}
            test2 = {features = ["py39"], solve-group = "test"}
        "#;
        let manifest = Manifest::from_str(Path::new(""), file_contents).unwrap();
        let default_env = manifest.default_environment();
        assert_eq!(default_env.name, EnvironmentName::Default);
        assert_eq!(default_env.features, vec!["py39"]);

        let cuda_env = manifest
            .environment(&EnvironmentName::Named("cuda".to_string()))
            .unwrap();
        assert_eq!(cuda_env.features, vec!["cuda", "py310"]);
        assert_eq!(cuda_env.solve_group, None);

        let test1_env = manifest
            .environment(&EnvironmentName::Named("test1".to_string()))
            .unwrap();
        assert_eq!(test1_env.features, vec!["test", "py310"]);
        assert_eq!(
            test1_env
                .solve_group
                .map(|idx| manifest.parsed.solve_groups.solve_groups[idx].name.as_str()),
            Some("test")
        );

        let test2_env = manifest
            .environment(&EnvironmentName::Named("test2".to_string()))
            .unwrap();
        assert_eq!(test2_env.features, vec!["py39"]);
        assert_eq!(
            test2_env
                .solve_group
                .map(|idx| manifest.parsed.solve_groups.solve_groups[idx].name.as_str()),
            Some("test")
        );

        assert_eq!(
            test1_env.solve_group, test2_env.solve_group,
            "both environments should share the same solve group"
        );
    }

    #[test]
    fn test_feature_definition() {
        let file_contents = r#"
            [project]
            name = "foo"
            channels = []
            platforms = []

            [feature.cuda]
            dependencies = {cuda = "x.y.z", cudnn = "12.0"}
            pypi-dependencies = {torch = "~=1.9.0"}
            build-dependencies = {cmake = "*"}
            platforms = ["linux-64", "osx-arm64"]
            activation = {scripts = ["cuda_activation.sh"]}
            system-requirements = {cuda = "12"}
            channels = ["pytorch", {channel = "nvidia", priority = -1}]
            tasks = { warmup = "python warmup.py" }
            target.osx-arm64 = {dependencies = {mlx = "x.y.z"}}

        "#;
        let manifest = Manifest::from_str(Path::new(""), file_contents).unwrap();

        let cuda_feature = manifest
            .parsed
            .features
            .get(&FeatureName::Named("cuda".to_string()))
            .unwrap();
        assert_eq!(cuda_feature.name, FeatureName::Named("cuda".to_string()));
        assert_eq!(
            cuda_feature
                .targets
                .default()
                .dependencies
                .get(&SpecType::Run)
                .unwrap()
                .get(&PackageName::from_str("cuda").unwrap())
                .unwrap()
                .to_string(),
            "==x.y.z"
        );
        assert_eq!(
            cuda_feature
                .targets
                .default()
                .dependencies
                .get(&SpecType::Run)
                .unwrap()
                .get(&PackageName::from_str("cudnn").unwrap())
                .unwrap()
                .to_string(),
            "==12.0"
        );
        assert_eq!(
            cuda_feature
                .targets
                .default()
                .pypi_dependencies
                .as_ref()
                .unwrap()
                .get(
                    &rip::types::PackageName::from_str("torch")
                        .expect("torch should be a valid name")
                )
                .expect("pypi requirement should be available")
                .version
                .clone()
                .unwrap()
                .to_string(),
            "~=1.9.0"
        );
        assert_eq!(
            cuda_feature
                .targets
                .default()
                .dependencies
                .get(&SpecType::Build)
                .unwrap()
                .get(&PackageName::from_str("cmake").unwrap())
                .unwrap()
                .to_string(),
            "*"
        );
        assert_eq!(
            cuda_feature
                .targets
                .default()
                .activation
                .as_ref()
                .unwrap()
                .scripts
                .as_ref()
                .unwrap(),
            &vec![String::from("cuda_activation.sh")]
        );
        assert_eq!(
            cuda_feature
                .system_requirements
                .cuda
                .as_ref()
                .unwrap()
                .to_string(),
            "12"
        );
        assert_eq!(
            cuda_feature
                .channels
                .as_ref()
                .unwrap()
                .iter()
                .collect::<Vec<_>>(),
            vec![
                &PrioritizedChannel {
                    channel: Channel::from_str("pytorch", &ChannelConfig::default()).unwrap(),
                    priority: None
                },
                &PrioritizedChannel {
                    channel: Channel::from_str("nvidia", &ChannelConfig::default()).unwrap(),
                    priority: Some(-1)
                }
            ]
        );
        assert_eq!(
            cuda_feature
                .targets
                .for_target(&TargetSelector::Platform(Platform::OsxArm64))
                .unwrap()
                .dependencies
                .get(&SpecType::Run)
                .unwrap()
                .get(&PackageName::from_str("mlx").unwrap())
                .unwrap()
                .to_string(),
            "==x.y.z"
        );
        assert_eq!(
            cuda_feature
                .targets
                .default()
                .tasks
                .get(&"warmup".into())
                .unwrap()
                .as_single_command()
                .unwrap(),
            "python warmup.py"
        );
    }

    #[rstest]
    #[case::empty("", false)]
    #[case::just_dependencies("[dependencies]", false)]
    #[case::with_pypi_dependencies("[pypi-dependencies]\nfoo=\"*\"", true)]
    #[case::empty_pypi_dependencies("[pypi-dependencies]", true)]
    #[case::nested_in_feature_and_target("[feature.foo.target.linux-64.pypi-dependencies]", true)]
    fn test_has_pypi_dependencies(
        #[case] file_contents: &str,
        #[case] should_have_pypi_dependencies: bool,
    ) {
        let manifest = Manifest::from_str(
            Path::new(""),
            format!("{PROJECT_BOILERPLATE}\n{file_contents}").as_str(),
        )
        .unwrap();
        assert_eq!(
            manifest.has_pypi_dependencies(),
            should_have_pypi_dependencies,
        );
    }

    #[test]
    fn test_add_task() {
        let file_contents = r#"
[project]
name = "foo"
version = "0.1.0"
description = "foo description"
channels = []
platforms = ["linux-64", "win-64"]

[tasks]
test = "test initial"

        "#;

        let mut manifest = Manifest::from_str(Path::new(""), file_contents).unwrap();

        manifest
            .add_task(
                "default".into(),
                Task::Plain("echo default".to_string()),
                None,
                &FeatureName::Default,
            )
            .unwrap();
        manifest
            .add_task(
                "target_linux".into(),
                Task::Plain("echo target_linux".to_string()),
                Some(Platform::Linux64),
                &FeatureName::Default,
            )
            .unwrap();
        manifest
            .add_task(
                "feature_test".into(),
                Task::Plain("echo feature_test".to_string()),
                None,
                &FeatureName::Named("test".to_string()),
            )
            .unwrap();
        manifest
            .add_task(
                "feature_test_target_linux".into(),
                Task::Plain("echo feature_test_target_linux".to_string()),
                Some(Platform::Linux64),
                &FeatureName::Named("test".to_string()),
            )
            .unwrap();
        assert_display_snapshot!(manifest.document.to_string());
    }

    #[test]
    fn test_get_nested_toml_table_name() {
        // Test all different options for the feature name and platform
        assert_eq!(
            "dependencies".to_string(),
            get_nested_toml_table_name(&FeatureName::Default, None, "dependencies")
        );
        assert_eq!(
            "target.linux-64.dependencies".to_string(),
            get_nested_toml_table_name(
                &FeatureName::Default,
                Some(Platform::Linux64),
                "dependencies"
            )
        );
        assert_eq!(
            "feature.test.dependencies".to_string(),
            get_nested_toml_table_name(
                &FeatureName::Named("test".to_string()),
                None,
                "dependencies"
            )
        );
        assert_eq!(
            "feature.test.target.linux-64.dependencies".to_string(),
            get_nested_toml_table_name(
                &FeatureName::Named("test".to_string()),
                Some(Platform::Linux64),
                "dependencies"
            )
        );
    }

    #[test]
    fn test_get_or_insert_toml_table() {
        let mut manifest = Manifest::from_str(Path::new(""), PROJECT_BOILERPLATE).unwrap();
        let _ =
            get_or_insert_toml_table(&mut manifest.document, None, &FeatureName::Default, "tasks");
        let _ = get_or_insert_toml_table(
            &mut manifest.document,
            Some(Platform::Linux64),
            &FeatureName::Default,
            "tasks",
        );
        let _ = get_or_insert_toml_table(
            &mut manifest.document,
            None,
            &FeatureName::Named("test".to_string()),
            "tasks",
        );
        let _ = get_or_insert_toml_table(
            &mut manifest.document,
            Some(Platform::Linux64),
            &FeatureName::Named("test".to_string()),
            "tasks",
        );
        assert_display_snapshot!(manifest.document.to_string());
    }

    #[test]
<<<<<<< HEAD
    fn test_add_dependency() {
        let file_contents = r#"
[project]
name = "foo"
channels = []
platforms = ["linux-64", "win-64"]

[dependencies]
foo = "*"

[feature.test.dependencies]
bar = "*"
            "#;
        let mut manifest = Manifest::from_str(Path::new(""), file_contents).unwrap();
        manifest
            .add_dependency(
                &MatchSpec::from_str(" baz >=1.2.3").unwrap(),
                SpecType::Run,
                None,
                &FeatureName::Default,
            )
            .unwrap();
        assert_eq!(
            manifest
                .default_feature()
                .targets
                .default()
                .dependencies
                .get(&SpecType::Run)
                .unwrap()
                .get(&PackageName::from_str("baz").unwrap())
                .unwrap()
                .to_string(),
            ">=1.2.3".to_string()
        );
        manifest
            .add_dependency(
                &MatchSpec::from_str(" bal >=2.3").unwrap(),
                SpecType::Run,
                None,
                &FeatureName::Named("test".to_string()),
            )
            .unwrap();

        assert_eq!(
            manifest
                .feature(&FeatureName::Named("test".to_string()))
                .unwrap()
                .targets
                .default()
                .dependencies
                .get(&SpecType::Run)
                .unwrap()
                .get(&PackageName::from_str("bal").unwrap())
                .unwrap()
                .to_string(),
            ">=2.3".to_string()
        );

        manifest
            .add_dependency(
                &MatchSpec::from_str(" boef >=2.3").unwrap(),
                SpecType::Run,
                Some(Platform::Linux64),
                &FeatureName::Named("extra".to_string()),
            )
            .unwrap();

        assert_eq!(
            manifest
                .feature(&FeatureName::Named("extra".to_string()))
                .unwrap()
                .targets
                .for_target(&TargetSelector::Platform(Platform::Linux64))
                .unwrap()
                .dependencies
                .get(&SpecType::Run)
                .unwrap()
                .get(&PackageName::from_str("boef").unwrap())
                .unwrap()
                .to_string(),
            ">=2.3".to_string()
        );

        manifest
            .add_dependency(
                &MatchSpec::from_str(" cmake >=2.3").unwrap(),
                SpecType::Build,
                Some(Platform::Linux64),
                &FeatureName::Named("build".to_string()),
            )
            .unwrap();

        assert_eq!(
            manifest
                .feature(&FeatureName::Named("build".to_string()))
                .unwrap()
                .targets
                .for_target(&TargetSelector::Platform(Platform::Linux64))
                .unwrap()
                .dependencies
                .get(&SpecType::Build)
                .unwrap()
                .get(&PackageName::from_str("cmake").unwrap())
                .unwrap()
                .to_string(),
            ">=2.3".to_string()
        );

        assert_display_snapshot!(manifest.document.to_string());
=======
    fn test_duplicate_dependency() {
        let contents = format!(
            r#"
        {PROJECT_BOILERPLATE}

        [dependencies]
        Flask = "2.*"
        flask = "2.*"
        "#
        );
        let manifest = ProjectManifest::from_toml_str(&contents);

        assert!(manifest.is_err());
        assert!(manifest
            .unwrap_err()
            .to_string()
            .contains("duplicate dependency"));
    }

    #[test]
    fn test_duplicate_host_dependency() {
        let contents = format!(
            r#"
        {PROJECT_BOILERPLATE}

        [host-dependencies]
        LibC = "2.12"
        libc = "2.12"
        "#
        );
        let manifest = ProjectManifest::from_toml_str(&contents);

        assert!(manifest.is_err());
        assert!(manifest
            .unwrap_err()
            .to_string()
            .contains("duplicate dependency"));
>>>>>>> 5487b6be
    }
}<|MERGE_RESOLUTION|>--- conflicted
+++ resolved
@@ -2447,7 +2447,6 @@
     }
 
     #[test]
-<<<<<<< HEAD
     fn test_add_dependency() {
         let file_contents = r#"
 [project]
@@ -2558,7 +2557,7 @@
         );
 
         assert_display_snapshot!(manifest.document.to_string());
-=======
+    }
     fn test_duplicate_dependency() {
         let contents = format!(
             r#"
@@ -2596,6 +2595,5 @@
             .unwrap_err()
             .to_string()
             .contains("duplicate dependency"));
->>>>>>> 5487b6be
     }
 }