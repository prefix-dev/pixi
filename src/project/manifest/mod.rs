--- conflicted
+++ resolved
@@ -47,11 +47,7 @@
 pub use system_requirements::{LibCSystemRequirement, SystemRequirements};
 pub use target::{Target, TargetSelector, Targets};
 use thiserror::Error;
-<<<<<<< HEAD
-use toml_edit::{value, Document, Item, TomlError};
-=======
-use toml_edit::{value, Array, DocumentMut, Item, Table, TomlError, Value};
->>>>>>> fe73b7ac
+use toml_edit::{value, DocumentMut, Item, TomlError};
 
 /// Errors that can occur when getting a feature.
 #[derive(Debug, Clone, Error, Diagnostic)]
@@ -81,11 +77,7 @@
     pub contents: String,
 
     /// Editable toml document
-<<<<<<< HEAD
     pub document: ManifestSource,
-=======
-    pub document: toml_edit::DocumentMut,
->>>>>>> fe73b7ac
 
     /// The parsed manifest
     pub parsed: ProjectManifest,
@@ -118,7 +110,6 @@
         kind: ManifestKind,
     ) -> miette::Result<Self> {
         let contents = contents.into();
-<<<<<<< HEAD
         let parsed = match kind {
             ManifestKind::Pixi => ProjectManifest::from_toml_str(&contents),
             ManifestKind::Pyproject => {
@@ -127,11 +118,7 @@
         };
 
         let (manifest, document) = match parsed
-            .and_then(|manifest| contents.parse::<Document>().map(|doc| (manifest, doc)))
-=======
-        let (manifest, document) = match ProjectManifest::from_toml_str(&contents)
             .and_then(|manifest| contents.parse::<DocumentMut>().map(|doc| (manifest, doc)))
->>>>>>> fe73b7ac
         {
             Ok(result) => result,
             Err(e) => {
@@ -729,66 +716,6 @@
     }
 }
 
-<<<<<<< HEAD
-=======
-/// Returns the name of a nested TOML table.
-/// If `platform` and `feature_name` are `None`, the table name is returned as-is.
-/// Otherwise, the table name is prefixed with the feature, platform, or both.
-fn get_nested_toml_table_name(
-    feature_name: &FeatureName,
-    platform: Option<Platform>,
-    table: &str,
-) -> String {
-    match (platform, feature_name) {
-        (Some(platform), FeatureName::Named(_)) => format!(
-            "feature.{}.target.{}.{}",
-            feature_name.as_str(),
-            platform.as_str(),
-            table
-        ),
-        (Some(platform), FeatureName::Default) => {
-            format!("target.{}.{}", platform.as_str(), table)
-        }
-        (None, FeatureName::Named(_)) => {
-            format!("feature.{}.{}", feature_name.as_str(), table)
-        }
-        (None, FeatureName::Default) => table.to_string(),
-    }
-}
-
-/// Retrieve a mutable reference to a target table `table_name`
-/// for a specific platform.
-/// If table not found, its inserted into the document.
-fn get_or_insert_toml_table<'a>(
-    doc: &'a mut DocumentMut,
-    platform: Option<Platform>,
-    feature: &FeatureName,
-    table_name: &str,
-) -> miette::Result<&'a mut Table> {
-    let table_name = get_nested_toml_table_name(feature, platform, table_name);
-    let parts: Vec<&str> = table_name.split('.').collect();
-
-    let mut current_table = doc.as_table_mut();
-    for (i, part) in parts.iter().enumerate() {
-        current_table = current_table
-            .entry(part)
-            .or_insert(Item::Table(Table::new()))
-            .as_table_mut()
-            .ok_or_else(|| {
-                miette!(
-                    "Could not find or access the part '{}' in the path '[{}]'",
-                    part,
-                    table_name
-                )
-            })?;
-        if i < parts.len() - 1 {
-            current_table.set_dotted(true);
-        }
-    }
-    Ok(current_table)
-}
-
->>>>>>> fe73b7ac
 /// The environments in the project.
 #[derive(Debug, Clone, Default)]
 pub struct Environments {
