--- conflicted
+++ resolved
@@ -62,8 +62,6 @@
     fn borrow(&self) -> &str {
         self.as_str()
     }
-<<<<<<< HEAD
-=======
 }
 
 impl From<FeatureName> for String {
@@ -89,7 +87,6 @@
             FeatureName::Named(name) => write!(f, "{}", name),
         }
     }
->>>>>>> 52d5d6df
 }
 
 /// A feature describes a set of functionalities. It allows us to group functionality and its
