mod dependencies;
mod environment;
pub mod errors;
pub mod grouped_environment;
pub mod has_features;
pub mod manifest;
mod repodata;
mod solve_group;
pub mod virtual_packages;

<<<<<<< HEAD
=======
use async_once_cell::OnceCell as AsyncCell;
use indexmap::Equivalent;
use miette::{IntoDiagnostic, NamedSource};
use once_cell::sync::OnceCell;

use rattler_conda_types::Version;
use reqwest_middleware::ClientWithMiddleware;
use std::hash::Hash;

use rattler_repodata_gateway::Gateway;

#[cfg(not(windows))]
use std::os::unix::fs::symlink;

use std::sync::OnceLock;
>>>>>>> 6b194e82
use std::{
    borrow::Borrow,
    collections::{HashMap, HashSet},
    env,
    fmt::{Debug, Formatter},
    hash::Hash,
    path::{Path, PathBuf},
    sync::{Arc, OnceLock},
};
use xxhash_rust::xxh3::xxh3_64;

<<<<<<< HEAD
use async_once_cell::OnceCell as AsyncCell;
=======
use crate::activation::{get_environment_variables, run_activation};
use crate::config::Config;
use crate::consts::{self, PROJECT_MANIFEST, PYPROJECT_MANIFEST};
use crate::project::grouped_environment::GroupedEnvironment;

use crate::pypi_mapping::MappingSource;
use crate::utils::reqwest::build_reqwest_clients;
use manifest::{EnvironmentName, Manifest};

use self::manifest::{pyproject::PyProjectToml, Environments};
>>>>>>> 6b194e82
pub use dependencies::{CondaDependencies, PyPiDependencies};
pub use environment::Environment;
use indexmap::Equivalent;
use manifest::{EnvironmentName, Manifest};
use miette::{IntoDiagnostic, NamedSource};
use rattler_conda_types::Version;
use rattler_repodata_gateway::Gateway;
use reqwest_middleware::ClientWithMiddleware;
pub use solve_group::SolveGroup;

<<<<<<< HEAD
use self::manifest::{pyproject::PyProjectToml, Environments};
use crate::{
    activation::{get_environment_variables, run_activation},
    config::Config,
    consts::{self, PROJECT_MANIFEST, PYPROJECT_MANIFEST},
    project::{grouped_environment::GroupedEnvironment, manifest::ProjectManifest},
    pypi_mapping::MappingSource,
    utils::reqwest::build_reqwest_clients,
};
=======
static CUSTOM_TARGET_DIR_WARN: OnceCell<()> = OnceCell::new();
>>>>>>> 6b194e82

/// The dependency types we support
#[derive(Debug, Copy, Clone)]
pub enum DependencyType {
    CondaDependency(SpecType),
    PypiDependency,
}

impl DependencyType {
    /// Convert to a name used in the manifest
    pub fn name(&self) -> &'static str {
        match self {
            DependencyType::CondaDependency(dep) => dep.name(),
            DependencyType::PypiDependency => consts::PYPI_DEPENDENCIES,
        }
    }
}

#[derive(Debug, Copy, Clone, Hash, PartialEq, Eq)]
/// What kind of dependency spec do we have
pub enum SpecType {
    /// Host dependencies are used that are needed by the host environment when
    /// running the project
    Host,
    /// Build dependencies are used when we need to build the project, may not
    /// be required at runtime
    Build,
    /// Regular dependencies that are used when we need to run the project
    Run,
}

impl SpecType {
    /// Convert to a name used in the manifest
    pub fn name(&self) -> &'static str {
        match self {
            SpecType::Host => "host-dependencies",
            SpecType::Build => "build-dependencies",
            SpecType::Run => "dependencies",
        }
    }

    /// Returns all the variants of the enum
    pub fn all() -> impl Iterator<Item = SpecType> {
        [SpecType::Run, SpecType::Host, SpecType::Build].into_iter()
    }
}

/// The pixi project, this main struct to interact with the project. This struct
/// holds the `Manifest` and has functions to modify or request information from
/// it. This allows in the future to have multiple environments or manifests
/// linked to a project.
#[derive(Clone)]
pub struct Project {
    /// Root folder of the project
    root: PathBuf,
    /// Reqwest client shared for this project
    client: reqwest::Client,
    /// Authenticated reqwest client shared for this project
    authenticated_client: ClientWithMiddleware,
    /// The repodata gateway to use for answering queries about repodata.
    /// This is wrapped in a `OnceLock` to allow for lazy initialization.
    repodata_gateway: OnceLock<Gateway>,
    /// The manifest for the project
    pub(crate) manifest: Manifest,
    /// The cache that contains environment variables
    env_vars: HashMap<EnvironmentName, Arc<AsyncCell<HashMap<String, String>>>>,
    /// The cache that contains mapping
    mapping_source: OnceCell<MappingSource>,
    /// The global configuration as loaded from the config file(s)
    config: Config,
}

impl Debug for Project {
    fn fmt(&self, f: &mut Formatter<'_>) -> std::fmt::Result {
        f.debug_struct("Project")
            .field("root", &self.root)
            .field("manifest", &self.manifest)
            .finish()
    }
}

impl Borrow<ProjectManifest> for Project {
    fn borrow(&self) -> &ProjectManifest {
        self.manifest.borrow()
    }
}

impl Project {
    /// Constructs a new instance from an internal manifest representation
    pub fn from_manifest(manifest: Manifest) -> Self {
        let env_vars = Project::init_env_vars(&manifest.parsed.environments);

        let root = manifest.path.parent().unwrap_or(Path::new("")).to_owned();

        let config = Config::load(&root);

        let (client, authenticated_client) = build_reqwest_clients(Some(&config));

        Self {
            root,
            client,
            authenticated_client,
            manifest,
            env_vars,
            mapping_source: Default::default(),
            config,
            repodata_gateway: Default::default(),
        }
    }

    //Initialize empty map of environments variables
    fn init_env_vars(
        environments: &Environments,
    ) -> HashMap<EnvironmentName, Arc<AsyncCell<HashMap<String, String>>>> {
        environments
            .iter()
            .map(|environment| (environment.name.clone(), Arc::new(AsyncCell::new())))
            .collect()
    }

    /// Constructs a project from a manifest.
    /// Assumes the manifest is a Pixi manifest
    pub fn from_str(manifest_path: &Path, content: &str) -> miette::Result<Self> {
        let manifest = Manifest::from_str(manifest_path, content)?;
        Ok(Self::from_manifest(manifest))
    }

    /// Discovers the project manifest file in the current directory or any of
    /// the parent directories, or use the manifest specified by the
    /// environment. This will also set the current working directory to the
    /// project root.
    pub fn discover() -> miette::Result<Self> {
        let project_toml = find_project_manifest();

        if std::env::var("PIXI_IN_SHELL").is_ok() {
            if let Ok(env_manifest_path) = std::env::var("PIXI_PROJECT_MANIFEST") {
                if let Some(project_toml) = project_toml {
                    if env_manifest_path != project_toml.to_string_lossy() {
                        tracing::warn!(
                            "Using manifest {} from `PIXI_PROJECT_MANIFEST` rather than local {}",
                            env_manifest_path,
                            project_toml.to_string_lossy()
                        );
                    }
                }
                return Self::load(Path::new(env_manifest_path.as_str()));
            }
        }

        let project_toml = match project_toml {
            Some(file) => file,
            None => miette::bail!(
                "could not find {} or {} which is configured to use pixi",
                PROJECT_MANIFEST,
                PYPROJECT_MANIFEST
            ),
        };

        Self::load(&project_toml)
    }

    /// Returns the source code of the project as [`NamedSource`].
    /// Used in error reporting.
    pub fn manifest_named_source(&self) -> NamedSource<String> {
        NamedSource::new(self.manifest.file_name(), self.manifest.contents.clone())
    }

    /// Loads a project from manifest file.
    pub fn load(manifest_path: &Path) -> miette::Result<Self> {
        // Determine the parent directory of the manifest file
        let full_path = dunce::canonicalize(manifest_path).into_diagnostic()?;

        let root = full_path
            .parent()
            .ok_or_else(|| miette::miette!("can not find parent of {}", manifest_path.display()))?;

        // Load the TOML document
        let manifest = Manifest::from_path(manifest_path)?;

        let env_vars = Project::init_env_vars(&manifest.parsed.environments);

        // Load the user configuration from the local project and all default locations
        let config = Config::load(root);

        let (client, authenticated_client) = build_reqwest_clients(Some(&config));

        Ok(Self {
            root: root.to_owned(),
            client,
            authenticated_client,
            manifest,
            env_vars,
            mapping_source: Default::default(),
            config,
            repodata_gateway: Default::default(),
        })
    }

    /// Loads a project manifest file or discovers it in the current directory
    /// or any of the parent
    pub fn load_or_else_discover(manifest_path: Option<&Path>) -> miette::Result<Self> {
        let project = match manifest_path {
            Some(path) => Project::load(path)?,
            None => Project::discover()?,
        };
        Ok(project)
    }

    /// Warns if Pixi is using a manifest from an environment variable rather
    /// than a discovered version
    pub fn warn_on_discovered_from_env(manifest_path: Option<&Path>) {
        if manifest_path.is_none() && std::env::var("PIXI_IN_SHELL").is_ok() {
            let discover_path = find_project_manifest();
            let env_path = std::env::var("PIXI_PROJECT_MANIFEST");

            if let (Some(discover_path), Ok(env_path)) = (discover_path, env_path) {
                if env_path.as_str() != discover_path.to_str().unwrap() {
                    tracing::warn!(
                        "Used manifest {} from `PIXI_PROJECT_MANIFEST` rather than local {}",
                        env_path,
                        discover_path.to_string_lossy()
                    );
                }
            }
        }
    }

    pub fn with_cli_config<C>(mut self, config: C) -> Self
    where
        C: Into<Config>,
    {
        self.config = self.config.merge_config(config.into());
        self
    }

    /// Returns the name of the project
    pub fn name(&self) -> &str {
        self.manifest
            .parsed
            .project
            .name
            .as_ref()
            .expect("name should always be defined.")
    }

    /// Returns the version of the project
    pub fn version(&self) -> &Option<Version> {
        &self.manifest.parsed.project.version
    }

    /// Returns the description of the project
    pub fn description(&self) -> &Option<String> {
        &self.manifest.parsed.project.description
    }

    /// Returns the root directory of the project
    pub fn root(&self) -> &Path {
        &self.root
    }

    /// Returns the pixi directory
    pub fn pixi_dir(&self) -> PathBuf {
        self.root.join(consts::PIXI_DIR)
    }

    /// Create the detached-environments path for this project if it is set in the config
    fn detached_environments_path(&self) -> Option<PathBuf> {
        if let Ok(Some(detached_environments_path)) = self.config().detached_environments().path() {
            Some(detached_environments_path.join(format!(
                "{}-{}",
                self.name(),
                xxh3_64(self.root.to_string_lossy().as_bytes())
            )))
        } else {
            None
        }
    }

    /// Returns the environment directory
    pub fn environments_dir(&self) -> PathBuf {
        let default_envs_dir = self.pixi_dir().join(consts::ENVIRONMENTS_DIR);

        // Early out if detached-environments is not set
        if self.config().detached_environments().is_false() {
            return default_envs_dir;
        }

        // If the detached-environments path is set, use it instead of the default directory.
        if let Some(detached_environments_path) = self.detached_environments_path() {
            let detached_environments_path =
                detached_environments_path.join(consts::ENVIRONMENTS_DIR);
            let _ = CUSTOM_TARGET_DIR_WARN.get_or_init(|| {

                #[cfg(not(windows))]
                if default_envs_dir.exists() && !default_envs_dir.is_symlink() {
                    tracing::warn!(
                        "Environments found in '{}', this will be ignored and the environment will be installed in the 'detached-environments' directory: '{}'. It's advised to remove the {} folder from the default directory to avoid confusion{}.",
                        default_envs_dir.display(),
                        detached_environments_path.parent().expect("path should have parent").display(),
                        format!("{}/{}", consts::PIXI_DIR, consts::ENVIRONMENTS_DIR),
                        if cfg!(windows) { "" } else { " as a symlink can be made, please re-install after removal." }
                    );
                } else {
                    create_symlink(&detached_environments_path, &default_envs_dir);
                }

                #[cfg(windows)]
                write_warning_file(&default_envs_dir, &detached_environments_path);
            });

            return detached_environments_path;
        }

        tracing::debug!(
            "Using default root directory: `{}` as environments directory.",
            default_envs_dir.display()
        );

        default_envs_dir
    }

    /// Returns the solve group environments directory
    pub fn solve_group_environments_dir(&self) -> PathBuf {
        // If the detached-environments path is set, use it instead of the default directory.
        if let Some(detached_environments_path) = self.detached_environments_path() {
            return detached_environments_path.join(consts::SOLVE_GROUP_ENVIRONMENTS_DIR);
        }
        self.pixi_dir().join(consts::SOLVE_GROUP_ENVIRONMENTS_DIR)
    }

    /// Returns the path to the manifest file.
    pub fn manifest_path(&self) -> PathBuf {
        self.manifest.path.clone()
    }

    /// Returns the path to the lock file of the project
    pub fn lock_file_path(&self) -> PathBuf {
        self.root.join(consts::PROJECT_LOCK_FILE)
    }

    /// Save back changes
    pub fn save(&mut self) -> miette::Result<()> {
        self.manifest.save()
    }

    /// Returns the default environment of the project.
    pub fn default_environment(&self) -> Environment<'_> {
        Environment::new(self, self.manifest.default_environment())
    }

    /// Returns the environment with the given name or `None` if no such
    /// environment exists.
    pub fn environment<Q: ?Sized>(&self, name: &Q) -> Option<Environment<'_>>
    where
        Q: Hash + Equivalent<EnvironmentName>,
    {
        Some(Environment::new(self, self.manifest.environment(name)?))
    }

    /// Returns the environments in this project.
    pub fn environments(&self) -> Vec<Environment> {
        self.manifest
            .parsed
            .environments
            .iter()
            .map(|env| Environment::new(self, env))
            .collect()
    }

    /// Returns an environment in this project based on a name or an environment
    /// variable.
    pub fn environment_from_name_or_env_var(
        &self,
        name: Option<String>,
    ) -> miette::Result<Environment> {
        let environment_name = EnvironmentName::from_arg_or_env_var(name).into_diagnostic()?;
        self.environment(&environment_name)
            .ok_or_else(|| miette::miette!("unknown environment '{environment_name}'"))
    }

    /// Returns all the solve groups in the project.
    pub fn solve_groups(&self) -> Vec<SolveGroup> {
        self.manifest
            .parsed
            .solve_groups
            .iter()
            .map(|group| SolveGroup {
                project: self,
                solve_group: group,
            })
            .collect()
    }

    /// Returns the solve group with the given name or `None` if no such group
    /// exists.
    pub fn solve_group(&self, name: &str) -> Option<SolveGroup> {
        self.manifest
            .parsed
            .solve_groups
            .find(name)
            .map(|group| SolveGroup {
                project: self,
                solve_group: group,
            })
    }

    /// Return the grouped environments, which are all solve-groups and the
    /// environments that need to be solved.
    pub fn grouped_environments(&self) -> Vec<GroupedEnvironment> {
        let mut environments = HashSet::new();
        environments.extend(
            self.environments()
                .into_iter()
                .filter(|env| env.solve_group().is_none())
                .map(GroupedEnvironment::from),
        );
        environments.extend(
            self.solve_groups()
                .into_iter()
                .map(GroupedEnvironment::from),
        );
        environments.into_iter().collect()
    }

    /// Returns true if the project contains any reference pypi dependencies.
    /// Even if just `[pypi-dependencies]` is specified without any
    /// requirements this will return true.
    pub fn has_pypi_dependencies(&self) -> bool {
        self.manifest.has_pypi_dependencies()
    }

    /// Returns the custom location of pypi-name-mapping
    pub fn pypi_name_mapping_source(&self) -> &MappingSource {
        self.mapping_source.get_or_init(|| {
            self.manifest
                .pypi_name_mapping_source(&self.config)
                .expect("mapping source should be ok")
        })
    }

    /// Returns the reqwest client used for http networking
    pub fn client(&self) -> &reqwest::Client {
        &self.client
    }

    /// Create an authenticated reqwest client for this project
    /// use authentication from `rattler_networking`
    pub fn authenticated_client(&self) -> &ClientWithMiddleware {
        &self.authenticated_client
    }

    pub fn config(&self) -> &Config {
        &self.config
    }

    /// Return a combination of static environment variables generated from the
    /// project and the environment and from running activation script
    pub async fn get_env_variables(
        &self,
        environment: &Environment<'_>,
    ) -> miette::Result<&HashMap<String, String>> {
        let cell = self.env_vars.get(environment.name()).ok_or_else(|| {
            miette::miette!(
                "{} environment should be already created during project creation",
                environment.name()
            )
        })?;

        cell.get_or_try_init::<miette::Report>(async {
            let activation_env = run_activation(environment).await?;

            let environment_variables = get_environment_variables(environment);

            let all_variables: HashMap<String, String> = activation_env
                .into_iter()
                .chain(environment_variables.into_iter())
                .collect();
            Ok(all_variables)
        })
        .await
    }

    pub(crate) fn task_cache_folder(&self) -> PathBuf {
        self.pixi_dir().join(consts::TASK_CACHE_DIR)
    }
}

/// Iterates over the current directory and all its parent directories and
/// returns the manifest path in the first directory path that contains the
/// [`consts::PROJECT_MANIFEST`] or [`consts::PYPROJECT_MANIFEST`].
pub fn find_project_manifest() -> Option<PathBuf> {
    let current_dir = env::current_dir().ok()?;
    std::iter::successors(Some(current_dir.as_path()), |prev| prev.parent()).find_map(|dir| {
        [PROJECT_MANIFEST, PYPROJECT_MANIFEST]
            .iter()
            .find_map(|manifest| {
                let path = dir.join(manifest);
                if path.is_file() {
                    match *manifest {
                        PROJECT_MANIFEST => Some(path.to_path_buf()),
                        PYPROJECT_MANIFEST if PyProjectToml::is_pixi(&path) => {
                            Some(path.to_path_buf())
                        }
                        _ => None,
                    }
                } else {
                    None
                }
            })
    })
}

/// Create a symlink from the default pixi directory to the custom target directory
#[cfg(not(windows))]
fn create_symlink(pixi_dir_name: &Path, default_pixi_dir: &Path) {
    if default_pixi_dir.exists() {
        tracing::debug!(
            "Symlink already exists at '{}', skipping creating symlink.",
            default_pixi_dir.display()
        );
        return;
    }
    symlink(pixi_dir_name, default_pixi_dir)
        .map_err(|e| {
            tracing::error!(
                "Failed to create symlink from '{}' to '{}': {}",
                pixi_dir_name.display(),
                default_pixi_dir.display(),
                e
            )
        })
        .ok();
}

/// Write a warning file to the default pixi directory to inform the user that symlinks are not supported on this platform (Windows).
#[cfg(windows)]
fn write_warning_file(default_envs_dir: &PathBuf, envs_dir_name: &Path) {
    let warning_file = default_envs_dir.join("README.txt");
    if warning_file.exists() {
        tracing::debug!(
            "Symlink warning file already exists at '{}', skipping writing warning file.",
            warning_file.display()
        );
        return;
    }
    let warning_message = format!(
        "Environments are installed in a custom detached-environments directory: {}.\n\
        Symlinks are not supported on this platform so environments will not be reachable from the default ('.pixi/envs') directory.",
        envs_dir_name.display()
    );

    // Create directory if it doesn't exist
    if let Err(e) = std::fs::create_dir_all(default_envs_dir) {
        tracing::error!(
            "Failed to create directory '{}': {}",
            default_envs_dir.display(),
            e
        );
        return;
    }

    // Write warning message to file
    match std::fs::write(&warning_file, warning_message.clone()) {
        Ok(_) => tracing::info!(
            "Symlink warning file written to '{}': {}",
            warning_file.display(),
            warning_message
        ),
        Err(e) => tracing::error!(
            "Failed to write symlink warning file to '{}': {}",
            warning_file.display(),
            e
        ),
    }
}

#[cfg(test)]
mod tests {
    use std::str::FromStr;

    use insta::{assert_debug_snapshot, assert_snapshot};
    use itertools::Itertools;
    use rattler_conda_types::Platform;
    use rattler_virtual_packages::{LibC, VirtualPackage};

    use self::has_features::HasFeatures;
    use super::*;
    use crate::project::manifest::FeatureName;

    const PROJECT_BOILERPLATE: &str = r#"
        [project]
        name = "foo"
        version = "0.1.0"
        channels = []
        platforms = ["linux-64", "win-64"]
        "#;

    #[test]
    fn test_system_requirements_edge_cases() {
        let file_contents = [
            r#"
        [system-requirements]
        libc = { version = "2.12" }
        "#,
            r#"
        [system-requirements]
        libc = "2.12"
        "#,
            r#"
        [system-requirements.libc]
        version = "2.12"
        "#,
            r#"
        [system-requirements.libc]
        version = "2.12"
        family = "glibc"
        "#,
        ];

        for file_content in file_contents {
            let file_content = format!("{PROJECT_BOILERPLATE}\n{file_content}");

            let manifest = Manifest::from_str(Path::new("pixi.toml"), &file_content).unwrap();
            let project = Project::from_manifest(manifest);
            let expected_result = vec![VirtualPackage::LibC(LibC {
                family: "glibc".to_string(),
                version: Version::from_str("2.12").unwrap(),
            })];

            let virtual_packages = project
                .default_environment()
                .system_requirements()
                .virtual_packages();

            assert_eq!(virtual_packages, expected_result);
        }
    }

    fn format_dependencies(deps: CondaDependencies) -> String {
        deps.iter_specs()
            .map(|(name, spec)| format!("{} = \"{}\"", name.as_source(), spec))
            .join("\n")
    }

    #[test]
    fn test_dependency_sets() {
        let file_contents = r#"
        [dependencies]
        foo = "1.0"

        [host-dependencies]
        libc = "2.12"

        [build-dependencies]
        bar = "1.0"
        "#;

        let manifest = Manifest::from_str(
            Path::new("pixi.toml"),
            format!("{PROJECT_BOILERPLATE}\n{file_contents}").as_str(),
        )
        .unwrap();
        let project = Project::from_manifest(manifest);

        assert_snapshot!(format_dependencies(
            project
                .default_environment()
                .dependencies(None, Some(Platform::Linux64))
        ));
    }

    #[test]
    fn test_dependency_target_sets() {
        let file_contents = r#"
        [dependencies]
        foo = "1.0"

        [host-dependencies]
        libc = "2.12"

        [build-dependencies]
        bar = "1.0"

        [target.linux-64.build-dependencies]
        baz = "1.0"

        [target.linux-64.host-dependencies]
        banksy = "1.0"

        [target.linux-64.dependencies]
        wolflib = "1.0"
        "#;
        let manifest = Manifest::from_str(
            Path::new("pixi.toml"),
            format!("{PROJECT_BOILERPLATE}\n{file_contents}").as_str(),
        )
        .unwrap();
        let project = Project::from_manifest(manifest);

        assert_snapshot!(format_dependencies(
            project
                .default_environment()
                .dependencies(None, Some(Platform::Linux64))
        ));
    }

    #[test]
    fn test_activation_scripts() {
        fn fmt_activation_scripts(scripts: Vec<String>) -> String {
            scripts.iter().join("\n")
        }

        // Using known files in the project so the test succeed including the file
        // check.
        let file_contents = r#"
            [target.linux-64.activation]
            scripts = ["Cargo.toml"]

            [target.win-64.activation]
            scripts = ["Cargo.lock"]

            [activation]
            scripts = ["pixi.toml", "pixi.lock"]
            "#;
        let manifest = Manifest::from_str(
            Path::new("pixi.toml"),
            format!("{PROJECT_BOILERPLATE}\n{file_contents}").as_str(),
        )
        .unwrap();
        let project = Project::from_manifest(manifest);

        assert_snapshot!(format!(
            "= Linux64\n{}\n\n= Win64\n{}\n\n= OsxArm64\n{}",
            fmt_activation_scripts(
                project
                    .default_environment()
                    .activation_scripts(Some(Platform::Linux64))
            ),
            fmt_activation_scripts(
                project
                    .default_environment()
                    .activation_scripts(Some(Platform::Win64))
            ),
            fmt_activation_scripts(
                project
                    .default_environment()
                    .activation_scripts(Some(Platform::OsxArm64))
            )
        ));
    }

    #[test]
    fn test_target_specific_tasks() {
        // Using known files in the project so the test succeed including the file
        // check.
        let file_contents = r#"
            [tasks]
            test = "test multi"

            [target.win-64.tasks]
            test = "test win"

            [target.linux-64.tasks]
            test = "test linux"
            "#;
        let manifest = Manifest::from_str(
            Path::new("pixi.toml"),
            format!("{PROJECT_BOILERPLATE}\n{file_contents}").as_str(),
        )
        .unwrap();

        let project = Project::from_manifest(manifest);

        assert_debug_snapshot!(project
            .manifest
            .tasks(Some(Platform::Osx64), &FeatureName::Default)
            .unwrap());
        assert_debug_snapshot!(project
            .manifest
            .tasks(Some(Platform::Win64), &FeatureName::Default)
            .unwrap());
        assert_debug_snapshot!(project
            .manifest
            .tasks(Some(Platform::Linux64), &FeatureName::Default)
            .unwrap());
    }
}<|MERGE_RESOLUTION|>--- conflicted
+++ resolved
@@ -8,24 +8,8 @@
 mod solve_group;
 pub mod virtual_packages;
 
-<<<<<<< HEAD
-=======
-use async_once_cell::OnceCell as AsyncCell;
-use indexmap::Equivalent;
-use miette::{IntoDiagnostic, NamedSource};
-use once_cell::sync::OnceCell;
-
-use rattler_conda_types::Version;
-use reqwest_middleware::ClientWithMiddleware;
-use std::hash::Hash;
-
-use rattler_repodata_gateway::Gateway;
-
 #[cfg(not(windows))]
 use std::os::unix::fs::symlink;
-
-use std::sync::OnceLock;
->>>>>>> 6b194e82
 use std::{
     borrow::Borrow,
     collections::{HashMap, HashSet},
@@ -35,33 +19,20 @@
     path::{Path, PathBuf},
     sync::{Arc, OnceLock},
 };
-use xxhash_rust::xxh3::xxh3_64;
-
-<<<<<<< HEAD
+
 use async_once_cell::OnceCell as AsyncCell;
-=======
-use crate::activation::{get_environment_variables, run_activation};
-use crate::config::Config;
-use crate::consts::{self, PROJECT_MANIFEST, PYPROJECT_MANIFEST};
-use crate::project::grouped_environment::GroupedEnvironment;
-
-use crate::pypi_mapping::MappingSource;
-use crate::utils::reqwest::build_reqwest_clients;
-use manifest::{EnvironmentName, Manifest};
-
-use self::manifest::{pyproject::PyProjectToml, Environments};
->>>>>>> 6b194e82
 pub use dependencies::{CondaDependencies, PyPiDependencies};
 pub use environment::Environment;
 use indexmap::Equivalent;
 use manifest::{EnvironmentName, Manifest};
 use miette::{IntoDiagnostic, NamedSource};
+use once_cell::sync::OnceCell;
 use rattler_conda_types::Version;
 use rattler_repodata_gateway::Gateway;
 use reqwest_middleware::ClientWithMiddleware;
 pub use solve_group::SolveGroup;
-
-<<<<<<< HEAD
+use xxhash_rust::xxh3::xxh3_64;
+
 use self::manifest::{pyproject::PyProjectToml, Environments};
 use crate::{
     activation::{get_environment_variables, run_activation},
@@ -71,9 +42,8 @@
     pypi_mapping::MappingSource,
     utils::reqwest::build_reqwest_clients,
 };
-=======
+
 static CUSTOM_TARGET_DIR_WARN: OnceCell<()> = OnceCell::new();
->>>>>>> 6b194e82
 
 /// The dependency types we support
 #[derive(Debug, Copy, Clone)]
@@ -339,7 +309,8 @@
         self.root.join(consts::PIXI_DIR)
     }
 
-    /// Create the detached-environments path for this project if it is set in the config
+    /// Create the detached-environments path for this project if it is set in
+    /// the config
     fn detached_environments_path(&self) -> Option<PathBuf> {
         if let Ok(Some(detached_environments_path)) = self.config().detached_environments().path() {
             Some(detached_environments_path.join(format!(
@@ -361,7 +332,8 @@
             return default_envs_dir;
         }
 
-        // If the detached-environments path is set, use it instead of the default directory.
+        // If the detached-environments path is set, use it instead of the default
+        // directory.
         if let Some(detached_environments_path) = self.detached_environments_path() {
             let detached_environments_path =
                 detached_environments_path.join(consts::ENVIRONMENTS_DIR);
@@ -397,7 +369,8 @@
 
     /// Returns the solve group environments directory
     pub fn solve_group_environments_dir(&self) -> PathBuf {
-        // If the detached-environments path is set, use it instead of the default directory.
+        // If the detached-environments path is set, use it instead of the default
+        // directory.
         if let Some(detached_environments_path) = self.detached_environments_path() {
             return detached_environments_path.join(consts::SOLVE_GROUP_ENVIRONMENTS_DIR);
         }
@@ -586,7 +559,8 @@
     })
 }
 
-/// Create a symlink from the default pixi directory to the custom target directory
+/// Create a symlink from the default pixi directory to the custom target
+/// directory
 #[cfg(not(windows))]
 fn create_symlink(pixi_dir_name: &Path, default_pixi_dir: &Path) {
     if default_pixi_dir.exists() {
@@ -608,7 +582,8 @@
         .ok();
 }
 
-/// Write a warning file to the default pixi directory to inform the user that symlinks are not supported on this platform (Windows).
+/// Write a warning file to the default pixi directory to inform the user that
+/// symlinks are not supported on this platform (Windows).
 #[cfg(windows)]
 fn write_warning_file(default_envs_dir: &PathBuf, envs_dir_name: &Path) {
     let warning_file = default_envs_dir.join("README.txt");
