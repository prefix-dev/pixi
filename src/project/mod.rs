mod environment;
pub mod errors;
pub mod grouped_environment;
mod has_project_ref;
mod repodata;
mod solve_group;
pub mod virtual_packages;

#[cfg(not(windows))]
use std::os::unix::fs::symlink;
use std::{
    borrow::Borrow,
    collections::{HashMap, HashSet},
    fmt::{Debug, Formatter},
    hash::Hash,
    path::{Path, PathBuf},
    sync::{Arc, OnceLock},
};

use async_once_cell::OnceCell as AsyncCell;
pub use environment::Environment;
pub use has_project_ref::HasProjectRef;
use indexmap::Equivalent;
use itertools::Itertools;
use miette::IntoDiagnostic;
use once_cell::sync::OnceCell;
use pixi_config::Config;
use pixi_consts::consts;
use pixi_manifest::{
<<<<<<< HEAD
    pyproject::PyProjectManifest, EnvironmentName, Environments, HasManifestRef, Manifest,
    ParsedManifest, SpecType,
=======
    EnvironmentName, Environments, HasManifestRef, Manifest, ParsedManifest, SpecType,
>>>>>>> 82a3072f
};
use pixi_utils::reqwest::build_reqwest_clients;
use pypi_mapping::{ChannelName, CustomMapping, MappingLocation, MappingSource};
use rattler_conda_types::{Channel, ChannelConfig, Version};
use rattler_repodata_gateway::Gateway;
use reqwest_middleware::ClientWithMiddleware;
pub use solve_group::SolveGroup;
use url::{ParseError, Url};
use xxhash_rust::xxh3::xxh3_64;

use crate::activation::{initialize_env_variables, CurrentEnvVarBehavior};

static CUSTOM_TARGET_DIR_WARN: OnceCell<()> = OnceCell::new();

/// The dependency types we support
#[derive(Debug, Copy, Clone)]
pub enum DependencyType {
    CondaDependency(SpecType),
    PypiDependency,
}

impl DependencyType {
    /// Convert to a name used in the manifest
    pub(crate) fn name(&self) -> &'static str {
        match self {
            DependencyType::CondaDependency(dep) => dep.name(),
            DependencyType::PypiDependency => consts::PYPI_DEPENDENCIES,
        }
    }
}

/// Environment variable cache for different activations
#[derive(Debug, Clone)]
pub struct EnvironmentVars {
    clean: Arc<AsyncCell<HashMap<String, String>>>,
    pixi_only: Arc<AsyncCell<HashMap<String, String>>>,
    full: Arc<AsyncCell<HashMap<String, String>>>,
}

impl EnvironmentVars {
    /// Create a new instance with empty AsyncCells
    pub(crate) fn new() -> Self {
        Self {
            clean: Arc::new(AsyncCell::new()),
            pixi_only: Arc::new(AsyncCell::new()),
            full: Arc::new(AsyncCell::new()),
        }
    }

    /// Get the clean environment variables
    pub(crate) fn clean(&self) -> &Arc<AsyncCell<HashMap<String, String>>> {
        &self.clean
    }

    /// Get the pixi_only environment variables
    pub(crate) fn pixi_only(&self) -> &Arc<AsyncCell<HashMap<String, String>>> {
        &self.pixi_only
    }

    /// Get the full environment variables
    pub(crate) fn full(&self) -> &Arc<AsyncCell<HashMap<String, String>>> {
        &self.full
    }
}

/// The pixi project, this main struct to interact with the project. This struct
/// holds the `Manifest` and has functions to modify or request information from
/// it. This allows in the future to have multiple environments or manifests
/// linked to a project.
#[derive(Clone)]
pub struct Project {
    /// Root folder of the project
    root: PathBuf,
    /// Reqwest client shared for this project.
    /// This is wrapped in a `OnceLock` to allow for lazy initialization.
    client: OnceLock<(reqwest::Client, ClientWithMiddleware)>,
    /// The repodata gateway to use for answering queries about repodata.
    /// This is wrapped in a `OnceLock` to allow for lazy initialization.
    repodata_gateway: OnceLock<Gateway>,
    /// The manifest for the project
    pub(crate) manifest: Manifest,
    /// The environment variables that are activated when the environment is
    /// activated. Cached per environment, for both clean and normal
    env_vars: HashMap<EnvironmentName, EnvironmentVars>,
    /// The cache that contains mapping
    mapping_source: OnceCell<MappingSource>,
    /// The global configuration as loaded from the config file(s)
    config: Config,
}

impl Debug for Project {
    fn fmt(&self, f: &mut Formatter<'_>) -> std::fmt::Result {
        f.debug_struct("Project")
            .field("root", &self.root)
            .field("manifest", &self.manifest)
            .finish()
    }
}

impl Borrow<ParsedManifest> for Project {
    fn borrow(&self) -> &ParsedManifest {
        self.manifest.borrow()
    }
}

impl Project {
    /// Constructs a new instance from an internal manifest representation
    pub(crate) fn from_manifest(manifest: Manifest) -> Self {
        let env_vars = Project::init_env_vars(&manifest.parsed.environments);

        let root = manifest
            .path
            .parent()
            .expect("manifest path should always have a parent")
            .to_owned();

        let config = Config::load(&root);

        Self {
            root,
            client: Default::default(),
            manifest,
            env_vars,
            mapping_source: Default::default(),
            config,
            repodata_gateway: Default::default(),
        }
    }

    /// Initialize empty map of environments variables
    fn init_env_vars(environments: &Environments) -> HashMap<EnvironmentName, EnvironmentVars> {
        environments
            .iter()
            .map(|environment| (environment.name.clone(), EnvironmentVars::new()))
            .collect()
    }

    /// Constructs a project from a manifest.
    pub fn from_str(manifest_path: &Path, content: &str) -> miette::Result<Self> {
        let manifest = Manifest::from_str(manifest_path, content)?;
        Ok(Self::from_manifest(manifest))
    }

    /// Discovers the project manifest file in the current directory or any of
    /// the parent directories, or use the manifest specified by the
    /// environment. This will also set the current working directory to the
    /// project root.
    pub(crate) fn discover() -> miette::Result<Self> {
<<<<<<< HEAD
        let project_toml = find_project_manifest();
=======
        let project_toml = find_project_manifest(std::env::current_dir().into_diagnostic()?);
>>>>>>> 82a3072f

        if std::env::var("PIXI_IN_SHELL").is_ok() {
            if let Ok(env_manifest_path) = std::env::var("PIXI_PROJECT_MANIFEST") {
                if let Some(project_toml) = project_toml {
                    if env_manifest_path != project_toml.to_string_lossy() {
                        tracing::warn!(
                            "Using manifest {} from `PIXI_PROJECT_MANIFEST` rather than local {}",
                            env_manifest_path,
                            project_toml.to_string_lossy()
                        );
                    }
                }
                return Self::from_path(Path::new(env_manifest_path.as_str()));
            }
        }

        let project_toml = match project_toml {
            Some(file) => file,
            None => miette::bail!(
                "could not find {} or {} which is configured to use pixi",
                consts::PROJECT_MANIFEST,
                consts::PYPROJECT_MANIFEST
            ),
        };

        Self::from_path(&project_toml)
    }

    /// Loads a project from manifest file.
    pub fn from_path(manifest_path: &Path) -> miette::Result<Self> {
        let manifest = Manifest::from_path(manifest_path)?;
        Ok(Project::from_manifest(manifest))
    }

    /// Loads a project manifest file or discovers it in the current directory
    /// or any of the parent
    pub fn load_or_else_discover(manifest_path: Option<&Path>) -> miette::Result<Self> {
        let project = match manifest_path {
            Some(path) => Project::from_path(path)?,
            None => Project::discover()?,
        };
        Ok(project)
    }

    /// Warns if Pixi is using a manifest from an environment variable rather
    /// than a discovered version
    pub(crate) fn warn_on_discovered_from_env(manifest_path: Option<&Path>) {
        if manifest_path.is_none() && std::env::var("PIXI_IN_SHELL").is_ok() {
            if let Ok(current_dir) = std::env::current_dir() {
                let discover_path = find_project_manifest(current_dir);
                let env_path = std::env::var("PIXI_PROJECT_MANIFEST");

                if let (Some(discover_path), Ok(env_path)) = (discover_path, env_path) {
                    if env_path.as_str() != discover_path.to_str().unwrap() {
                        tracing::warn!(
                            "Used manifest {} from `PIXI_PROJECT_MANIFEST` rather than local {}",
                            env_path,
                            discover_path.to_string_lossy()
                        );
                    }
                }
            }
        }
    }

    pub(crate) fn with_cli_config<C>(mut self, config: C) -> Self
    where
        C: Into<Config>,
    {
        self.config = self.config.merge_config(config.into());
        self
    }

    /// Returns the name of the project
    pub fn name(&self) -> &str {
        self.manifest
            .parsed
            .project
            .name
            .as_ref()
            .expect("name should always be defined.")
    }

    /// Returns the version of the project
    pub fn version(&self) -> &Option<Version> {
        &self.manifest.parsed.project.version
    }

    /// Returns the description of the project
    pub(crate) fn description(&self) -> &Option<String> {
        &self.manifest.parsed.project.description
    }

    /// Returns the root directory of the project
    pub(crate) fn root(&self) -> &Path {
        &self.root
    }

    /// Returns the pixi directory of the project [consts::PIXI_DIR]
    pub fn pixi_dir(&self) -> PathBuf {
        self.root.join(consts::PIXI_DIR)
    }

    /// Create the detached-environments path for this project if it is set in
    /// the config
    fn detached_environments_path(&self) -> Option<PathBuf> {
        if let Ok(Some(detached_environments_path)) = self.config().detached_environments().path() {
            Some(detached_environments_path.join(format!(
                "{}-{}",
                self.name(),
                xxh3_64(self.root.to_string_lossy().as_bytes())
            )))
        } else {
            None
        }
    }

    /// Returns the default environment directory without interacting with
    /// config.
    pub(crate) fn default_environments_dir(&self) -> PathBuf {
        self.pixi_dir().join(consts::ENVIRONMENTS_DIR)
    }

    /// Returns the environment directory
    pub(crate) fn environments_dir(&self) -> PathBuf {
        let default_envs_dir = self.default_environments_dir();

        // Early out if detached-environments is not set
        if self.config().detached_environments().is_false() {
            return default_envs_dir;
        }

        // If the detached-environments path is set, use it instead of the default
        // directory.
        if let Some(detached_environments_path) = self.detached_environments_path() {
            let detached_environments_path =
                detached_environments_path.join(consts::ENVIRONMENTS_DIR);
            let _ = CUSTOM_TARGET_DIR_WARN.get_or_init(|| {
                #[cfg(not(windows))]
                if default_envs_dir.exists() && !default_envs_dir.is_symlink() {
                    tracing::warn!(
                        "Environments found in '{}', this will be ignored and the environment will be installed in the 'detached-environments' directory: '{}'. It's advised to remove the {} folder from the default directory to avoid confusion{}.",
                        default_envs_dir.display(),
                        detached_environments_path.parent().expect("path should have parent").display(),
                        format!("{}/{}", consts::PIXI_DIR, consts::ENVIRONMENTS_DIR),
                        if cfg!(windows) { "" } else { " as a symlink can be made, please re-install after removal." }
                    );
                } else {
                    create_symlink(&detached_environments_path, &default_envs_dir);
                }

                #[cfg(windows)]
                write_warning_file(&default_envs_dir, &detached_environments_path);
            });

            return detached_environments_path;
        }

        tracing::debug!(
            "Using default root directory: `{}` as environments directory.",
            default_envs_dir.display()
        );

        default_envs_dir
    }

    /// Returns the default solve group environments directory, without
    /// interacting with config
    pub(crate) fn default_solve_group_environments_dir(&self) -> PathBuf {
        self.pixi_dir().join(consts::SOLVE_GROUP_ENVIRONMENTS_DIR)
    }

    /// Returns the solve group environments directory
    pub(crate) fn solve_group_environments_dir(&self) -> PathBuf {
        // If the detached-environments path is set, use it instead of the default
        // directory.
        if let Some(detached_environments_path) = self.detached_environments_path() {
            return detached_environments_path.join(consts::SOLVE_GROUP_ENVIRONMENTS_DIR);
        }
        self.default_solve_group_environments_dir()
    }

    /// Returns the path to the manifest file.
    pub(crate) fn manifest_path(&self) -> PathBuf {
        self.manifest.path.clone()
    }

    /// Returns the path to the lock file of the project
    /// [consts::PROJECT_LOCK_FILE]
    pub(crate) fn lock_file_path(&self) -> PathBuf {
        self.root.join(consts::PROJECT_LOCK_FILE)
    }

    /// Save back changes
    pub(crate) fn save(&mut self) -> miette::Result<()> {
        self.manifest.save()
    }

    /// Returns the default environment of the project.
    pub fn default_environment(&self) -> Environment<'_> {
        Environment::new(self, self.manifest.default_environment())
    }

    /// Returns the environment with the given name or `None` if no such
    /// environment exists.
    pub fn environment<Q>(&self, name: &Q) -> Option<Environment<'_>>
    where
        Q: ?Sized + Hash + Equivalent<EnvironmentName>,
    {
        Some(Environment::new(self, self.manifest.environment(name)?))
    }

    /// Returns the environments in this project.
    pub(crate) fn environments(&self) -> Vec<Environment> {
        self.manifest
            .parsed
            .environments
            .iter()
            .map(|env| Environment::new(self, env))
            .collect()
    }

    /// Returns an environment in this project based on a name or an environment
    /// variable.
    pub(crate) fn environment_from_name_or_env_var(
        &self,
        name: Option<String>,
    ) -> miette::Result<Environment> {
        let environment_name = EnvironmentName::from_arg_or_env_var(name).into_diagnostic()?;
        self.environment(&environment_name)
            .ok_or_else(|| miette::miette!("unknown environment '{environment_name}'"))
    }

    /// Get or initialize the activated environment variables
    pub async fn get_activated_environment_variables(
        &self,
        environment: &Environment<'_>,
        current_env_var_behavior: CurrentEnvVarBehavior,
    ) -> miette::Result<&HashMap<String, String>> {
        let vars = self.env_vars.get(environment.name()).ok_or_else(|| {
            miette::miette!(
                "{} environment should be already created during project creation",
                environment.name()
            )
        })?;
        match current_env_var_behavior {
            CurrentEnvVarBehavior::Clean => {
                vars.clean()
                    .get_or_try_init(async {
                        initialize_env_variables(environment, current_env_var_behavior).await
                    })
                    .await
            }
            CurrentEnvVarBehavior::Exclude => {
                vars.pixi_only()
                    .get_or_try_init(async {
                        initialize_env_variables(environment, current_env_var_behavior).await
                    })
                    .await
            }
            CurrentEnvVarBehavior::Include => {
                vars.full()
                    .get_or_try_init(async {
                        initialize_env_variables(environment, current_env_var_behavior).await
                    })
                    .await
            }
        }
    }
    /// Returns all the solve groups in the project.
    pub(crate) fn solve_groups(&self) -> Vec<SolveGroup> {
        self.manifest
            .parsed
            .solve_groups
            .iter()
            .map(|group| SolveGroup {
                project: self,
                solve_group: group,
            })
            .collect()
    }

    /// Returns the solve group with the given name or `None` if no such group
    /// exists.
    pub(crate) fn solve_group(&self, name: &str) -> Option<SolveGroup> {
        self.manifest
            .parsed
            .solve_groups
            .find(name)
            .map(|group| SolveGroup {
                project: self,
                solve_group: group,
            })
    }

    /// Returns the reqwest client used for http networking
    pub(crate) fn client(&self) -> &reqwest::Client {
        &self.client_and_authenticated_client().0
    }

    /// Create an authenticated reqwest client for this project
    /// use authentication from `rattler_networking`
    pub fn authenticated_client(&self) -> &ClientWithMiddleware {
        &self.client_and_authenticated_client().1
    }

    fn client_and_authenticated_client(&self) -> &(reqwest::Client, ClientWithMiddleware) {
        self.client
            .get_or_init(|| build_reqwest_clients(Some(&self.config)))
    }

    pub(crate) fn config(&self) -> &Config {
        &self.config
    }

    /// Construct a [`ChannelConfig`] that is specific to this project. This
    /// ensures that the root directory is set correctly.
    pub(crate) fn channel_config(&self) -> ChannelConfig {
        ChannelConfig {
            root_dir: self.root.clone(),
            ..self.config.global_channel_config().clone()
        }
    }

    pub(crate) fn task_cache_folder(&self) -> PathBuf {
        self.pixi_dir().join(consts::TASK_CACHE_DIR)
    }

    /// Returns what pypi mapping configuration we should use.
    /// It can be a custom one  in following format : conda_name: pypi_name
    /// Or we can use our self-hosted
    pub fn pypi_name_mapping_source(&self) -> miette::Result<&MappingSource> {
        fn build_pypi_name_mapping_source(
            manifest: &Manifest,
            channel_config: &ChannelConfig,
        ) -> miette::Result<MappingSource> {
            match manifest.parsed.project.conda_pypi_map.clone() {
                Some(map) => {
                    let channel_to_location_map = map
                        .into_iter()
                        .map(|(key, value)| {
<<<<<<< HEAD
                            let key = key.into_channel(channel_config);
=======
                            let key = key.into_channel(channel_config).into_diagnostic()?;
>>>>>>> 82a3072f
                            Ok((key, value))
                        })
                        .collect::<miette::Result<HashMap<Channel, String>>>()?;

                    // User can disable the mapping by providing an empty map
                    if channel_to_location_map.is_empty() {
                        return Ok(MappingSource::Disabled);
                    }

                    let project_channels: HashSet<_> = manifest
                        .parsed
                        .project
                        .channels
                        .iter()
                        .map(|pc| pc.channel.clone().into_channel(channel_config))
<<<<<<< HEAD
                        .collect();
=======
                        .try_collect()
                        .into_diagnostic()?;
>>>>>>> 82a3072f

                    let feature_channels: HashSet<_> = manifest
                        .parsed
                        .features
                        .values()
                        .flat_map(|feature| feature.channels.iter())
                        .flatten()
                        .map(|pc| pc.channel.clone().into_channel(channel_config))
<<<<<<< HEAD
                        .collect();
=======
                        .try_collect()
                        .into_diagnostic()?;
>>>>>>> 82a3072f

                    let project_and_feature_channels: HashSet<_> =
                        project_channels.union(&feature_channels).collect();

                    for channel in channel_to_location_map.keys() {
                        if !project_and_feature_channels.contains(channel) {
                            let channels = project_and_feature_channels
                                .iter()
                                .map(|c| c.name.clone().unwrap_or_else(|| c.base_url.to_string()))
                                .sorted()
                                .collect::<Vec<_>>()
                                .join(", ");
                            miette::bail!(
                                "conda-pypi-map is defined: the {} is missing from the channels array, which currently are: {}",
                                console::style(
                                    channel
                                        .name
                                        .clone()
                                        .unwrap_or_else(|| channel.base_url.to_string())
                                )
                                .bold(),
                                channels
                            );
                        }
                    }

                    let mapping = channel_to_location_map
                        .iter()
                        .map(|(channel, mapping_location)| {
                            let url_or_path = match Url::parse(mapping_location) {
                                Ok(url) => MappingLocation::Url(url),
                                Err(err) => {
                                    if let ParseError::RelativeUrlWithoutBase = err {
                                        MappingLocation::Path(PathBuf::from(mapping_location))
                                    } else {
                                        miette::bail!("Could not convert {mapping_location} to neither URL or Path")
                                    }
                                }
                            };

                            Ok((channel.canonical_name().trim_end_matches('/').into(), url_or_path))
                        })
                        .collect::<miette::Result<HashMap<ChannelName, MappingLocation>>>()?;

                    Ok(MappingSource::Custom(CustomMapping::new(mapping).into()))
                }
                None => Ok(MappingSource::Prefix),
            }
        }
        self.mapping_source.get_or_try_init(|| {
            build_pypi_name_mapping_source(&self.manifest, &self.channel_config())
        })
    }

    /// Returns the manifest of the project
    pub fn manifest(&self) -> &Manifest {
        &self.manifest
    }
}

impl<'source> HasManifestRef<'source> for &'source Project {
    fn manifest(&self) -> &'source Manifest {
        Project::manifest(self)
    }
}

/// Iterates over the current directory and all its parent directories and
/// returns the manifest path in the first directory path that contains the
/// [`consts::PROJECT_MANIFEST`] or [`consts::PYPROJECT_MANIFEST`].
<<<<<<< HEAD
pub(crate) fn find_project_manifest() -> Option<PathBuf> {
    let current_dir = std::env::current_dir().ok()?;
    std::iter::successors(Some(current_dir.as_path()), |prev| prev.parent()).find_map(|dir| {
        [consts::PROJECT_MANIFEST, consts::PYPROJECT_MANIFEST]
            .iter()
            .find_map(|manifest| {
                let path = dir.join(manifest);
                if path.is_file() {
                    match *manifest {
                        consts::PROJECT_MANIFEST => Some(path.to_path_buf()),
                        consts::PYPROJECT_MANIFEST
                            if PyProjectManifest::from_path(&path)
                                .is_ok_and(|project| project.is_pixi()) =>
                        {
                            Some(path.to_path_buf())
=======
pub(crate) fn find_project_manifest(current_dir: PathBuf) -> Option<PathBuf> {
    let manifests = [consts::PROJECT_MANIFEST, consts::PYPROJECT_MANIFEST];

    for dir in current_dir.ancestors() {
        for manifest in &manifests {
            let path = dir.join(manifest);
            if !path.is_file() {
                continue;
            }

            match *manifest {
                consts::PROJECT_MANIFEST => return Some(path),
                consts::PYPROJECT_MANIFEST => {
                    if let Ok(content) = std::fs::read_to_string(&path) {
                        if content.contains("[tool.pixi") {
                            return Some(path);
>>>>>>> 82a3072f
                        }
                    }
                }
                _ => {}
            }
        }
    }

    None
}

/// Create a symlink from the directory to the custom target directory
#[cfg(not(windows))]
fn create_symlink(target_dir: &Path, symlink_dir: &Path) {
    if symlink_dir.exists() {
        tracing::debug!(
            "Symlink already exists at '{}', skipping creating symlink.",
            symlink_dir.display()
        );
        return;
    }
    let parent = symlink_dir
        .parent()
        .expect("symlink dir should have parent");
    fs_extra::dir::create_all(parent, false)
        .map_err(|e| tracing::error!("Failed to create directory '{}': {}", parent.display(), e))
        .ok();

    symlink(target_dir, symlink_dir)
        .map_err(|e| {
            if e.kind() != std::io::ErrorKind::AlreadyExists {
                tracing::error!(
                    "Failed to create symlink from '{}' to '{}': {}",
                    target_dir.display(),
                    symlink_dir.display(),
                    e
                )
            }
        })
        .ok();
}

/// Write a warning file to the default pixi directory to inform the user that
/// symlinks are not supported on this platform (Windows).
#[cfg(windows)]
fn write_warning_file(default_envs_dir: &PathBuf, envs_dir_name: &Path) {
    let warning_file = default_envs_dir.join("README.txt");
    if warning_file.exists() {
        tracing::debug!(
            "Symlink warning file already exists at '{}', skipping writing warning file.",
            warning_file.display()
        );
        return;
    }
    let warning_message = format!(
        "Environments are installed in a custom detached-environments directory: {}.\n\
        Symlinks are not supported on this platform so environments will not be reachable from the default ('.pixi/envs') directory.",
        envs_dir_name.display()
    );

    // Create directory if it doesn't exist
    if let Err(e) = std::fs::create_dir_all(default_envs_dir) {
        tracing::error!(
            "Failed to create directory '{}': {}",
            default_envs_dir.display(),
            e
        );
        return;
    }

    // Write warning message to file
    match std::fs::write(&warning_file, warning_message.clone()) {
        Ok(_) => tracing::info!(
            "Symlink warning file written to '{}': {}",
            warning_file.display(),
            warning_message
        ),
        Err(e) => tracing::error!(
            "Failed to write symlink warning file to '{}': {}",
            warning_file.display(),
            e
        ),
    }
}

#[cfg(test)]
mod tests {
    use std::fs::File;
    use std::io::Write;
    use std::str::FromStr;

    use super::*;
    use insta::{assert_debug_snapshot, assert_snapshot};
    use itertools::Itertools;
    use pixi_manifest::{FeatureName, FeaturesExt};
    use rattler_conda_types::Platform;
    use rattler_virtual_packages::{LibC, VirtualPackage};
<<<<<<< HEAD

    use super::*;
=======
    use tempfile::tempdir;
>>>>>>> 82a3072f

    const PROJECT_BOILERPLATE: &str = r#"
        [project]
        name = "foo"
        version = "0.1.0"
        channels = []
        platforms = ["linux-64", "win-64"]
        "#;

    #[test]
    fn test_system_requirements_edge_cases() {
        let file_contents = [
            r#"
        [system-requirements]
        libc = { version = "2.12" }
        "#,
            r#"
        [system-requirements]
        libc = "2.12"
        "#,
            r#"
        [system-requirements.libc]
        version = "2.12"
        "#,
            r#"
        [system-requirements.libc]
        version = "2.12"
        family = "glibc"
        "#,
        ];

        for file_content in file_contents {
            let file_content = format!("{PROJECT_BOILERPLATE}\n{file_content}");

            let manifest = Manifest::from_str(Path::new("pixi.toml"), &file_content).unwrap();
            let project = Project::from_manifest(manifest);
            let expected_result = vec![VirtualPackage::LibC(LibC {
                family: "glibc".to_string(),
                version: Version::from_str("2.12").unwrap(),
            })];

            let virtual_packages = project
                .default_environment()
                .system_requirements()
                .virtual_packages();

            assert_eq!(virtual_packages, expected_result);
        }
    }

    fn format_dependencies(deps: pixi_manifest::CondaDependencies) -> String {
        deps.iter_specs()
            .map(|(name, spec)| format!("{} = {}", name.as_source(), spec.to_toml_value()))
            .join("\n")
    }

    #[test]
    fn test_dependency_sets() {
        let file_contents = r#"
        [dependencies]
        foo = "1.0"

        [host-dependencies]
        libc = "2.12"

        [build-dependencies]
        bar = "1.0"
        "#;

        let manifest = Manifest::from_str(
            Path::new("pixi.toml"),
            format!("{PROJECT_BOILERPLATE}\n{file_contents}").as_str(),
        )
        .unwrap();
        let project = Project::from_manifest(manifest);

        assert_snapshot!(format_dependencies(
            project
                .default_environment()
                .dependencies(None, Some(Platform::Linux64))
        ));
    }

    #[test]
    fn test_dependency_target_sets() {
        let file_contents = r#"
        [dependencies]
        foo = "1.0"

        [host-dependencies]
        libc = "2.12"

        [build-dependencies]
        bar = "1.0"

        [target.linux-64.build-dependencies]
        baz = "1.0"

        [target.linux-64.host-dependencies]
        banksy = "1.0"

        [target.linux-64.dependencies]
        wolflib = "1.0"
        "#;
        let manifest = Manifest::from_str(
            Path::new("pixi.toml"),
            format!("{PROJECT_BOILERPLATE}\n{file_contents}").as_str(),
        )
        .unwrap();
        let project = Project::from_manifest(manifest);

        assert_snapshot!(format_dependencies(
            project
                .default_environment()
                .dependencies(None, Some(Platform::Linux64))
        ));
    }

    #[test]
    fn test_activation_scripts() {
        fn fmt_activation_scripts(scripts: Vec<String>) -> String {
            scripts.iter().join("\n")
        }

        // Using known files in the project so the test succeed including the file
        // check.
        let file_contents = r#"
            [target.linux-64.activation]
            scripts = ["Cargo.toml"]

            [target.win-64.activation]
            scripts = ["Cargo.lock"]

            [activation]
            scripts = ["pixi.toml", "pixi.lock"]
            "#;
        let manifest = Manifest::from_str(
            Path::new("pixi.toml"),
            format!("{PROJECT_BOILERPLATE}\n{file_contents}").as_str(),
        )
        .unwrap();
        let project = Project::from_manifest(manifest);

        assert_snapshot!(format!(
            "= Linux64\n{}\n\n= Win64\n{}\n\n= OsxArm64\n{}",
            fmt_activation_scripts(
                project
                    .default_environment()
                    .activation_scripts(Some(Platform::Linux64))
            ),
            fmt_activation_scripts(
                project
                    .default_environment()
                    .activation_scripts(Some(Platform::Win64))
            ),
            fmt_activation_scripts(
                project
                    .default_environment()
                    .activation_scripts(Some(Platform::OsxArm64))
            )
        ));
    }

    #[test]
    fn test_target_specific_tasks() {
        // Using known files in the project so the test succeed including the file
        // check.
        let file_contents = r#"
            [tasks]
            test = "test multi"

            [target.win-64.tasks]
            test = "test win"

            [target.linux-64.tasks]
            test = "test linux"
            "#;
        let manifest = Manifest::from_str(
            Path::new("pixi.toml"),
            format!("{PROJECT_BOILERPLATE}\n{file_contents}").as_str(),
        )
        .unwrap();

        let project = Project::from_manifest(manifest);

        assert_debug_snapshot!(project
            .manifest
            .tasks(Some(Platform::Osx64), &FeatureName::Default)
            .unwrap());
        assert_debug_snapshot!(project
            .manifest
            .tasks(Some(Platform::Win64), &FeatureName::Default)
            .unwrap());
        assert_debug_snapshot!(project
            .manifest
            .tasks(Some(Platform::Linux64), &FeatureName::Default)
            .unwrap());
    }

    #[test]
    fn test_mapping_location() {
        let file_contents = r#"
            [project]
            name = "foo"
            channels = ["conda-forge", "pytorch"]
            platforms = []
            conda-pypi-map = {conda-forge = "https://github.com/prefix-dev/parselmouth/blob/main/files/compressed_mapping.json", pytorch = ""}
            "#;
        let manifest = Manifest::from_str(Path::new("pixi.toml"), file_contents).unwrap();
        let project = Project::from_manifest(manifest);

        let mapping = project.pypi_name_mapping_source().unwrap();
        let channel = Channel::from_str("conda-forge", &project.channel_config()).unwrap();
        let canonical_name = channel.canonical_name();

        let canonical_channel_name = canonical_name.trim_end_matches('/');

        assert_eq!(mapping.custom().unwrap().mapping.get(canonical_channel_name).unwrap(), &MappingLocation::Url(Url::parse("https://github.com/prefix-dev/parselmouth/blob/main/files/compressed_mapping.json").unwrap()));

        // Check url channel as map key
        let file_contents = r#"
            [project]
            name = "foo"
            channels = ["https://prefix.dev/test-channel"]
            platforms = []
            conda-pypi-map = {"https://prefix.dev/test-channel" = "mapping.json"}
            "#;
        let manifest = Manifest::from_str(Path::new("pixi.toml"), file_contents).unwrap();
        let project = Project::from_manifest(manifest);

        let mapping = project.pypi_name_mapping_source().unwrap();
        assert_eq!(
            mapping
                .custom()
                .unwrap()
                .mapping
                .get(
                    Channel::from_str("https://prefix.dev/test-channel", &project.channel_config())
                        .unwrap()
                        .canonical_name()
                        .trim_end_matches('/')
                )
                .unwrap(),
            &MappingLocation::Path(PathBuf::from("mapping.json"))
        );
    }

    #[test]
    fn test_mapping_ensure_feature_channels_also_checked() {
        let file_contents = r#"
            [project]
            name = "foo"
            channels = ["conda-forge", "pytorch"]
            platforms = []
            conda-pypi-map = {custom-feature-channel = "https://github.com/prefix-dev/parselmouth/blob/main/files/compressed_mapping.json"}

            [feature.a]
            channels = ["custom-feature-channel"]
            "#;
        let manifest = Manifest::from_str(Path::new("pixi.toml"), file_contents).unwrap();
        let project = Project::from_manifest(manifest);

        assert!(project.pypi_name_mapping_source().is_ok());

        let non_existing_channel = r#"
            [project]
            name = "foo"
            channels = ["conda-forge", "pytorch"]
            platforms = []
            conda-pypi-map = {non-existing-channel = "https://github.com/prefix-dev/parselmouth/blob/main/files/compressed_mapping.json"}
            "#;
        let manifest = Manifest::from_str(Path::new("pixi.toml"), non_existing_channel).unwrap();
        let project = Project::from_manifest(manifest);

        // We output error message with bold channel name,
        // so we need to disable colors for snapshot
        console::set_colors_enabled(false);

        insta::assert_snapshot!(project.pypi_name_mapping_source().unwrap_err());
    }
<<<<<<< HEAD
=======

    #[test]
    fn test_find_project_manifest_in_current_dir() {
        for manifest in &[consts::PROJECT_MANIFEST, consts::PYPROJECT_MANIFEST] {
            let dir = tempdir().unwrap();
            let project_manifest_path = dir.path().join(manifest);

            // Create manifest
            let mut file = File::create(&project_manifest_path).unwrap();
            writeln!(file, "[project]").unwrap();
            if manifest == &consts::PYPROJECT_MANIFEST {
                writeln!(file, "[tool.pixi.project]").unwrap();
            }

            assert_eq!(
                find_project_manifest(dir.into_path()),
                Some(project_manifest_path)
            );
        }
    }

    #[test]
    fn test_find_project_manifest_with_multiple() {
        let dir = tempdir().unwrap();
        let manifest_path = dir.path().join(consts::PROJECT_MANIFEST);
        let pyproject_manifest_path = dir.path().join(consts::PYPROJECT_MANIFEST);

        // Create manifests
        let mut file = File::create(&manifest_path).unwrap();
        writeln!(file, "[project]").unwrap();
        let mut file = File::create(&pyproject_manifest_path).unwrap();
        writeln!(file, "[project]").unwrap();
        writeln!(file, "[tool.pixi.project]").unwrap();

        assert_eq!(find_project_manifest(dir.into_path()), Some(manifest_path));
    }

    #[test]
    fn test_find_manifest_closest_to_current_dir() {
        // Create a file structure like:
        // root
        // ├── child
        // │   └── pyproject.toml
        // ├── non-pixi-child
        // │   └── pyproject.toml
        // └── pixi.toml
        //
        // And verify that the correct manifest is found in each directory

        let dir = tempdir().unwrap();
        let pixi_child_dir = dir.path().join("child");
        let non_pixi_child_dir = dir.path().join("non-pixi-child");

        let manifest_path_root = dir.path().join(consts::PROJECT_MANIFEST);
        let manifest_path_pixi_child = pixi_child_dir.join(consts::PYPROJECT_MANIFEST);
        let manifest_path_non_pixi_child = non_pixi_child_dir.join(consts::PYPROJECT_MANIFEST);

        // Create manifests
        // Root manifest is normal pixi.toml
        let mut file = File::create(&manifest_path_root).unwrap();
        writeln!(file, "[project]").unwrap();

        // Pixi child manifest is pyproject.toml with pixi tool
        std::fs::create_dir_all(&pixi_child_dir).unwrap();
        let mut file = File::create(&manifest_path_pixi_child).unwrap();
        writeln!(file, "[project]").unwrap();
        writeln!(file, "[tool.pixi.project]").unwrap();

        // Non pixi child manifest is pyproject.toml without pixi tool
        std::fs::create_dir_all(&non_pixi_child_dir).unwrap();
        let mut file = File::create(&manifest_path_non_pixi_child).unwrap();
        writeln!(file, "[project]").unwrap();

        // In root use root manifest
        assert_eq!(
            find_project_manifest(dir.into_path()),
            Some(manifest_path_root.clone())
        );

        // In pixi child use pixi child manifest
        assert_eq!(
            find_project_manifest(pixi_child_dir),
            Some(manifest_path_pixi_child)
        );

        // In non pixi child use root manifest
        assert_eq!(
            find_project_manifest(non_pixi_child_dir),
            Some(manifest_path_root)
        );
    }
>>>>>>> 82a3072f
}<|MERGE_RESOLUTION|>--- conflicted
+++ resolved
@@ -27,12 +27,7 @@
 use pixi_config::Config;
 use pixi_consts::consts;
 use pixi_manifest::{
-<<<<<<< HEAD
-    pyproject::PyProjectManifest, EnvironmentName, Environments, HasManifestRef, Manifest,
-    ParsedManifest, SpecType,
-=======
     EnvironmentName, Environments, HasManifestRef, Manifest, ParsedManifest, SpecType,
->>>>>>> 82a3072f
 };
 use pixi_utils::reqwest::build_reqwest_clients;
 use pypi_mapping::{ChannelName, CustomMapping, MappingLocation, MappingSource};
@@ -181,11 +176,7 @@
     /// environment. This will also set the current working directory to the
     /// project root.
     pub(crate) fn discover() -> miette::Result<Self> {
-<<<<<<< HEAD
-        let project_toml = find_project_manifest();
-=======
         let project_toml = find_project_manifest(std::env::current_dir().into_diagnostic()?);
->>>>>>> 82a3072f
 
         if std::env::var("PIXI_IN_SHELL").is_ok() {
             if let Ok(env_manifest_path) = std::env::var("PIXI_PROJECT_MANIFEST") {
@@ -527,11 +518,7 @@
                     let channel_to_location_map = map
                         .into_iter()
                         .map(|(key, value)| {
-<<<<<<< HEAD
-                            let key = key.into_channel(channel_config);
-=======
                             let key = key.into_channel(channel_config).into_diagnostic()?;
->>>>>>> 82a3072f
                             Ok((key, value))
                         })
                         .collect::<miette::Result<HashMap<Channel, String>>>()?;
@@ -547,12 +534,8 @@
                         .channels
                         .iter()
                         .map(|pc| pc.channel.clone().into_channel(channel_config))
-<<<<<<< HEAD
-                        .collect();
-=======
                         .try_collect()
                         .into_diagnostic()?;
->>>>>>> 82a3072f
 
                     let feature_channels: HashSet<_> = manifest
                         .parsed
@@ -561,12 +544,8 @@
                         .flat_map(|feature| feature.channels.iter())
                         .flatten()
                         .map(|pc| pc.channel.clone().into_channel(channel_config))
-<<<<<<< HEAD
-                        .collect();
-=======
                         .try_collect()
                         .into_diagnostic()?;
->>>>>>> 82a3072f
 
                     let project_and_feature_channels: HashSet<_> =
                         project_channels.union(&feature_channels).collect();
@@ -636,23 +615,6 @@
 /// Iterates over the current directory and all its parent directories and
 /// returns the manifest path in the first directory path that contains the
 /// [`consts::PROJECT_MANIFEST`] or [`consts::PYPROJECT_MANIFEST`].
-<<<<<<< HEAD
-pub(crate) fn find_project_manifest() -> Option<PathBuf> {
-    let current_dir = std::env::current_dir().ok()?;
-    std::iter::successors(Some(current_dir.as_path()), |prev| prev.parent()).find_map(|dir| {
-        [consts::PROJECT_MANIFEST, consts::PYPROJECT_MANIFEST]
-            .iter()
-            .find_map(|manifest| {
-                let path = dir.join(manifest);
-                if path.is_file() {
-                    match *manifest {
-                        consts::PROJECT_MANIFEST => Some(path.to_path_buf()),
-                        consts::PYPROJECT_MANIFEST
-                            if PyProjectManifest::from_path(&path)
-                                .is_ok_and(|project| project.is_pixi()) =>
-                        {
-                            Some(path.to_path_buf())
-=======
 pub(crate) fn find_project_manifest(current_dir: PathBuf) -> Option<PathBuf> {
     let manifests = [consts::PROJECT_MANIFEST, consts::PYPROJECT_MANIFEST];
 
@@ -669,7 +631,6 @@
                     if let Ok(content) = std::fs::read_to_string(&path) {
                         if content.contains("[tool.pixi") {
                             return Some(path);
->>>>>>> 82a3072f
                         }
                     }
                 }
@@ -757,22 +718,16 @@
 
 #[cfg(test)]
 mod tests {
-    use std::fs::File;
-    use std::io::Write;
-    use std::str::FromStr;
-
-    use super::*;
+    use std::{fs::File, io::Write, str::FromStr};
+
     use insta::{assert_debug_snapshot, assert_snapshot};
     use itertools::Itertools;
     use pixi_manifest::{FeatureName, FeaturesExt};
     use rattler_conda_types::Platform;
     use rattler_virtual_packages::{LibC, VirtualPackage};
-<<<<<<< HEAD
+    use tempfile::tempdir;
 
     use super::*;
-=======
-    use tempfile::tempdir;
->>>>>>> 82a3072f
 
     const PROJECT_BOILERPLATE: &str = r#"
         [project]
@@ -1053,8 +1008,6 @@
 
         insta::assert_snapshot!(project.pypi_name_mapping_source().unwrap_err());
     }
-<<<<<<< HEAD
-=======
 
     #[test]
     fn test_find_project_manifest_in_current_dir() {
@@ -1146,5 +1099,4 @@
             Some(manifest_path_root)
         );
     }
->>>>>>> 82a3072f
 }