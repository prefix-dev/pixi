--- conflicted
+++ resolved
@@ -191,7 +191,6 @@
 
         let env_vars = Project::init_env_vars(&manifest.parsed.environments);
 
-<<<<<<< HEAD
         static APP_USER_AGENT: &str =
             concat!(env!("CARGO_PKG_NAME"), "/", env!("CARGO_PKG_VERSION"),);
 
@@ -199,11 +198,6 @@
         let client = Client::builder()
             .pool_max_idle_per_host(20)
             .user_agent(APP_USER_AGENT)
-=======
-        let timeout = 5 * 60;
-        let client = Client::builder()
-            .pool_max_idle_per_host(20)
->>>>>>> 4f0f28fb
             .timeout(std::time::Duration::from_secs(timeout))
             .build()
             .expect("failed to create reqwest Client");
@@ -214,16 +208,10 @@
 
         Ok(Self {
             root: root.to_owned(),
-<<<<<<< HEAD
-            package_db: Default::default(),
-=======
             client,
             authenticated_client,
             manifest,
->>>>>>> 4f0f28fb
             env_vars,
-            client,
-            authenticated_client,
             manifest,
         })
     }
