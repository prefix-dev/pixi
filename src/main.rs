--- conflicted
+++ resolved
@@ -1,13 +1,8 @@
-<<<<<<< HEAD
 // This forces the crate to be compiled even though the crate is not used in the project.
 // https://github.com/rust-lang/rust/issues/64402
 #[cfg(feature = "pixi_allocator")]
 extern crate pixi_allocator;
 
-#[tokio::main]
-pub async fn main() -> miette::Result<()> {
-    pixi::cli::execute().await
-=======
 pub fn main() -> miette::Result<()> {
     let runtime = tokio::runtime::Builder::new_current_thread()
         .enable_all()
@@ -21,5 +16,4 @@
     runtime.shutdown_background();
 
     result
->>>>>>> 8f4bc4ea
 }