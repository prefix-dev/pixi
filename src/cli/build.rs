--- conflicted
+++ resolved
@@ -2,15 +2,10 @@
 
 use clap::Parser;
 use miette::{Context, IntoDiagnostic};
-<<<<<<< HEAD
 use pixi_build_frontend::{NoopCondaBuildReporter, SetupRequest};
-use pixi_build_types::{procedures::conda_build::CondaBuildParams, ChannelConfiguration};
-=======
-use pixi_build_frontend::SetupRequest;
 use pixi_build_types::{
     procedures::conda_build::CondaBuildParams, ChannelConfiguration, PlatformAndVirtualPackages,
 };
->>>>>>> 1cff745f
 use pixi_config::ConfigCli;
 use pixi_manifest::FeaturesExt;
 use rattler_conda_types::Platform;
@@ -57,14 +52,24 @@
         .await
         .into_diagnostic()
         .wrap_err("unable to setup the build-backend to build the project")?;
+    let conda_build_noop = NoopCondaBuildReporter::new();
+    // Construct a temporary directory to build the package in. This path is also
+    // automatically removed after the build finishes.
+    let work_dir = tempfile::Builder::new()
+        .prefix("pixi-build-")
+        .tempdir_in(project.pixi_dir())
+        .into_diagnostic()
+        .context("failed to create temporary working directory in the .pixi directory")?;
 
-<<<<<<< HEAD
-    let conda_build_noop = NoopCondaBuildReporter::new();
     // Build the individual packages.
     let result = protocol
         .conda_build(
             &CondaBuildParams {
-                target_platform: Some(args.target_platform),
+                build_platform_virtual_packages: None,
+                host_platform: Some(PlatformAndVirtualPackages {
+                    platform: args.target_platform,
+                    virtual_packages: None,
+                }),
                 channel_base_urls: Some(
                     project
                         .default_environment()
@@ -78,42 +83,10 @@
                     base_url: channel_config.channel_alias,
                 },
                 outputs: None,
+                work_directory: work_dir.path().to_path_buf(),
             },
             conda_build_noop.clone(),
         )
-=======
-    // Construct a temporary directory to build the package in. This path is also
-    // automatically removed after the build finishes.
-    let work_dir = tempfile::Builder::new()
-        .prefix("pixi-build-")
-        .tempdir_in(project.pixi_dir())
-        .into_diagnostic()
-        .context("failed to create temporary working directory in the .pixi directory")?;
-
-    // Build the individual packages.
-    let result = protocol
-        .conda_build(&CondaBuildParams {
-            build_platform_virtual_packages: None,
-            host_platform: Some(PlatformAndVirtualPackages {
-                platform: args.target_platform,
-                virtual_packages: None,
-            }),
-            channel_base_urls: Some(
-                project
-                    .default_environment()
-                    .channels()
-                    .iter()
-                    .map(|&c| c.clone().into_base_url(&channel_config))
-                    .collect::<Result<Vec<_>, _>>()
-                    .into_diagnostic()?,
-            ),
-            channel_configuration: ChannelConfiguration {
-                base_url: channel_config.channel_alias,
-            },
-            outputs: None,
-            work_directory: work_dir.path().to_path_buf(),
-        })
->>>>>>> 1cff745f
         .await
         .wrap_err("during the building of the project the following error occurred")?;
 
