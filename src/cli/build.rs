use std::{path::PathBuf, sync::Arc, time::Duration};

use clap::Parser;
use indicatif::ProgressBar;
use miette::{Context, IntoDiagnostic};
use pixi_build_frontend::{BackendOverride, CondaBuildReporter, SetupRequest};
use pixi_build_types::{
    procedures::conda_build::CondaBuildParams, ChannelConfiguration, PlatformAndVirtualPackages,
};
use pixi_config::ConfigCli;
use pixi_manifest::FeaturesExt;
use rattler_conda_types::{GenericVirtualPackage, Platform};

use crate::{
    cli::cli_config::WorkspaceConfig,
    repodata::Repodata,
    utils::{move_file, MoveError},
    WorkspaceLocator,
};

#[derive(Parser, Debug)]
#[clap(verbatim_doc_comment)]
pub struct Args {
    #[clap(flatten)]
    pub project_config: WorkspaceConfig,

    #[clap(flatten)]
    pub config_cli: ConfigCli,

    /// The target platform to build for (defaults to the current platform)
    #[clap(long, short, default_value_t = Platform::current())]
    pub target_platform: Platform,

    /// The output directory to place the build artifacts
    #[clap(long, short, default_value = ".")]
    pub output_dir: PathBuf,
}

struct ProgressReporter {
    progress_bar: indicatif::ProgressBar,
}

impl ProgressReporter {
    fn new(source: &str) -> Self {
        let style = indicatif::ProgressStyle::default_bar()
            .template("{spinner:.dim} {elapsed} {prefix} {wide_msg:.dim}")
            .expect("should be able to create a progress bar style");
        let pb = ProgressBar::new(0);
        pb.set_style(style);
        let progress = pixi_progress::global_multi_progress().add(pb);
        progress.set_prefix(format!("building package: {}", source));
        progress.enable_steady_tick(Duration::from_millis(100));

        Self {
            progress_bar: progress,
        }
    }
}

impl CondaBuildReporter for ProgressReporter {
    /// Starts a progress bar that should currently be
    ///  [spinner] message
    fn on_build_start(&self, _build_id: usize) -> usize {
        // Create a new progress bar.
        // Building the package
        0
    }

    fn on_build_end(&self, _operation: usize) {
        // Finish the progress bar.
        self.progress_bar.finish_with_message("build completed");
    }

    fn on_build_output(&self, _operation: usize, line: String) {
        self.progress_bar.suspend(|| eprintln!("{}", line))
    }
}

pub async fn execute(args: Args) -> miette::Result<()> {
    let workspace = WorkspaceLocator::for_cli()
        .with_search_start(args.project_config.workspace_locator_start())
        .locate()?
        .with_cli_config(args.config_cli);

    // TODO: Implement logic to take the source code from a VCS instead of from a
    // local channel so that that information is also encoded in the manifest.

    // Instantiate a protocol for the source directory.
    let channel_config = workspace.channel_config();

    let tool_context = pixi_build_frontend::ToolContext::builder()
<<<<<<< HEAD
        .with_gateway(project.repodata_gateway()?.clone())
        .with_client(project.authenticated_client()?.clone())
=======
        .with_gateway(workspace.repodata_gateway().clone())
        .with_client(workspace.authenticated_client().clone())
>>>>>>> 3dd47078
        .build();

    let protocol = pixi_build_frontend::BuildFrontend::default()
        .with_channel_config(channel_config.clone())
        .with_tool_context(Arc::new(tool_context))
        .setup_protocol(SetupRequest {
            source_dir: workspace
                .package
                .as_ref()
                .map(|pkg| &pkg.provenance.path)
                .unwrap_or(&workspace.workspace.provenance.path)
                .parent()
                .expect("a manifest must have parent directory")
                .to_path_buf(),
            build_tool_override: BackendOverride::from_env(),
            build_id: 0,
        })
        .await
        .into_diagnostic()
        .wrap_err("unable to setup the build-backend to build the workspace")?;

    // Construct a temporary directory to build the package in. This path is also
    // automatically removed after the build finishes.
    let pixi_dir = &workspace.pixi_dir();
    tokio::fs::create_dir_all(pixi_dir)
        .await
        .into_diagnostic()
        .with_context(|| {
            format!(
                "failed to create the .pixi directory at '{}'",
                pixi_dir.display()
            )
        })?;

    let work_dir = tempfile::Builder::new()
        .prefix("pixi-build-")
        .tempdir_in(workspace.pixi_dir())
        .into_diagnostic()
        .context("failed to create temporary working directory in the .pixi directory")?;

    let progress = Arc::new(ProgressReporter::new(workspace.name()));
    // Build platform virtual packages
    let build_platform_virtual_packages: Vec<GenericVirtualPackage> = workspace
        .default_environment()
        .virtual_packages(Platform::current())
        .into_iter()
        .map(GenericVirtualPackage::from)
        .collect();

    // Host platform virtual packages
    let host_platform_virtual_packages: Vec<GenericVirtualPackage> = workspace
        .default_environment()
        .virtual_packages(args.target_platform)
        .into_iter()
        .map(GenericVirtualPackage::from)
        .collect();

    // Build the individual packages.
    let result = protocol
        .conda_build(
            &CondaBuildParams {
                build_platform_virtual_packages: Some(build_platform_virtual_packages),
                host_platform: Some(PlatformAndVirtualPackages {
                    platform: args.target_platform,
                    virtual_packages: Some(host_platform_virtual_packages),
                }),
                channel_base_urls: Some(
                    workspace
                        .default_environment()
                        .channel_urls(&channel_config)
                        .into_diagnostic()?
                        .into_iter()
                        .map(Into::into)
                        .collect(),
                ),
                channel_configuration: ChannelConfiguration {
                    base_url: channel_config.channel_alias,
                },
                outputs: None,
                editable: false,
                work_directory: work_dir.path().to_path_buf(),
                variant_configuration: Some(Default::default()),
            },
            progress.clone(),
        )
        .await
        .wrap_err("during the building of the project the following error occurred")?;

    // Move the built packages to the output directory.
    let output_dir = args.output_dir;
    for package in result.packages {
        fs_err::create_dir_all(&output_dir)
            .into_diagnostic()
            .with_context(|| {
                format!(
                    "failed to create output directory '{0}'",
                    output_dir.display()
                )
            })?;

        let file_name = package.output_file.file_name().ok_or_else(|| {
            miette::miette!(
                "output file '{0}' does not have a file name",
                package.output_file.display()
            )
        })?;
        let dest = output_dir.join(file_name);
        if let Err(err) = move_file(&package.output_file, &dest) {
            match err {
                MoveError::CopyFailed(err) => {
                    return Err(err).into_diagnostic().with_context(|| {
                        format!(
                            "failed to copy {} to {}",
                            package.output_file.display(),
                            dest.display()
                        )
                    });
                }
                MoveError::FailedToRemove(e) => {
                    tracing::warn!(
                        "failed to remove {} after copying it to the output directory: {}",
                        package.output_file.display(),
                        e
                    );
                }
                MoveError::MoveFailed(e) => {
                    return Err(e).into_diagnostic().with_context(|| {
                        format!(
                            "failed to move {} to {}",
                            package.output_file.display(),
                            dest.display()
                        )
                    })
                }
            }
        }

        println!(
            "{}Successfully built '{}'",
            console::style(console::Emoji("✔ ", "")).green(),
            dest.display()
        );
    }

    Ok(())
}<|MERGE_RESOLUTION|>--- conflicted
+++ resolved
@@ -89,13 +89,8 @@
     let channel_config = workspace.channel_config();
 
     let tool_context = pixi_build_frontend::ToolContext::builder()
-<<<<<<< HEAD
-        .with_gateway(project.repodata_gateway()?.clone())
-        .with_client(project.authenticated_client()?.clone())
-=======
-        .with_gateway(workspace.repodata_gateway().clone())
-        .with_client(workspace.authenticated_client().clone())
->>>>>>> 3dd47078
+        .with_gateway(workspace.repodata_gateway()?.clone())
+        .with_client(workspace.authenticated_client()?.clone())
         .build();
 
     let protocol = pixi_build_frontend::BuildFrontend::default()
