use std::collections::hash_map::Entry;
use std::collections::HashSet;
use std::convert::identity;
use std::str::FromStr;
use std::{collections::HashMap, path::PathBuf, string::String};

use crate::config::ConfigCli;
use clap::Parser;
use dialoguer::theme::ColorfulTheme;
use itertools::Itertools;
use miette::{miette, Context, Diagnostic, IntoDiagnostic};
use rattler_conda_types::Platform;

use crate::activation::get_environment_variables;
use crate::environment::verify_prefix_location_unchanged;
use crate::project::errors::UnsupportedPlatformError;
use crate::task::{
    AmbiguousTask, CanSkip, ExecutableTask, FailedToParseShellScript, InvalidWorkingDirectory,
    SearchEnvironments, TaskAndEnvironment, TaskGraph, TaskName,
};
use crate::Project;

use crate::lock_file::LockFileDerivedData;
use crate::lock_file::UpdateLockFileOptions;
use crate::progress::await_in_progress;
use crate::project::manifest::EnvironmentName;
use crate::project::virtual_packages::verify_current_platform_has_required_virtual_packages;
use crate::project::Environment;
use thiserror::Error;
use tracing::Level;

/// Runs task in project.
#[derive(Parser, Debug, Default)]
#[clap(trailing_var_arg = true, arg_required_else_help = true)]
pub struct Args {
    /// The task you want to run in the projects environment.
    #[arg(required = true)]
    pub task: Vec<String>,

    /// The path to 'pixi.toml' or 'pyproject.toml'
    #[arg(long)]
    pub manifest_path: Option<PathBuf>,

    #[clap(flatten)]
    pub lock_file_usage: super::LockFileUsageArgs,

    #[arg(long, short)]
    pub environment: Option<String>,

    #[clap(flatten)]
    pub config: ConfigCli,
}

/// CLI entry point for `pixi run`
/// When running the sigints are ignored and child can react to them. As it pleases.
pub async fn execute(args: Args) -> miette::Result<()> {
    // Load the project
    let project =
        Project::load_or_else_discover(args.manifest_path.as_deref())?.with_cli_config(args.config);

    // Sanity check of prefix location
    verify_prefix_location_unchanged(project.default_environment().dir().as_path()).await?;

    // Extract the passed in environment name.
    let explicit_environment = args
        .environment
        .map(|n| EnvironmentName::from_str(n.as_str()))
        .transpose()?
        .map(|n| {
            project
                .environment(&n)
                .ok_or_else(|| miette::miette!("unknown environment '{n}'"))
        })
        .transpose()?;

    // Verify that the current platform has the required virtual packages for the environment.
    if let Some(ref explicit_environment) = explicit_environment {
        verify_current_platform_has_required_virtual_packages(explicit_environment)
            .into_diagnostic()?;
    }

    // Ensure that the lock-file is up-to-date.
    let mut lock_file = project
        .up_to_date_lock_file(UpdateLockFileOptions {
            lock_file_usage: args.lock_file_usage.into(),
            ..UpdateLockFileOptions::default()
        })
        .await?;

    // Split 'task' into arguments if it's a single string, supporting commands like:
    // `"test 1 == 0 || echo failed"` or `"echo foo && echo bar"` or `"echo 'Hello World'"`
    // This prevents shell interpretation of pixi run inputs.
    // Use as-is if 'task' already contains multiple elements.
    let task_args = if args.task.len() == 1 {
        shlex::split(args.task[0].as_str())
            .ok_or(miette!("Could not split task, assuming non valid task"))?
    } else {
        args.task
    };
    tracing::debug!("Task parsed from run command: {:?}", task_args);

    // Construct a task graph from the input arguments
    let search_environment = SearchEnvironments::from_opt_env(
        &project,
        explicit_environment.clone(),
        explicit_environment
            .as_ref()
            .map(|e| e.best_platform())
            .or(Some(Platform::current())),
    )
    .with_disambiguate_fn(disambiguate_task_interactive);

    let task_graph = TaskGraph::from_cmd_args(&project, &search_environment, task_args)?;

    tracing::info!("Task graph: {}", task_graph);

    // Traverse the task graph in topological order and execute each individual task.
    let mut task_idx = 0;
    let mut task_envs = HashMap::new();
    for task_id in task_graph.topological_order() {
        let executable_task = ExecutableTask::from_task_graph(&task_graph, task_id);

        // If the task is not executable (e.g. an alias), we skip it. This ensures we don't
        // instantiate a prefix for an alias.
        if !executable_task.task().is_executable() {
            continue;
        }

        // Showing which command is being run if the level and type allows it.
        if tracing::enabled!(Level::WARN) && !executable_task.task().is_custom() {
            if task_idx > 0 {
                // Add a newline between task outputs
                eprintln!();
            }
            eprintln!(
                "{}{}{} in {}{}{}",
                console::Emoji("✨ ", ""),
                console::style("Pixi task (").bold(),
                console::style(executable_task.name().unwrap_or("unnamed"))
                    .green()
                    .bold(),
                executable_task
                    .run_environment
                    .name()
                    .fancy_display()
                    .bold(),
                console::style("): ").bold(),
                executable_task.display_command(),
            );
        }

        // check task cache
        let task_cache = match executable_task
            .can_skip(&lock_file)
            .await
            .into_diagnostic()?
        {
            CanSkip::No(cache) => cache,
            CanSkip::Yes => {
                eprintln!(
                    "Task '{}' can be skipped (cache hit) 🚀",
                    console::style(executable_task.name().unwrap_or("")).bold()
                );
                task_idx += 1;
                continue;
            }
        };

        // If we don't have a command environment yet, we need to compute it. We lazily compute the
        // task environment because we only need the environment if a task is actually executed.
        let task_env: &_ = match task_envs.entry(executable_task.run_environment.clone()) {
            Entry::Occupied(env) => env.into_mut(),
            Entry::Vacant(entry) => {
                let command_env =
                    get_task_env(&mut lock_file, &executable_task.run_environment).await?;
                entry.insert(command_env)
            }
        };

        // Execute the task itself within the command environment. If one of the tasks failed with
        // a non-zero exit code, we exit this parent process with the same code.
        match execute_task(&executable_task, task_env).await {
            Ok(_) => {
                task_idx += 1;
            }
            Err(TaskExecutionError::NonZeroExitCode(code)) => {
                if code == 127 {
                    command_not_found(&project, explicit_environment);
                }
                std::process::exit(code);
            }
            Err(err) => return Err(err.into()),
        }

        // Update the task cache with the new hash
        executable_task
            .save_cache(&lock_file, task_cache)
            .await
            .into_diagnostic()?;
    }

    Project::warn_on_discovered_from_env(args.manifest_path.as_deref());
    Ok(())
}

/// Called when a command was not found.
fn command_not_found<'p>(project: &'p Project, explicit_environment: Option<Environment<'p>>) {
    let available_tasks: HashSet<TaskName> =
        if let Some(explicit_environment) = explicit_environment {
<<<<<<< HEAD
            explicit_environment
                .tasks(Some(explicit_environment.best_platform()))
                .into_iter()
                .flat_map(|tasks| tasks.into_keys())
                .map(ToOwned::to_owned)
                .collect()
=======
            explicit_environment.get_filtered_tasks()
>>>>>>> 7a3ca8b2
        } else {
            project
                .environments()
                .into_iter()
                .filter(|env| verify_current_platform_has_required_virtual_packages(env).is_ok())
<<<<<<< HEAD
                .flat_map(|env| {
                    env.tasks(Some(env.best_platform()))
                        .into_iter()
                        .flat_map(|tasks| tasks.into_keys())
                        .map(ToOwned::to_owned)
                })
=======
                .flat_map(|env| env.get_filtered_tasks())
>>>>>>> 7a3ca8b2
                .collect()
        };

    if !available_tasks.is_empty() {
        eprintln!(
            "\nAvailable tasks:\n{}",
            available_tasks
                .into_iter()
                .sorted()
                .format_with("\n", |name, f| {
                    f(&format_args!("\t{}", name.fancy_display().bold()))
                })
        );
    }
}

/// Determine the environment variables to use when executing a command. The method combines the
/// activation environment with the system environment variables.
pub async fn get_task_env<'p>(
    lock_file_derived_data: &mut LockFileDerivedData<'p>,
    environment: &Environment<'p>,
) -> miette::Result<HashMap<String, String>> {
    // Make sure the system requirements are met
    verify_current_platform_has_required_virtual_packages(environment).into_diagnostic()?;

    // Ensure there is a valid prefix
    lock_file_derived_data.prefix(environment).await?;

    // Get environment variables from the activation
    let activation_env = await_in_progress("activating environment", |_| {
        crate::activation::run_activation(environment)
    })
    .await
    .wrap_err("failed to activate environment")?;

    // Get environments from pixi
    let environment_variables = get_environment_variables(environment);

    // Concatenate with the system environment variables
    Ok(std::env::vars()
        .chain(activation_env)
        .chain(environment_variables)
        .collect())
}

#[derive(Debug, Error, Diagnostic)]
enum TaskExecutionError {
    #[error("the script exited with a non-zero exit code {0}")]
    NonZeroExitCode(i32),

    #[error(transparent)]
    FailedToParseShellScript(#[from] FailedToParseShellScript),

    #[error(transparent)]
    InvalidWorkingDirectory(#[from] InvalidWorkingDirectory),

    #[error(transparent)]
    UnsupportedPlatformError(#[from] UnsupportedPlatformError),
}

/// Called to execute a single command.
///
/// This function is called from [`execute`].
async fn execute_task<'p>(
    task: &ExecutableTask<'p>,
    command_env: &HashMap<String, String>,
) -> Result<(), TaskExecutionError> {
    let Some(script) = task.as_deno_script()? else {
        return Ok(());
    };
    let cwd = task.working_directory()?;

    // Ignore CTRL+C
    // Specifically so that the child is responsible for its own signal handling
    // NOTE: one CTRL+C is registered it will always stay registered for the rest of the runtime of the program
    // which is fine when using run in isolation, however if we start to use run in conjunction with
    // some other command we might want to revaluate this.
    let ctrl_c = tokio::spawn(async { while tokio::signal::ctrl_c().await.is_ok() {} });

    let execute_future =
        deno_task_shell::execute(script, command_env.clone(), &cwd, Default::default());
    let status_code = tokio::select! {
        code = execute_future => code,
        // This should never exit
        _ = ctrl_c => { unreachable!("Ctrl+C should not be triggered") }
    };

    if status_code != 0 {
        return Err(TaskExecutionError::NonZeroExitCode(status_code));
    }

    Ok(())
}

/// Called to disambiguate between environments to run a task in.
fn disambiguate_task_interactive<'p>(
    problem: &AmbiguousTask<'p>,
) -> Option<TaskAndEnvironment<'p>> {
    let environment_names = problem
        .environments
        .iter()
        .map(|(env, _)| env.name())
        .collect_vec();
    let theme = ColorfulTheme {
        active_item_style: console::Style::new().for_stderr().magenta(),
        ..ColorfulTheme::default()
    };

    dialoguer::Select::with_theme(&theme)
        .with_prompt(format!(
            "The task '{}' {}can be run in multiple environments.\n\nPlease select an environment to run the task in:",
            problem.task_name.fancy_display(),
            if let Some(dependency) = &problem.depended_on_by {
                format!("(depended on by '{}') ", dependency.0.fancy_display())
            } else {
                String::new()
            }
        ))
        .report(false)
        .items(&environment_names)
        .default(0)
        .interact_opt()
        .map_or(None, identity)
        .map(|idx| problem.environments[idx].clone())
}<|MERGE_RESOLUTION|>--- conflicted
+++ resolved
@@ -207,31 +207,13 @@
 fn command_not_found<'p>(project: &'p Project, explicit_environment: Option<Environment<'p>>) {
     let available_tasks: HashSet<TaskName> =
         if let Some(explicit_environment) = explicit_environment {
-<<<<<<< HEAD
-            explicit_environment
-                .tasks(Some(explicit_environment.best_platform()))
-                .into_iter()
-                .flat_map(|tasks| tasks.into_keys())
-                .map(ToOwned::to_owned)
-                .collect()
-=======
             explicit_environment.get_filtered_tasks()
->>>>>>> 7a3ca8b2
         } else {
             project
                 .environments()
                 .into_iter()
                 .filter(|env| verify_current_platform_has_required_virtual_packages(env).is_ok())
-<<<<<<< HEAD
-                .flat_map(|env| {
-                    env.tasks(Some(env.best_platform()))
-                        .into_iter()
-                        .flat_map(|tasks| tasks.into_keys())
-                        .map(ToOwned::to_owned)
-                })
-=======
                 .flat_map(|env| env.get_filtered_tasks())
->>>>>>> 7a3ca8b2
                 .collect()
         };
 
