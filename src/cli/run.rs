--- conflicted
+++ resolved
@@ -260,11 +260,8 @@
                     .prefix(
                         &executable_task.run_environment,
                         args.prefix_update_config.update_mode(),
-<<<<<<< HEAD
+                        &ReinstallPackages::default(),
                         false,
-=======
-                        &ReinstallPackages::default(),
->>>>>>> 5d76c46a
                     )
                     .await?;
 
