--- conflicted
+++ resolved
@@ -2,6 +2,10 @@
     collections::{hash_map::Entry, HashMap, HashSet},
     convert::identity,
     string::String,
+    sync::{
+        atomic::{AtomicBool, Ordering},
+        Arc,
+    },
 };
 
 use clap::Parser;
@@ -9,27 +13,6 @@
 use fancy_display::FancyDisplay;
 use itertools::Itertools;
 use miette::{Diagnostic, IntoDiagnostic};
-<<<<<<< HEAD
-=======
-use std::collections::hash_map::Entry;
-use std::collections::HashSet;
-use std::convert::identity;
-use std::sync::atomic::{AtomicBool, Ordering};
-use std::sync::Arc;
-use std::{collections::HashMap, string::String};
-
-use crate::cli::cli_config::{PrefixUpdateConfig, ProjectConfig};
-use crate::environment::sanity_check_project;
-use crate::lock_file::UpdateLockFileOptions;
-use crate::project::errors::UnsupportedPlatformError;
-use crate::project::virtual_packages::verify_current_platform_has_required_virtual_packages;
-use crate::project::Environment;
-use crate::task::{
-    get_task_env, AmbiguousTask, CanSkip, ExecutableTask, FailedToParseShellScript,
-    InvalidWorkingDirectory, SearchEnvironments, TaskAndEnvironment, TaskGraph,
-};
-use crate::Project;
->>>>>>> 3f261369
 use pixi_config::ConfigCliActivation;
 use pixi_manifest::TaskName;
 use thiserror::Error;
@@ -37,7 +20,7 @@
 
 use crate::{
     cli::cli_config::{PrefixUpdateConfig, WorkspaceConfig},
-    environment::verify_prefix_location_unchanged,
+    environment::sanity_check_project,
     lock_file::UpdateLockFileOptions,
     task::{
         get_task_env, AmbiguousTask, CanSkip, ExecutableTask, FailedToParseShellScript,
@@ -120,18 +103,8 @@
         return Ok(());
     }
 
-    // Print all available tasks if no task is provided
-    if args.task.is_empty() {
-        command_not_found(&workspace, explicit_environment);
-        return Ok(());
-    }
-
     // Sanity check of prefix location
-<<<<<<< HEAD
-    verify_prefix_location_unchanged(workspace.default_environment().dir().as_path()).await?;
-=======
-    sanity_check_project(&project).await?;
->>>>>>> 3f261369
+    sanity_check_project(&workspace).await?;
 
     let best_platform = environment.best_platform();
 
@@ -399,12 +372,12 @@
         .map(|idx| problem.environments[idx].clone())
 }
 
-/// `dialoguer` doesn't clean up your term if it's aborted via e.g. `SIGINT` or other exceptions:
-/// https://github.com/console-rs/dialoguer/issues/188.
+/// `dialoguer` doesn't clean up your term if it's aborted via e.g. `SIGINT` or
+/// other exceptions: https://github.com/console-rs/dialoguer/issues/188.
 ///
 /// `dialoguer`, as a library, doesn't want to mess with signal handlers,
-/// but we, as an application, are free to mess with signal handlers if we feel like it, since we
-/// own the process.
+/// but we, as an application, are free to mess with signal handlers if we feel
+/// like it, since we own the process.
 /// This function was taken from https://github.com/dnjstrom/git-select-branch/blob/16c454624354040bc32d7943b9cb2e715a5dab92/src/main.rs#L119
 fn reset_cursor() {
     let term = console::Term::stdout();
