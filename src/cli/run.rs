use std::collections::hash_map::Entry;
use std::collections::HashSet;
use std::convert::identity;
use std::str::FromStr;
use std::{collections::HashMap, path::PathBuf, string::String};

use crate::config::ConfigCli;
use clap::Parser;
use dialoguer::theme::ColorfulTheme;
use itertools::Itertools;
use miette::{miette, Context, Diagnostic, IntoDiagnostic};
use rattler_conda_types::Platform;

use crate::activation::get_environment_variables;
use crate::environment::verify_prefix_location_unchanged;
use crate::project::errors::UnsupportedPlatformError;
use crate::task::{
    AmbiguousTask, CanSkip, ExecutableTask, FailedToParseShellScript, InvalidWorkingDirectory,
    SearchEnvironments, TaskAndEnvironment, TaskGraph, TaskName,
};
use crate::Project;

use crate::lock_file::LockFileDerivedData;
use crate::lock_file::UpdateLockFileOptions;
use crate::progress::await_in_progress;
use crate::project::manifest::EnvironmentName;
use crate::project::virtual_packages::verify_current_platform_has_required_virtual_packages;
use crate::project::Environment;
use thiserror::Error;
use tracing::Level;

/// Runs task in project.
#[derive(Parser, Debug, Default)]
#[clap(trailing_var_arg = true, arg_required_else_help = true)]
pub struct Args {
    /// The task you want to run in the projects environment.
    #[arg(required = true)]
    pub task: Vec<String>,

    /// The path to 'pixi.toml' or 'pyproject.toml'
    #[arg(long)]
    pub manifest_path: Option<PathBuf>,

    #[clap(flatten)]
    pub lock_file_usage: super::LockFileUsageArgs,

    #[arg(long, short)]
    pub environment: Option<String>,

    #[clap(flatten)]
    pub config: ConfigCli,
}

/// CLI entry point for `pixi run`
/// When running the sigints are ignored and child can react to them. As it pleases.
pub async fn execute(args: Args) -> miette::Result<()> {
    // Load the project
    let project =
        Project::load_or_else_discover(args.manifest_path.as_deref())?.with_cli_config(args.config);

    // Sanity check of prefix location
    verify_prefix_location_unchanged(project.default_environment().dir().as_path()).await?;

    // Extract the passed in environment name.
    let explicit_environment = args
        .environment
        .map(|n| EnvironmentName::from_str(n.as_str()))
        .transpose()?
        .map(|n| {
            project
                .environment(&n)
                .ok_or_else(|| miette::miette!("unknown environment '{n}'"))
        })
        .transpose()?;

    // Verify that the current platform has the required virtual packages for the environment.
    if let Some(ref explicit_environment) = explicit_environment {
        verify_current_platform_has_required_virtual_packages(explicit_environment)
            .into_diagnostic()?;
    }

    // Ensure that the lock-file is up-to-date.
    let mut lock_file = project
        .up_to_date_lock_file(UpdateLockFileOptions {
            lock_file_usage: args.lock_file_usage.into(),
            ..UpdateLockFileOptions::default()
        })
        .await?;

    // Split 'task' into arguments if it's a single string, supporting commands like:
    // `"test 1 == 0 || echo failed"` or `"echo foo && echo bar"` or `"echo 'Hello World'"`
    // This prevents shell interpretation of pixi run inputs.
    // Use as-is if 'task' already contains multiple elements.
    let task_args = if args.task.len() == 1 {
        shlex::split(args.task[0].as_str())
            .ok_or(miette!("Could not split task, assuming non valid task"))?
    } else {
        args.task
    };
    tracing::debug!("Task parsed from run command: {:?}", task_args);

    // Construct a task graph from the input arguments
    let search_environment = SearchEnvironments::from_opt_env(
        &project,
        explicit_environment.clone(),
        explicit_environment
            .as_ref()
            .map(|e| e.best_platform())
            .or(Some(Platform::current())),
    )
    .with_disambiguate_fn(disambiguate_task_interactive);

    let task_graph = TaskGraph::from_cmd_args(&project, &search_environment, task_args)?;

    tracing::info!("Task graph: {}", task_graph);

    // Traverse the task graph in topological order and execute each individual task.
    let mut task_idx = 0;
    let mut task_envs = HashMap::new();
    for task_id in task_graph.topological_order() {
        let executable_task = ExecutableTask::from_task_graph(&task_graph, task_id);

        // If the task is not executable (e.g. an alias), we skip it. This ensures we don't
        // instantiate a prefix for an alias.
        if !executable_task.task().is_executable() {
            continue;
        }

        // Showing which command is being run if the level and type allows it.
        if tracing::enabled!(Level::WARN) && !executable_task.task().is_custom() {
            if task_idx > 0 {
                // Add a newline between task outputs
                eprintln!();
            }
            eprintln!(
                "{}{}{} in {}{}{}",
                console::Emoji("✨ ", ""),
                console::style("Pixi task (").bold(),
                console::style(executable_task.name().unwrap_or("unnamed"))
                    .green()
                    .bold(),
                executable_task
                    .run_environment
                    .name()
                    .fancy_display()
                    .bold(),
                console::style("): ").bold(),
                executable_task.display_command(),
            );
        }

        // check task cache
        let task_cache = match executable_task
            .can_skip(&lock_file)
            .await
            .into_diagnostic()?
        {
            CanSkip::No(cache) => cache,
            CanSkip::Yes => {
                eprintln!(
                    "Task '{}' can be skipped (cache hit) 🚀",
                    console::style(executable_task.name().unwrap_or("")).bold()
                );
                task_idx += 1;
                continue;
            }
        };

        // If we don't have a command environment yet, we need to compute it. We lazily compute the
        // task environment because we only need the environment if a task is actually executed.
        let task_env: &_ = match task_envs.entry(executable_task.run_environment.clone()) {
            Entry::Occupied(env) => env.into_mut(),
            Entry::Vacant(entry) => {
                let command_env =
                    get_task_env(&mut lock_file, &executable_task.run_environment).await?;
                entry.insert(command_env)
            }
        };

        // Execute the task itself within the command environment. If one of the tasks failed with
        // a non-zero exit code, we exit this parent process with the same code.
        match execute_task(&executable_task, task_env).await {
            Ok(_) => {
                task_idx += 1;
            }
            Err(TaskExecutionError::NonZeroExitCode(code)) => {
                if code == 127 {
                    command_not_found(&project, explicit_environment);
                }
                std::process::exit(code);
            }
            Err(err) => return Err(err.into()),
        }

        // Update the task cache with the new hash
        executable_task
            .save_cache(&lock_file, task_cache)
            .await
            .into_diagnostic()?;
    }

    Project::warn_on_discovered_from_env(args.manifest_path.as_deref());
    Ok(())
}

/// Called when a command was not found.
fn command_not_found<'p>(project: &'p Project, explicit_environment: Option<Environment<'p>>) {
    let available_tasks: HashSet<TaskName> =
        if let Some(explicit_environment) = explicit_environment {
            explicit_environment
<<<<<<< HEAD
                .tasks(Some(explicit_environment.best_platform()), true)
=======
                .tasks(Some(Platform::current()))
>>>>>>> 707c6895
                .into_iter()
                .flat_map(|tasks| tasks.into_keys())
                .map(ToOwned::to_owned)
                .collect()
        } else {
            project
                .environments()
                .into_iter()
                .filter(|env| verify_current_platform_has_required_virtual_packages(env).is_ok())
                .flat_map(|env| {
<<<<<<< HEAD
                    env.tasks(Some(env.best_platform()), true)
=======
                    env.tasks(Some(Platform::current()))
>>>>>>> 707c6895
                        .into_iter()
                        .flat_map(|tasks| tasks.into_keys())
                        .map(ToOwned::to_owned)
                })
                .collect()
        };

    if !available_tasks.is_empty() {
        eprintln!(
            "\nAvailable tasks:\n{}",
            available_tasks
                .into_iter()
                .sorted()
                .format_with("\n", |name, f| {
                    f(&format_args!("\t{}", name.fancy_display().bold()))
                })
        );
    }
}

/// Determine the environment variables to use when executing a command. The method combines the
/// activation environment with the system environment variables.
pub async fn get_task_env<'p>(
    lock_file_derived_data: &mut LockFileDerivedData<'p>,
    environment: &Environment<'p>,
) -> miette::Result<HashMap<String, String>> {
    // Make sure the system requirements are met
    verify_current_platform_has_required_virtual_packages(environment).into_diagnostic()?;

    // Ensure there is a valid prefix
    lock_file_derived_data.prefix(environment).await?;

    // Get environment variables from the activation
    let activation_env = await_in_progress("activating environment", |_| {
        crate::activation::run_activation(environment)
    })
    .await
    .wrap_err("failed to activate environment")?;

    // Get environments from pixi
    let environment_variables = get_environment_variables(environment);

    // Concatenate with the system environment variables
    Ok(std::env::vars()
        .chain(activation_env)
        .chain(environment_variables)
        .collect())
}

#[derive(Debug, Error, Diagnostic)]
enum TaskExecutionError {
    #[error("the script exited with a non-zero exit code {0}")]
    NonZeroExitCode(i32),

    #[error(transparent)]
    FailedToParseShellScript(#[from] FailedToParseShellScript),

    #[error(transparent)]
    InvalidWorkingDirectory(#[from] InvalidWorkingDirectory),

    #[error(transparent)]
    UnsupportedPlatformError(#[from] UnsupportedPlatformError),
}

/// Called to execute a single command.
///
/// This function is called from [`execute`].
async fn execute_task<'p>(
    task: &ExecutableTask<'p>,
    command_env: &HashMap<String, String>,
) -> Result<(), TaskExecutionError> {
    let Some(script) = task.as_deno_script()? else {
        return Ok(());
    };
    let cwd = task.working_directory()?;

    // Ignore CTRL+C
    // Specifically so that the child is responsible for its own signal handling
    // NOTE: one CTRL+C is registered it will always stay registered for the rest of the runtime of the program
    // which is fine when using run in isolation, however if we start to use run in conjunction with
    // some other command we might want to revaluate this.
    let ctrl_c = tokio::spawn(async { while tokio::signal::ctrl_c().await.is_ok() {} });

    let execute_future =
        deno_task_shell::execute(script, command_env.clone(), &cwd, Default::default());
    let status_code = tokio::select! {
        code = execute_future => code,
        // This should never exit
        _ = ctrl_c => { unreachable!("Ctrl+C should not be triggered") }
    };

    if status_code != 0 {
        return Err(TaskExecutionError::NonZeroExitCode(status_code));
    }

    Ok(())
}

/// Called to disambiguate between environments to run a task in.
fn disambiguate_task_interactive<'p>(
    problem: &AmbiguousTask<'p>,
) -> Option<TaskAndEnvironment<'p>> {
    let environment_names = problem
        .environments
        .iter()
        .map(|(env, _)| env.name())
        .collect_vec();
    let theme = ColorfulTheme {
        active_item_style: console::Style::new().for_stderr().magenta(),
        ..ColorfulTheme::default()
    };

    dialoguer::Select::with_theme(&theme)
        .with_prompt(format!(
            "The task '{}' {}can be run in multiple environments.\n\nPlease select an environment to run the task in:",
            problem.task_name.fancy_display(),
            if let Some(dependency) = &problem.depended_on_by {
                format!("(depended on by '{}') ", dependency.0.fancy_display())
            } else {
                String::new()
            }
        ))
        .report(false)
        .items(&environment_names)
        .default(0)
        .interact_opt()
        .map_or(None, identity)
        .map(|idx| problem.environments[idx].clone())
}<|MERGE_RESOLUTION|>--- conflicted
+++ resolved
@@ -208,11 +208,7 @@
     let available_tasks: HashSet<TaskName> =
         if let Some(explicit_environment) = explicit_environment {
             explicit_environment
-<<<<<<< HEAD
                 .tasks(Some(explicit_environment.best_platform()), true)
-=======
-                .tasks(Some(Platform::current()))
->>>>>>> 707c6895
                 .into_iter()
                 .flat_map(|tasks| tasks.into_keys())
                 .map(ToOwned::to_owned)
@@ -223,11 +219,7 @@
                 .into_iter()
                 .filter(|env| verify_current_platform_has_required_virtual_packages(env).is_ok())
                 .flat_map(|env| {
-<<<<<<< HEAD
                     env.tasks(Some(env.best_platform()), true)
-=======
-                    env.tasks(Some(Platform::current()))
->>>>>>> 707c6895
                         .into_iter()
                         .flat_map(|tasks| tasks.into_keys())
                         .map(ToOwned::to_owned)
