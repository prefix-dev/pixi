use std::{
    borrow::Cow,
    cmp::Ordering,
    collections::HashSet,
    io::{stdout, Write},
};

<<<<<<< HEAD
=======
use crate::cli::cli_config::ProjectConfig;
use crate::{
    load_lock_file,
    lock_file::{filter_lock_file, UpdateContext},
    Project,
};
>>>>>>> 82a3072f
use ahash::HashMap;
use clap::Parser;
use indexmap::IndexMap;
use itertools::{Either, Itertools};
use miette::{Context, IntoDiagnostic, MietteDiagnostic};
use pixi_config::ConfigCli;
use pixi_consts::consts;
use pixi_manifest::{EnvironmentName, FeaturesExt};
use rattler_conda_types::Platform;
use rattler_lock::{LockFile, Package};
use serde::Serialize;
use serde_json::Value;
use tabwriter::TabWriter;

use crate::{
    cli::cli_config::ProjectConfig,
    load_lock_file,
    lock_file::{filter_lock_file, UpdateContext},
    Project,
};

/// Update dependencies as recorded in the local lock file
#[derive(Parser, Debug, Default)]
pub struct Args {
    #[clap(flatten)]
    pub config: ConfigCli,

    #[clap(flatten)]
    pub project_config: ProjectConfig,

    /// Don't install the (solve) environments needed for pypi-dependencies
    /// solving.
    #[arg(long)]
    pub no_install: bool,

    /// Don't actually write the lockfile or update any environment.
    #[clap(short = 'n', long)]
    pub dry_run: bool,

    #[clap(flatten)]
    pub specs: UpdateSpecsArgs,

    /// Output the changes in JSON format.
    #[clap(long)]
    pub json: bool,
}

#[derive(Parser, Debug, Default)]
pub struct UpdateSpecsArgs {
    /// The packages to update
    pub packages: Option<Vec<String>>,

    /// The environments to update. If none is specified, all environments are
    /// updated.
    #[clap(long = "environment", short = 'e')]
    pub environments: Option<Vec<EnvironmentName>>,

    /// The platforms to update. If none is specified, all platforms are
    /// updated.
    #[clap(long = "platform", short = 'p')]
    pub platforms: Option<Vec<Platform>>,
}

/// A distilled version of `UpdateSpecsArgs`.
/// TODO: In the future if we want to add `--recursive` this datastructure could
///     be used to store information about recursive packages.
struct UpdateSpecs {
    packages: Option<HashSet<String>>,
    environments: Option<HashSet<EnvironmentName>>,
    platforms: Option<HashSet<Platform>>,
}

impl From<UpdateSpecsArgs> for UpdateSpecs {
    fn from(args: UpdateSpecsArgs) -> Self {
        Self {
            packages: args.packages.map(|args| args.into_iter().collect()),
            environments: args.environments.map(|args| args.into_iter().collect()),
            platforms: args.platforms.map(|args| args.into_iter().collect()),
        }
    }
}

impl UpdateSpecs {
    /// Returns true if the package should be relaxed according to the user
    /// input.
    fn should_relax(&self, environment_name: &str, platform: Platform, package: &Package) -> bool {
        // Check if the platform is in the list of platforms to update.
        if let Some(platforms) = &self.platforms {
            if !platforms.contains(&platform) {
                return false;
            }
        }

        // Check if the environmtent is in the list of environments to update.
        if let Some(environments) = &self.environments {
            if !environments.contains(environment_name) {
                return false;
            }
        }

        // Check if the package is in the list of packages to update.
        if let Some(packages) = &self.packages {
            if !packages.contains(&*package.name()) {
                return false;
            }
        }

        tracing::debug!(
            "relaxing package: {}, env={}, platform={}",
            package.name(),
            consts::ENVIRONMENT_STYLE.apply_to(environment_name),
            consts::PLATFORM_STYLE.apply_to(platform),
        );

        true
    }
}

pub async fn execute(args: Args) -> miette::Result<()> {
    let config = args.config;
    let project = Project::load_or_else_discover(args.project_config.manifest_path.as_deref())?
        .with_cli_config(config);

    let specs = UpdateSpecs::from(args.specs);

    // If the user specified an environment name, check to see if it exists.
    if let Some(env) = &specs.environments {
        for env in env {
            if project.environment(env).is_none() {
                miette::bail!("could not find an environment named '{}'", env)
            }
        }
    }

    // Load the current lock-file, if any. If none is found, a dummy lock-file is
    // returned.
    let loaded_lock_file = load_lock_file(&project).await?;

    // If the user specified a package name, check to see if it is even locked.
    if let Some(packages) = &specs.packages {
        for package in packages {
            check_package_exists(&loaded_lock_file, package, &specs)?
        }
    }

    // Unlock dependencies in the lock-file that we want to update.
    let relaxed_lock_file = unlock_packages(&project, &loaded_lock_file, &specs);

    // Update the packages in the lock-file.
    let updated_lock_file = UpdateContext::builder(&project)
        .with_lock_file(relaxed_lock_file.clone())
        .with_no_install(args.no_install)
        .finish()
        .await?
        .update()
        .await?;

    // If we're doing a dry-run, we don't want to write the lock-file.
    if !args.dry_run {
        updated_lock_file.write_to_disk()?;
    }

    // Determine the diff between the old and new lock-file.
    let diff = LockFileDiff::from_lock_files(&loaded_lock_file, &updated_lock_file.lock_file);

    // Format as json?
    if args.json {
        let diff = LockFileDiff::from_lock_files(&loaded_lock_file, &updated_lock_file.lock_file);
        let json_diff = LockFileJsonDiff::new(&project, diff);
        let json = serde_json::to_string_pretty(&json_diff).expect("failed to convert to json");
        println!("{}", json);
    } else if diff.is_empty() {
        println!(
            "{}Lock-file was already up-to-date",
            console::style(console::Emoji("✔ ", "")).green()
        );
    } else {
        diff.print()
            .into_diagnostic()
            .context("failed to print lock-file diff")?;
    }

    Ok(())
}

/// Checks if the specified package exists and returns a helpful error message
/// if it doesn't.
fn check_package_exists(
    lock_file: &LockFile,
    package_name: &str,
    specs: &UpdateSpecs,
) -> miette::Result<()> {
    let environments = lock_file
        .environments()
        .filter_map(|(name, env)| {
            if let Some(envs) = &specs.environments {
                if !envs.contains(name) {
                    return None;
                }
            }
            Some(env)
        })
        .collect_vec();

    let similar_names = environments
        .iter()
        .flat_map(|env| env.packages_by_platform())
        .filter_map(|(p, packages)| {
            if let Some(platforms) = &specs.platforms {
                if !platforms.contains(&p) {
                    return None;
                }
            }
            Some(packages)
        })
        .flatten()
        .map(|p| p.name().to_string())
        .unique()
        .filter_map(|name| {
            let distance = strsim::jaro(package_name, &name);
            if distance > 0.6 {
                Some((name, distance))
            } else {
                None
            }
        })
        .sorted_by(|(_, a), (_, b)| b.partial_cmp(a).unwrap_or(Ordering::Equal))
        .take(5)
        .map(|(name, _)| name)
        .collect_vec();

    if similar_names.first().map(String::as_str) == Some(package_name) {
        return Ok(());
    }

    let message = format!("could not find a package named '{package_name}'");

    Err(MietteDiagnostic {
        message,
        code: None,
        severity: None,
        help: if !similar_names.is_empty() {
            Some(format!(
                "did you mean '{}'?",
                similar_names.iter().format("', '")
            ))
        } else {
            None
        },
        url: None,
        labels: None,
    }
    .into())
}

/// Constructs a new lock-file where some of the constraints have been removed.
fn unlock_packages(project: &Project, lock_file: &LockFile, specs: &UpdateSpecs) -> LockFile {
    filter_lock_file(project, lock_file, |env, platform, package| {
        !specs.should_relax(env.name().as_str(), platform, package)
    })
}

// Represents the differences between two sets of packages.
#[derive(Default, Clone)]
pub struct PackagesDiff {
    pub added: Vec<rattler_lock::Package>,
    pub removed: Vec<rattler_lock::Package>,
    pub changed: Vec<(rattler_lock::Package, rattler_lock::Package)>,
}

impl PackagesDiff {
    /// Returns true if the diff is empty.
    pub(crate) fn is_empty(&self) -> bool {
        self.added.is_empty() && self.removed.is_empty() && self.changed.is_empty()
    }
}

/// Contains the changes between two lock-files.
pub struct LockFileDiff {
    pub environment: IndexMap<String, IndexMap<Platform, PackagesDiff>>,
}

impl LockFileDiff {
    /// Determine the difference between two lock-files.
    pub(crate) fn from_lock_files(previous: &LockFile, current: &LockFile) -> Self {
        let mut result = Self {
            environment: IndexMap::new(),
        };

        for (environment_name, environment) in current.environments() {
            let previous = previous.environment(environment_name);

            let mut environment_diff = IndexMap::new();

            for (platform, packages) in environment.packages_by_platform() {
                // Determine the packages that were previously there.
                let (mut previous_conda_packages, mut previous_pypi_packages): (
                    HashMap<_, _>,
                    HashMap<_, _>,
                ) = previous
                    .as_ref()
                    .and_then(|e| e.packages(platform))
                    .into_iter()
                    .flatten()
                    .partition_map(|p| match p {
                        rattler_lock::Package::Conda(p) => {
                            Either::Left((p.package_record().name.clone(), p))
                        }
                        rattler_lock::Package::Pypi(p) => {
                            Either::Right((p.package_data().name.clone(), p))
                        }
                    });

                let mut diff = PackagesDiff::default();

                // Find new and changed packages
                for package in packages {
                    match package {
                        Package::Conda(p) => {
                            let name = &p.package_record().name;
                            match previous_conda_packages.remove(name) {
                                Some(previous) if previous.location() != p.location() => {
                                    diff.changed
                                        .push((Package::Conda(previous), Package::Conda(p)));
                                }
                                None => {
                                    diff.added.push(Package::Conda(p));
                                }
                                _ => {}
                            }
                        }
                        Package::Pypi(p) => {
                            let name = &p.package_data().name;
                            match previous_pypi_packages.remove(name) {
                                Some(previous) if previous.location() != p.location() => {
                                    diff.changed
                                        .push((Package::Pypi(previous), Package::Pypi(p)));
                                }
                                None => {
                                    diff.added.push(Package::Pypi(p));
                                }
                                _ => {}
                            }
                        }
                    }
                }

                // Determine packages that were removed
                for (_, p) in previous_conda_packages {
                    diff.removed.push(Package::Conda(p));
                }
                for (_, p) in previous_pypi_packages {
                    diff.removed.push(Package::Pypi(p));
                }

                environment_diff.insert(platform, diff);
            }

            // Find platforms that were completely removed
            for (platform, packages) in previous
                .as_ref()
                .map(|e| e.packages_by_platform())
                .into_iter()
                .flatten()
                .filter(|(platform, _)| !environment_diff.contains_key(platform))
                .collect_vec()
            {
                let mut diff = PackagesDiff::default();
                for package in packages {
                    match package {
                        Package::Conda(p) => {
                            diff.removed.push(Package::Conda(p));
                        }
                        Package::Pypi(p) => {
                            diff.removed.push(Package::Pypi(p));
                        }
                    }
                }
                environment_diff.insert(platform, diff);
            }

            // Remove empty diffs
            environment_diff.retain(|_, diff| !diff.is_empty());

            result
                .environment
                .insert(environment_name.to_string(), environment_diff);
        }

        // Find environments that were completely removed
        for (environment_name, environment) in previous
            .environments()
            .filter(|(name, _)| !result.environment.contains_key(*name))
            .collect_vec()
        {
            let mut environment_diff = IndexMap::new();
            for (platform, packages) in environment.packages_by_platform() {
                let mut diff = PackagesDiff::default();
                for package in packages {
                    match package {
                        Package::Conda(p) => {
                            diff.removed.push(Package::Conda(p));
                        }
                        Package::Pypi(p) => {
                            diff.removed.push(Package::Pypi(p));
                        }
                    }
                }
                environment_diff.insert(platform, diff);
            }
            result
                .environment
                .insert(environment_name.to_string(), environment_diff);
        }

        // Remove empty environments
        result.environment.retain(|_, diff| !diff.is_empty());

        result
    }

    /// Returns true if the diff is empty.
    pub(crate) fn is_empty(&self) -> bool {
        self.environment.is_empty()
    }

    // Format the lock-file diff.
    pub(crate) fn print(&self) -> std::io::Result<()> {
        let mut writer = TabWriter::new(stdout());
        for (idx, (environment_name, environment)) in self
            .environment
            .iter()
            .sorted_by(|(a, _), (b, _)| a.cmp(b))
            .enumerate()
        {
            // Find the changes that happened in all platforms.
            let changes_by_platform = environment
                .into_iter()
                .map(|(platform, packages)| {
                    let changes = Self::format_changes(packages)
                        .into_iter()
                        .collect::<HashSet<_>>();
                    (platform, changes)
                })
                .collect::<Vec<_>>();

            // Find the changes that happened in all platforms.
            let common_changes = changes_by_platform
                .iter()
                .fold(None, |acc, (_, changes)| match acc {
                    None => Some(changes.clone()),
                    Some(acc) => Some(acc.intersection(changes).cloned().collect()),
                })
                .unwrap_or_default();

            // Add a new line between environments
            if idx > 0 {
                writeln!(writer, "\t\t\t",)?;
            }

            writeln!(
                writer,
                "{}: {}\t\t\t",
                console::style("Environment").underlined(),
                consts::ENVIRONMENT_STYLE.apply_to(environment_name)
            )?;

            // Print the common changes.
            for (_, line) in common_changes.iter().sorted_by_key(|(name, _)| name) {
                writeln!(writer, "  {}", line)?;
            }

            // Print the per-platform changes.
            for (platform, changes) in changes_by_platform {
                let mut changes = changes
                    .iter()
                    .filter(|change| !common_changes.contains(change))
                    .sorted_by_key(|(name, _)| name)
                    .peekable();
                if changes.peek().is_some() {
                    writeln!(
                        writer,
                        "{}: {}:{}\t\t\t",
                        console::style("Platform").underlined(),
                        consts::ENVIRONMENT_STYLE.apply_to(environment_name),
                        consts::PLATFORM_STYLE.apply_to(platform),
                    )?;
                    for (_, line) in changes {
                        writeln!(writer, "  {}", line)?;
                    }
                }
            }
        }

        writer.flush()?;

        Ok(())
    }

    fn format_changes(packages: &PackagesDiff) -> Vec<(Cow<'_, str>, String)> {
        enum Change<'i> {
            Added(&'i Package),
            Removed(&'i Package),
            Changed(&'i Package, &'i Package),
        }

        fn format_package_identifier(package: &Package) -> String {
            match package {
                Package::Conda(p) => format!(
                    "{} {}",
                    &p.package_record().version.as_str(),
                    &p.package_record().build
                ),
                Package::Pypi(p) => p.package_data().version.to_string(),
            }
        }

        itertools::chain!(
            packages.added.iter().map(Change::Added),
            packages.removed.iter().map(Change::Removed),
            packages.changed.iter().map(|a| Change::Changed(&a.0, &a.1))
        )
        .sorted_by_key(|c| match c {
            Change::Added(p) => p.name(),
            Change::Removed(p) => p.name(),
            Change::Changed(p, _) => p.name(),
        })
        .map(|p| match p {
            Change::Added(p) => (
                p.name(),
                format!(
                    "{} {} {}\t{}\t\t",
                    console::style("+").green(),
                    match p {
                        Package::Conda(_) => consts::CondaEmoji.to_string(),
                        Package::Pypi(_) => consts::PypiEmoji.to_string(),
                    },
                    p.name(),
                    format_package_identifier(p)
                ),
            ),
            Change::Removed(p) => (
                p.name(),
                format!(
                    "{} {} {}\t{}\t\t",
                    console::style("-").red(),
                    match p {
                        Package::Conda(_) => consts::CondaEmoji.to_string(),
                        Package::Pypi(_) => consts::PypiEmoji.to_string(),
                    },
                    p.name(),
                    format_package_identifier(p)
                ),
            ),
            Change::Changed(previous, current) => {
                fn choose_style<'a>(a: &'a str, b: &'a str) -> console::StyledObject<&'a str> {
                    if a == b {
                        console::style(a).dim()
                    } else {
                        console::style(a)
                    }
                }

                let name = previous.name();
                let line = match (previous, current) {
                    (Package::Conda(previous), Package::Conda(current)) => {
                        let previous = previous.package_record();
                        let current = current.package_record();

                        format!(
                            "{} {} {}\t{} {}\t->\t{} {}",
                            console::style("~").yellow(),
                            consts::CondaEmoji,
                            name,
                            choose_style(&previous.version.as_str(), &current.version.as_str()),
                            choose_style(previous.build.as_str(), current.build.as_str()),
                            choose_style(&current.version.as_str(), &previous.version.as_str()),
                            choose_style(current.build.as_str(), previous.build.as_str()),
                        )
                    }
                    (Package::Pypi(previous), Package::Pypi(current)) => {
                        let previous = previous.package_data();
                        let current = current.package_data();

                        format!(
                            "{} {} {}\t{}\t->\t{}",
                            console::style("~").yellow(),
                            consts::PypiEmoji,
                            name,
                            choose_style(
                                &previous.version.to_string(),
                                &current.version.to_string()
                            ),
                            choose_style(
                                &current.version.to_string(),
                                &previous.version.to_string()
                            ),
                        )
                    }
                    _ => unreachable!(),
                };

                (name, line)
            }
        })
        .collect()
    }
}

#[derive(Serialize, Clone)]
pub struct JsonPackageDiff {
    name: String,
    before: Option<serde_json::Value>,
    after: Option<serde_json::Value>,
    #[serde(rename = "type")]
    ty: JsonPackageType,
    #[serde(skip_serializing_if = "std::ops::Not::not")]
    explicit: bool,
}

#[derive(Serialize, Copy, Clone)]
#[serde(rename_all = "kebab-case")]
pub enum JsonPackageType {
    Conda,
    Pypi,
}

#[derive(Serialize, Clone)]
pub struct LockFileJsonDiff {
    pub version: usize,
    pub environment: IndexMap<String, IndexMap<Platform, Vec<JsonPackageDiff>>>,
}

impl LockFileJsonDiff {
    fn new(project: &Project, value: LockFileDiff) -> Self {
        let mut environment = IndexMap::new();

        for (environment_name, environment_diff) in value.environment {
            let mut environment_diff_json = IndexMap::new();

            for (platform, packages_diff) in environment_diff {
                let conda_dependencies = project
                    .environment(environment_name.as_str())
                    .map(|env| env.dependencies(None, Some(platform)))
                    .unwrap_or_default();

                let pypi_dependencies = project
                    .environment(environment_name.as_str())
                    .map(|env| env.pypi_dependencies(Some(platform)))
                    .unwrap_or_default();

                let add_diffs = packages_diff.added.into_iter().map(|new| match new {
                    Package::Conda(pkg) => JsonPackageDiff {
                        name: pkg.package_record().name.as_normalized().to_string(),
                        before: None,
                        after: Some(serde_json::to_value(&pkg).unwrap()),
                        ty: JsonPackageType::Conda,
                        explicit: conda_dependencies.contains_key(&pkg.package_record().name),
                    },
                    Package::Pypi(pkg) => JsonPackageDiff {
                        name: pkg.package_data().name.as_dist_info_name().into_owned(),
                        before: None,
                        after: Some(serde_json::to_value(&pkg).unwrap()),
                        ty: JsonPackageType::Pypi,
                        explicit: pypi_dependencies.contains_key(&pkg.package_data().name),
                    },
                });

                let removed_diffs = packages_diff.removed.into_iter().map(|old| match old {
                    Package::Conda(pkg) => JsonPackageDiff {
                        name: pkg.package_record().name.as_normalized().to_string(),
                        before: Some(serde_json::to_value(&pkg).unwrap()),
                        after: None,
                        ty: JsonPackageType::Conda,
                        explicit: conda_dependencies.contains_key(&pkg.package_record().name),
                    },

                    Package::Pypi(pkg) => JsonPackageDiff {
                        name: pkg.package_data().name.as_dist_info_name().into_owned(),
                        before: Some(serde_json::to_value(&pkg).unwrap()),
                        after: None,
                        ty: JsonPackageType::Pypi,
                        explicit: pypi_dependencies.contains_key(&pkg.package_data().name),
                    },
                });

                let changed_diffs = packages_diff.changed.into_iter().map(|(old, new)| match (old, new) {
                    (Package::Conda(old), Package::Conda(new)) =>
                        {
                            let before = serde_json::to_value(&old).unwrap();
                            let after = serde_json::to_value(&new).unwrap();
                            let (before, after) = compute_json_diff(before, after);
                            JsonPackageDiff {
                                name: old.package_record().name.as_normalized().to_string(),
                                before: Some(before),
                                after: Some(after),
                                ty: JsonPackageType::Conda,
                                explicit: conda_dependencies.contains_key(&old.package_record().name),
                            }
                        }
                    (Package::Pypi(old), Package::Pypi(new)) => {
                        let before = serde_json::to_value(&old).unwrap();
                        let after = serde_json::to_value(&new).unwrap();
                        let (before, after) = compute_json_diff(before, after);
                        JsonPackageDiff {
                            name: old.package_data().name.as_dist_info_name().into_owned(),
                            before: Some(before),
                            after: Some(after),
                            ty: JsonPackageType::Pypi,
                            explicit: pypi_dependencies.contains_key(&old.package_data().name),
                        }
                    }
                    _ => unreachable!("packages cannot change type, they are represented as removals and inserts instead"),
                });

                let packages_diff_json = add_diffs
                    .chain(removed_diffs)
                    .chain(changed_diffs)
                    .sorted_by_key(|diff| diff.name.clone())
                    .collect_vec();

                environment_diff_json.insert(platform, packages_diff_json);
            }

            environment.insert(environment_name, environment_diff_json);
        }

        Self {
            version: 1,
            environment,
        }
    }
}

fn compute_json_diff(
    mut a: serde_json::Value,
    mut b: serde_json::Value,
) -> (serde_json::Value, serde_json::Value) {
    if let (Some(a), Some(b)) = (a.as_object_mut(), b.as_object_mut()) {
        a.retain(|key, value| {
            if let Some(other_value) = b.get(key) {
                if other_value == value {
                    b.remove(key);
                    return false;
                }
            } else {
                b.insert(key.to_string(), Value::Null);
            }
            true
        });
    }
    (a, b)
}<|MERGE_RESOLUTION|>--- conflicted
+++ resolved
@@ -5,15 +5,6 @@
     io::{stdout, Write},
 };
 
-<<<<<<< HEAD
-=======
-use crate::cli::cli_config::ProjectConfig;
-use crate::{
-    load_lock_file,
-    lock_file::{filter_lock_file, UpdateContext},
-    Project,
-};
->>>>>>> 82a3072f
 use ahash::HashMap;
 use clap::Parser;
 use indexmap::IndexMap;
