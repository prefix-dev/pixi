use std::{cmp::Ordering, collections::HashSet};

use fancy_display::FancyDisplay;

use crate::lock_file::default_max_concurrent_solves;
use crate::{
    cli::cli_config::ProjectConfig,
    diff::{LockFileDiff, LockFileJsonDiff},
};
use crate::{
    load_lock_file,
    lock_file::{filter_lock_file, UpdateContext},
    Project,
};
use clap::Parser;
use itertools::Itertools;
use miette::{Context, IntoDiagnostic, MietteDiagnostic};
use pixi_config::ConfigCli;
use pixi_consts::consts;
use pixi_manifest::EnvironmentName;
use rattler_conda_types::Platform;
use rattler_lock::{LockFile, LockedPackageRef};

/// Update dependencies as recorded in the local lock file
#[derive(Parser, Debug, Default)]
pub struct Args {
    #[clap(flatten)]
    pub config: ConfigCli,

    #[clap(flatten)]
    pub project_config: ProjectConfig,

    /// Don't install the (solve) environments needed for pypi-dependencies
    /// solving.
    #[arg(long)]
    pub no_install: bool,

    /// Don't actually write the lockfile or update any environment.
    #[clap(short = 'n', long)]
    pub dry_run: bool,

    #[clap(flatten)]
    pub specs: UpdateSpecsArgs,

    /// Output the changes in JSON format.
    #[clap(long)]
    pub json: bool,
}

#[derive(Parser, Debug, Default)]
pub struct UpdateSpecsArgs {
    /// The packages to update
    pub packages: Option<Vec<String>>,

    /// The environments to update. If none is specified, all environments are
    /// updated.
    #[clap(long = "environment", short = 'e')]
    pub environments: Option<Vec<EnvironmentName>>,

    /// The platforms to update. If none is specified, all platforms are
    /// updated.
    #[clap(long = "platform", short = 'p')]
    pub platforms: Option<Vec<Platform>>,
}

/// A distilled version of `UpdateSpecsArgs`.
/// TODO: In the future if we want to add `--recursive` this datastructure could
///     be used to store information about recursive packages.
struct UpdateSpecs {
    packages: Option<HashSet<String>>,
    environments: Option<HashSet<EnvironmentName>>,
    platforms: Option<HashSet<Platform>>,
}

impl From<UpdateSpecsArgs> for UpdateSpecs {
    fn from(args: UpdateSpecsArgs) -> Self {
        Self {
            packages: args.packages.map(|args| args.into_iter().collect()),
            environments: args.environments.map(|args| args.into_iter().collect()),
            platforms: args.platforms.map(|args| args.into_iter().collect()),
        }
    }
}

impl UpdateSpecs {
    /// Returns true if the package should be relaxed according to the user
    /// input.
    fn should_relax(
        &self,
        environment_name: &EnvironmentName,
        platform: &Platform,
        package: LockedPackageRef<'_>,
    ) -> bool {
        // Check if the platform is in the list of platforms to update.
        if let Some(platforms) = &self.platforms {
            if !platforms.contains(platform) {
                return false;
            }
        }

        // Check if the environmtent is in the list of environments to update.
        if let Some(environments) = &self.environments {
            if !environments.contains(environment_name) {
                return false;
            }
        }

        // Check if the package is in the list of packages to update.
        if let Some(packages) = &self.packages {
            if !packages.contains(package.name()) {
                return false;
            }
        }

        tracing::debug!(
            "relaxing package: {}, env={}, platform={}",
            package.name(),
            environment_name.fancy_display(),
            consts::PLATFORM_STYLE.apply_to(platform),
        );

        true
    }
}

pub async fn execute(args: Args) -> miette::Result<()> {
    let config = args.config;
    let project = Project::load_or_else_discover(args.project_config.manifest_path.as_deref())?
        .with_cli_config(config);

    let specs = UpdateSpecs::from(args.specs);

    // If the user specified an environment name, check to see if it exists.
    if let Some(env) = &specs.environments {
        for env in env {
            if project.environment(env).is_none() {
                miette::bail!(
                    "could not find an environment named {}",
                    env.fancy_display()
                )
            }
        }
    }

    // Load the current lock-file, if any. If none is found, a dummy lock-file is
    // returned.
    let loaded_lock_file = load_lock_file(&project).await?;

    // If the user specified a package name, check to see if it is even locked.
    if let Some(packages) = &specs.packages {
        for package in packages {
            ensure_package_exists(&loaded_lock_file, package, &specs)?
        }
    }

    // Unlock dependencies in the lock-file that we want to update.
    let relaxed_lock_file = unlock_packages(&project, &loaded_lock_file, &specs);

    let max_concurrent_solves = project
        .config()
        .max_concurrent_solves()
        .unwrap_or_else(default_max_concurrent_solves);

    // Update the packages in the lock-file.
    let updated_lock_file = UpdateContext::builder(&project)
        .with_lock_file(relaxed_lock_file.clone())
        .with_no_install(args.no_install)
<<<<<<< HEAD
        .with_max_concurrent_solves(max_concurrent_solves)
        .finish()?
=======
        .finish()
        .await?
>>>>>>> 8ff21908
        .update()
        .await?;

    // If we're doing a dry-run, we don't want to write the lock-file.
    if !args.dry_run {
        updated_lock_file.write_to_disk()?;
    }

    // Determine the diff between the old and new lock-file.
    let diff = LockFileDiff::from_lock_files(&loaded_lock_file, &updated_lock_file.lock_file);

    // Format as json?
    if args.json {
        let diff = LockFileDiff::from_lock_files(&loaded_lock_file, &updated_lock_file.lock_file);
        let json_diff = LockFileJsonDiff::new(&project, diff);
        let json = serde_json::to_string_pretty(&json_diff).expect("failed to convert to json");
        println!("{}", json);
    } else if diff.is_empty() {
        eprintln!(
            "{}Lock-file was already up-to-date",
            console::style(console::Emoji("✔ ", "")).green()
        );
    } else {
        diff.print()
            .into_diagnostic()
            .context("failed to print lock-file diff")?;
    }

    Ok(())
}

/// Ensures the existence of the specified package
///
/// # Returns
///
/// Returns `miette::Result` with a descriptive error message
/// if the package does not exist.
fn ensure_package_exists(
    lock_file: &LockFile,
    package_name: &str,
    specs: &UpdateSpecs,
) -> miette::Result<()> {
    let environments = lock_file
        .environments()
        .filter_map(|(name, env)| {
            if let Some(envs) = &specs.environments {
                if !envs.contains(name) {
                    return None;
                }
            }
            Some(env)
        })
        .collect_vec();

    let similar_names = environments
        .iter()
        .flat_map(|env| env.packages_by_platform())
        .filter_map(|(p, packages)| {
            if let Some(platforms) = &specs.platforms {
                if !platforms.contains(&p) {
                    return None;
                }
            }
            Some(packages)
        })
        .flatten()
        .map(|p| p.name().to_string())
        .unique()
        .filter_map(|name| {
            let distance = strsim::jaro(package_name, &name);
            if distance > 0.6 {
                Some((name, distance))
            } else {
                None
            }
        })
        .sorted_by(|(_, a), (_, b)| b.partial_cmp(a).unwrap_or(Ordering::Equal))
        .take(5)
        .map(|(name, _)| name)
        .collect_vec();

    if similar_names.first().map(String::as_str) == Some(package_name) {
        return Ok(());
    }

    let message = format!("could not find a package named '{package_name}'");

    Err(MietteDiagnostic {
        message,
        code: None,
        severity: None,
        help: if !similar_names.is_empty() {
            Some(format!(
                "did you mean '{}'?",
                similar_names.iter().format("', '")
            ))
        } else {
            None
        },
        url: None,
        labels: None,
    }
    .into())
}

/// Constructs a new lock-file where some of the constraints have been removed.
fn unlock_packages(project: &Project, lock_file: &LockFile, specs: &UpdateSpecs) -> LockFile {
    filter_lock_file(project, lock_file, |env, platform, package| {
        !specs.should_relax(env.name(), &platform, package)
    })
}<|MERGE_RESOLUTION|>--- conflicted
+++ resolved
@@ -165,13 +165,9 @@
     let updated_lock_file = UpdateContext::builder(&project)
         .with_lock_file(relaxed_lock_file.clone())
         .with_no_install(args.no_install)
-<<<<<<< HEAD
         .with_max_concurrent_solves(max_concurrent_solves)
-        .finish()?
-=======
         .finish()
         .await?
->>>>>>> 8ff21908
         .update()
         .await?;
 
