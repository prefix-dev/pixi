use std::cmp::Ordering;

<<<<<<< HEAD
use super::cli_config::{LockFileUpdateConfig, NoInstallConfig, RevalidateConfig};
use crate::{
    WorkspaceLocator,
    cli::cli_config::WorkspaceConfig,
    diff::LockFileJsonDiff,
    workspace::{MatchSpecs, PypiDeps, WorkspaceMut},
};
=======
>>>>>>> b71d6164
use clap::Parser;
use fancy_display::FancyDisplay;
use indexmap::IndexMap;
use itertools::Itertools;
use miette::{Context, IntoDiagnostic, MietteDiagnostic};
use pep508_rs::{MarkerTree, Requirement};
use pixi_config::ConfigCli;
use pixi_core::{
    WorkspaceLocator,
    diff::LockFileJsonDiff,
    workspace::{MatchSpecs, PypiDeps, WorkspaceMut},
};
use pixi_manifest::{FeatureName, SpecType};
use pixi_pypi_spec::PixiPypiSpec;
use pixi_spec::PixiSpec;
use rattler_conda_types::{MatchSpec, StringMatcher};

use crate::cli::cli_config::WorkspaceConfig;
use crate::cli::cli_config::{LockFileUpdateConfig, PrefixUpdateConfig};

/// Checks if there are newer versions of the dependencies and upgrades them in the lockfile and manifest file.
///
/// `pixi upgrade` loosens the requirements for the given packages, updates the lock file and the adapts the manifest accordingly.
#[derive(Parser, Debug, Default)]
pub struct Args {
    #[clap(flatten)]
    pub workspace_config: WorkspaceConfig,

    #[clap(flatten)]
    pub no_install_config: NoInstallConfig,
    #[clap(flatten)]
    pub revalidate_config: RevalidateConfig,

    #[clap(flatten)]
    pub lock_file_update_config: LockFileUpdateConfig,

    #[clap(flatten)]
    config: ConfigCli,

    #[clap(flatten)]
    pub specs: UpgradeSpecsArgs,

    /// Output the changes in JSON format.
    #[clap(long)]
    pub json: bool,

    /// Only show the changes that would be made, without actually updating the
    /// manifest, lock file, or environment.
    #[clap(short = 'n', long)]
    pub dry_run: bool,
}

#[derive(Parser, Debug, Default)]
pub struct UpgradeSpecsArgs {
    /// The packages to upgrade
    pub packages: Option<Vec<String>>,

    /// The feature to update
    #[clap(long = "feature", short = 'f', default_value_t)]
    pub feature: FeatureName,

    /// The packages which should be excluded
    #[clap(long, conflicts_with = "packages")]
    pub exclude: Option<Vec<String>>,
}

pub async fn execute(args: Args) -> miette::Result<()> {
    let workspace = WorkspaceLocator::for_cli()
        .with_search_start(args.workspace_config.workspace_locator_start())
        .locate()?
        .with_cli_config(args.config.clone());

    let mut workspace = workspace.modify()?;

    // Ensure that the given feature exists
    let Some(feature) = workspace
        .workspace()
        .workspace
        .value
        .feature(&args.specs.feature)
    else {
        miette::bail!(
            "could not find a feature named {}",
            args.specs.feature.fancy_display()
        )
    };

    let (match_specs, pypi_deps) = parse_specs(feature, &args, &workspace)?;

    let (update_deps, workspace) = match workspace
        .update_dependencies(
            match_specs,
            pypi_deps,
            IndexMap::default(),
<<<<<<< HEAD
            args.no_install_config.no_install,
            &args.lock_file_update_config,
=======
            args.prefix_update_config.no_install,
            &args.lock_file_update_config.lock_file_usage()?,
>>>>>>> b71d6164
            &args.specs.feature,
            &[],
            false,
            args.dry_run,
        )
        .await
    {
        Ok(update_deps) => (
            update_deps,
            if args.dry_run {
                workspace.revert().await.into_diagnostic()?
            } else {
                workspace.save().await.into_diagnostic()?
            },
        ),
        Err(e) => {
            return Err(e);
        }
    };

    // Is there something to report?
    if let Some(update_deps) = update_deps {
        let diff = update_deps.lock_file_diff;
        // Format as json?
        if args.json {
            let json_diff = LockFileJsonDiff::new(Some(&workspace), diff);
            let json = serde_json::to_string_pretty(&json_diff).expect("failed to convert to json");
            println!("{}", json);
        } else {
            diff.print()
                .into_diagnostic()
                .context("failed to print lock-file diff")?;
        }
    } else {
        eprintln!(
            "{}All packages are already up-to-date",
            console::style(console::Emoji("✔ ", "")).green()
        );
    }

    Ok(())
}

/// Parses the specifications for dependencies from the given feature,
/// arguments, and workspace.
///
/// This function processes the dependencies and PyPi dependencies specified in
/// the feature, filters them based on the provided arguments, and returns the
/// resulting match specifications and PyPi dependencies.
pub fn parse_specs(
    feature: &pixi_manifest::Feature,
    args: &Args,
    workspace: &WorkspaceMut,
) -> miette::Result<(MatchSpecs, PypiDeps)> {
    let spec_type = SpecType::Run;
    let match_spec_iter = feature
        .dependencies(spec_type, None)
        .into_iter()
        .flat_map(|deps| deps.into_owned());
    let pypi_deps_iter = feature
        .pypi_dependencies(None)
        .into_iter()
        .flat_map(|deps| deps.into_owned());
    if let Some(package_names) = &args.specs.packages {
        let available_packages = match_spec_iter
            .clone()
            .map(|(name, _)| name.as_normalized().to_string())
            .chain(
                pypi_deps_iter
                    .clone()
                    .map(|(name, _)| name.as_normalized().to_string()),
            )
            .collect_vec();

        for package in package_names {
            ensure_package_exists(package, &available_packages)?
        }
    }
    let match_specs = match_spec_iter
        // Don't upgrade excluded packages
        .filter(|(name, _)| match &args.specs.exclude {
            None => true,
            Some(exclude) if exclude.contains(&name.as_normalized().to_string()) => false,
            _ => true,
        })
        // If specific packages have been requested, only upgrade those
        .filter(|(name, _)| match &args.specs.packages {
            None => true,
            Some(packages) if packages.contains(&name.as_normalized().to_string()) => true,
            _ => false,
        })
        // Only upgrade version specs
        .filter_map(|(name, req)| match req {
            PixiSpec::DetailedVersion(version_spec) => {
                let mut nameless_match_spec = version_spec
                    .try_into_nameless_match_spec(&workspace.workspace().channel_config())
                    .ok()?;
                // If it is a detailed spec, always unset version
                nameless_match_spec.version = None;

                // If the package as specifically requested, unset more fields
                if let Some(packages) = &args.specs.packages {
                    if packages.contains(&name.as_normalized().to_string()) {
                        // If the build contains a wildcard, keep it
                        nameless_match_spec.build = match nameless_match_spec.build {
                            Some(
                                build @ StringMatcher::Glob(_) | build @ StringMatcher::Regex(_),
                            ) => Some(build),
                            _ => None,
                        };
                        nameless_match_spec.build_number = None;
                        nameless_match_spec.md5 = None;
                        nameless_match_spec.sha256 = None;
                        // These are still to sensitive to be unset, so skipping
                        // these for now
                        // nameless_match_spec.url = None;
                        // nameless_match_spec.file_name = None;
                        // nameless_match_spec.channel = None;
                        // nameless_match_spec.subdir = None;
                    }
                }

                Some((
                    name.clone(),
                    (
                        MatchSpec::from_nameless(nameless_match_spec, Some(name)),
                        spec_type,
                    ),
                ))
            }
            PixiSpec::Version(_) => Some((name.clone(), (MatchSpec::from(name), spec_type))),
            _ => {
                tracing::debug!("skipping non-version spec {:?}", req);
                None
            }
        })
        // Only upgrade in pyproject.toml if it is explicitly mentioned in
        // `tool.pixi.dependencies.python`
        .filter(|(name, _)| {
            if name.as_normalized() == "python" {
                if let pixi_manifest::ManifestDocument::PyProjectToml(document) =
                    workspace.document()
                {
                    if document
                        .get_nested_table("[tool.pixi.dependencies.python]")
                        .is_err()
                    {
                        return false;
                    }
                }
            }
            true
        })
        .collect();
    let pypi_deps = pypi_deps_iter
        // Don't upgrade excluded packages
        .filter(|(name, _)| match &args.specs.exclude {
            None => true,
            Some(exclude) if exclude.contains(&name.as_normalized().to_string()) => false,
            _ => true,
        })
        // If specific packages have been requested, only upgrade those
        .filter(|(name, _)| match &args.specs.packages {
            None => true,
            Some(packages) if packages.contains(&name.as_normalized().to_string()) => true,
            _ => false,
        })
        // Only upgrade version specs
        .filter_map(|(name, req)| match &req {
            PixiPypiSpec::Version { extras, .. } => Some((
                name.clone(),
                Requirement {
                    name: name.as_normalized().clone(),
                    extras: extras.clone(),
                    // TODO: Add marker support here to avoid overwriting existing markers
                    marker: MarkerTree::default(),
                    origin: None,
                    version_or_url: None,
                },
                req,
            )),
            PixiPypiSpec::RawVersion(_) => Some((
                name.clone(),
                Requirement {
                    name: name.as_normalized().clone(),
                    extras: Vec::default(),
                    marker: MarkerTree::default(),
                    origin: None,
                    version_or_url: None,
                },
                req,
            )),
            _ => None,
        })
        .map(|(name, req, pixi_req)| {
            let location = workspace.document().pypi_dependency_location(
                &name,
                None, // TODO: add support for platforms
                &args.specs.feature,
            );
            (name, (req, Some(pixi_req), location))
        })
        .collect();

    Ok((match_specs, pypi_deps))
}

/// Ensures the existence of the specified package
///
/// # Returns
///
/// Returns `miette::Result` with a descriptive error message
/// if the package does not exist.
fn ensure_package_exists(package_name: &str, available_packages: &[String]) -> miette::Result<()> {
    let similar_names = available_packages
        .iter()
        .unique()
        .filter_map(|name| {
            let distance = strsim::jaro(package_name, name);
            if distance > 0.6 {
                Some((name, distance))
            } else {
                None
            }
        })
        .sorted_by(|(_, a), (_, b)| b.partial_cmp(a).unwrap_or(Ordering::Equal))
        .take(5)
        .map(|(name, _)| name)
        .collect_vec();

    if similar_names.first().map(|s| s.as_str()) == Some(package_name) {
        return Ok(());
    }

    let message = format!("could not find a package named '{package_name}'");

    Err(MietteDiagnostic {
        message,
        code: None,
        severity: None,
        help: if !similar_names.is_empty() {
            Some(format!(
                "did you mean '{}'?",
                similar_names.iter().format("', '")
            ))
        } else {
            None
        },
        url: None,
        labels: None,
    }
    .into())
}<|MERGE_RESOLUTION|>--- conflicted
+++ resolved
@@ -1,20 +1,10 @@
 use std::cmp::Ordering;
 
-<<<<<<< HEAD
-use super::cli_config::{LockFileUpdateConfig, NoInstallConfig, RevalidateConfig};
-use crate::{
-    WorkspaceLocator,
-    cli::cli_config::WorkspaceConfig,
-    diff::LockFileJsonDiff,
-    workspace::{MatchSpecs, PypiDeps, WorkspaceMut},
-};
-=======
->>>>>>> b71d6164
 use clap::Parser;
 use fancy_display::FancyDisplay;
 use indexmap::IndexMap;
 use itertools::Itertools;
-use miette::{Context, IntoDiagnostic, MietteDiagnostic};
+use miette::{IntoDiagnostic, MietteDiagnostic, WrapErr};
 use pep508_rs::{MarkerTree, Requirement};
 use pixi_config::ConfigCli;
 use pixi_core::{
@@ -27,8 +17,7 @@
 use pixi_spec::PixiSpec;
 use rattler_conda_types::{MatchSpec, StringMatcher};
 
-use crate::cli::cli_config::WorkspaceConfig;
-use crate::cli::cli_config::{LockFileUpdateConfig, PrefixUpdateConfig};
+use crate::cli::cli_config::{LockFileUpdateConfig, NoInstallConfig, RevalidateConfig, WorkspaceConfig};
 
 /// Checks if there are newer versions of the dependencies and upgrades them in the lockfile and manifest file.
 ///
@@ -104,13 +93,8 @@
             match_specs,
             pypi_deps,
             IndexMap::default(),
-<<<<<<< HEAD
             args.no_install_config.no_install,
-            &args.lock_file_update_config,
-=======
-            args.prefix_update_config.no_install,
             &args.lock_file_update_config.lock_file_usage()?,
->>>>>>> b71d6164
             &args.specs.feature,
             &[],
             false,
