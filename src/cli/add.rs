--- conflicted
+++ resolved
@@ -7,18 +7,9 @@
 use pixi_spec::{GitSpec, SourceLocationSpec, SourceSpec};
 use rattler_conda_types::{MatchSpec, PackageName};
 
-<<<<<<< HEAD
-use super::{cli_config::LockFileUpdateConfig, has_specs::HasSpecs};
-use crate::{
-    WorkspaceLocator,
-    cli::cli_config::{DependencyConfig, NoInstallConfig, WorkspaceConfig},
-    environment::sanity_check_workspace,
-    workspace::DependencyType,
-=======
 use crate::cli::{
-    cli_config::{DependencyConfig, LockFileUpdateConfig, PrefixUpdateConfig, WorkspaceConfig},
+    cli_config::{DependencyConfig, LockFileUpdateConfig, NoInstallConfig, WorkspaceConfig},
     has_specs::HasSpecs,
->>>>>>> b71d6164
 };
 
 /// Adds dependencies to the workspace
@@ -206,13 +197,8 @@
         match_specs,
         pypi_deps,
         source_specs,
-<<<<<<< HEAD
         no_install_config.no_install,
-        &lock_file_update_config,
-=======
-        prefix_update_config.no_install,
         &lock_file_update_config.lock_file_usage()?,
->>>>>>> b71d6164
         &dependency_config.feature,
         &dependency_config.platforms,
         args.editable,
