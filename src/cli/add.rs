use std::{
    collections::{HashMap, HashSet},
    str::FromStr,
};

use clap::Parser;
use indexmap::IndexMap;
use itertools::Itertools;
use pep440_rs::VersionSpecifiers;
use pep508_rs::{Requirement, VersionOrUrl::VersionSpecifier};
use pixi_manifest::{pypi::PyPiPackageName, DependencyOverwriteBehavior, FeatureName, SpecType};
use rattler_conda_types::{MatchSpec, PackageName, Platform, Version};
use rattler_lock::{LockFile, Package};

use super::has_specs::HasSpecs;
use crate::cli::cli_config::{DependencyConfig, PrefixUpdateConfig, ProjectConfig};
use crate::{
    environment::verify_prefix_location_unchanged,
    load_lock_file,
    lock_file::{filter_lock_file, LockFileDerivedData, UpdateContext},
    project::{grouped_environment::GroupedEnvironment, DependencyType, Project},
};
use pixi_manifest::{FeaturesExt, HasFeaturesIter};

/// Adds dependencies to the project
///
/// The dependencies should be defined as MatchSpec for conda package, or a PyPI
/// requirement for the --pypi dependencies. If no specific version is provided,
/// the latest version compatible with your project will be chosen automatically
/// or a * will be used.
///
/// Example usage:
///
/// - `pixi add python=3.9`: This will select the latest minor version that
///   complies with 3.9.*, i.e., python version 3.9.0, 3.9.1, 3.9.2, etc.
/// - `pixi add python`: In absence of a specified version, the latest version
///   will be chosen. For instance, this could resolve to python version
///   3.11.3.* at the time of writing.
///
/// Adding multiple dependencies at once is also supported:
/// - `pixi add python pytest`: This will add both `python` and `pytest` to the
///   project's dependencies.
///
/// The `--platform` and `--build/--host` flags make the dependency target
/// specific.
/// - `pixi add python --platform linux-64 --platform osx-arm64`: Will add the
///   latest version of python for linux-64 and osx-arm64 platforms.
/// - `pixi add python --build`: Will add the latest version of python for as a
///   build dependency.
///
/// Mixing `--platform` and `--build`/`--host` flags is supported
///
/// The `--pypi` option will add the package as a pypi dependency. This can not
/// be mixed with the conda dependencies
/// - `pixi add --pypi boto3`
/// - `pixi add --pypi "boto3==version"
///
/// If the project manifest is a `pyproject.toml`, adding a pypi dependency will
/// add it to the native pyproject `project.dependencies` array or to the native
/// `project.optional-dependencies` table if a feature is specified:
/// - `pixi add --pypi boto3` will add `boto3` to the `project.dependencies`
///   array
/// - `pixi add --pypi boto3 --feature aws` will add `boto3` to the
///   `project.dependencies.aws` array
/// These dependencies will then be read by pixi as if they had been added to
/// the pixi `pypi-dependencies` tables of the default or of a named feature.
#[derive(Parser, Debug, Default)]
#[clap(arg_required_else_help = true, verbatim_doc_comment)]
pub struct Args {
    #[clap(flatten)]
    pub project_config: ProjectConfig,

    #[clap(flatten)]
    pub dependency_config: DependencyConfig,

    #[clap(flatten)]
    pub prefix_update_config: PrefixUpdateConfig,

    /// Whether the pypi requirement should be editable
    #[arg(long, requires = "pypi")]
    pub editable: bool,
}
<<<<<<< HEAD
#[derive(Parser, Debug, Default)]
pub struct DependencyConfig {
    /// The dependencies as names, conda MatchSpecs or PyPi requirements
    #[arg(required = true)]
    pub specs: Vec<String>,

    /// The path to 'pixi.toml' or 'pyproject.toml'
    #[arg(long)]
    pub manifest_path: Option<PathBuf>,

    /// The specified dependencies are host dependencies. Conflicts with `build`
    /// and `pypi`
    #[arg(long, conflicts_with_all = ["build", "pypi"])]
    pub host: bool,

    /// The specified dependencies are build dependencies. Conflicts with `host`
    /// and `pypi`
    #[arg(long, conflicts_with_all = ["host", "pypi"])]
    pub build: bool,

    /// The specified dependencies are pypi dependencies. Conflicts with `host`
    /// and `build`
    #[arg(long, conflicts_with_all = ["host", "build"])]
    pub pypi: bool,

    /// Don't update lockfile, implies the no-install as well.
    #[clap(long, conflicts_with = "no_install")]
    pub no_lockfile_update: bool,

    /// Don't modify the environment, only modify the lock-file.
    #[arg(long)]
    pub no_install: bool,

    /// The platform(s) for which the dependency should be modified
    #[arg(long, short)]
    pub platform: Vec<Platform>,

    /// The feature for which the dependency should be modified
    #[arg(long, short)]
    pub feature: Option<String>,
}

impl DependencyConfig {
    pub fn dependency_type(&self) -> DependencyType {
        if self.pypi {
            DependencyType::PypiDependency
        } else if self.host {
            DependencyType::CondaDependency(SpecType::Host)
        } else if self.build {
            DependencyType::CondaDependency(SpecType::Build)
        } else {
            DependencyType::CondaDependency(SpecType::Run)
        }
    }
    pub fn lock_file_usage(&self) -> LockFileUsage {
        if self.no_lockfile_update {
            LockFileUsage::Frozen
        } else {
            LockFileUsage::Update
        }
    }
    pub fn feature_name(&self) -> FeatureName {
        self.feature
            .clone()
            .map_or(FeatureName::Default, FeatureName::Named)
    }
    pub fn display_success(&self, operation: &str, implicit_constraints: HashMap<String, String>) {
        for package in self.specs.clone() {
            eprintln!(
                "{}{operation} {}{}",
                console::style(console::Emoji("✔ ", "")).green(),
                console::style(&package).bold(),
                if let Some(constraint) = implicit_constraints.get(&package) {
                    format!(" {}", console::style(constraint).dim())
                } else {
                    "".to_string()
                }
            );
        }

        // Print if it is something different from host and dep
        let dependency_type = self.dependency_type();
        if !matches!(
            dependency_type,
            DependencyType::CondaDependency(SpecType::Run)
        ) {
            eprintln!(
                "{operation} these as {}.",
                console::style(dependency_type.name()).bold()
            );
        }

        // Print something if we've modified for platforms
        if !self.platform.is_empty() {
            eprintln!(
                "{operation} these only for platform(s): {}",
                console::style(self.platform.iter().join(", ")).bold()
            )
        }

        // Print something if we've modified for a feature
        if let Some(feature) = &self.feature {
            eprintln!(
                "{operation} these only for feature(s): {}",
                console::style(feature).bold()
            )
        }
    }
}

impl HasSpecs for DependencyConfig {
    fn packages(&self) -> Vec<&str> {
        self.specs.iter().map(AsRef::as_ref).collect()
    }
}
=======
>>>>>>> 385a180c

pub async fn execute(args: Args) -> miette::Result<()> {
    let (dependency_config, prefix_update_config, project_config) = (
        args.dependency_config,
        args.prefix_update_config,
        args.project_config,
    );

    let mut project = Project::load_or_else_discover(project_config.manifest_path.as_deref())?
        .with_cli_config(prefix_update_config.config.clone());

    // Sanity check of prefix location
    verify_prefix_location_unchanged(project.default_environment().dir().as_path()).await?;

    // Load the current lock-file
    let lock_file = load_lock_file(&project).await?;

    // Add the platform if it is not already present
    project
        .manifest
        .add_platforms(dependency_config.platform.iter(), &FeatureName::Default)?;

    // Add the individual specs to the project.
    let mut conda_specs_to_add_constraints_for = IndexMap::new();
    let mut pypi_specs_to_add_constraints_for = IndexMap::new();
    let mut conda_packages = HashSet::new();
    let mut pypi_packages = HashSet::new();
    match dependency_config.dependency_type() {
        DependencyType::CondaDependency(spec_type) => {
            let specs = dependency_config.specs()?;
            let channel_config = project.channel_config();
            for (name, spec) in specs {
                let added = project.manifest.add_dependency(
                    &spec,
                    spec_type,
                    &dependency_config.platform,
                    &dependency_config.feature_name(),
                    DependencyOverwriteBehavior::OverwriteIfExplicit,
                    &channel_config,
                )?;
                if added {
                    if spec.version.is_none() {
                        conda_specs_to_add_constraints_for.insert(name.clone(), (spec_type, spec));
                    }
                    conda_packages.insert(name);
                }
            }
        }
        DependencyType::PypiDependency => {
            let specs = dependency_config.pypi_deps(&project)?;
            for (name, spec) in specs {
                let added = project.manifest.add_pypi_dependency(
                    &spec,
                    &dependency_config.platform,
                    &dependency_config.feature_name(),
                    Some(args.editable),
                    DependencyOverwriteBehavior::OverwriteIfExplicit,
                )?;
                if added {
                    if spec.version_or_url.is_none() {
                        pypi_specs_to_add_constraints_for.insert(name.clone(), spec);
                    }
                    pypi_packages.insert(name.as_normalized().clone());
                }
            }
        }
    }

    // Determine the environments that are affected by the change.
    let feature_name = dependency_config.feature_name();
    let affected_environments = project
        .environments()
        .iter()
        // Filter out any environment that does not contain the feature we modified
        .filter(|e| e.features().any(|f| f.name == feature_name))
        // Expand the selection to also included any environment that shares the same solve
        // group
        .flat_map(|e| {
            GroupedEnvironment::from(e.clone())
                .environments()
                .collect_vec()
        })
        .unique()
        .collect_vec();
    let default_environment_is_affected =
        affected_environments.contains(&project.default_environment());

    tracing::debug!(
        "environments affected by the add command: {}",
        affected_environments.iter().map(|e| e.name()).format(", ")
    );

    // Determine the combination of platforms and environments that are affected by
    // the command
    let affect_environment_and_platforms = affected_environments
        .into_iter()
        // Create an iterator over all environment and platform combinations
        .flat_map(|e| e.platforms().into_iter().map(move |p| (e.clone(), p)))
        // Filter out any platform that is not affected by the changes.
        .filter(|(_, platform)| {
            dependency_config.platform.is_empty() || dependency_config.platform.contains(platform)
        })
        .map(|(e, p)| (e.name().to_string(), p))
        .collect_vec();

    // Create an updated lock-file where the dependencies to be added are removed
    // from the lock-file.
    let unlocked_lock_file = unlock_packages(
        &project,
        &lock_file,
        conda_packages,
        pypi_packages,
        affect_environment_and_platforms
            .iter()
            .map(|(e, p)| (e.as_str(), *p))
            .collect(),
    );

    // Solve the updated project.
    let LockFileDerivedData {
        lock_file,
        package_cache,
        uv_context,
        updated_conda_prefixes,
        updated_pypi_prefixes,
        ..
    } = UpdateContext::builder(&project)
        .with_lock_file(unlocked_lock_file)
        .with_no_install(prefix_update_config.no_install())
        .finish()?
        .update()
        .await?;

    // Update the constraints of specs that didn't have a version constraint based
    // on the contents of the lock-file.
    let implicit_constraints = if !conda_specs_to_add_constraints_for.is_empty() {
        update_conda_specs_from_lock_file(
            &mut project,
            &lock_file,
            conda_specs_to_add_constraints_for,
            affect_environment_and_platforms,
            &feature_name,
            &dependency_config.platform,
        )?
    } else if !pypi_specs_to_add_constraints_for.is_empty() {
        update_pypi_specs_from_lock_file(
            &mut project,
            &lock_file,
            pypi_specs_to_add_constraints_for,
            affect_environment_and_platforms,
            &feature_name,
            &dependency_config.platform,
            args.editable,
        )?
    } else {
        HashMap::new()
    };

    // Write the lock-file and the project to disk
    project.save()?;

    // Reconstruct the lock-file derived data.
    let mut updated_lock_file = LockFileDerivedData {
        project: &project,
        lock_file,
        package_cache,
        updated_conda_prefixes,
        updated_pypi_prefixes,
        uv_context,
    };
    if !prefix_update_config.no_lockfile_update {
        updated_lock_file.write_to_disk()?;
    }

    // Install/update the default environment if:
    // - we are not skipping the installation,
    // - there is only the default environment,
    // - and the default environment is affected by the changes,
    if !prefix_update_config.no_install()
        && project.environments().len() == 1
        && default_environment_is_affected
    {
        updated_lock_file
            .prefix(&project.default_environment())
            .await?;
    }

    // Notify the user we succeeded.
    dependency_config.display_success("Added", implicit_constraints);

    Project::warn_on_discovered_from_env(project_config.manifest_path.as_deref());
    Ok(())
}

/// Update the pypi specs of newly added packages based on the contents of the
/// updated lock-file.
fn update_pypi_specs_from_lock_file(
    project: &mut Project,
    updated_lock_file: &LockFile,
    pypi_specs_to_add_constraints_for: IndexMap<PyPiPackageName, Requirement>,
    affect_environment_and_platforms: Vec<(String, Platform)>,
    feature_name: &FeatureName,
    platforms: &[Platform],
    editable: bool,
) -> miette::Result<HashMap<String, String>> {
    let mut implicit_constraints = HashMap::new();

    let pypi_records = affect_environment_and_platforms
        .into_iter()
        // Get all the conda and pypi records for the combination of environments and
        // platforms
        .filter_map(|(env, platform)| {
            let locked_env = updated_lock_file.environment(&env)?;
            locked_env.pypi_packages_for_platform(platform)
        })
        .flatten()
        .collect_vec();

    let pinning_strategy = project.config().pinning_strategy.unwrap_or_default();

    // Determine the versions of the packages in the lock-file
    for (name, req) in pypi_specs_to_add_constraints_for {
        let version_constraint = pinning_strategy.determine_version_constraint(
            pypi_records
                .iter()
                .filter_map(|(data, _)| {
                    if &data.name == name.as_normalized() {
                        Version::from_str(&data.version.to_string()).ok()
                    } else {
                        None
                    }
                })
                .collect_vec()
                .iter(),
        );

        let version_spec =
            version_constraint.and_then(|spec| VersionSpecifiers::from_str(&spec.to_string()).ok());
        if let Some(version_spec) = version_spec {
            implicit_constraints.insert(name.as_source().to_string(), version_spec.to_string());
            let req = Requirement {
                version_or_url: Some(VersionSpecifier(version_spec)),
                ..req
            };
            project.manifest.add_pypi_dependency(
                &req,
                platforms,
                feature_name,
                Some(editable),
                DependencyOverwriteBehavior::Overwrite,
            )?;
        }
    }

    Ok(implicit_constraints)
}

/// Update the conda specs of newly added packages based on the contents of the
/// updated lock-file.
fn update_conda_specs_from_lock_file(
    project: &mut Project,
    updated_lock_file: &LockFile,
    conda_specs_to_add_constraints_for: IndexMap<PackageName, (SpecType, MatchSpec)>,
    affect_environment_and_platforms: Vec<(String, Platform)>,
    feature_name: &FeatureName,
    platforms: &[Platform],
) -> miette::Result<HashMap<String, String>> {
    let mut implicit_constraints = HashMap::new();

    // Determine the conda records that were affected by the add.
    let conda_records = affect_environment_and_platforms
        .into_iter()
        // Get all the conda and pypi records for the combination of environments and
        // platforms
        .filter_map(|(env, platform)| {
            let locked_env = updated_lock_file.environment(&env)?;
            locked_env
                .conda_repodata_records_for_platform(platform)
                .ok()?
        })
        .flatten()
        .collect_vec();

    let pinning_strategy = project.config().pinning_strategy.unwrap_or_default();
    let channel_config = project.channel_config();
    for (name, (spec_type, spec)) in conda_specs_to_add_constraints_for {
        let version_constraint = pinning_strategy.determine_version_constraint(
            conda_records.iter().filter_map(|record| {
                if record.package_record.name == name {
                    Some(record.package_record.version.version())
                } else {
                    None
                }
            }),
        );

        if let Some(version_constraint) = version_constraint {
            implicit_constraints
                .insert(name.as_source().to_string(), version_constraint.to_string());
            let spec = MatchSpec {
                version: Some(version_constraint),
                ..spec
            };
            project.manifest.add_dependency(
                &spec,
                spec_type,
                platforms,
                feature_name,
                DependencyOverwriteBehavior::Overwrite,
                &channel_config,
            )?;
        }
    }

    Ok(implicit_constraints)
}

/// Constructs a new lock-file where some of the constraints have been removed.
fn unlock_packages(
    project: &Project,
    lock_file: &LockFile,
    conda_packages: HashSet<PackageName>,
    pypi_packages: HashSet<uv_normalize::PackageName>,
    affected_environments: HashSet<(&str, Platform)>,
) -> LockFile {
    filter_lock_file(project, lock_file, |env, platform, package| {
        if affected_environments.contains(&(env.name().as_str(), platform)) {
            match package {
                Package::Conda(package) => !conda_packages.contains(&package.package_record().name),
                Package::Pypi(package) => !pypi_packages.contains(&package.data().package.name),
            }
        } else {
            true
        }
    })
}<|MERGE_RESOLUTION|>--- conflicted
+++ resolved
@@ -80,124 +80,6 @@
     #[arg(long, requires = "pypi")]
     pub editable: bool,
 }
-<<<<<<< HEAD
-#[derive(Parser, Debug, Default)]
-pub struct DependencyConfig {
-    /// The dependencies as names, conda MatchSpecs or PyPi requirements
-    #[arg(required = true)]
-    pub specs: Vec<String>,
-
-    /// The path to 'pixi.toml' or 'pyproject.toml'
-    #[arg(long)]
-    pub manifest_path: Option<PathBuf>,
-
-    /// The specified dependencies are host dependencies. Conflicts with `build`
-    /// and `pypi`
-    #[arg(long, conflicts_with_all = ["build", "pypi"])]
-    pub host: bool,
-
-    /// The specified dependencies are build dependencies. Conflicts with `host`
-    /// and `pypi`
-    #[arg(long, conflicts_with_all = ["host", "pypi"])]
-    pub build: bool,
-
-    /// The specified dependencies are pypi dependencies. Conflicts with `host`
-    /// and `build`
-    #[arg(long, conflicts_with_all = ["host", "build"])]
-    pub pypi: bool,
-
-    /// Don't update lockfile, implies the no-install as well.
-    #[clap(long, conflicts_with = "no_install")]
-    pub no_lockfile_update: bool,
-
-    /// Don't modify the environment, only modify the lock-file.
-    #[arg(long)]
-    pub no_install: bool,
-
-    /// The platform(s) for which the dependency should be modified
-    #[arg(long, short)]
-    pub platform: Vec<Platform>,
-
-    /// The feature for which the dependency should be modified
-    #[arg(long, short)]
-    pub feature: Option<String>,
-}
-
-impl DependencyConfig {
-    pub fn dependency_type(&self) -> DependencyType {
-        if self.pypi {
-            DependencyType::PypiDependency
-        } else if self.host {
-            DependencyType::CondaDependency(SpecType::Host)
-        } else if self.build {
-            DependencyType::CondaDependency(SpecType::Build)
-        } else {
-            DependencyType::CondaDependency(SpecType::Run)
-        }
-    }
-    pub fn lock_file_usage(&self) -> LockFileUsage {
-        if self.no_lockfile_update {
-            LockFileUsage::Frozen
-        } else {
-            LockFileUsage::Update
-        }
-    }
-    pub fn feature_name(&self) -> FeatureName {
-        self.feature
-            .clone()
-            .map_or(FeatureName::Default, FeatureName::Named)
-    }
-    pub fn display_success(&self, operation: &str, implicit_constraints: HashMap<String, String>) {
-        for package in self.specs.clone() {
-            eprintln!(
-                "{}{operation} {}{}",
-                console::style(console::Emoji("✔ ", "")).green(),
-                console::style(&package).bold(),
-                if let Some(constraint) = implicit_constraints.get(&package) {
-                    format!(" {}", console::style(constraint).dim())
-                } else {
-                    "".to_string()
-                }
-            );
-        }
-
-        // Print if it is something different from host and dep
-        let dependency_type = self.dependency_type();
-        if !matches!(
-            dependency_type,
-            DependencyType::CondaDependency(SpecType::Run)
-        ) {
-            eprintln!(
-                "{operation} these as {}.",
-                console::style(dependency_type.name()).bold()
-            );
-        }
-
-        // Print something if we've modified for platforms
-        if !self.platform.is_empty() {
-            eprintln!(
-                "{operation} these only for platform(s): {}",
-                console::style(self.platform.iter().join(", ")).bold()
-            )
-        }
-
-        // Print something if we've modified for a feature
-        if let Some(feature) = &self.feature {
-            eprintln!(
-                "{operation} these only for feature(s): {}",
-                console::style(feature).bold()
-            )
-        }
-    }
-}
-
-impl HasSpecs for DependencyConfig {
-    fn packages(&self) -> Vec<&str> {
-        self.specs.iter().map(AsRef::as_ref).collect()
-    }
-}
-=======
->>>>>>> 385a180c
 
 pub async fn execute(args: Args) -> miette::Result<()> {
     let (dependency_config, prefix_update_config, project_config) = (
