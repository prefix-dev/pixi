--- conflicted
+++ resolved
@@ -15,11 +15,7 @@
 use super::has_specs::HasSpecs;
 use crate::cli::cli_config::{DependencyConfig, PrefixUpdateConfig, ProjectConfig};
 use crate::{
-<<<<<<< HEAD
     environment::verify_prefix_location_unchanged,
-=======
-    environment::{verify_prefix_location_unchanged, LockFileUsage},
->>>>>>> 300d9821
     load_lock_file,
     lock_file::{filter_lock_file, LockFileDerivedData, UpdateContext},
     project::{
