--- conflicted
+++ resolved
@@ -12,10 +12,7 @@
     pypi::PyPiPackageName, DependencyOverwriteBehavior, FeatureName, FeaturesExt, HasFeaturesIter,
     SpecType,
 };
-<<<<<<< HEAD
 use pixi_record::PixiRecord;
-=======
->>>>>>> 82a3072f
 use rattler_conda_types::{MatchSpec, PackageName, Platform, Version};
 use rattler_lock::{LockFile, Package};
 
@@ -154,11 +151,7 @@
     }
 
     // If the lock-file should not be updated we only need to save the project.
-<<<<<<< HEAD
-    if prefix_update_config.no_lockfile_update {
-=======
     if prefix_update_config.lock_file_usage() != LockFileUsage::Update {
->>>>>>> 82a3072f
         project.save()?;
 
         // Notify the user we succeeded.
@@ -230,7 +223,6 @@
         updated_conda_prefixes,
         updated_pypi_prefixes,
         io_concurrency_limit,
-<<<<<<< HEAD
         build_context,
         glob_hash_cache,
     } = UpdateContext::builder(&project)
@@ -238,12 +230,6 @@
         .with_no_install(prefix_update_config.no_install())
         .finish()
         .await?
-=======
-    } = UpdateContext::builder(&project)
-        .with_lock_file(unlocked_lock_file)
-        .with_no_install(prefix_update_config.no_install())
-        .finish()?
->>>>>>> 82a3072f
         .update()
         .await?;
 
@@ -284,11 +270,8 @@
         updated_pypi_prefixes,
         uv_context,
         io_concurrency_limit,
-<<<<<<< HEAD
         build_context,
         glob_hash_cache,
-=======
->>>>>>> 82a3072f
     };
     if !prefix_update_config.no_lockfile_update {
         updated_lock_file.write_to_disk()?;
