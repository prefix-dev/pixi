--- conflicted
+++ resolved
@@ -50,14 +50,10 @@
     let mut installed_envs = Vec::with_capacity(envs.len());
     for env in envs {
         let environment = project.environment_from_name_or_env_var(Some(env))?;
-<<<<<<< HEAD
-        update_prefix(&environment, args.lock_file_usage.into(), false).await?;
-=======
 
         // Update the prefix by installing all packages
         update_prefix(&environment, args.lock_file_usage.into(), false).await?;
 
->>>>>>> 82a3072f
         installed_envs.push(environment.name().clone());
     }
 
