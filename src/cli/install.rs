--- conflicted
+++ resolved
@@ -83,20 +83,6 @@
         .map(|env| workspace.environment_from_name_or_env_var(Some(env)))
         .collect::<Result<Vec<_>, _>>()?;
 
-<<<<<<< HEAD
-        // Update the prefix by installing all packages
-        get_update_lock_file_and_prefix(
-            &environment,
-            UpdateMode::Revalidate,
-            UpdateLockFileOptions {
-                lock_file_usage: args.lock_file_usage.into(),
-                no_install: false,
-                max_concurrent_solves: workspace.config().max_concurrent_solves(),
-            },
-            args.skip_local_sources,
-        )
-        .await?;
-=======
     // Update the prefixes by installing all packages
     get_update_lock_file_and_prefixes(
         &environments,
@@ -107,9 +93,9 @@
             max_concurrent_solves: workspace.config().max_concurrent_solves(),
         },
         ReinstallPackages::default(),
+        args.skip_local_sources,
     )
     .await?;
->>>>>>> 5d76c46a
 
     let installed_envs = environments
         .into_iter()
