use crate::project::manifest::FeatureName;
use crate::task::{quote, Alias, CmdArgs, Execute, Task, TaskName};
use crate::Project;
use clap::Parser;
use indexmap::IndexMap;
use itertools::Itertools;
use rattler_conda_types::Platform;
use std::error::Error;
use std::path::PathBuf;
use toml_edit::{Array, Item, Table, Value};

#[derive(Parser, Debug)]
pub enum Operation {
    /// Add a command to the project
    #[clap(alias = "a")]
    Add(AddArgs),

    /// Remove a command from the project
    #[clap(alias = "r")]
    Remove(RemoveArgs),

    /// Alias another specific command
    #[clap(alias = "@")]
    Alias(AliasArgs),

    /// List all tasks
    #[clap(alias = "l")]
    List(ListArgs),
}

#[derive(Parser, Debug)]
#[clap(arg_required_else_help = true)]
pub struct RemoveArgs {
    /// Task names to remove
    pub names: Vec<TaskName>,

    /// The platform for which the task should be removed
    #[arg(long, short)]
    pub platform: Option<Platform>,

    /// The feature for which the task should be removed
    #[arg(long, short)]
    pub feature: Option<String>,
}

#[derive(Parser, Debug, Clone)]
#[clap(arg_required_else_help = true)]
pub struct AddArgs {
    /// Task name
    pub name: TaskName,

    /// One or more commands to actually execute
    #[clap(required = true, num_args = 1..)]
    pub commands: Vec<String>,

    /// Depends on these other commands
    #[clap(long)]
    #[clap(num_args = 1..)]
    pub depends_on: Option<Vec<TaskName>>,

    /// The platform for which the task should be added
    #[arg(long, short)]
    pub platform: Option<Platform>,

    /// The feature for which the task should be added
    #[arg(long, short)]
    pub feature: Option<String>,

    /// The working directory relative to the root of the project
    #[arg(long)]
    pub cwd: Option<PathBuf>,

    /// The environment variable to set, use --env key=value multiple times for more than one variable
    #[arg(long, value_parser = parse_key_val)]
    pub env: Vec<(String, String)>,
}

/// Parse a single key-value pair
fn parse_key_val(s: &str) -> Result<(String, String), Box<dyn Error + Send + Sync + 'static>> {
    let pos = s
        .find('=')
        .ok_or_else(|| format!("invalid KEY=value: no `=` found in `{}`", s))?;
    let key = s[..pos].to_string();
    let value = s[pos + 1..].to_string();
    Ok((key, value))
}

#[derive(Parser, Debug, Clone)]
#[clap(arg_required_else_help = true)]
pub struct AliasArgs {
    /// Alias name
    pub alias: TaskName,

    /// Depends on these tasks to execute
    #[clap(required = true, num_args = 1..)]
    pub depends_on: Vec<TaskName>,

    /// The platform for which the alias should be added
    #[arg(long, short)]
    pub platform: Option<Platform>,
}

#[derive(Parser, Debug, Clone)]
pub struct ListArgs {
    #[arg(long, short)]
    pub summary: bool,

    /// The environment the list should be generated for
    /// If not specified, the default environment is used.
    #[arg(long, short)]
    pub environment: Option<String>,
}

impl From<AddArgs> for Task {
    fn from(value: AddArgs) -> Self {
        let depends_on = value.depends_on.unwrap_or_default();

        // Convert the arguments into a single string representation
        let cmd_args = if value.commands.len() == 1 {
            value.commands.into_iter().next().unwrap()
        } else {
            // Simply concatenate all arguments
            value
                .commands
                .into_iter()
                .map(|arg| quote(&arg).into_owned())
                .join(" ")
        };

        // Depending on whether the task has a command, and depends_on or not we create a plain or
        // complex, or alias command.
        if cmd_args.trim().is_empty() && !depends_on.is_empty() {
            Self::Alias(Alias { depends_on })
        } else if depends_on.is_empty() && value.cwd.is_none() && value.env.is_empty() {
            Self::Plain(cmd_args)
        } else {
            let cwd = value.cwd;
            let mut env = IndexMap::new();
            for (key, value) in value.env {
                env.insert(key, value);
            }
            Self::Execute(Execute {
                cmd: CmdArgs::Single(cmd_args),
                depends_on,
                inputs: None,
                outputs: None,
                cwd,
                env: Some(env),
            })
        }
    }
}

impl From<AliasArgs> for Task {
    fn from(value: AliasArgs) -> Self {
        Self::Alias(Alias {
            depends_on: value.depends_on,
        })
    }
}

/// Command management in project
#[derive(Parser, Debug)]
#[clap(trailing_var_arg = true, arg_required_else_help = true)]
pub struct Args {
    /// Add, remove, or update a task
    #[clap(subcommand)]
    pub operation: Operation,

    /// The path to 'pixi.toml' or 'pyproject.toml'
    #[arg(long)]
    pub manifest_path: Option<PathBuf>,
}

pub fn execute(args: Args) -> miette::Result<()> {
    let mut project = Project::load_or_else_discover(args.manifest_path.as_deref())?;
    match args.operation {
        Operation::Add(args) => {
            let name = &args.name;
            let task: Task = args.clone().into();
            let feature = args
                .feature
                .map_or(FeatureName::Default, FeatureName::Named);
            project
                .manifest
                .add_task(name.clone(), task.clone(), args.platform, &feature)?;
            project.save()?;
            eprintln!(
                "{}Added task `{}`: {}",
                console::style(console::Emoji("✔ ", "+")).green(),
                name.fancy_display().bold(),
                task,
            );
        }
        Operation::Remove(args) => {
            let mut to_remove = Vec::new();
            let feature = args
                .feature
                .map_or(FeatureName::Default, FeatureName::Named);
            for name in args.names.iter() {
                if let Some(platform) = args.platform {
                    if !project
                        .manifest
                        .tasks(Some(platform), &feature)?
                        .contains_key(name)
                    {
                        eprintln!(
                            "{}Task '{}' does not exist on {}",
                            console::style(console::Emoji("❌ ", "X")).red(),
                            name.fancy_display().bold(),
                            console::style(platform.as_str()).bold(),
                        );
                        continue;
                    }
                } else if !project.manifest.tasks(None, &feature)?.contains_key(name) {
                    eprintln!(
                        "{}Task `{}` does not exist for the `{}` feature",
                        console::style(console::Emoji("❌ ", "X")).red(),
                        name.fancy_display().bold(),
                        console::style(&feature).bold(),
                    );
                    continue;
                }

                // Check if task has dependencies
                // TODO: Make this properly work by inspecting which actual tasks depend on the task
                //  we just removed taking into account environments and features.
                // let depends_on = project.task_names_depending_on(name);
                // if !depends_on.is_empty() && !args.names.contains(name) {
                //     eprintln!(
                //         "{}: {}",
                //         console::style("Warning, the following task/s depend on this task")
                //             .yellow(),
                //         console::style(depends_on.iter().to_owned().join(", ")).bold()
                //     );
                //     eprintln!(
                //         "{}",
                //         console::style("Be sure to modify these after the removal\n").yellow()
                //     );
                // }

                // Safe to remove
                to_remove.push((name, args.platform));
            }

            for (name, platform) in to_remove {
                project
                    .manifest
                    .remove_task(name.clone(), platform, &feature)?;
                project.save()?;
                eprintln!(
                    "{}Removed task `{}` ",
                    console::style(console::Emoji("✔ ", "+")).green(),
                    name.fancy_display().bold(),
                );
            }
        }
        Operation::Alias(args) => {
            let name = &args.alias;
            let task: Task = args.clone().into();
            project.manifest.add_task(
                name.clone(),
                task.clone(),
                args.platform,
                &FeatureName::Default,
            )?;
            project.save()?;
            eprintln!(
                "{} Added alias `{}`: {}",
                console::style("@").blue(),
                name.fancy_display().bold(),
                task,
            );
        }
        Operation::List(args) => {
<<<<<<< HEAD
            let env = EnvironmentName::from_arg_or_env_var(args.environment);
            let env = project
                .environment(&env)
                .ok_or(miette!("Environment `{}` not found in project", env))?;
            let tasks = env
                .tasks(Some(env.best_platform()), true)?
=======
            let environment = project.environment_from_name_or_env_var(args.environment)?;
            let tasks = environment
                .tasks(Some(Platform::current()))?
>>>>>>> 707c6895
                .into_keys()
                .collect_vec();
            if tasks.is_empty() {
                eprintln!("No tasks found",);
            } else {
                let formatted: String = tasks
                    .iter()
                    .sorted()
                    .map(|name| {
                        if args.summary {
                            format!("{} ", name.as_str(),)
                        } else {
                            format!("* {}\n", name.fancy_display().bold(),)
                        }
                    })
                    .collect();

                println!("{}", formatted);
            }
        }
    };

    Project::warn_on_discovered_from_env(args.manifest_path.as_deref());
    Ok(())
}

impl From<Task> for Item {
    fn from(value: Task) -> Self {
        match value {
            Task::Plain(str) => Item::Value(str.into()),
            Task::Execute(process) => {
                let mut table = Table::new().into_inline_table();
                match process.cmd {
                    CmdArgs::Single(cmd_str) => {
                        table.insert("cmd", cmd_str.into());
                    }
                    CmdArgs::Multiple(cmd_strs) => {
                        table.insert("cmd", Value::Array(Array::from_iter(cmd_strs)));
                    }
                }
                if !process.depends_on.is_empty() {
                    table.insert(
                        "depends_on",
                        Value::Array(Array::from_iter(
                            process
                                .depends_on
                                .into_iter()
                                .map(String::from)
                                .map(Value::from),
                        )),
                    );
                }
                if let Some(cwd) = process.cwd {
                    table.insert("cwd", cwd.to_string_lossy().to_string().into());
                }
                if let Some(env) = process.env {
                    table.insert("env", Value::InlineTable(env.into_iter().collect()));
                }
                Item::Value(Value::InlineTable(table))
            }
            Task::Alias(alias) => {
                let mut table = Table::new().into_inline_table();
                table.insert(
                    "depends_on",
                    Value::Array(Array::from_iter(
                        alias
                            .depends_on
                            .into_iter()
                            .map(String::from)
                            .map(Value::from),
                    )),
                );
                Item::Value(Value::InlineTable(table))
            }
            _ => Item::None,
        }
    }
}<|MERGE_RESOLUTION|>--- conflicted
+++ resolved
@@ -273,18 +273,9 @@
             );
         }
         Operation::List(args) => {
-<<<<<<< HEAD
-            let env = EnvironmentName::from_arg_or_env_var(args.environment);
-            let env = project
-                .environment(&env)
-                .ok_or(miette!("Environment `{}` not found in project", env))?;
-            let tasks = env
-                .tasks(Some(env.best_platform()), true)?
-=======
             let environment = project.environment_from_name_or_env_var(args.environment)?;
             let tasks = environment
-                .tasks(Some(Platform::current()))?
->>>>>>> 707c6895
+                .tasks(Some(environment.best_platform()), true)?
                 .into_keys()
                 .collect_vec();
             if tasks.is_empty() {
