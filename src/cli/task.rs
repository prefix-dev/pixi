use crate::project::manifest::EnvironmentName;
use crate::project::manifest::FeatureName;
use crate::project::virtual_packages::verify_current_platform_has_required_virtual_packages;
use crate::task::{quote, Alias, CmdArgs, Execute, Task, TaskName};
use crate::Project;
use clap::Parser;
use indexmap::IndexMap;
use itertools::Itertools;
use rattler_conda_types::Platform;
use std::collections::HashSet;
use std::error::Error;
use std::path::PathBuf;
use std::str::FromStr;
use toml_edit::{Array, Item, Table, Value};

#[derive(Parser, Debug)]
pub enum Operation {
    /// Add a command to the project
    #[clap(alias = "a")]
    Add(AddArgs),

    /// Remove a command from the project
    #[clap(alias = "r")]
    Remove(RemoveArgs),

    /// Alias another specific command
    #[clap(alias = "@")]
    Alias(AliasArgs),

    /// List all tasks
    #[clap(alias = "l")]
    List(ListArgs),
}

#[derive(Parser, Debug)]
#[clap(arg_required_else_help = true)]
pub struct RemoveArgs {
    /// Task names to remove
    pub names: Vec<TaskName>,

    /// The platform for which the task should be removed
    #[arg(long, short)]
    pub platform: Option<Platform>,

    /// The feature for which the task should be removed
    #[arg(long, short)]
    pub feature: Option<String>,
}

#[derive(Parser, Debug, Clone)]
#[clap(arg_required_else_help = true)]
pub struct AddArgs {
    /// Task name
    pub name: TaskName,

    /// One or more commands to actually execute
    #[clap(required = true, num_args = 1..)]
    pub commands: Vec<String>,

    /// Depends on these other commands
    #[clap(long)]
    #[clap(num_args = 1..)]
    pub depends_on: Option<Vec<TaskName>>,

    /// The platform for which the task should be added
    #[arg(long, short)]
    pub platform: Option<Platform>,

    /// The feature for which the task should be added
    #[arg(long, short)]
    pub feature: Option<String>,

    /// The working directory relative to the root of the project
    #[arg(long)]
    pub cwd: Option<PathBuf>,

    /// The environment variable to set, use --env key=value multiple times for more than one variable
    #[arg(long, value_parser = parse_key_val)]
    pub env: Vec<(String, String)>,
}

/// Parse a single key-value pair
fn parse_key_val(s: &str) -> Result<(String, String), Box<dyn Error + Send + Sync + 'static>> {
    let pos = s
        .find('=')
        .ok_or_else(|| format!("invalid KEY=value: no `=` found in `{}`", s))?;
    let key = s[..pos].to_string();
    let value = s[pos + 1..].to_string();
    Ok((key, value))
}

#[derive(Parser, Debug, Clone)]
#[clap(arg_required_else_help = true)]
pub struct AliasArgs {
    /// Alias name
    pub alias: TaskName,

    /// Depends on these tasks to execute
    #[clap(required = true, num_args = 1..)]
    pub depends_on: Vec<TaskName>,

    /// The platform for which the alias should be added
    #[arg(long, short)]
    pub platform: Option<Platform>,
}

#[derive(Parser, Debug, Clone)]
pub struct ListArgs {
    #[arg(long, short)]
    pub summary: bool,

    /// The environment the list should be generated for
    /// If not specified, the default environment is used.
    #[arg(long, short)]
    pub environment: Option<String>,
}

impl From<AddArgs> for Task {
    fn from(value: AddArgs) -> Self {
        let depends_on = value.depends_on.unwrap_or_default();

        // Convert the arguments into a single string representation
        let cmd_args = if value.commands.len() == 1 {
            value.commands.into_iter().next().unwrap()
        } else {
            // Simply concatenate all arguments
            value
                .commands
                .into_iter()
                .map(|arg| quote(&arg).into_owned())
                .join(" ")
        };

        // Depending on whether the task has a command, and depends_on or not we create a plain or
        // complex, or alias command.
        if cmd_args.trim().is_empty() && !depends_on.is_empty() {
            Self::Alias(Alias { depends_on })
        } else if depends_on.is_empty() && value.cwd.is_none() && value.env.is_empty() {
            Self::Plain(cmd_args)
        } else {
            let cwd = value.cwd;
            let mut env = IndexMap::new();
            for (key, value) in value.env {
                env.insert(key, value);
            }
            Self::Execute(Execute {
                cmd: CmdArgs::Single(cmd_args),
                depends_on,
                inputs: None,
                outputs: None,
                cwd,
                env: Some(env),
                hidden: None,
            })
        }
    }
}

impl From<AliasArgs> for Task {
    fn from(value: AliasArgs) -> Self {
        Self::Alias(Alias {
            depends_on: value.depends_on,
        })
    }
}

/// Command management in project
#[derive(Parser, Debug)]
#[clap(trailing_var_arg = true, arg_required_else_help = true)]
pub struct Args {
    /// Add, remove, or update a task
    #[clap(subcommand)]
    pub operation: Operation,

    /// The path to 'pixi.toml' or 'pyproject.toml'
    #[arg(long)]
    pub manifest_path: Option<PathBuf>,
}

pub fn execute(args: Args) -> miette::Result<()> {
    let mut project = Project::load_or_else_discover(args.manifest_path.as_deref())?;
    match args.operation {
        Operation::Add(args) => {
            let name = &args.name;
            let task: Task = args.clone().into();
            let feature = args
                .feature
                .map_or(FeatureName::Default, FeatureName::Named);
            project
                .manifest
                .add_task(name.clone(), task.clone(), args.platform, &feature)?;
            project.save()?;
            eprintln!(
                "{}Added task `{}`: {}",
                console::style(console::Emoji("✔ ", "+")).green(),
                name.fancy_display().bold(),
                task,
            );
        }
        Operation::Remove(args) => {
            let mut to_remove = Vec::new();
            let feature = args
                .feature
                .map_or(FeatureName::Default, FeatureName::Named);
            for name in args.names.iter() {
                if let Some(platform) = args.platform {
                    if !project
                        .manifest
                        .tasks(Some(platform), &feature)?
                        .contains_key(name)
                    {
                        eprintln!(
                            "{}Task '{}' does not exist on {}",
                            console::style(console::Emoji("❌ ", "X")).red(),
                            name.fancy_display().bold(),
                            console::style(platform.as_str()).bold(),
                        );
                        continue;
                    }
                } else if !project.manifest.tasks(None, &feature)?.contains_key(name) {
                    eprintln!(
                        "{}Task `{}` does not exist for the `{}` feature",
                        console::style(console::Emoji("❌ ", "X")).red(),
                        name.fancy_display().bold(),
                        console::style(&feature).bold(),
                    );
                    continue;
                }

                // Check if task has dependencies
                // TODO: Make this properly work by inspecting which actual tasks depend on the task
                //  we just removed taking into account environments and features.
                // let depends_on = project.task_names_depending_on(name);
                // if !depends_on.is_empty() && !args.names.contains(name) {
                //     eprintln!(
                //         "{}: {}",
                //         console::style("Warning, the following task/s depend on this task")
                //             .yellow(),
                //         console::style(depends_on.iter().to_owned().join(", ")).bold()
                //     );
                //     eprintln!(
                //         "{}",
                //         console::style("Be sure to modify these after the removal\n").yellow()
                //     );
                // }

                // Safe to remove
                to_remove.push((name, args.platform));
            }

            for (name, platform) in to_remove {
                project
                    .manifest
                    .remove_task(name.clone(), platform, &feature)?;
                project.save()?;
                eprintln!(
                    "{}Removed task `{}` ",
                    console::style(console::Emoji("✔ ", "+")).green(),
                    name.fancy_display().bold(),
                );
            }
        }
        Operation::Alias(args) => {
            let name = &args.alias;
            let task: Task = args.clone().into();
            project.manifest.add_task(
                name.clone(),
                task.clone(),
                args.platform,
                &FeatureName::Default,
            )?;
            project.save()?;
            eprintln!(
                "{} Added alias `{}`: {}",
                console::style("@").blue(),
                name.fancy_display().bold(),
                task,
            );
        }
        Operation::List(args) => {
<<<<<<< HEAD
            let explicit_environment = args
                .environment
                .map(|n| EnvironmentName::from_str(n.as_str()))
                .transpose()?
                .map(|n| {
                    project
                        .environment(&n)
                        .ok_or_else(|| miette::miette!("unknown environment '{n}'"))
                })
                .transpose()?;
            let available_tasks: HashSet<TaskName> =
                if let Some(explicit_environment) = explicit_environment {
                    explicit_environment
                        .tasks(Some(Platform::current()), true)
                        .into_iter()
                        .flat_map(|tasks| tasks.into_keys())
                        .map(ToOwned::to_owned)
                        .collect()
                } else {
                    project
                        .environments()
                        .into_iter()
                        .filter(|env| {
                            verify_current_platform_has_required_virtual_packages(env).is_ok()
                        })
                        .flat_map(|env| {
                            env.tasks(Some(Platform::current()), true)
                                .into_iter()
                                .flat_map(|tasks| {
                                    tasks
                                        .into_iter()
                                        .filter(|(_, value)| match value {
                                            Task::Execute(process) => Some(true) != process.hidden,
                                            _ => true,
                                        })
                                        .map(|(key, _)| key)
                                })
                                .map(ToOwned::to_owned)
                        })
                        .collect()
                };

            if available_tasks.is_empty() {
=======
            let environment = project.environment_from_name_or_env_var(args.environment)?;
            let tasks = environment
                .tasks(Some(Platform::current()))?
                .into_keys()
                .collect_vec();
            if tasks.is_empty() {
>>>>>>> 79ad23ce
                eprintln!("No tasks found",);
            } else {
                let formatted: String = available_tasks
                    .iter()
                    .sorted()
                    .map(|name| {
                        if args.summary {
                            format!("{} ", name.as_str(),)
                        } else {
                            format!("* {}\n", name.fancy_display().bold(),)
                        }
                    })
                    .collect();

                println!("{}", formatted);
            }
        }
    };

    Project::warn_on_discovered_from_env(args.manifest_path.as_deref());
    Ok(())
}

impl From<Task> for Item {
    fn from(value: Task) -> Self {
        match value {
            Task::Plain(str) => Item::Value(str.into()),
            Task::Execute(process) => {
                let mut table = Table::new().into_inline_table();
                match process.cmd {
                    CmdArgs::Single(cmd_str) => {
                        table.insert("cmd", cmd_str.into());
                    }
                    CmdArgs::Multiple(cmd_strs) => {
                        table.insert("cmd", Value::Array(Array::from_iter(cmd_strs)));
                    }
                }
                if !process.depends_on.is_empty() {
                    table.insert(
                        "depends_on",
                        Value::Array(Array::from_iter(
                            process
                                .depends_on
                                .into_iter()
                                .map(String::from)
                                .map(Value::from),
                        )),
                    );
                }
                if let Some(cwd) = process.cwd {
                    table.insert("cwd", cwd.to_string_lossy().to_string().into());
                }
                if let Some(env) = process.env {
                    table.insert("env", Value::InlineTable(env.into_iter().collect()));
                }
                Item::Value(Value::InlineTable(table))
            }
            Task::Alias(alias) => {
                let mut table = Table::new().into_inline_table();
                table.insert(
                    "depends_on",
                    Value::Array(Array::from_iter(
                        alias
                            .depends_on
                            .into_iter()
                            .map(String::from)
                            .map(Value::from),
                    )),
                );
                Item::Value(Value::InlineTable(table))
            }
            _ => Item::None,
        }
    }
}<|MERGE_RESOLUTION|>--- conflicted
+++ resolved
@@ -278,7 +278,6 @@
             );
         }
         Operation::List(args) => {
-<<<<<<< HEAD
             let explicit_environment = args
                 .environment
                 .map(|n| EnvironmentName::from_str(n.as_str()))
@@ -292,7 +291,7 @@
             let available_tasks: HashSet<TaskName> =
                 if let Some(explicit_environment) = explicit_environment {
                     explicit_environment
-                        .tasks(Some(Platform::current()), true)
+                        .tasks(Some(Platform::current()))
                         .into_iter()
                         .flat_map(|tasks| tasks.into_keys())
                         .map(ToOwned::to_owned)
@@ -305,7 +304,7 @@
                             verify_current_platform_has_required_virtual_packages(env).is_ok()
                         })
                         .flat_map(|env| {
-                            env.tasks(Some(Platform::current()), true)
+                            env.tasks(Some(Platform::current()))
                                 .into_iter()
                                 .flat_map(|tasks| {
                                     tasks
@@ -322,14 +321,6 @@
                 };
 
             if available_tasks.is_empty() {
-=======
-            let environment = project.environment_from_name_or_env_var(args.environment)?;
-            let tasks = environment
-                .tasks(Some(Platform::current()))?
-                .into_keys()
-                .collect_vec();
-            if tasks.is_empty() {
->>>>>>> 79ad23ce
                 eprintln!("No tasks found",);
             } else {
                 let formatted: String = available_tasks
