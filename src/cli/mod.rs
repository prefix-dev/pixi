--- conflicted
+++ resolved
@@ -11,13 +11,6 @@
     EnvFilter,
 };
 
-<<<<<<< HEAD
-=======
-use pixi_progress;
-use pixi_progress::global_multi_progress;
-use pixi_utils::indicatif::IndicatifWriter;
-
->>>>>>> 82a3072f
 pub mod add;
 mod build;
 pub mod clean;
@@ -47,11 +40,7 @@
 #[command(
     version,
     about = "
-<<<<<<< HEAD
-Pixi [version 0.29.0] - Developer Workflow and Environment Management for Multi-Platform, Language-Agnostic Projects.
-=======
 Pixi [version 0.32.0] - Developer Workflow and Environment Management for Multi-Platform, Language-Agnostic Projects.
->>>>>>> 82a3072f
 
 Pixi is a versatile developer workflow tool designed to streamline the management of your project's dependencies, tasks, and environments.
 Built on top of the Conda ecosystem, Pixi offers seamless integration with the PyPI ecosystem.
