--- conflicted
+++ resolved
@@ -6,15 +6,8 @@
 use pixi_progress::global_multi_progress;
 
 use std::{env, io::IsTerminal};
-<<<<<<< HEAD
+use thiserror::Error;
 use tracing::level_filters::LevelFilter;
-=======
-use thiserror::Error;
-use tracing_subscriber::{
-    EnvFilter, filter::LevelFilter, prelude::__tracing_subscriber_SubscriberExt,
-    util::SubscriberInitExt,
-};
->>>>>>> e1ee4495
 
 pub mod add;
 mod build;
@@ -44,12 +37,6 @@
 pub mod upgrade;
 pub mod upload;
 pub mod workspace;
-
-#[derive(Debug, Error, Diagnostic)]
-pub enum LockFileUsageError {
-    #[error("the argument '--locked' cannot be used together with '--frozen'")]
-    FrozenAndLocked,
-}
 
 #[derive(Parser, Debug)]
 #[command(
@@ -181,6 +168,12 @@
     External(Vec<String>),
 }
 
+#[derive(Debug, Error, Diagnostic)]
+pub enum LockFileUsageError {
+    #[error("the argument '--locked' cannot be used together with '--frozen'")]
+    FrozenAndLocked,
+}
+
 #[derive(Debug, Default, Copy, Clone)]
 /// Lock file usage from the CLI with automatic validation
 pub struct LockFileUsageArgs {
