use super::util::IndicatifWriter;
<<<<<<< HEAD
use crate::progress;
use anyhow::Error;
use clap::{CommandFactory, Parser};
use clap_complete;
use clap_verbosity_flag::Verbosity;
use rattler_shell::shell::{Shell, ShellEnum};
use std::io::Write;
use std::str::FromStr;
=======
use clap::{CommandFactory, Parser};
use clap_complete::Shell;
use clap_verbosity_flag::Verbosity;
use miette::IntoDiagnostic;

use crate::progress;
>>>>>>> a68abf90
use tracing_subscriber::{filter::LevelFilter, util::SubscriberInitExt, EnvFilter};

pub mod add;
pub mod auth;
pub mod global;
pub mod info;
pub mod init;
pub mod install;
pub mod run;
pub mod shell;
pub mod task;

#[derive(Parser, Debug)]
#[command(version, about, long_about = None)]
#[clap(arg_required_else_help = true)]
struct Args {
    #[command(subcommand)]
    command: Command,

    /// The verbosity level
    /// (-v for verbose, -vv for debug, -vvv for trace, -q for quiet)
    #[command(flatten)]
    verbose: Verbosity,
}

/// Generates a completion script for a shell.
#[derive(Parser, Debug)]
pub struct CompletionCommand {
    /// The shell to generate a completion script for (defaults to 'bash').
    #[arg(short, long)]
    shell: Option<clap_complete::Shell>,
}

#[derive(Parser, Debug)]
pub enum Command {
    Completion(CompletionCommand),
    Init(init::Args),
    #[clap(alias = "a")]
    Add(add::Args),
    #[clap(alias = "r")]
    Run(run::Args),
    #[clap(alias = "s")]
    Shell(shell::Args),
    #[clap(alias = "g")]
    Global(global::Args),
    Auth(auth::Args),
    #[clap(alias = "i")]
    Install(install::Args),
    Task(task::Args),
    Info(info::Args),
}

<<<<<<< HEAD
fn completion(args: CompletionCommand) -> Result<(), Error> {
    let clap_shell = args
        .shell
        .or(clap_complete::Shell::from_env())
        .unwrap_or(clap_complete::Shell::Bash);
=======
fn completion(args: CompletionCommand) -> miette::Result<()> {
>>>>>>> a68abf90
    clap_complete::generate(
        clap_shell,
        &mut Args::command(),
        "pixi",
        &mut std::io::stdout(),
    );

    // Create PS1 overwrite command
    let mut script = String::new();
    let shell = ShellEnum::from_str(clap_shell.to_string().as_str())?;
    // Generate a shell agnostic command to add the PIXI_PROMPT to the PS1 variable.
    shell
        .set_env_var(
            &mut script,
            "PS1",
            format!(
                "{}{}",
                shell.format_env_var("PIXI_PROMPT"),
                shell.format_env_var("PS1")
            )
            .as_str(),
        )
        .unwrap();
    // Just like the clap autocompletion code write directly to the stdout
    std::io::stdout().write_all(script.as_bytes())?;

    Ok(())
}

pub async fn execute() -> miette::Result<()> {
    let args = Args::parse();

    let level_filter = match args.verbose.log_level_filter() {
        clap_verbosity_flag::LevelFilter::Off => LevelFilter::OFF,
        clap_verbosity_flag::LevelFilter::Error => LevelFilter::ERROR,
        clap_verbosity_flag::LevelFilter::Warn => LevelFilter::WARN,
        clap_verbosity_flag::LevelFilter::Info => LevelFilter::INFO,
        clap_verbosity_flag::LevelFilter::Debug => LevelFilter::DEBUG,
        clap_verbosity_flag::LevelFilter::Trace => LevelFilter::TRACE,
    };

    let env_filter = EnvFilter::builder()
        .with_default_directive(level_filter.into())
        .from_env()
        .into_diagnostic()?
        // filter logs from apple codesign because they are very noisy
        .add_directive("apple_codesign=off".parse().into_diagnostic()?);

    // Setup the tracing subscriber
    tracing_subscriber::fmt()
        .with_env_filter(env_filter)
        .with_writer(IndicatifWriter::new(progress::global_multi_progress()))
        .without_time()
        .finish()
        .try_init()
        .into_diagnostic()?;

    // Execute the command
    execute_command(args.command).await
}

/// Execute the actual command
pub async fn execute_command(command: Command) -> miette::Result<()> {
    match command {
        Command::Completion(cmd) => completion(cmd),
        Command::Init(cmd) => init::execute(cmd).await,
        Command::Add(cmd) => add::execute(cmd).await,
        Command::Run(cmd) => run::execute(cmd).await,
        Command::Global(cmd) => global::execute(cmd).await,
        Command::Auth(cmd) => auth::execute(cmd).await,
        Command::Install(cmd) => install::execute(cmd).await,
        Command::Shell(cmd) => shell::execute(cmd).await,
        Command::Task(cmd) => task::execute(cmd),
        Command::Info(cmd) => info::execute(cmd).await,
    }
}<|MERGE_RESOLUTION|>--- conflicted
+++ resolved
@@ -1,21 +1,12 @@
 use super::util::IndicatifWriter;
-<<<<<<< HEAD
 use crate::progress;
-use anyhow::Error;
 use clap::{CommandFactory, Parser};
 use clap_complete;
 use clap_verbosity_flag::Verbosity;
+use miette::IntoDiagnostic;
 use rattler_shell::shell::{Shell, ShellEnum};
 use std::io::Write;
 use std::str::FromStr;
-=======
-use clap::{CommandFactory, Parser};
-use clap_complete::Shell;
-use clap_verbosity_flag::Verbosity;
-use miette::IntoDiagnostic;
-
-use crate::progress;
->>>>>>> a68abf90
 use tracing_subscriber::{filter::LevelFilter, util::SubscriberInitExt, EnvFilter};
 
 pub mod add;
@@ -68,15 +59,11 @@
     Info(info::Args),
 }
 
-<<<<<<< HEAD
-fn completion(args: CompletionCommand) -> Result<(), Error> {
+fn completion(args: CompletionCommand) -> miette::Result<()> {
     let clap_shell = args
         .shell
         .or(clap_complete::Shell::from_env())
         .unwrap_or(clap_complete::Shell::Bash);
-=======
-fn completion(args: CompletionCommand) -> miette::Result<()> {
->>>>>>> a68abf90
     clap_complete::generate(
         clap_shell,
         &mut Args::command(),
@@ -86,7 +73,7 @@
 
     // Create PS1 overwrite command
     let mut script = String::new();
-    let shell = ShellEnum::from_str(clap_shell.to_string().as_str())?;
+    let shell = ShellEnum::from_str(clap_shell.to_string().as_str()).into_diagnostic()?;
     // Generate a shell agnostic command to add the PIXI_PROMPT to the PS1 variable.
     shell
         .set_env_var(
@@ -101,7 +88,9 @@
         )
         .unwrap();
     // Just like the clap autocompletion code write directly to the stdout
-    std::io::stdout().write_all(script.as_bytes())?;
+    std::io::stdout()
+        .write_all(script.as_bytes())
+        .into_diagnostic()?;
 
     Ok(())
 }
