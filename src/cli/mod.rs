--- conflicted
+++ resolved
@@ -68,23 +68,6 @@
     Project(project::Args),
 }
 
-<<<<<<< HEAD
-=======
-fn completion(args: CompletionCommand) -> miette::Result<()> {
-    let clap_shell = args
-        .shell
-        .or(clap_complete::Shell::from_env())
-        .unwrap_or(clap_complete::Shell::Bash);
-    clap_complete::generate(
-        clap_shell,
-        &mut Args::command(),
-        "pixi",
-        &mut std::io::stdout(),
-    );
-    Ok(())
-}
-
->>>>>>> 140315f8
 pub async fn execute() -> miette::Result<()> {
     let args = Args::parse();
     let use_colors = use_color_output(&args);
