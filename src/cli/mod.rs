use clap::Parser;
use clap::builder::styling::{AnsiColor, Color, Style};
use indicatif::ProgressDrawTarget;
use miette::{Diagnostic, IntoDiagnostic};
use pixi_consts::consts;
use pixi_progress::global_multi_progress;

use std::{env, io::IsTerminal};
use thiserror::Error;
use tracing::level_filters::LevelFilter;

pub mod add;
mod build;
pub mod clean;
pub mod cli_config;
pub mod command_info;
pub mod completion;
pub mod config;
pub mod exec;
pub mod global;
pub mod has_specs;
pub mod import;
pub mod info;
pub mod init;
pub mod install;
pub mod list;
pub mod lock;
pub mod reinstall;
pub mod remove;
pub mod run;
pub mod search;
pub mod self_update;
pub mod shell;
pub mod shell_hook;
pub mod task;
pub mod tree;
pub mod update;
pub mod upgrade;
pub mod upload;
pub mod workspace;

#[derive(Parser, Debug)]
#[command(
    version(consts::PIXI_VERSION),
    about = format!("
Pixi [version {}] - Developer Workflow and Environment Management for Multi-Platform, Language-Agnostic Workspaces.

Pixi is a versatile developer workflow tool designed to streamline the management of your workspace's dependencies, tasks, and environments.
Built on top of the Conda ecosystem, Pixi offers seamless integration with the PyPI ecosystem.

Basic Usage:
    Initialize pixi for a workspace:
    $ pixi init
    $ pixi add python numpy pytest

    Run a task:
    $ pixi task add test 'pytest -s'
    $ pixi run test

Found a Bug or Have a Feature Request?
Open an issue at: https://github.com/prefix-dev/pixi/issues

Need Help?
Ask a question on the Prefix Discord server: https://discord.gg/kKV8ZxyzY4

For more information, see the documentation at: https://pixi.sh
", consts::PIXI_VERSION),
)]
#[clap(arg_required_else_help = true, styles=get_styles(), disable_help_flag = true, allow_external_subcommands = true)]
pub struct Args {
    #[command(subcommand)]
    command: Command,

    #[clap(flatten)]
    global_options: GlobalOptions,
}

#[derive(Debug, Parser)]
pub struct GlobalOptions {
    /// Display help information
    #[clap(long, short, global = true, action = clap::ArgAction::Help, help_heading = consts::CLAP_GLOBAL_OPTIONS)]
    help: Option<bool>,

    /// Increase logging verbosity (-v for warnings, -vv for info, -vvv for debug, -vvvv for trace)
    #[clap(short, long, action = clap::ArgAction::Count, global = true, help_heading = consts::CLAP_GLOBAL_OPTIONS)]
    verbose: u8,

    /// Decrease logging verbosity (quiet mode)
    #[clap(short, long, action = clap::ArgAction::Count, global = true, help_heading = consts::CLAP_GLOBAL_OPTIONS)]
    quiet: u8,

    /// Whether the log needs to be colored.
    #[clap(long, default_value = "auto", global = true, env = "PIXI_COLOR", help_heading = consts::CLAP_GLOBAL_OPTIONS)]
    color: ColorOutput,

    /// Hide all progress bars, always turned on if stderr is not a terminal.
    #[clap(long, default_value = "false", global = true, env = "PIXI_NO_PROGRESS", help_heading = consts::CLAP_GLOBAL_OPTIONS)]
    no_progress: bool,
}

impl Args {
    /// Whether to show progress bars or not, based on the terminal and the user's preference.
    fn no_progress(&self) -> bool {
        if !std::io::stderr().is_terminal() {
            true
        } else {
            self.global_options.no_progress
        }
    }

    /// Determine the log level filter based on verbose and quiet counts.
    #[allow(unused)]
    fn log_level_filter(&self) -> LevelFilter {
        match (self.global_options.quiet, self.global_options.verbose) {
            // Quiet mode overrides verbose
            (q, _) if q > 0 => LevelFilter::OFF,
            // Custom verbosity levels
            (_, 0) => LevelFilter::ERROR, // Default
            (_, 1) => LevelFilter::WARN,  // -v
            (_, 2) => LevelFilter::INFO,  // -vv
            (_, 3) => LevelFilter::DEBUG, // -vvv
            (_, _) => LevelFilter::TRACE, // -vvvv+
        }
    }
}

#[derive(Parser, Debug)]
pub enum Command {
    // Commands in alphabetical order
    #[clap(visible_alias = "a")]
    Add(add::Args),
    Auth(rattler::cli::auth::Args),
    Build(build::Args),
    Clean(clean::Args),
    Completion(completion::Args),
    Config(config::Args),
    #[clap(visible_alias = "x")]
    Exec(exec::Args),
    #[clap(visible_alias = "g")]
    Global(global::Args),
    Info(info::Args),
    Init(init::Args),
    Import(import::Args),
    #[clap(visible_alias = "i")]
    Install(install::Args),
    #[clap(visible_alias = "ls")]
    List(list::Args),
    Lock(lock::Args),
    Reinstall(reinstall::Args),
    #[clap(visible_alias = "rm")]
    Remove(remove::Args),
    #[clap(visible_alias = "r")]
    Run(run::Args),
    Search(search::Args),
    #[cfg_attr(not(feature = "self_update"), clap(hide = true))]
    #[cfg_attr(feature = "self_update", clap(hide = false))]
    SelfUpdate(self_update::Args),
    #[clap(visible_alias = "s")]
    Shell(shell::Args),
    ShellHook(shell_hook::Args),
    Task(task::Args),
    #[clap(visible_alias = "t")]
    Tree(tree::Args),
    Update(update::Args),
    Upgrade(upgrade::Args),
    Upload(upload::Args),
    #[clap(alias = "project")]
    Workspace(workspace::Args),
    #[command(external_subcommand)]
    External(Vec<String>),
}

#[derive(Debug, Error, Diagnostic)]
pub enum LockFileUsageError {
    #[error("the argument '--locked' cannot be used together with '--frozen'")]
    FrozenAndLocked,
}

#[derive(Debug, Default, Copy, Clone)]
/// Lock file usage from the CLI with automatic validation
pub struct LockFileUsageArgs {
    inner: LockFileUsageArgsRaw,
}

#[derive(Parser, Debug, Default, Copy, Clone)]
#[group(multiple = false)]
<<<<<<< HEAD
/// Lock file usage from the CLI
pub struct LockFileUsageArgs {
    /// Install the environment from the lockfile without checking
    /// that it is up-to-date with the manifest file.
    #[clap(long, conflicts_with = "locked", env = "PIXI_FROZEN")]
    pub frozen: bool,
    /// Abort installation if the lockfile isn't up-to-date with the manifest file.
    #[clap(long, conflicts_with = "frozen", env = "PIXI_LOCKED")]
    pub locked: bool,
=======
/// Raw lock file usage arguments (use LockFileUsageArgs instead)
struct LockFileUsageArgsRaw {
    /// Install the environment as defined in the lockfile, doesn't update
    /// lockfile if it isn't up-to-date with the manifest file.
    #[clap(long, env = "PIXI_FROZEN", help_heading = consts::CLAP_UPDATE_OPTIONS)]
    frozen: bool,
    /// Check if lockfile is up-to-date before installing the environment,
    /// aborts when lockfile isn't up-to-date with the manifest file.
    #[clap(long, env = "PIXI_LOCKED", help_heading = consts::CLAP_UPDATE_OPTIONS)]
    locked: bool,
}

impl LockFileUsageArgs {
    pub fn frozen(&self) -> bool {
        self.inner.frozen
    }

    pub fn locked(&self) -> bool {
        self.inner.locked
    }
}

// Automatic validation when converting from raw args
impl TryFrom<LockFileUsageArgsRaw> for LockFileUsageArgs {
    type Error = LockFileUsageError;

    fn try_from(raw: LockFileUsageArgsRaw) -> Result<Self, LockFileUsageError> {
        if raw.frozen && raw.locked {
            return Err(LockFileUsageError::FrozenAndLocked);
        }
        Ok(LockFileUsageArgs { inner: raw })
    }
}

// For clap flattening - this provides automatic validation
impl clap::FromArgMatches for LockFileUsageArgs {
    fn from_arg_matches(matches: &clap::ArgMatches) -> Result<Self, clap::Error> {
        let raw = LockFileUsageArgsRaw::from_arg_matches(matches)?;
        raw.try_into().map_err(|e: LockFileUsageError| {
            clap::Error::raw(clap::error::ErrorKind::ArgumentConflict, e.to_string())
        })
    }

    fn update_from_arg_matches(&mut self, matches: &clap::ArgMatches) -> Result<(), clap::Error> {
        *self = Self::from_arg_matches(matches)?;
        Ok(())
    }
}

impl clap::Args for LockFileUsageArgs {
    fn augment_args(cmd: clap::Command) -> clap::Command {
        LockFileUsageArgsRaw::augment_args(cmd)
    }

    fn augment_args_for_update(cmd: clap::Command) -> clap::Command {
        LockFileUsageArgsRaw::augment_args_for_update(cmd)
    }
>>>>>>> 5d76c46a
}

impl From<LockFileUsageArgs> for crate::environment::LockFileUsage {
    fn from(value: LockFileUsageArgs) -> Self {
        if value.frozen() {
            Self::Frozen
        } else if value.locked() {
            Self::Locked
        } else {
            Self::Update
        }
    }
}

impl TryFrom<LockFileUsageConfig> for crate::environment::LockFileUsage {
    type Error = LockFileUsageError;

    fn try_from(value: LockFileUsageConfig) -> Result<Self, LockFileUsageError> {
        value.validate()?;
        if value.frozen {
            Ok(Self::Frozen)
        } else if value.locked {
            Ok(Self::Locked)
        } else {
            Ok(Self::Update)
        }
    }
}

/// Configuration for lock file usage, used by LockFileUpdateConfig
#[derive(Parser, Debug, Default, Clone)]
pub struct LockFileUsageConfig {
    /// Install the environment as defined in the lockfile, doesn't update
    /// lockfile if it isn't up-to-date with the manifest file.
    #[clap(long, env = "PIXI_FROZEN", help_heading = consts::CLAP_UPDATE_OPTIONS)]
    pub frozen: bool,
    /// Check if lockfile is up-to-date before installing the environment,
    /// aborts when lockfile isn't up-to-date with the manifest file.
    #[clap(long, env = "PIXI_LOCKED", help_heading = consts::CLAP_UPDATE_OPTIONS)]
    pub locked: bool,
}

impl LockFileUsageConfig {
    /// Validate that the configuration is valid
    pub fn validate(&self) -> Result<(), LockFileUsageError> {
        if self.frozen && self.locked {
            return Err(LockFileUsageError::FrozenAndLocked);
        }
        Ok(())
    }
}

pub async fn execute() -> miette::Result<()> {
    let args = Args::parse();
    set_console_colors(&args);
    let use_colors = console::colors_enabled_stderr();
    let in_ci = matches!(env::var("CI").as_deref(), Ok("1" | "true"));
    let no_wrap = matches!(env::var("PIXI_NO_WRAP").as_deref(), Ok("1" | "true"));
    // Set up the default miette handler based on whether we want colors or not.
    miette::set_hook(Box::new(move |_| {
        Box::new(
            miette::MietteHandlerOpts::default()
                .color(use_colors)
                // Don't wrap lines in CI environments or when explicitly specified to avoid
                // breaking logs and tests.
                .wrap_lines(!in_ci && !no_wrap)
                .build(),
        )
    }))?;

    // Hide all progress bars if the user requested it.
    if args.no_progress() {
        global_multi_progress().set_draw_target(ProgressDrawTarget::hidden());
    }

    // Setup logging for the application.
    setup_logging(&args, use_colors)?;

    // Execute the command
    execute_command(args.command, &args.global_options).await
}

#[cfg(feature = "console-subscriber")]
fn setup_logging(_args: &Args, _use_colors: bool) -> miette::Result<()> {
    console_subscriber::init();
    Ok(())
}

#[cfg(not(feature = "console-subscriber"))]
fn setup_logging(args: &Args, use_colors: bool) -> miette::Result<()> {
    use pixi_utils::indicatif::IndicatifWriter;
    use tracing_subscriber::{
        EnvFilter, filter::LevelFilter, prelude::__tracing_subscriber_SubscriberExt,
        util::SubscriberInitExt,
    };

    let (low_level_filter, level_filter, pixi_level) = match args.log_level_filter() {
        LevelFilter::OFF => (LevelFilter::OFF, LevelFilter::OFF, LevelFilter::OFF),
        LevelFilter::ERROR => (LevelFilter::ERROR, LevelFilter::ERROR, LevelFilter::WARN),
        LevelFilter::WARN => (LevelFilter::WARN, LevelFilter::WARN, LevelFilter::INFO),
        LevelFilter::INFO => (LevelFilter::WARN, LevelFilter::INFO, LevelFilter::DEBUG),
        LevelFilter::DEBUG => (LevelFilter::INFO, LevelFilter::DEBUG, LevelFilter::TRACE),
        LevelFilter::TRACE => (LevelFilter::TRACE, LevelFilter::TRACE, LevelFilter::TRACE),
    };

    let env_filter = EnvFilter::builder()
        .with_default_directive(level_filter.into())
        .from_env()
        .into_diagnostic()?
        // filter logs from apple codesign because they are very noisy
        .add_directive("apple_codesign=off".parse().into_diagnostic()?)
        .add_directive(format!("pixi={}", pixi_level).parse().into_diagnostic()?)
        .add_directive(
            format!("pixi_command_dispatcher={}", pixi_level)
                .parse()
                .into_diagnostic()?,
        )
        .add_directive(
            format!("resolvo={}", low_level_filter)
                .parse()
                .into_diagnostic()?,
        );

    // Set up the tracing subscriber
    let fmt_layer = tracing_subscriber::fmt::layer()
        .with_ansi(use_colors)
        .with_target(pixi_level >= LevelFilter::INFO)
        .with_writer(IndicatifWriter::new(pixi_progress::global_multi_progress()))
        .without_time();

    tracing_subscriber::registry()
        .with(env_filter)
        .with(fmt_layer)
        .init();
    Ok(())
}

/// Execute the actual command
pub async fn execute_command(
    command: Command,
    global_options: &GlobalOptions,
) -> miette::Result<()> {
    match command {
        Command::Completion(cmd) => completion::execute(cmd),
        Command::Config(cmd) => config::execute(cmd).await,
        Command::Init(cmd) => init::execute(cmd).await,
        Command::Add(cmd) => add::execute(cmd).await,
        Command::Clean(cmd) => clean::execute(cmd).await,
        Command::Run(cmd) => run::execute(cmd).await,
        Command::Global(cmd) => global::execute(cmd).await,
        Command::Auth(cmd) => rattler::cli::auth::execute(cmd).await.into_diagnostic(),
        Command::Install(cmd) => install::execute(cmd).await,
        Command::Reinstall(cmd) => reinstall::execute(cmd).await,
        Command::Shell(cmd) => shell::execute(cmd).await,
        Command::ShellHook(cmd) => shell_hook::execute(cmd).await,
        Command::Task(cmd) => task::execute(cmd).await,
        Command::Info(cmd) => info::execute(cmd).await,
        Command::Import(cmd) => import::execute(cmd).await,
        Command::Upload(cmd) => upload::execute(cmd).await,
        Command::Search(cmd) => search::execute(cmd).await,
        Command::Workspace(cmd) => workspace::execute(cmd).await,
        Command::Remove(cmd) => remove::execute(cmd).await,
        #[cfg(feature = "self_update")]
        Command::SelfUpdate(cmd) => self_update::execute(cmd, global_options).await,
        #[cfg(not(feature = "self_update"))]
        Command::SelfUpdate(cmd) => self_update::execute_stub(cmd, global_options).await,
        Command::List(cmd) => list::execute(cmd).await,
        Command::Tree(cmd) => tree::execute(cmd).await,
        Command::Update(cmd) => update::execute(cmd).await,
        Command::Upgrade(cmd) => upgrade::execute(cmd).await,
        Command::Lock(cmd) => lock::execute(cmd).await,
        Command::Exec(args) => exec::execute(args).await,
        Command::Build(args) => build::execute(args).await,
        Command::External(args) => command_info::execute_external_command(args),
    }
}

/// Whether to use colored log format.
/// Option `Auto` enables color output only if the logging is done to a terminal
/// and  `NO_COLOR` environment variable is not set.
#[derive(clap::ValueEnum, Debug, Clone, Default)]
pub enum ColorOutput {
    Always,
    Never,

    #[default]
    Auto,
}

fn set_console_colors(args: &Args) {
    // Honor FORCE_COLOR and NO_COLOR environment variables.
    // Those take precedence over the CLI flag and PIXI_COLOR
    let color = match env::var("FORCE_COLOR") {
        Ok(_) => &ColorOutput::Always,
        Err(_) => match env::var("NO_COLOR") {
            Ok(_) => &ColorOutput::Never,
            Err(_) => &args.global_options.color,
        },
    };

    match color {
        ColorOutput::Always => {
            console::set_colors_enabled(true);
            console::set_colors_enabled_stderr(true);
        }
        ColorOutput::Never => {
            console::set_colors_enabled(false);
            console::set_colors_enabled_stderr(false);
        }
        ColorOutput::Auto => {} // Let `console` detect if colors should be enabled
    };
}

pub fn get_styles() -> clap::builder::Styles {
    clap::builder::Styles::styled()
        .usage(
            Style::new()
                .bold()
                .underline()
                .fg_color(Some(Color::Ansi(AnsiColor::BrightGreen))),
        )
        .header(
            Style::new()
                .bold()
                .underline()
                .fg_color(Some(Color::Ansi(AnsiColor::BrightGreen))),
        )
        .literal(Style::new().fg_color(Some(Color::Ansi(AnsiColor::BrightCyan))))
        .invalid(
            Style::new()
                .bold()
                .fg_color(Some(Color::Ansi(AnsiColor::Red))),
        )
        .error(
            Style::new()
                .bold()
                .fg_color(Some(Color::Ansi(AnsiColor::Red))),
        )
        .valid(
            Style::new()
                .bold()
                .underline()
                .fg_color(Some(Color::Ansi(AnsiColor::Green))),
        )
        .placeholder(Style::new().fg_color(Some(Color::Ansi(AnsiColor::BrightCyan))))
}

#[cfg(test)]
mod tests {
    use super::*;
    use temp_env;

    #[test]
    fn test_frozen_and_locked_conflict() {
        // Test that --frozen and --locked conflict is caught by validation
        let config_result = LockFileUsageConfig::try_parse_from(["test", "--frozen", "--locked"]);
        assert!(config_result.is_ok(), "Parsing should succeed");
        let parsed = config_result.unwrap();
        assert!(parsed.frozen, "Expected frozen to be true");
        assert!(parsed.locked, "Expected locked to be true");
        assert!(
            parsed.validate().is_err(),
            "Expected validation to fail when both --frozen and --locked are provided"
        );
    }

    #[test]
    fn test_lockfile_usage_args_try_from_validation() {
        // Valid case
        let valid_raw = LockFileUsageArgsRaw {
            frozen: true,
            locked: false,
        };
        let result = LockFileUsageArgs::try_from(valid_raw);
        assert!(result.is_ok());

        // Valid case
        let valid_raw = LockFileUsageArgsRaw {
            frozen: false,
            locked: true,
        };
        let result = LockFileUsageArgs::try_from(valid_raw);
        assert!(result.is_ok());

        // Valid case
        let valid_raw = LockFileUsageArgsRaw {
            frozen: false,
            locked: false,
        };
        let result = LockFileUsageArgs::try_from(valid_raw);
        assert!(result.is_ok());

        // Invalid case
        let invalid_raw = LockFileUsageArgsRaw {
            frozen: true,
            locked: true,
        };
        let result = LockFileUsageArgs::try_from(invalid_raw);
        assert!(result.is_err());

        let error = result.unwrap_err();
        assert!(error.to_string().contains("cannot be used together with"));
    }

    #[test]
    fn test_pixi_frozen_true_with_locked_flag_should_fail() {
        // PIXI_FROZEN=true with --locked should fail validation
        temp_env::with_var("PIXI_FROZEN", Some("true"), || {
            let result = LockFileUsageConfig::try_parse_from(["test", "--locked"]);

            assert!(
                result.is_ok(),
                "Parsing should succeed, but validation should fail"
            );
            let parsed = result.unwrap();
            assert!(parsed.frozen, "Expected frozen flag to be true");
            assert!(parsed.locked, "Expected locked flag to be true");
            assert!(
                parsed.validate().is_err(),
                "Expected validation to fail when both frozen and locked are true"
            );
        });
    }

    #[test]
    fn test_pixi_frozen_false_with_locked_flag_should_pass() {
        // PIXI_FROZEN=false with --locked should pass validation
        temp_env::with_var("PIXI_FROZEN", Some("false"), || {
            let result = LockFileUsageConfig::try_parse_from(["test", "--locked"]);

            assert!(
                result.is_ok(),
                "Expected success when PIXI_FROZEN=false and --locked is used"
            );
            let parsed = result.unwrap();
            assert!(parsed.locked, "Expected locked flag to be true");
            assert!(!parsed.frozen, "Expected frozen flag to be false");
            assert!(parsed.validate().is_ok(), "Expected validation to pass");
        });
    }

    #[test]
    fn test_clap_boolean_env_var_behavior() {
        // Test PIXI_FROZEN=true
        temp_env::with_var("PIXI_FROZEN", Some("true"), || {
            let result = LockFileUsageConfig::try_parse_from(["test"]);
            assert!(result.is_ok());
            let parsed = result.unwrap();
            assert!(
                parsed.frozen,
                "Expected PIXI_FROZEN=true to set frozen=true"
            );
        });

        // Test PIXI_FROZEN=false
        temp_env::with_var("PIXI_FROZEN", Some("false"), || {
            let result = LockFileUsageConfig::try_parse_from(["test"]);
            assert!(result.is_ok());
            let parsed = result.unwrap();
            assert!(
                !parsed.frozen,
                "Expected PIXI_FROZEN=false to set frozen=false"
            );
        });

        // Test unset
        temp_env::with_var_unset("PIXI_FROZEN", || {
            let result = LockFileUsageConfig::try_parse_from(["test"]);
            assert!(result.is_ok());
            let parsed = result.unwrap();
            assert!(
                !parsed.frozen,
                "Expected unset PIXI_FROZEN to set frozen=false"
            );
        });
    }

    #[test]
    fn test_cli_args_override_env_vars() {
        // Test that CLI arguments take precedence over environment variables
        temp_env::with_var("PIXI_FROZEN", Some("false"), || {
            let result = LockFileUsageConfig::try_parse_from(["test", "--frozen"]);
            assert!(result.is_ok());
            let parsed = result.unwrap();
            assert!(
                parsed.frozen,
                "Expected CLI argument --frozen to override PIXI_FROZEN=false"
            );
        });
    }
}<|MERGE_RESOLUTION|>--- conflicted
+++ resolved
@@ -184,17 +184,6 @@
 
 #[derive(Parser, Debug, Default, Copy, Clone)]
 #[group(multiple = false)]
-<<<<<<< HEAD
-/// Lock file usage from the CLI
-pub struct LockFileUsageArgs {
-    /// Install the environment from the lockfile without checking
-    /// that it is up-to-date with the manifest file.
-    #[clap(long, conflicts_with = "locked", env = "PIXI_FROZEN")]
-    pub frozen: bool,
-    /// Abort installation if the lockfile isn't up-to-date with the manifest file.
-    #[clap(long, conflicts_with = "frozen", env = "PIXI_LOCKED")]
-    pub locked: bool,
-=======
 /// Raw lock file usage arguments (use LockFileUsageArgs instead)
 struct LockFileUsageArgsRaw {
     /// Install the environment as defined in the lockfile, doesn't update
@@ -252,7 +241,6 @@
     fn augment_args_for_update(cmd: clap::Command) -> clap::Command {
         LockFileUsageArgsRaw::augment_args_for_update(cmd)
     }
->>>>>>> 5d76c46a
 }
 
 impl From<LockFileUsageArgs> for crate::environment::LockFileUsage {
