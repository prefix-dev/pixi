--- conflicted
+++ resolved
@@ -71,11 +71,8 @@
     Project(project::Args),
     #[clap(alias = "rm")]
     Remove(remove::Args),
-<<<<<<< HEAD
     SelfUpdate(self_update::Args),
-=======
     List(list::Args),
->>>>>>> 9dc83520
 }
 
 #[derive(Parser, Debug, Default)]
@@ -172,11 +169,8 @@
         Command::Search(cmd) => search::execute(cmd).await,
         Command::Project(cmd) => project::execute(cmd).await,
         Command::Remove(cmd) => remove::execute(cmd).await,
-<<<<<<< HEAD
         Command::SelfUpdate(cmd) => self_update::execute(cmd).await,
-=======
         Command::List(cmd) => list::execute(cmd).await,
->>>>>>> 9dc83520
     }
 }
 
