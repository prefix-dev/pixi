--- conflicted
+++ resolved
@@ -300,11 +300,8 @@
             &platforms,
             None,
             &vec![],
-<<<<<<< HEAD
             config.s3_options,
-=======
             Some(&env_vars),
->>>>>>> 760df63f
         );
         let mut workspace =
             WorkspaceMut::from_template(pixi_manifest_path, rendered_workspace_template)?;
@@ -506,11 +503,8 @@
                 &platforms,
                 index_url.as_ref(),
                 &extra_index_urls,
-<<<<<<< HEAD
                 config.s3_options,
-=======
                 None,
->>>>>>> 760df63f
             );
             save_manifest_file(&pixi_manifest_path, rv)?;
         };
@@ -549,25 +543,7 @@
     platforms: &Vec<String>,
     index_url: Option<&Url>,
     extra_index_urls: &Vec<Url>,
-<<<<<<< HEAD
     s3_options: HashMap<String, pixi_config::S3Options>,
-) -> String {
-    env.render_named_str(
-        consts::PROJECT_MANIFEST,
-        PROJECT_TEMPLATE,
-        context! {
-            name,
-            version,
-            author,
-            channels,
-            platforms,
-            index_url,
-            extra_index_urls,
-            s3 => relevant_s3_options(s3_options, channels),
-        },
-    )
-    .expect("should be able to render the template")
-=======
     env_vars: Option<&HashMap<String, String>>,
 ) -> String {
     let ctx = context! {
@@ -578,6 +554,7 @@
         platforms,
         index_url,
         extra_index_urls,
+        s3 => relevant_s3_options(s3_options, channels),
         env_vars => {if let Some(env_vars) = env_vars {
             env_vars.iter().map(|(k, v)| format!("{} = \"{}\"", k, v)).collect::<Vec<String>>().join(", ")
         } else {String::new()}},
@@ -585,7 +562,6 @@
 
     env.render_named_str(consts::PROJECT_MANIFEST, PROJECT_TEMPLATE, ctx)
         .expect("should be able to render the template")
->>>>>>> 760df63f
 }
 
 fn relevant_s3_options(
