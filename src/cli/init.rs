use std::{
    fs,
    io::{Error, ErrorKind, Write},
    path::{Path, PathBuf},
};

use clap::Parser;
use miette::IntoDiagnostic;
use minijinja::{context, Environment};
use pixi_manifest::{pyproject::PyProjectToml, DependencyOverwriteBehavior, FeatureName, SpecType};
use rattler_conda_types::{NamedChannelOrUrl, Platform};
use url::Url;

use crate::{
    environment::{get_up_to_date_prefix, LockFileUsage},
    utils::conda_environment_file::CondaEnvFile,
    Project,
};
use pixi_config::{get_default_author, Config};
use pixi_consts::consts;

/// Creates a new project
#[derive(Parser, Debug)]
pub struct Args {
    /// Where to place the project (defaults to current path)
    #[arg(default_value = ".")]
    pub path: PathBuf,

    /// Channels to use in the project.
    #[arg(short, long = "channel", id = "channel", conflicts_with = "env_file")]
    pub channels: Option<Vec<NamedChannelOrUrl>>,

    /// Platforms that the project supports.
    #[arg(short, long = "platform", id = "platform")]
    pub platforms: Vec<String>,

    /// Environment.yml file to bootstrap the project.
    #[arg(short = 'i', long = "import")]
    pub env_file: Option<PathBuf>,

    /// Create a pyproject.toml manifest instead of a pixi.toml manifest
    // BREAK (0.27.0): Remove the `alias` attribute
    #[arg(long, conflicts_with_all = ["env_file", "pixi_toml"], alias = "pyproject")]
    pub pyproject_toml: bool,

    /// Create a pixi.toml, even if a pyproject.toml already exists
    #[arg(long, conflicts_with_all = ["env_file", "pyproject_toml"])]
    pub pixi_toml: bool,
}

/// The pixi.toml template
///
/// This uses a template just to simplify the flexibility of emitting it.
const PROJECT_TEMPLATE: &str = r#"[project]
{%- if author %}
authors = ["{{ author[0] }} <{{ author[1] }}>"]
{%- endif %}
channels = {{ channels }}
description = "Add a short description here"
name = "{{ name }}"
platforms = {{ platforms }}
version = "{{ version }}"

{%- if index_url or extra_indexes %}

[pypi-options]
{% if index_url %}index-url = "{{ index_url }}"{% endif %}
{% if extra_index_urls %}extra-index-urls = {{ extra_index_urls }}{% endif %}
{%- endif %}

[tasks]

[dependencies]

"#;

/// The pyproject.toml template
///
/// This is injected into an existing pyproject.toml
const PYROJECT_TEMPLATE_EXISTING: &str = r#"
[tool.pixi.project]
channels = {{ channels }}
platforms = {{ platforms }}

[tool.pixi.pypi-dependencies]
{{ name }} = { path = ".", editable = true }
{%- for env, features in environments|items %}
{%- if loop.first %}

[tool.pixi.environments]
default = { solve-group = "default" }
{%- endif %}
{{env}} = { features = {{ features }}, solve-group = "default" }
{%- endfor %}

[tool.pixi.tasks]

"#;

/// The pyproject.toml template
///
/// This is used to create a pyproject.toml from scratch
const NEW_PYROJECT_TEMPLATE: &str = r#"[project]
{%- if author %}
authors = [{name = "{{ author[0] }}", email = "{{ author[1] }}"}]
{%- endif %}
dependencies = []
description = "Add a short description here"
name = "{{ name }}"
requires-python = ">= 3.11"
version = "{{ version }}"

[build-system]
build-backend = "hatchling.build"
requires = ["hatchling"]

[tool.pixi.project]
channels = {{ channels }}
platforms = {{ platforms }}


{%- if index_url or extra_indexes %}

[tool.pixi.pypi-options]
{% if index_url %}index-url = "{{ index_url }}"{% endif %}
{% if extra_index_urls %}extra-index-urls = {{ extra_index_urls }}{% endif %}
{%- endif %}

[tool.pixi.pypi-dependencies]
{{ name }} = { path = ".", editable = true }

[tool.pixi.tasks]

"#;

const GITIGNORE_TEMPLATE: &str = r#"# pixi environments
.pixi
*.egg-info
"#;

const GITATTRIBUTES_TEMPLATE: &str = r#"# GitHub syntax highlighting
pixi.lock linguist-language=YAML linguist-generated=true
"#;

pub async fn execute(args: Args) -> miette::Result<()> {
    let env = Environment::new();
    let dir = get_dir(args.path).into_diagnostic()?;
    let pixi_manifest_path = dir.join(consts::PROJECT_MANIFEST);
    let pyproject_manifest_path = dir.join(consts::PYPROJECT_MANIFEST);
    let gitignore_path = dir.join(".gitignore");
    let gitattributes_path = dir.join(".gitattributes");
    let config = Config::load_global();

    // Fail silently if the directory already exists or cannot be created.
    fs::create_dir_all(&dir).ok();

    let default_name = get_name_from_dir(&dir).unwrap_or_else(|_| String::from("new_project"));
    let version = "0.1.0";
    let author = get_default_author();
    let platforms = if args.platforms.is_empty() {
        vec![Platform::current().to_string()]
    } else {
        args.platforms.clone()
    };

    // Create a 'pixi.toml' manifest and populate it by importing a conda
    // environment file
    if let Some(env_file_path) = args.env_file {
        // Check if the 'pixi.toml' file doesn't already exist. We don't want to
        // overwrite it.
        if pixi_manifest_path.is_file() {
            miette::bail!("{} already exists", consts::PROJECT_MANIFEST);
        }

        let env_file = CondaEnvFile::from_path(&env_file_path)?;
        let name = env_file.name().unwrap_or(default_name.as_str()).to_string();

        // TODO: Improve this:
        //  - Use .condarc as channel config
        //  - Implement it for `[pixi_manifest::ProjectManifest]` to do this for other
        //    filetypes, e.g. (pyproject.toml, requirements.txt)
        let (conda_deps, pypi_deps, channels) = env_file.to_manifest(&config)?;
        let rv = render_project(
            &env,
            name,
            version,
            author.as_ref(),
            channels,
            &platforms,
            None,
            &vec![],
        );
        let mut project = Project::from_str(&pixi_manifest_path, &rv)?;
        let platforms = platforms
            .into_iter()
            .map(|p| p.parse().into_diagnostic())
            .collect::<Result<Vec<Platform>, _>>()?;
        let channel_config = project.channel_config();
        for spec in conda_deps {
            // TODO: fix serialization of channels in rattler_conda_types::MatchSpec
            project.manifest.add_dependency(
                &spec,
                SpecType::Run,
                &platforms,
                &FeatureName::default(),
                DependencyOverwriteBehavior::Overwrite,
                &channel_config,
            )?;
        }
        for requirement in pypi_deps {
            project.manifest.add_pypi_dependency(
                &requirement,
                &platforms,
                &FeatureName::default(),
                None,
                DependencyOverwriteBehavior::Overwrite,
            )?;
        }
        project.save()?;

        get_up_to_date_prefix(&project.default_environment(), LockFileUsage::Update, false).await?;
    } else {
        let channels = if let Some(channels) = args.channels {
            channels
        } else {
            config.default_channels().to_vec()
        };

        let index_url = config.pypi_config.index_url;
        let extra_index_urls = config.pypi_config.extra_index_urls;

<<<<<<< HEAD
        // Dialog with user to create a 'pyproject.toml' or 'pixi.toml' manifest
        let pyproject  = if !pixi_manifest_path.is_file() && (!args.pixi_toml && !args.pyproject_toml) && pyproject_manifest_path.is_file(){
            dialoguer::Confirm::new()
                .with_prompt("\nA 'pyproject.toml' file already exists.\nDo you want to extend it with the [tool.pixi] configuration?")
                .default(false)
                .show_default(true)
                .interact()
        } else {
            Ok(args.pyproject_toml)
        }.into_diagnostic()?;

        // Inject a tool.pixi.project section into an existing pyproject.toml file if there is one without '[tool.pixi.project]'
        if pyproject {
=======
        // Inject a tool.pixi.project section into an existing pyproject.toml file if
        // there is one without '[tool.pixi.project]'
        if pyproject_manifest_path.is_file() {
>>>>>>> 385a180c
            let file = fs::read_to_string(&pyproject_manifest_path).unwrap();
            let pyproject = PyProjectToml::from_toml_str(&file)?;

            // Early exit if 'pyproject.toml' already contains a '[tool.pixi.project]' table
            if pyproject.is_pixi() {
                eprintln!(
                    "{}Nothing to do here: 'pyproject.toml' already contains a '[tool.pixi.project]' section.",
                    console::style(console::Emoji("🤔 ", "")).blue(),
                );
                return Ok(());
            }

            let name = pyproject.name();
            let environments = pyproject.environments_from_extras();
            let rv = env
                .render_named_str(
                    consts::PYPROJECT_MANIFEST,
                    PYROJECT_TEMPLATE_EXISTING,
                    context! {
                        name,
                        channels,
                        platforms,
                        environments,
                    },
                )
                .unwrap();
            if let Err(e) = {
                fs::OpenOptions::new()
                    .append(true)
                    .open(pyproject_manifest_path.clone())
                    .and_then(|mut p| p.write_all(rv.as_bytes()))
            } {
                tracing::warn!(
                    "Warning, couldn't update '{}' because of: {}",
                    pyproject_manifest_path.to_string_lossy(),
                    e
                );
            } else {
                // Inform about the addition of the package itself as an editable dependency of
                // the project
                eprintln!(
                    "{}Added package '{}' as an editable dependency.",
                    console::style(console::Emoji("✔ ", "")).green(),
                    name
                );
                // Inform about the addition of environments from extras (if any)
                if !environments.is_empty() {
                    let envs: Vec<&str> = environments.keys().map(AsRef::as_ref).collect();
                    eprintln!(
                        "{}Added environment{} '{}' from optional extras.",
                        console::style(console::Emoji("✔ ", "")).green(),
                        if envs.len() > 1 { "s" } else { "" },
                        envs.join("', '")
                    )
                }
            }

            // Create a 'pyproject.toml' manifest
        }
        if pyproject {
            let rv = env
                .render_named_str(
                    consts::PYPROJECT_MANIFEST,
                    NEW_PYROJECT_TEMPLATE,
                    context! {
                        name => default_name,
                        version,
                        author,
                        channels,
                        platforms,
                        index_url => index_url.as_ref(),
                        extra_index_urls => &extra_index_urls,
                    },
                )
                .unwrap();
            save_manifest_file(&pyproject_manifest_path, rv)?;
        // Create a 'pixi.toml' manifest
        } else {
            // Check if the 'pixi.toml' file doesn't already exist. We don't want to
            // overwrite it.
            if pixi_manifest_path.is_file() {
                miette::bail!("{} already exists", consts::PROJECT_MANIFEST);
            }
            let rv = render_project(
                &env,
                default_name,
                version,
                author.as_ref(),
                channels,
                &platforms,
                index_url.as_ref(),
                &extra_index_urls,
            );
            save_manifest_file(&pixi_manifest_path, rv)?;
        };
    }

    // create a .gitignore if one is missing
    if let Err(e) = create_or_append_file(&gitignore_path, GITIGNORE_TEMPLATE) {
        tracing::warn!(
            "Warning, couldn't update '{}' because of: {}",
            gitignore_path.to_string_lossy(),
            e
        );
    }

    // create a .gitattributes if one is missing
    if let Err(e) = create_or_append_file(&gitattributes_path, GITATTRIBUTES_TEMPLATE) {
        tracing::warn!(
            "Warning, couldn't update '{}' because of: {}",
            gitattributes_path.to_string_lossy(),
            e
        );
    }

    // Emit success
    eprintln!(
        "{}Initialized project in {}",
        console::style(console::Emoji("✔ ", "")).green(),
        dir.display()
    );

    Ok(())
}

#[allow(clippy::too_many_arguments)]
fn render_project(
    env: &Environment<'_>,
    name: String,
    version: &str,
    author: Option<&(String, String)>,
    channels: Vec<NamedChannelOrUrl>,
    platforms: &Vec<String>,
    index_url: Option<&Url>,
    extra_index_urls: &Vec<Url>,
) -> String {
    env.render_named_str(
        consts::PROJECT_MANIFEST,
        PROJECT_TEMPLATE,
        context! {
            name,
            version,
            author,
            channels,
            platforms,
            index_url,
            extra_index_urls,
        },
    )
    .unwrap()
}

/// Save the rendered template to a file, and print a message to the user.
fn save_manifest_file(path: &Path, content: String) -> miette::Result<()> {
    fs::write(path, content).into_diagnostic()?;
    eprintln!(
        "{}Created {}",
        console::style(console::Emoji("✔ ", "")).green(),
        path.display()
    );
    Ok(())
}

fn get_name_from_dir(path: &Path) -> miette::Result<String> {
    Ok(path
        .file_name()
        .ok_or(miette::miette!(
            "Cannot get file or directory name from the path: {}",
            path.to_string_lossy()
        ))?
        .to_string_lossy()
        .to_string())
}

// When the specific template is not in the file or the file does not exist.
// Make the file and append the template to the file.
fn create_or_append_file(path: &Path, template: &str) -> std::io::Result<()> {
    let file = fs::read_to_string(path).unwrap_or_default();

    if !file.contains(template) {
        fs::OpenOptions::new()
            .append(true)
            .create(true)
            .open(path)?
            .write_all(template.as_bytes())?;
    }
    Ok(())
}

fn get_dir(path: PathBuf) -> Result<PathBuf, Error> {
    if path.components().count() == 1 {
        Ok(std::env::current_dir().unwrap_or_default().join(path))
    } else {
        path.canonicalize().map_err(|e| match e.kind() {
            ErrorKind::NotFound => Error::new(
                ErrorKind::NotFound,
                format!(
                    "Cannot find '{}' please make sure the folder is reachable",
                    path.to_string_lossy()
                ),
            ),
            _ => Error::new(
                ErrorKind::InvalidInput,
                "Cannot canonicalize the given path",
            ),
        })
    }
}

#[cfg(test)]
mod tests {
    use std::{
        io::Read,
        path::{Path, PathBuf},
    };

    use tempfile::tempdir;

    use super::*;
    use crate::cli::init::get_dir;

    #[test]
    fn test_get_name() {
        assert_eq!(
            get_dir(PathBuf::from(".")).unwrap(),
            std::env::current_dir().unwrap()
        );
        assert_eq!(
            get_dir(PathBuf::from("test_folder")).unwrap(),
            std::env::current_dir().unwrap().join("test_folder")
        );
        assert_eq!(
            get_dir(std::env::current_dir().unwrap()).unwrap(),
            std::env::current_dir().unwrap().canonicalize().unwrap()
        );
    }

    #[test]
    fn test_get_name_panic() {
        match get_dir(PathBuf::from("invalid/path")) {
            Ok(_) => panic!("Expected error, but got OK"),
            Err(e) => assert_eq!(e.kind(), std::io::ErrorKind::NotFound),
        }
    }

    #[test]
    fn test_create_or_append_file() {
        let dir = tempdir().unwrap();
        let file_path = dir.path().join("test_file.txt");
        let template = "Test Template";

        fn read_file_content(path: &Path) -> String {
            let mut file = std::fs::File::open(path).unwrap();
            let mut content = String::new();
            file.read_to_string(&mut content).unwrap();
            content
        }

        // Scenario 1: File does not exist.
        create_or_append_file(&file_path, template).unwrap();
        assert_eq!(read_file_content(&file_path), template);

        // Scenario 2: File exists but doesn't contain the template.
        create_or_append_file(&file_path, "New Content").unwrap();
        assert!(read_file_content(&file_path).contains(template));
        assert!(read_file_content(&file_path).contains("New Content"));

        // Scenario 3: File exists and already contains the template.
        let original_content = read_file_content(&file_path);
        create_or_append_file(&file_path, template).unwrap();
        assert_eq!(read_file_content(&file_path), original_content);

        // Scenario 4: Path is a folder not a file, give an error.
        assert!(create_or_append_file(dir.path(), template).is_err());

        dir.close().unwrap();
    }
}<|MERGE_RESOLUTION|>--- conflicted
+++ resolved
@@ -229,7 +229,6 @@
         let index_url = config.pypi_config.index_url;
         let extra_index_urls = config.pypi_config.extra_index_urls;
 
-<<<<<<< HEAD
         // Dialog with user to create a 'pyproject.toml' or 'pixi.toml' manifest
         let pyproject  = if !pixi_manifest_path.is_file() && (!args.pixi_toml && !args.pyproject_toml) && pyproject_manifest_path.is_file(){
             dialoguer::Confirm::new()
@@ -241,13 +240,9 @@
             Ok(args.pyproject_toml)
         }.into_diagnostic()?;
 
-        // Inject a tool.pixi.project section into an existing pyproject.toml file if there is one without '[tool.pixi.project]'
-        if pyproject {
-=======
         // Inject a tool.pixi.project section into an existing pyproject.toml file if
         // there is one without '[tool.pixi.project]'
-        if pyproject_manifest_path.is_file() {
->>>>>>> 385a180c
+        if pyproject {
             let file = fs::read_to_string(&pyproject_manifest_path).unwrap();
             let pyproject = PyProjectToml::from_toml_str(&file)?;
 
