--- conflicted
+++ resolved
@@ -106,13 +106,8 @@
 version = "{{ version }}"
 
 [build-system]
-<<<<<<< HEAD
 build-backend = "hatchling.build"
 requires = ["hatchling"]
-=======
-build-backend = "setuptools.build_meta"
-requires = ["setuptools"]
->>>>>>> 98574e01
 
 [tool.pixi.project]
 channels = {{ channels }}
