use crate::config::Config;
use crate::environment::{get_up_to_date_prefix, LockFileUsage};
use crate::utils::conda_environment_file::CondaEnvFile;
use crate::{config::get_default_author, consts};
use crate::{FeatureName, Project};
use clap::Parser;
use indexmap::IndexMap;
use miette::IntoDiagnostic;
use minijinja::{context, Environment};
<<<<<<< HEAD
use pyproject_toml::PyProjectToml;
use rattler_conda_types::ParseStrictness::{Lenient, Strict};
use rattler_conda_types::{Channel, MatchSpec, Platform};
use regex::Regex;
use std::collections::HashMap;
=======
use rattler_conda_types::Platform;
>>>>>>> 1f8724ea
use std::io::{Error, ErrorKind, Write};
use std::path::Path;
use std::{fs, path::PathBuf};

/// Creates a new project
#[derive(Parser, Debug)]
pub struct Args {
    /// Where to place the project (defaults to current path)
    #[arg(default_value = ".")]
    pub path: PathBuf,

    /// Channels to use in the project.
    #[arg(short, long = "channel", id = "channel", conflicts_with = "env_file")]
    pub channels: Option<Vec<String>>,

    /// Platforms that the project supports.
    #[arg(short, long = "platform", id = "platform")]
    pub platforms: Vec<String>,

    /// Environment.yml file to bootstrap the project.
    #[arg(short = 'i', long = "import")]
    pub env_file: Option<PathBuf>,
}

/// The pixi.toml template
///
/// This uses a template just to simplify the flexibility of emitting it.
const PROJECT_TEMPLATE: &str = r#"[project]
name = "{{ name }}"
version = "{{ version }}"
description = "Add a short description here"
{%- if author %}
authors = ["{{ author[0] }} <{{ author[1] }}>"]
{%- endif %}
channels = {{ channels }}
platforms = {{ platforms }}

[tasks]

[dependencies]

"#;

/// The pyproject.toml template
const PYROJECT_TEMPLATE: &str = r#"
[tool.pixi.project]
name = "{{ name }}"
channels = {{ channels }}
platforms = {{ platforms }}
{%- for env, features in environments|items %}
{%- if loop.first %}

[tool.pixi.environments]
{%- endif %}
{{env}} = { features = {{ features }}, solve-group = "default" }
{%- endfor %}

"#;

const GITIGNORE_TEMPLATE: &str = r#"# pixi environments
.pixi

"#;

const GITATTRIBUTES_TEMPLATE: &str = r#"# GitHub syntax highlighting
pixi.lock linguist-language=YAML

"#;

pub async fn execute(args: Args) -> miette::Result<()> {
    let env = Environment::new();
    let dir = get_dir(args.path).into_diagnostic()?;
    let pixi_manifest_path = dir.join(consts::PROJECT_MANIFEST);
    let pyproject_manifest_path = dir.join(consts::PYPROJECT_MANIFEST);
    let gitignore_path = dir.join(".gitignore");
    let gitattributes_path = dir.join(".gitattributes");
    let config = Config::load_global();

    // Fail silently if the directory already exists or cannot be created.
    fs::create_dir_all(&dir).ok();

    let default_name = get_name_from_dir(&dir).unwrap_or_else(|_| String::from("new_project"));
    let version = "0.1.0";
    let author = get_default_author();
    let platforms = if args.platforms.is_empty() {
        vec![Platform::current().to_string()]
    } else {
        args.platforms.clone()
    };

    // Create a 'pixi.toml' manifest and populate it by importing a conda environment file
    if let Some(env_file_path) = args.env_file {
        // Check if the 'pixi.toml' file doesn't already exist. We don't want to overwrite it.
        if pixi_manifest_path.is_file() {
            miette::bail!("{} already exists", consts::PROJECT_MANIFEST);
        }

        let env_file = CondaEnvFile::from_path(&env_file_path)?;
        let name = env_file.name().unwrap_or(default_name.as_str()).to_string();

        // TODO: Improve this:
        //  - Use .condarc as channel config
        //  - Implement it for `[crate::project::manifest::ProjectManifest]` to do this for other filetypes, e.g. (pyproject.toml, requirements.txt)
        let (conda_deps, pypi_deps, channels) = env_file.to_manifest(&config)?;
        let rv = render_project(&env, name, version, &author, channels, &platforms);
        let mut project = Project::from_str(&pixi_manifest_path, &rv)?;
        for spec in conda_deps {
            for platform in platforms.iter() {
                // TODO: fix serialization of channels in rattler_conda_types::MatchSpec
                project.manifest.add_dependency(
                    &spec,
                    crate::SpecType::Run,
                    Some(platform.parse().into_diagnostic()?),
                    &FeatureName::default(),
                )?;
            }
        }
        for spec in pypi_deps {
            for platform in platforms.iter() {
                project.manifest.add_pypi_dependency(
                    &spec.0,
                    &spec.1,
                    Some(platform.parse().into_diagnostic()?),
                )?;
            }
        }
        project.save()?;

        get_up_to_date_prefix(
            &project.default_environment(),
            LockFileUsage::Update,
            false,
            IndexMap::default(),
        )
        .await?;
    } else {
        let channels = if let Some(channels) = args.channels {
            channels
        } else {
            config.default_channels().to_vec()
        };

        // Inject a tool.pixi.project section into an existing pyproject.toml file if there is one without '[tool.pixi.project]'
        if pyproject_manifest_path.is_file() {
            let file = fs::read_to_string(pyproject_manifest_path.clone()).unwrap();
            if !file.contains("[tool.pixi.project]") {
                let pyproject = PyProjectToml::new(&file).unwrap();
                let environments = environments_from_extras(&pyproject);
                let rv = env
                    .render_named_str(
                        consts::PYPROJECT_MANIFEST,
                        PYROJECT_TEMPLATE,
                        context! {
                            default_name,
                            channels,
                            platforms,
                            environments,
                        },
                    )
                    .unwrap();
                if let Err(e) = {
                    fs::OpenOptions::new()
                        .append(true)
                        .open(pyproject_manifest_path.clone())
                        .and_then(|mut p| p.write_all(rv.as_bytes()))
                } {
                    tracing::warn!(
                        "Warning, couldn't update '{}' because of: {}",
                        pyproject_manifest_path.to_string_lossy(),
                        e
                    );
                }
            }

        // Create a 'pixi.toml' manifest
        } else {
            // Check if the 'pixi.toml' file doesn't already exist. We don't want to overwrite it.
            if pixi_manifest_path.is_file() {
                miette::bail!("{} already exists", consts::PROJECT_MANIFEST);
            }
            let rv = render_project(&env, default_name, version, &author, channels, &platforms);
            fs::write(&pixi_manifest_path, rv).into_diagnostic()?;
        };
    }

    // create a .gitignore if one is missing
    if let Err(e) = create_or_append_file(&gitignore_path, GITIGNORE_TEMPLATE) {
        tracing::warn!(
            "Warning, couldn't update '{}' because of: {}",
            gitignore_path.to_string_lossy(),
            e
        );
    }

    // create a .gitattributes if one is missing
    if let Err(e) = create_or_append_file(&gitattributes_path, GITATTRIBUTES_TEMPLATE) {
        tracing::warn!(
            "Warning, couldn't update '{}' because of: {}",
            gitattributes_path.to_string_lossy(),
            e
        );
    }

    // Emit success
    eprintln!(
        "{}Initialized project in {}",
        console::style(console::Emoji("✔ ", "")).green(),
        dir.display()
    );

    Ok(())
}

fn render_project(
    env: &Environment<'_>,
    name: String,
    version: &str,
    author: &Option<(String, String)>,
    channels: Vec<String>,
    platforms: &Vec<String>,
) -> String {
    env.render_named_str(
        consts::PROJECT_MANIFEST,
        PROJECT_TEMPLATE,
        context! {
            name,
            version,
            author,
            channels,
            platforms
        },
    )
    .unwrap()
}

fn get_name_from_dir(path: &Path) -> miette::Result<String> {
    Ok(path
        .file_name()
        .ok_or(miette::miette!(
            "Cannot get file or directory name from the path: {}",
            path.to_string_lossy()
        ))?
        .to_string_lossy()
        .to_string())
}

// When the specific template is not in the file or the file does not exist.
// Make the file and append the template to the file.
fn create_or_append_file(path: &Path, template: &str) -> std::io::Result<()> {
    let file = fs::read_to_string(path).unwrap_or_default();

    if !file.contains(template) {
        fs::OpenOptions::new()
            .append(true)
            .create(true)
            .open(path)?
            .write_all(template.as_bytes())?;
    }
    Ok(())
}

fn get_dir(path: PathBuf) -> Result<PathBuf, Error> {
    if path.components().count() == 1 {
        Ok(std::env::current_dir().unwrap_or_default().join(path))
    } else {
        path.canonicalize().map_err(|e| match e.kind() {
            ErrorKind::NotFound => Error::new(
                ErrorKind::NotFound,
                format!(
                    "Cannot find '{}' please make sure the folder is reachable",
                    path.to_string_lossy()
                ),
            ),
            _ => Error::new(
                ErrorKind::InvalidInput,
                "Cannot canonicalize the given path",
            ),
        })
    }
}

<<<<<<< HEAD
type PipReq = (PyPiPackageName, PyPiRequirement);
type ParsedDependencies = (Vec<MatchSpec>, Vec<PipReq>, Vec<Arc<Channel>>);

fn conda_env_to_manifest(
    env_info: CondaEnvFile,
    config: &Config,
) -> miette::Result<(Vec<MatchSpec>, Vec<PipReq>, Vec<String>)> {
    let channels = parse_channels(env_info.channels().clone());
    let (conda_deps, pip_deps, mut extra_channels) =
        parse_dependencies(env_info.dependencies().clone())?;

    extra_channels.extend(
        channels
            .into_iter()
            .map(|c| Arc::new(Channel::from_str(c, config.channel_config()).unwrap())),
    );
    let mut channels: Vec<_> = extra_channels
        .into_iter()
        .unique()
        .map(|c| {
            if c.base_url()
                .as_str()
                .starts_with(config.channel_config().channel_alias.as_str())
            {
                c.name().to_string()
            } else {
                c.base_url().to_string()
            }
        })
        .collect();
    if channels.is_empty() {
        channels = config.default_channels();
    }

    Ok((conda_deps, pip_deps, channels))
}

fn parse_dependencies(deps: Vec<CondaEnvDep>) -> miette::Result<ParsedDependencies> {
    let mut conda_deps = vec![];
    let mut pip_deps = vec![];
    let mut picked_up_channels = vec![];
    for dep in deps {
        match dep {
            CondaEnvDep::Conda(d) => {
                let match_spec = MatchSpec::from_str(&d, Lenient).into_diagnostic()?;
                if let Some(channel) = match_spec.clone().channel {
                    picked_up_channels.push(channel);
                }
                conda_deps.push(match_spec);
            }
            CondaEnvDep::Pip { pip } => pip_deps.extend(
                pip.into_iter()
                    .map(|mut dep| {
                        let re = Regex::new(r"/([^/]+)\.git").unwrap();
                        if let Some(caps) = re.captures(dep.as_str()) {
                            let name= caps.get(1).unwrap().as_str().to_string();
                            tracing::warn!("The dependency '{}' is a git repository, as that is not available in pixi we'll try to install it as a package with the name: {}", dep, name);
                            dep = name;
                        }
                        let req = pep508_rs::Requirement::from_str(&dep).into_diagnostic()?;
                        let name = PyPiPackageName::from_normalized(req.name.clone());
                        let requirement = PyPiRequirement::from(req);
                        Ok((name, requirement))
                    })
                    .collect::<miette::Result<Vec<_>>>()?,
            ),
        }
    }

    if !pip_deps.is_empty()
        && !conda_deps.iter().any(|spec| {
            spec.name
                .as_ref()
                .filter(|name| name.as_normalized() == "pip")
                .is_some()
        })
    {
        conda_deps.push(MatchSpec::from_str("pip", Strict).into_diagnostic()?);
    }

    Ok((conda_deps, pip_deps, picked_up_channels))
}

fn parse_channels(channels: Vec<String>) -> Vec<String> {
    let mut new_channels = vec![];
    for channel in channels {
        if channel == "defaults" {
            // https://docs.anaconda.com/free/working-with-conda/reference/default-repositories/#active-default-channels
            new_channels.push("main".to_string());
            new_channels.push("r".to_string());
            new_channels.push("msys2".to_string());
        } else {
            let channel = channel.trim();
            if !channel.is_empty() {
                new_channels.push(channel.to_string());
            }
        }
    }
    new_channels
}

/// Builds a list of pixi environments from pyproject groups of extra dependencies:
///  - one environment is created per group of extra, with the same name as the group of extra
///  - each environment includes the feature of the same name as the group of extra
///  - it will also include other features inferred from any self references to other groups of extras
pub fn environments_from_extras(pyproject: &PyProjectToml) -> HashMap<String, Vec<String>> {
    let mut environments = HashMap::new();
    if let Some(Some(extras)) = &pyproject.project.as_ref().map(|p| &p.optional_dependencies) {
        let pname = &pyproject
            .project
            .as_ref()
            .map(|p| pep508_rs::PackageName::new(p.name.clone()).unwrap());
        for (extra, reqs) in extras {
            let mut features = vec![extra.to_string()];
            // Add any references to other groups of extra dependencies
            for req in reqs.iter() {
                if pname.as_ref().is_some_and(|n| n == &req.name) {
                    for extra in &req.extras {
                        features.push(extra.to_string())
                    }
                }
            }
            environments.insert(extra.clone(), features);
        }
    }
    environments
}
=======
>>>>>>> 1f8724ea
#[cfg(test)]
mod tests {
    use super::*;
    use crate::cli::init::get_dir;
    use std::io::Read;
    use std::path::{Path, PathBuf};
    use tempfile::tempdir;

    #[test]
    fn test_get_name() {
        assert_eq!(
            get_dir(PathBuf::from(".")).unwrap(),
            std::env::current_dir().unwrap()
        );
        assert_eq!(
            get_dir(PathBuf::from("test_folder")).unwrap(),
            std::env::current_dir().unwrap().join("test_folder")
        );
        assert_eq!(
            get_dir(std::env::current_dir().unwrap()).unwrap(),
            std::env::current_dir().unwrap().canonicalize().unwrap()
        );
    }

    #[test]
    fn test_get_name_panic() {
        match get_dir(PathBuf::from("invalid/path")) {
            Ok(_) => panic!("Expected error, but got OK"),
            Err(e) => assert_eq!(e.kind(), std::io::ErrorKind::NotFound),
        }
    }

    #[test]
    fn test_create_or_append_file() {
        let dir = tempdir().unwrap();
        let file_path = dir.path().join("test_file.txt");
        let template = "Test Template";

        fn read_file_content(path: &Path) -> String {
            let mut file = std::fs::File::open(path).unwrap();
            let mut content = String::new();
            file.read_to_string(&mut content).unwrap();
            content
        }

        // Scenario 1: File does not exist.
        create_or_append_file(&file_path, template).unwrap();
        assert_eq!(read_file_content(&file_path), template);

        // Scenario 2: File exists but doesn't contain the template.
        create_or_append_file(&file_path, "New Content").unwrap();
        assert!(read_file_content(&file_path).contains(template));
        assert!(read_file_content(&file_path).contains("New Content"));

        // Scenario 3: File exists and already contains the template.
        let original_content = read_file_content(&file_path);
        create_or_append_file(&file_path, template).unwrap();
        assert_eq!(read_file_content(&file_path), original_content);

        // Scenario 4: Path is a folder not a file, give an error.
        assert!(create_or_append_file(dir.path(), template).is_err());

        dir.close().unwrap();
    }
}<|MERGE_RESOLUTION|>--- conflicted
+++ resolved
@@ -7,15 +7,9 @@
 use indexmap::IndexMap;
 use miette::IntoDiagnostic;
 use minijinja::{context, Environment};
-<<<<<<< HEAD
 use pyproject_toml::PyProjectToml;
-use rattler_conda_types::ParseStrictness::{Lenient, Strict};
-use rattler_conda_types::{Channel, MatchSpec, Platform};
-use regex::Regex;
+use rattler_conda_types::Platform;
 use std::collections::HashMap;
-=======
-use rattler_conda_types::Platform;
->>>>>>> 1f8724ea
 use std::io::{Error, ErrorKind, Write};
 use std::path::Path;
 use std::{fs, path::PathBuf};
@@ -297,108 +291,6 @@
     }
 }
 
-<<<<<<< HEAD
-type PipReq = (PyPiPackageName, PyPiRequirement);
-type ParsedDependencies = (Vec<MatchSpec>, Vec<PipReq>, Vec<Arc<Channel>>);
-
-fn conda_env_to_manifest(
-    env_info: CondaEnvFile,
-    config: &Config,
-) -> miette::Result<(Vec<MatchSpec>, Vec<PipReq>, Vec<String>)> {
-    let channels = parse_channels(env_info.channels().clone());
-    let (conda_deps, pip_deps, mut extra_channels) =
-        parse_dependencies(env_info.dependencies().clone())?;
-
-    extra_channels.extend(
-        channels
-            .into_iter()
-            .map(|c| Arc::new(Channel::from_str(c, config.channel_config()).unwrap())),
-    );
-    let mut channels: Vec<_> = extra_channels
-        .into_iter()
-        .unique()
-        .map(|c| {
-            if c.base_url()
-                .as_str()
-                .starts_with(config.channel_config().channel_alias.as_str())
-            {
-                c.name().to_string()
-            } else {
-                c.base_url().to_string()
-            }
-        })
-        .collect();
-    if channels.is_empty() {
-        channels = config.default_channels();
-    }
-
-    Ok((conda_deps, pip_deps, channels))
-}
-
-fn parse_dependencies(deps: Vec<CondaEnvDep>) -> miette::Result<ParsedDependencies> {
-    let mut conda_deps = vec![];
-    let mut pip_deps = vec![];
-    let mut picked_up_channels = vec![];
-    for dep in deps {
-        match dep {
-            CondaEnvDep::Conda(d) => {
-                let match_spec = MatchSpec::from_str(&d, Lenient).into_diagnostic()?;
-                if let Some(channel) = match_spec.clone().channel {
-                    picked_up_channels.push(channel);
-                }
-                conda_deps.push(match_spec);
-            }
-            CondaEnvDep::Pip { pip } => pip_deps.extend(
-                pip.into_iter()
-                    .map(|mut dep| {
-                        let re = Regex::new(r"/([^/]+)\.git").unwrap();
-                        if let Some(caps) = re.captures(dep.as_str()) {
-                            let name= caps.get(1).unwrap().as_str().to_string();
-                            tracing::warn!("The dependency '{}' is a git repository, as that is not available in pixi we'll try to install it as a package with the name: {}", dep, name);
-                            dep = name;
-                        }
-                        let req = pep508_rs::Requirement::from_str(&dep).into_diagnostic()?;
-                        let name = PyPiPackageName::from_normalized(req.name.clone());
-                        let requirement = PyPiRequirement::from(req);
-                        Ok((name, requirement))
-                    })
-                    .collect::<miette::Result<Vec<_>>>()?,
-            ),
-        }
-    }
-
-    if !pip_deps.is_empty()
-        && !conda_deps.iter().any(|spec| {
-            spec.name
-                .as_ref()
-                .filter(|name| name.as_normalized() == "pip")
-                .is_some()
-        })
-    {
-        conda_deps.push(MatchSpec::from_str("pip", Strict).into_diagnostic()?);
-    }
-
-    Ok((conda_deps, pip_deps, picked_up_channels))
-}
-
-fn parse_channels(channels: Vec<String>) -> Vec<String> {
-    let mut new_channels = vec![];
-    for channel in channels {
-        if channel == "defaults" {
-            // https://docs.anaconda.com/free/working-with-conda/reference/default-repositories/#active-default-channels
-            new_channels.push("main".to_string());
-            new_channels.push("r".to_string());
-            new_channels.push("msys2".to_string());
-        } else {
-            let channel = channel.trim();
-            if !channel.is_empty() {
-                new_channels.push(channel.to_string());
-            }
-        }
-    }
-    new_channels
-}
-
 /// Builds a list of pixi environments from pyproject groups of extra dependencies:
 ///  - one environment is created per group of extra, with the same name as the group of extra
 ///  - each environment includes the feature of the same name as the group of extra
@@ -425,8 +317,6 @@
     }
     environments
 }
-=======
->>>>>>> 1f8724ea
 #[cfg(test)]
 mod tests {
     use super::*;
