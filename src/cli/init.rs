use crate::config::Config;
use crate::environment::{get_up_to_date_prefix, LockFileUsage};
use crate::utils::conda_environment_file::CondaEnvFile;
use crate::{config::get_default_author, consts};
use crate::{FeatureName, Project};
use clap::Parser;
use indexmap::IndexMap;
use miette::IntoDiagnostic;
use minijinja::{context, Environment};
<<<<<<< HEAD
use pyproject_toml::PyProjectToml;
use rattler_conda_types::ParseStrictness::{Lenient, Strict};
use rattler_conda_types::{Channel, MatchSpec, Platform};
use regex::Regex;
=======
use rattler_conda_types::Platform;
>>>>>>> 1f8724ea
use std::io::{Error, ErrorKind, Write};
use std::path::Path;
use std::{fs, path::PathBuf};

/// Creates a new project
#[derive(Parser, Debug)]
pub struct Args {
    /// Where to place the project (defaults to current path)
    #[arg(default_value = ".")]
    pub path: PathBuf,

    /// Channels to use in the project.
    #[arg(short, long = "channel", id = "channel", conflicts_with = "env_file")]
    pub channels: Option<Vec<String>>,

    /// Platforms that the project supports.
    #[arg(short, long = "platform", id = "platform")]
    pub platforms: Vec<String>,

    /// Environment.yml file to bootstrap the project.
    #[arg(short = 'i', long = "import")]
    pub env_file: Option<PathBuf>,
}

/// The pixi.toml template
///
/// This uses a template just to simplify the flexibility of emitting it.
const PROJECT_TEMPLATE: &str = r#"[project]
name = "{{ name }}"
version = "{{ version }}"
description = "Add a short description here"
{%- if author %}
authors = ["{{ author[0] }} <{{ author[1] }}>"]
{%- endif %}
channels = [{%- if channels %}"{{ channels|join("\", \"") }}"{%- endif %}]
platforms = ["{{ platforms|join("\", \"") }}"]

[tasks]

[dependencies]

"#;

/// The pyproject.toml template
const PYROJECT_TEMPLATE: &str = r#"
[tool.pixi.project]
name = "{{ name }}"
channels = [{%- if channels %}"{{ channels|join("\", \"") }}"{%- endif %}]
platforms = ["{{ platforms|join("\", \"") }}"]

"#;

const GITIGNORE_TEMPLATE: &str = r#"# pixi environments
.pixi

"#;

const GITATTRIBUTES_TEMPLATE: &str = r#"# GitHub syntax highlighting
pixi.lock linguist-language=YAML

"#;

pub async fn execute(args: Args) -> miette::Result<()> {
    let env = Environment::new();
    let dir = get_dir(args.path).into_diagnostic()?;
    let pixi_manifest_path = dir.join(consts::PROJECT_MANIFEST);
    let pyproject_manifest_path = dir.join(consts::PYPROJECT_MANIFEST);
    let gitignore_path = dir.join(".gitignore");
    let gitattributes_path = dir.join(".gitattributes");
    let config = Config::load_global();

    // Fail silently if the directory already exists or cannot be created.
    fs::create_dir_all(&dir).ok();

    let default_name = get_name_from_dir(&dir).unwrap_or_else(|_| String::from("new_project"));
    let version = "0.1.0";
    let author = get_default_author();
    let platforms = if args.platforms.is_empty() {
        vec![Platform::current().to_string()]
    } else {
        args.platforms.clone()
    };

    // Create a 'pixi.toml' manifest and populate it by importing a conda environment file
    if let Some(env_file_path) = args.env_file {
        // Check if the 'pixi.toml' file doesn't already exist. We don't want to overwrite it.
        if pixi_manifest_path.is_file() {
            miette::bail!("{} already exists", consts::PROJECT_MANIFEST);
        }

        let env_file = CondaEnvFile::from_path(&env_file_path)?;
        let name = env_file.name().unwrap_or(default_name.as_str()).to_string();

        // TODO: Improve this:
        //  - Use .condarc as channel config
        //  - Implement it for `[crate::project::manifest::ProjectManifest]` to do this for other filetypes, e.g. (pyproject.toml, requirements.txt)
        let (conda_deps, pypi_deps, channels) = env_file.to_manifest(&config)?;
        let rv = render_project(&env, name, version, &author, channels, &platforms);
        let mut project = Project::from_str(&pixi_manifest_path, &rv)?;
        for spec in conda_deps {
            for platform in platforms.iter() {
                // TODO: fix serialization of channels in rattler_conda_types::MatchSpec
                project.manifest.add_dependency(
                    &spec,
                    crate::SpecType::Run,
                    Some(platform.parse().into_diagnostic()?),
                    &FeatureName::default(),
                )?;
            }
        }
        for spec in pypi_deps {
            for platform in platforms.iter() {
                project.manifest.add_pypi_dependency(
                    &spec.0,
                    &spec.1,
                    Some(platform.parse().into_diagnostic()?),
                )?;
            }
        }
        project.save()?;

        get_up_to_date_prefix(
            &project.default_environment(),
            LockFileUsage::Update,
            false,
            IndexMap::default(),
        )
        .await?;
    } else {
        let channels = if let Some(channels) = args.channels {
            channels
        } else {
            config.default_channels().to_vec()
        };

        // Inject a tool.pixi.project section into an existing pyproject.toml file if there is one without '[tool.pixi.project]'
        if pyproject_manifest_path.is_file() {
            let file = fs::read_to_string(pyproject_manifest_path.clone()).unwrap();
            if !file.contains("[tool.pixi.project]") {
                // Get name from the pyproject [project] table
                let name = match PyProjectToml::new(file.as_str()) {
                    Ok(pyproject) => pyproject
                        .project
                        .map(|p| p.name)
                        .expect("'name' should be defined in the [project] table"),
                    Err(e) => miette::bail!("Failed to parse 'pyproject.toml'. Error is {}", e),
                };
                let rv = env
                    .render_named_str(
                        consts::PYPROJECT_MANIFEST,
                        PYROJECT_TEMPLATE,
                        context! {
                            default_name,
                            channels,
                            platforms
                        },
                    )
                    .unwrap();
                if let Err(e) = {
                    fs::OpenOptions::new()
                        .append(true)
                        .open(pyproject_manifest_path.clone())
                        .and_then(|mut p| p.write_all(rv.as_bytes()))
                } {
                    tracing::warn!(
                        "Warning, couldn't update '{}' because of: {}",
                        pyproject_manifest_path.to_string_lossy(),
                        e
                    );
                }
            }

        // Create a 'pixi.toml' manifest
        } else {
<<<<<<< HEAD
            // Default name to something to avoid errors
            let name = get_name_from_dir(&dir).unwrap_or_else(|_| String::from("new_project"));
            let rv = render_project(&env, name, version, &author, channels, &platforms);
            fs::write(&manifest_path, rv).into_diagnostic()?;
=======
            // Check if the 'pixi.toml' file doesn't already exist. We don't want to overwrite it.
            if pixi_manifest_path.is_file() {
                miette::bail!("{} already exists", consts::PROJECT_MANIFEST);
            }
            let rv = render_project(&env, default_name, version, &author, channels, &platforms);
            fs::write(&pixi_manifest_path, rv).into_diagnostic()?;
>>>>>>> 1f8724ea
        };
    }

    // create a .gitignore if one is missing
    if let Err(e) = create_or_append_file(&gitignore_path, GITIGNORE_TEMPLATE) {
        tracing::warn!(
            "Warning, couldn't update '{}' because of: {}",
            gitignore_path.to_string_lossy(),
            e
        );
    }

    // create a .gitattributes if one is missing
    if let Err(e) = create_or_append_file(&gitattributes_path, GITATTRIBUTES_TEMPLATE) {
        tracing::warn!(
            "Warning, couldn't update '{}' because of: {}",
            gitattributes_path.to_string_lossy(),
            e
        );
    }

    // Emit success
    eprintln!(
        "{}Initialized project in {}",
        console::style(console::Emoji("✔ ", "")).green(),
        dir.display()
    );

    Ok(())
}

fn render_project(
    env: &Environment<'_>,
    name: String,
    version: &str,
    author: &Option<(String, String)>,
    channels: Vec<String>,
    platforms: &Vec<String>,
) -> String {
    env.render_named_str(
        consts::PROJECT_MANIFEST,
        PROJECT_TEMPLATE,
        context! {
            name,
            version,
            author,
            channels,
            platforms
        },
    )
    .unwrap()
}

fn get_name_from_dir(path: &Path) -> miette::Result<String> {
    Ok(path
        .file_name()
        .ok_or(miette::miette!(
            "Cannot get file or directory name from the path: {}",
            path.to_string_lossy()
        ))?
        .to_string_lossy()
        .to_string())
}

// When the specific template is not in the file or the file does not exist.
// Make the file and append the template to the file.
fn create_or_append_file(path: &Path, template: &str) -> std::io::Result<()> {
    let file = fs::read_to_string(path).unwrap_or_default();

    if !file.contains(template) {
        fs::OpenOptions::new()
            .append(true)
            .create(true)
            .open(path)?
            .write_all(template.as_bytes())?;
    }
    Ok(())
}

fn get_dir(path: PathBuf) -> Result<PathBuf, Error> {
    if path.components().count() == 1 {
        Ok(std::env::current_dir().unwrap_or_default().join(path))
    } else {
        path.canonicalize().map_err(|e| match e.kind() {
            ErrorKind::NotFound => Error::new(
                ErrorKind::NotFound,
                format!(
                    "Cannot find '{}' please make sure the folder is reachable",
                    path.to_string_lossy()
                ),
            ),
            _ => Error::new(
                ErrorKind::InvalidInput,
                "Cannot canonicalize the given path",
            ),
        })
    }
}

#[cfg(test)]
mod tests {
    use super::*;
    use crate::cli::init::get_dir;
    use std::io::Read;
    use std::path::{Path, PathBuf};
    use tempfile::tempdir;

    #[test]
    fn test_get_name() {
        assert_eq!(
            get_dir(PathBuf::from(".")).unwrap(),
            std::env::current_dir().unwrap()
        );
        assert_eq!(
            get_dir(PathBuf::from("test_folder")).unwrap(),
            std::env::current_dir().unwrap().join("test_folder")
        );
        assert_eq!(
            get_dir(std::env::current_dir().unwrap()).unwrap(),
            std::env::current_dir().unwrap().canonicalize().unwrap()
        );
    }

    #[test]
    fn test_get_name_panic() {
        match get_dir(PathBuf::from("invalid/path")) {
            Ok(_) => panic!("Expected error, but got OK"),
            Err(e) => assert_eq!(e.kind(), std::io::ErrorKind::NotFound),
        }
    }

    #[test]
    fn test_create_or_append_file() {
        let dir = tempdir().unwrap();
        let file_path = dir.path().join("test_file.txt");
        let template = "Test Template";

        fn read_file_content(path: &Path) -> String {
            let mut file = std::fs::File::open(path).unwrap();
            let mut content = String::new();
            file.read_to_string(&mut content).unwrap();
            content
        }

        // Scenario 1: File does not exist.
        create_or_append_file(&file_path, template).unwrap();
        assert_eq!(read_file_content(&file_path), template);

        // Scenario 2: File exists but doesn't contain the template.
        create_or_append_file(&file_path, "New Content").unwrap();
        assert!(read_file_content(&file_path).contains(template));
        assert!(read_file_content(&file_path).contains("New Content"));

        // Scenario 3: File exists and already contains the template.
        let original_content = read_file_content(&file_path);
        create_or_append_file(&file_path, template).unwrap();
        assert_eq!(read_file_content(&file_path), original_content);

        // Scenario 4: Path is a folder not a file, give an error.
        assert!(create_or_append_file(dir.path(), template).is_err());

        dir.close().unwrap();
    }
}<|MERGE_RESOLUTION|>--- conflicted
+++ resolved
@@ -7,14 +7,8 @@
 use indexmap::IndexMap;
 use miette::IntoDiagnostic;
 use minijinja::{context, Environment};
-<<<<<<< HEAD
 use pyproject_toml::PyProjectToml;
-use rattler_conda_types::ParseStrictness::{Lenient, Strict};
-use rattler_conda_types::{Channel, MatchSpec, Platform};
-use regex::Regex;
-=======
 use rattler_conda_types::Platform;
->>>>>>> 1f8724ea
 use std::io::{Error, ErrorKind, Write};
 use std::path::Path;
 use std::{fs, path::PathBuf};
@@ -167,7 +161,7 @@
                         consts::PYPROJECT_MANIFEST,
                         PYROJECT_TEMPLATE,
                         context! {
-                            default_name,
+                            name,
                             channels,
                             platforms
                         },
@@ -189,19 +183,12 @@
 
         // Create a 'pixi.toml' manifest
         } else {
-<<<<<<< HEAD
-            // Default name to something to avoid errors
-            let name = get_name_from_dir(&dir).unwrap_or_else(|_| String::from("new_project"));
-            let rv = render_project(&env, name, version, &author, channels, &platforms);
-            fs::write(&manifest_path, rv).into_diagnostic()?;
-=======
             // Check if the 'pixi.toml' file doesn't already exist. We don't want to overwrite it.
             if pixi_manifest_path.is_file() {
                 miette::bail!("{} already exists", consts::PROJECT_MANIFEST);
             }
             let rv = render_project(&env, default_name, version, &author, channels, &platforms);
             fs::write(&pixi_manifest_path, rv).into_diagnostic()?;
->>>>>>> 1f8724ea
         };
     }
 
