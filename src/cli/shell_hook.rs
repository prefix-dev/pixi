use std::{collections::HashMap, default::Default};

use clap::Parser;
use miette::IntoDiagnostic;
use pixi_config::{ConfigCli, ConfigCliActivation, ConfigCliPrompt};
use rattler_lock::LockFile;
use rattler_shell::{
    activation::{ActivationVariables, PathModificationBehavior},
    shell::{Shell, ShellEnum},
};
use serde::Serialize;
use serde_json;

use crate::{
    UpdateLockFileOptions, Workspace, WorkspaceLocator,
    activation::{CurrentEnvVarBehavior, get_activator},
    cli::cli_config::{PrefixUpdateConfig, WorkspaceConfig},
    environment::get_update_lock_file_and_prefix,
    lock_file::ReinstallPackages,
    prompt,
    workspace::{Environment, HasWorkspaceRef, get_activated_environment_variables},
};

use super::cli_config::LockFileUpdateConfig;

/// Print the pixi environment activation script.
///
/// You can source the script to activate the environment without needing pixi
/// itself.
#[derive(Parser, Debug)]
pub struct Args {
    /// Sets the shell, options: [`bash`,  `zsh`,  `xonsh`,  `cmd`,
    /// `powershell`,  `fish`,  `nushell`]
    #[arg(short, long)]
    shell: Option<ShellEnum>,

    #[clap(flatten)]
    pub project_config: WorkspaceConfig,

    #[clap(flatten)]
    pub prefix_update_config: PrefixUpdateConfig,

    #[clap(flatten)]
    pub lock_file_update_config: LockFileUpdateConfig,

    #[clap(flatten)]
    config: ConfigCli,

    #[clap(flatten)]
    activation_config: ConfigCliActivation,

    /// The environment to activate in the script
    #[arg(long, short)]
    environment: Option<String>,

    /// Emit the environment variables set by running the activation as JSON
    #[clap(long, default_value = "false", conflicts_with = "shell")]
    json: bool,

    #[clap(flatten)]
    prompt_config: ConfigCliPrompt,
}

#[derive(Serialize)]
struct ShellEnv<'a> {
    environment_variables: &'a HashMap<String, String>,
}

/// Generates the activation script.
async fn generate_activation_script(
    shell: Option<ShellEnum>,
    environment: &Environment<'_>,
    project: &Workspace,
) -> miette::Result<String> {
    // Get shell from the arguments or from the current process or use default if
    // all fails
    let shell = shell.unwrap_or_else(|| {
        ShellEnum::from_parent_process()
            .unwrap_or_else(|| ShellEnum::from_env().unwrap_or_default())
    });

    let activator = get_activator(environment, shell.clone()).into_diagnostic()?;

    let path = std::env::var("PATH")
        .ok()
        .map(|p| std::env::split_paths(&p).collect::<Vec<_>>());

    // If we are in a conda environment, we need to deactivate it before activating
    // the host / build prefix
    let conda_prefix = std::env::var("CONDA_PREFIX").ok().map(|p| p.into());
    let current_env = std::env::vars().collect::<HashMap<_, _>>();

    let mut result = activator
        .activation(ActivationVariables {
            conda_prefix,
            path,
            path_modification_behavior: PathModificationBehavior::default(),
            current_env,
        })
        .into_diagnostic()?;

    if project.config().shell.source_completion_scripts() {
        if let Some(completions_dir) = shell.completion_script_location() {
            result
                .script
                .source_completions(&environment.dir().join(completions_dir))
                .into_diagnostic()?;
        }
    }

    let script = result.script.contents().into_diagnostic()?;
    let hook = prompt::shell_hook(&shell).unwrap_or_default().to_owned();

    if project.config().change_ps1() {
        let prompt_name = prompt::prompt_name(project.display_name(), environment.name());
        let shell_prompt = prompt::shell_prompt(&shell, prompt_name.as_str());
        Ok([script, hook, shell_prompt].join("\n"))
    } else {
        Ok([script, hook].join("\n"))
    }
}

/// Generates a JSON object describing the changes to the shell environment when
/// activating the provided pixi environment.
async fn generate_environment_json(
    environment: &Environment<'_>,
    lock_file: &LockFile,
    force_activate: bool,
    experimental_cache: bool,
) -> miette::Result<String> {
    let environment_variables = get_activated_environment_variables(
        environment.workspace().env_vars(),
        environment,
        CurrentEnvVarBehavior::Exclude,
        Some(lock_file),
        force_activate,
        experimental_cache,
    )
    .await?;

    let shell_env = ShellEnv {
        environment_variables,
    };

    serde_json::to_string(&shell_env).into_diagnostic()
}

/// Prints the activation script to the stdout.
pub async fn execute(args: Args) -> miette::Result<()> {
    let config = args
        .activation_config
        .merge_config(args.prompt_config.merge_config(args.config.clone().into()));

    let workspace = WorkspaceLocator::for_cli()
        .with_search_start(args.project_config.workspace_locator_start())
        .locate()?
        .with_cli_config(config);

    let environment = workspace.environment_from_name_or_env_var(args.environment)?;

    let (lock_file_data, _prefix) = get_update_lock_file_and_prefix(
        &environment,
        args.prefix_update_config.update_mode(),
        UpdateLockFileOptions {
            lock_file_usage: args.lock_file_update_config.lock_file_usage()?,
            no_install: args.prefix_update_config.no_install
                && args.lock_file_update_config.no_lockfile_update,
            max_concurrent_solves: workspace.config().max_concurrent_solves(),
        },
<<<<<<< HEAD
        false,
=======
        ReinstallPackages::default(),
>>>>>>> 5d76c46a
    )
    .await?;

    let output = match args.json {
        true => {
            generate_environment_json(
                &environment,
                &lock_file_data.into_lock_file(),
                workspace.config().force_activate(),
                workspace.config().experimental_activation_cache_usage(),
            )
            .await?
        }
        // Skipping the activated environment caching for the script.
        // As it can still run scripts.
        false => generate_activation_script(args.shell, &environment, &workspace).await?,
    };

    // Print the output - either a JSON object or a shell script
    println!("{}", output);

    Ok(())
}

#[cfg(test)]
mod tests {
    use rattler_conda_types::Platform;
    #[cfg(target_family = "windows")]
    use rattler_shell::shell::CmdExe;
    #[cfg(not(target_family = "windows"))]
    use rattler_shell::shell::{Bash, Fish, Shell, Xonsh, Zsh};
    use rattler_shell::shell::{NuShell, PowerShell};

    use super::*;

    #[cfg(not(target_family = "windows"))]
    #[tokio::test]
    async fn test_shell_hook_unix() {
        let default_shell = rattler_shell::shell::ShellEnum::default();
        let path_var_name = default_shell.path_var(&Platform::current());
        let project = WorkspaceLocator::default().locate().unwrap();
        let environment = project.default_environment();

        let script =
            generate_activation_script(Some(ShellEnum::Bash(Bash)), &environment, &project)
                .await
                .unwrap();
        assert!(script.contains(&format!("export {path_var_name}=")));
        assert!(script.contains("export CONDA_PREFIX="));

        let script = generate_activation_script(Some(ShellEnum::Zsh(Zsh)), &environment, &project)
            .await
            .unwrap();
        assert!(script.contains(&format!("export {path_var_name}=")));
        assert!(script.contains("export CONDA_PREFIX="));

        let script =
            generate_activation_script(Some(ShellEnum::Fish(Fish)), &environment, &project)
                .await
                .unwrap();
        assert!(script.contains(&format!("set -gx {path_var_name} ")));
        assert!(script.contains("set -gx CONDA_PREFIX "));

        let script =
            generate_activation_script(Some(ShellEnum::Xonsh(Xonsh)), &environment, &project)
                .await
                .unwrap();
        assert!(script.contains(&format!("${path_var_name} = ")));
        assert!(script.contains("$CONDA_PREFIX = "));

        // Powershell is universal so we go with that on UNIX too
        let script = generate_activation_script(
            Some(ShellEnum::PowerShell(PowerShell::default())),
            &environment,
            &project,
        )
        .await
        .unwrap();
        assert!(script.contains(&format!("${{Env:{path_var_name}}}")));
        assert!(script.contains("${Env:CONDA_PREFIX}"));

        let script =
            generate_activation_script(Some(ShellEnum::NuShell(NuShell)), &environment, &project)
                .await
                .unwrap();
        assert!(script.contains(&format!("$env.{path_var_name} = ")));
        assert!(script.contains("$env.CONDA_PREFIX = "));
    }

    #[cfg(target_family = "windows")]
    #[tokio::test]
    async fn test_shell_hook_windows() {
        let default_shell = rattler_shell::shell::ShellEnum::default();
        let path_var_name = default_shell.path_var(&Platform::current());
        let project = WorkspaceLocator::default().locate().unwrap();
        let environment = project.default_environment();

        let script = generate_activation_script(
            Some(ShellEnum::PowerShell(PowerShell::default())),
            &environment,
            &project,
        )
        .await
        .unwrap();
        assert!(script.contains(&format!("${{Env:{path_var_name}}}")));
        assert!(script.contains("${Env:CONDA_PREFIX}"));

        let script =
            generate_activation_script(Some(ShellEnum::CmdExe(CmdExe)), &environment, &project)
                .await
                .unwrap();
        assert!(script.contains(&format!("@SET \"{path_var_name}=")));
        assert!(script.contains("@SET \"CONDA_PREFIX="));

        let script =
            generate_activation_script(Some(ShellEnum::NuShell(NuShell)), &environment, &project)
                .await
                .unwrap();
        assert!(script.contains(&format!("$env.{path_var_name} = ")));
        assert!(script.contains("$env.CONDA_PREFIX = "));
    }
}<|MERGE_RESOLUTION|>--- conflicted
+++ resolved
@@ -167,11 +167,8 @@
                 && args.lock_file_update_config.no_lockfile_update,
             max_concurrent_solves: workspace.config().max_concurrent_solves(),
         },
-<<<<<<< HEAD
+        ReinstallPackages::default(),
         false,
-=======
-        ReinstallPackages::default(),
->>>>>>> 5d76c46a
     )
     .await?;
 
