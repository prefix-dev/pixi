--- conflicted
+++ resolved
@@ -138,17 +138,12 @@
 
     // TODO: update all environments touched by this feature defined.
     // updating prefix after removing from toml
-<<<<<<< HEAD
-    get_up_to_date_prefix(&project.default_environment(), LockFileUsage::Update, false).await?;
-=======
     get_up_to_date_prefix(
         &project.default_environment(),
         LockFileUsage::Update,
         args.no_install,
-        IndexMap::default(),
     )
     .await?;
->>>>>>> 9a21ce66
 
     Project::warn_on_discovered_from_env(args.manifest_path.as_deref());
     Ok(())
