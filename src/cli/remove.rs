--- conflicted
+++ resolved
@@ -1,18 +1,3 @@
-use clap::Parser;
-<<<<<<< HEAD
-use miette::{Context, IntoDiagnostic};
-=======
-use miette::Context;
-use pixi_manifest::FeaturesExt;
-
-use crate::environment::get_update_lock_file_and_prefix;
-use crate::Project;
-use crate::{DependencyType, UpdateLockFileOptions};
-
-use crate::cli::cli_config::{DependencyConfig, PrefixUpdateConfig, ProjectConfig};
-use crate::lock_file::UpdateMode;
->>>>>>> 944b3e98
-
 use super::has_specs::HasSpecs;
 use crate::{
     cli::cli_config::{DependencyConfig, PrefixUpdateConfig, WorkspaceConfig},
@@ -20,6 +5,9 @@
     lock_file::UpdateMode,
     DependencyType, UpdateLockFileOptions, WorkspaceLocator,
 };
+use clap::Parser;
+use miette::{Context, IntoDiagnostic};
+use pixi_manifest::FeaturesExt;
 
 /// Removes dependencies from the project
 ///
@@ -61,7 +49,10 @@
         for name in dependency_config.specs()?.keys() {
             if name.as_source() == "python" {
                 // Check if there are any PyPI dependencies by importing the PypiDependencies trait
-                let pypi_deps = project.default_environment().pypi_dependencies(None);
+                let pypi_deps = workspace
+                    .workspace()
+                    .default_environment()
+                    .pypi_dependencies(None);
                 if !pypi_deps.is_empty() {
                     let deps_list = pypi_deps
                         .iter()
