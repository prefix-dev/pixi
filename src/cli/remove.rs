use super::{cli_config::LockFileUpdateConfig, has_specs::HasSpecs};
use crate::{
    DependencyType, UpdateLockFileOptions, WorkspaceLocator,
    cli::cli_config::{DependencyConfig, PrefixUpdateConfig, WorkspaceConfig},
    environment::get_update_lock_file_and_prefix,
    lock_file::{ReinstallPackages, UpdateMode},
};
use clap::Parser;
use miette::{Context, IntoDiagnostic};
use pixi_config::ConfigCli;
use pixi_manifest::FeaturesExt;

/// Removes dependencies from the workspace.
///
///  If the workspace manifest is a `pyproject.toml`, removing a pypi dependency
/// with the `--pypi` flag will remove it from either
///
/// - the native pyproject `project.dependencies` array or, if a feature is
///   specified, the native `project.optional-dependencies` table
///
/// - pixi `pypi-dependencies` tables of the default feature or, if a feature is
///   specified, a named feature
#[derive(Debug, Default, Parser)]
#[clap(arg_required_else_help = true)]
pub struct Args {
    #[clap(flatten)]
    pub workspace_config: WorkspaceConfig,

    #[clap(flatten)]
    pub dependency_config: DependencyConfig,

    #[clap(flatten)]
    pub prefix_update_config: PrefixUpdateConfig,

    #[clap(flatten)]
    pub lock_file_update_config: LockFileUpdateConfig,

    #[clap(flatten)]
    pub config: ConfigCli,
}

pub async fn execute(args: Args) -> miette::Result<()> {
    let (dependency_config, prefix_update_config, lock_file_update_config, workspace_config) = (
        args.dependency_config,
        args.prefix_update_config,
        args.lock_file_update_config,
        args.workspace_config,
    );

    let mut workspace = WorkspaceLocator::for_cli()
        .with_search_start(workspace_config.workspace_locator_start())
        .locate()?
        .with_cli_config(args.config.clone())
        .modify()?;
    let dependency_type = dependency_config.dependency_type();

    // Prevent removing Python if PyPI dependencies exist
    if let DependencyType::CondaDependency(_) = dependency_type {
        for name in dependency_config.specs()?.keys() {
            if name.as_source() == "python" {
                // Check if there are any PyPI dependencies by importing the PypiDependencies trait
                let pypi_deps = workspace
                    .workspace()
                    .default_environment()
                    .pypi_dependencies(None);
                if !pypi_deps.is_empty() {
                    let deps_list = pypi_deps
                        .iter()
                        .map(|(name, _)| name.as_source())
                        .collect::<Vec<_>>()
                        .join(", ");
                    return Err(miette::miette!(
                        "Cannot remove Python while PyPI dependencies exist. Please remove these PyPI dependencies first: {}",
                        deps_list
                    ));
                }
            }
        }
    }
    match dependency_type {
        DependencyType::PypiDependency => {
            for name in dependency_config.pypi_deps(workspace.workspace())?.keys() {
                workspace
                    .manifest()
                    .remove_pypi_dependency(
                        name,
                        &dependency_config.platforms,
                        &dependency_config.feature,
                    )
                    .wrap_err(format!(
                        "failed to remove PyPI dependency: '{}'",
                        name.as_source()
                    ))?;
            }
        }
        DependencyType::CondaDependency(spec_type) => {
            for name in dependency_config.specs()?.keys() {
                workspace
                    .manifest()
                    .remove_dependency(
                        name,
                        spec_type,
                        &dependency_config.platforms,
                        &dependency_config.feature,
                    )
                    .wrap_err(format!(
                        "failed to remove dependency: '{}'",
                        name.as_source()
                    ))?;
            }
        }
    };

    let workspace = workspace.save().await.into_diagnostic()?;

    // TODO: update all environments touched by this feature defined.
    // updating prefix after removing from toml
    if !lock_file_update_config.no_lockfile_update {
        get_update_lock_file_and_prefix(
            &workspace.default_environment(),
            UpdateMode::Revalidate,
            UpdateLockFileOptions {
                lock_file_usage: lock_file_update_config.lock_file_usage()?,
                no_install: prefix_update_config.no_install,
                max_concurrent_solves: workspace.config().max_concurrent_solves(),
            },
<<<<<<< HEAD
            false,
=======
            ReinstallPackages::default(),
>>>>>>> 5d76c46a
        )
        .await?;
    }

    dependency_config.display_success("Removed", Default::default());

    Ok(())
}<|MERGE_RESOLUTION|>--- conflicted
+++ resolved
@@ -124,11 +124,8 @@
                 no_install: prefix_update_config.no_install,
                 max_concurrent_solves: workspace.config().max_concurrent_solves(),
             },
-<<<<<<< HEAD
+            ReinstallPackages::default(),
             false,
-=======
-            ReinstallPackages::default(),
->>>>>>> 5d76c46a
         )
         .await?;
     }
