--- conflicted
+++ resolved
@@ -281,12 +281,7 @@
     let (pixi_folder_size, cache_size) = if args.extended {
         let env_dir = project.as_ref().map(|p| p.root().join(".pixi"));
         let cache_dir = config::get_cache_dir()?;
-<<<<<<< HEAD
-        await_in_progress(
-            "fetching directory sizes",
-=======
-        await_in_progress("fetching cache", |_| {
->>>>>>> 64e7d38f
+        await_in_progress("fetching directory sizes", |_| {
             spawn_blocking(move || {
                 let env_size = env_dir.and_then(|env| dir_size(env).ok());
                 let cache_size = dir_size(cache_dir).ok();
