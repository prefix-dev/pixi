use std::io;
use std::io::{stdout, Write};

use clap::Parser;
use console::Color;
use human_bytes::human_bytes;
use itertools::Itertools;
use miette::IntoDiagnostic;

use crate::cli::cli_config::{PrefixUpdateConfig, ProjectConfig};
use crate::lock_file::{UpdateLockFileOptions, UvResolutionContext};
use crate::Project;
use fancy_display::FancyDisplay;
use pixi_manifest::FeaturesExt;
use pixi_uv_conversions::pypi_options_to_index_locations;
use pypi_modifiers::pypi_tags::{get_pypi_tags, is_python_record};
use rattler_conda_types::Platform;
use rattler_lock::Package;
use serde::Serialize;
use uv_distribution::RegistryWheelIndex;

// an enum to sort by size or name
#[derive(clap::ValueEnum, Clone, Debug, Serialize)]
pub enum SortBy {
    Size,
    Name,
    Kind,
}

/// List project's packages.
///
/// Highlighted packages are explicit dependencies.
#[derive(Debug, Parser)]
#[clap(arg_required_else_help = false)]
pub struct Args {
    /// List only packages matching a regular expression
    #[arg()]
    pub regex: Option<String>,

    /// The platform to list packages for. Defaults to the current platform.
    #[arg(long)]
    pub platform: Option<Platform>,

    /// Whether to output in json format
    #[arg(long)]
    pub json: bool,

    /// Whether to output in pretty json format
    #[arg(long)]
    pub json_pretty: bool,

    /// Sorting strategy
    #[arg(long, default_value = "name", value_enum)]
    pub sort_by: SortBy,

    #[clap(flatten)]
    pub project_config: ProjectConfig,
<<<<<<< HEAD

    #[clap(flatten)]
    pub lock_file_usage: super::LockFileUsageArgs,
=======
>>>>>>> 82a3072f

    /// The environment to list packages for. Defaults to the default environment.
    #[arg(short, long)]
    pub environment: Option<String>,

    #[clap(flatten)]
    pub prefix_update_config: PrefixUpdateConfig,

    /// Only list packages that are explicitly defined in the project.
    #[arg(short = 'x', long)]
    pub explicit: bool,
}

fn serde_skip_is_editable(editable: &bool) -> bool {
    !(*editable)
}

#[derive(Serialize)]
struct PackageToOutput {
    name: String,
    version: String,
    build: Option<String>,
    size_bytes: Option<u64>,
    kind: String,
    source: Option<String>,
    is_explicit: bool,
    #[serde(skip_serializing_if = "serde_skip_is_editable")]
    is_editable: bool,
}

/// Get directory size
pub(crate) fn get_dir_size<P>(path: P) -> std::io::Result<u64>
where
    P: AsRef<std::path::Path>,
{
    let mut result = 0;

    if path.as_ref().is_dir() {
        for entry in std::fs::read_dir(&path)? {
            let _path = entry?.path();
            if _path.is_file() {
                result += _path.metadata()?.len();
            } else {
                result += get_dir_size(_path)?;
            }
        }
    } else {
        result = path.as_ref().metadata()?.len();
    }
    Ok(result)
}

pub async fn execute(args: Args) -> miette::Result<()> {
    let project = Project::load_or_else_discover(args.project_config.manifest_path.as_deref())?;
    let environment = project.environment_from_name_or_env_var(args.environment)?;

    let lock_file = project
        .update_lock_file(UpdateLockFileOptions {
            lock_file_usage: args.prefix_update_config.lock_file_usage(),
            no_install: args.prefix_update_config.no_install,
            ..UpdateLockFileOptions::default()
        })
        .await?;

    // Load the platform
    let platform = args.platform.unwrap_or_else(|| environment.best_platform());

    // Get all the packages in the environment.
    let locked_deps = lock_file
        .lock_file
        .environment(environment.name().as_str())
        .and_then(|env| env.packages(platform).map(Vec::from_iter))
        .unwrap_or_default();

    // Get the python record from the lock file
    let mut conda_records = locked_deps.iter().filter_map(|d| d.as_conda());

    // Construct the registry index if we have a python record
    let python_record = conda_records.find(|r| is_python_record(r));
    let tags;
    let uv_context;
    let index_locations;
    let mut registry_index = if let Some(python_record) = python_record {
        if environment.has_pypi_dependencies() {
            uv_context = UvResolutionContext::from_project(&project)?;
            index_locations =
                pypi_options_to_index_locations(&environment.pypi_options(), project.root())
                    .into_diagnostic()?;
            tags = get_pypi_tags(
                platform,
                &environment.system_requirements(),
                python_record.package_record(),
            )?;
            Some(RegistryWheelIndex::new(
                &uv_context.cache,
                &tags,
                &index_locations,
                &uv_types::HashStrategy::None,
            ))
        } else {
            None
        }
    } else {
        None
    };

    // Get the explicit project dependencies
    let mut project_dependency_names = environment
        .dependencies(None, Some(platform))
        .names()
        .map(|p| p.as_source().to_string())
        .collect_vec();
    project_dependency_names.extend(
        environment
            .pypi_dependencies(Some(platform))
            .into_iter()
            .map(|(name, _)| name.as_normalized().as_dist_info_name().into_owned()),
    );
    // Convert the list of package record to specific output format
    let mut packages_to_output = locked_deps
        .iter()
        .map(|p| create_package_to_output(p, &project_dependency_names, &mut registry_index))
        .collect::<Vec<PackageToOutput>>();

    // Filter packages by regex if needed
    if let Some(regex) = args.regex {
        let regex = regex::Regex::new(&regex).map_err(|_| miette::miette!("Invalid regex"))?;
        packages_to_output = packages_to_output
            .into_iter()
            .filter(|p| regex.is_match(&p.name))
            .collect::<Vec<_>>();
    }

    // Filter packages by explicit if needed
    if args.explicit {
        packages_to_output = packages_to_output
            .into_iter()
            .filter(|p| p.is_explicit)
            .collect::<Vec<_>>();
    }

    // Sort according to the sorting strategy
    match args.sort_by {
        SortBy::Size => {
            packages_to_output
                .sort_by(|a, b| a.size_bytes.unwrap_or(0).cmp(&b.size_bytes.unwrap_or(0)));
        }
        SortBy::Name => {
            packages_to_output.sort_by(|a, b| a.name.cmp(&b.name));
        }
        SortBy::Kind => {
            packages_to_output.sort_by(|a, b| a.kind.cmp(&b.kind));
        }
    }

    if packages_to_output.is_empty() {
        eprintln!(
            "{}No packages found.",
            console::style(console::Emoji("✘ ", "")).red(),
        );
        Project::warn_on_discovered_from_env(args.project_config.manifest_path.as_deref());
        return Ok(());
    }

    // Print as table string or JSON
    if args.json || args.json_pretty {
        // print packages as json
        json_packages(&packages_to_output, args.json_pretty);
    } else {
        if !environment.is_default() {
            eprintln!("Environment: {}", environment.name().fancy_display());
        }

        // print packages as table
        print_packages_as_table(&packages_to_output).expect("an io error occurred");
    }

    Project::warn_on_discovered_from_env(args.project_config.manifest_path.as_deref());
    Ok(())
}

fn print_packages_as_table(packages: &Vec<PackageToOutput>) -> io::Result<()> {
    let mut writer = tabwriter::TabWriter::new(stdout());

    let header_style = console::Style::new().bold();
    writeln!(
        writer,
        "{}\t{}\t{}\t{}\t{}\t{}",
        header_style.apply_to("Package"),
        header_style.apply_to("Version"),
        header_style.apply_to("Build"),
        header_style.apply_to("Size"),
        header_style.apply_to("Kind"),
        header_style.apply_to("Source")
    )?;

    for package in packages {
        if package.is_explicit {
            write!(
                writer,
                "{}",
                console::style(&package.name).fg(Color::Green).bold()
            )?
        } else {
            write!(writer, "{}", &package.name)?;
        };

        // Convert size to human readable format
        let size_human = package
            .size_bytes
            .map(|size| human_bytes(size as f64))
            .unwrap_or_default();

        writeln!(
            writer,
            "\t{}\t{}\t{}\t{}\t{}{}",
            &package.version,
            package.build.as_deref().unwrap_or(""),
            size_human,
            &package.kind,
            package.source.as_deref().unwrap_or(""),
            if package.is_editable {
                format!(" {}", console::style("(editable)").fg(Color::Yellow))
            } else {
                "".to_string()
            }
        )?;
    }

    writer.flush()
}

fn json_packages(packages: &Vec<PackageToOutput>, json_pretty: bool) {
    let json_string = if json_pretty {
        serde_json::to_string_pretty(&packages)
    } else {
        serde_json::to_string(&packages)
    }
    .expect("Cannot serialize packages to JSON");

    println!("{}", json_string);
}

fn create_package_to_output<'a, 'b>(
    p: &'b Package,
    project_dependency_names: &'a [String],
    registry_index: &'a mut Option<RegistryWheelIndex<'b>>,
) -> PackageToOutput {
    let name = p.name().to_string();
    let version = p.version().into_owned();

    let kind = match p {
        Package::Conda(_) => "conda".to_string(),
        Package::Pypi(_) => "pypi".to_string(),
    };
    let build = match p {
        Package::Conda(pkg) => Some(pkg.package_record().build.clone()),
        Package::Pypi(_) => None,
    };

    let size_bytes = match p {
        Package::Conda(pkg) => pkg.package_record().size,
        Package::Pypi(p) => {
            let package_data = p.package_data();
            registry_index.as_mut().and_then(|registry| {
                let version = registry.get_version(&package_data.name, &package_data.version)?;
                get_dir_size(&version.path).ok()
            })
        }
    };

    let source = match p {
        Package::Conda(pkg) => pkg.location().file_name().map(ToOwned::to_owned),
        Package::Pypi(p) => {
            let package_data = p.package_data();
            registry_index
                .as_mut()
                .and_then(|registry| {
                    let version =
                        registry.get_version(&package_data.name, &package_data.version)?;
                    Some(version.filename.to_string())
                })
                .or_else(|| Some(package_data.location.to_string()))
        }
    };

    let is_explicit = project_dependency_names.contains(&name);
    let is_editable = match p {
        Package::Conda(_) => false,
        Package::Pypi(p) => p.package_data().editable,
    };

    PackageToOutput {
        name,
        version,
        build,
        size_bytes,
        kind,
        source,
        is_explicit,
        is_editable,
    }
}<|MERGE_RESOLUTION|>--- conflicted
+++ resolved
@@ -55,12 +55,6 @@
 
     #[clap(flatten)]
     pub project_config: ProjectConfig,
-<<<<<<< HEAD
-
-    #[clap(flatten)]
-    pub lock_file_usage: super::LockFileUsageArgs,
-=======
->>>>>>> 82a3072f
 
     /// The environment to list packages for. Defaults to the default environment.
     #[arg(short, long)]
