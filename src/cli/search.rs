--- conflicted
+++ resolved
@@ -1,12 +1,6 @@
-use std::{
-    cmp::Ordering,
-    io::{self, Write},
-<<<<<<< HEAD
-=======
-    path::PathBuf,
->>>>>>> be0c1319
-    sync::Arc,
-};
+use std::io::{self, Write};
+use std::sync::Arc;
+use std::{cmp::Ordering, path::PathBuf};
 
 use clap::Parser;
 use indexmap::IndexMap;
@@ -18,10 +12,6 @@
 use strsim::jaro;
 use tokio::task::spawn_blocking;
 
-<<<<<<< HEAD
-use crate::cli::cli_config::ProjectConfig;
-=======
->>>>>>> be0c1319
 use crate::{
     config::Config, progress::await_in_progress, repodata::fetch_sparse_repodata,
     util::default_channel_config, utils::reqwest::build_reqwest_clients, HasFeatures, Project,
