use std::cmp::Ordering;
use std::collections::HashMap;
use std::future::{Future, IntoFuture};
use std::io::{self, Write};
use std::str::FromStr;

use clap::Parser;
use itertools::Itertools;
use miette::IntoDiagnostic;
use pixi_config::default_channel_config;
use pixi_progress::await_in_progress;
use pixi_utils::reqwest::build_reqwest_clients;
use rattler_conda_types::MatchSpec;
use rattler_conda_types::{PackageName, Platform, RepoDataRecord};
use rattler_repodata_gateway::{GatewayError, RepoData};
use regex::Regex;
use strsim::jaro;
use url::Url;

use crate::cli::cli_config::ProjectConfig;
use crate::Project;
use pixi_config::Config;

use super::cli_config::ChannelsConfig;

/// Search a conda package
///
/// Its output will list the latest version of package.
#[derive(Debug, Parser)]
#[clap(arg_required_else_help = true)]
pub struct Args {
    /// Name of package to search
    #[arg(required = true)]
    pub package: String,

    #[clap(flatten)]
    channels: ChannelsConfig,

    #[clap(flatten)]
    pub project_config: ProjectConfig,

    /// The platform to search for, defaults to current platform
    #[arg(short, long, default_value_t = Platform::current())]
    pub platform: Platform,

    /// Limit the number of search results
    #[clap(short, long)]
    limit: Option<usize>,
}

/// fetch packages from `repo_data` using `repodata_query_func` based on `filter_func`
async fn search_package_by_filter<F, QF, FR>(
    package: &PackageName,
    all_package_names: Vec<PackageName>,
    repodata_query_func: QF,
    filter_func: F,
) -> miette::Result<Vec<RepoDataRecord>>
where
    F: Fn(&PackageName, &PackageName) -> bool,
    QF: Fn(Vec<MatchSpec>) -> FR,
    FR: Future<Output = Result<Vec<RepoData>, GatewayError>>,
{
    let similar_packages = all_package_names
        .iter()
        .filter(|&name| filter_func(name, package))
        .cloned()
        .collect_vec();

    // Transform the package names into `MatchSpec`s

    let specs = similar_packages
        .iter()
        .cloned()
        .map(MatchSpec::from)
        .collect();

    let repos: Vec<RepoData> = repodata_query_func(specs).await.into_diagnostic()?;

    let mut latest_packages: Vec<RepoDataRecord> = Vec::new();

    for repo in repos {
        // sort records by version, get the latest one of each package
        let records_of_repo: HashMap<String, RepoDataRecord> = repo
            .into_iter()
            .sorted_by(|a, b| a.package_record.version.cmp(&b.package_record.version))
            .map(|record| {
                (
                    record.package_record.name.as_normalized().to_string(),
                    record.clone(),
                )
            })
            .collect();

        latest_packages.extend(records_of_repo.into_values().collect_vec());
    }

    Ok(latest_packages)
}

pub async fn execute(args: Args) -> miette::Result<()> {
    let stdout = io::stdout();
    let project = Project::load_or_else_discover(args.project_config.manifest_path.as_deref()).ok();

    // Resolve channels from project / CLI args
<<<<<<< HEAD
    let channels = args.channels.resolve_from_project(project.as_ref());
=======
    let channels = args.channels.resolve_from_project(project.as_ref())?;
>>>>>>> 82a3072f
    eprintln!(
        "Using channels: {}",
        channels.iter().map(|c| c.name()).format(", ")
    );

    let package_name_filter = args.package;

    let client = project
        .as_ref()
        .map(|p| p.authenticated_client().clone())
        .unwrap_or_else(|| build_reqwest_clients(None).1);

    let config = Config::load_global();

    // Fetch the all names from the repodata using gateway
    let gateway = config.gateway(client.clone());

    let all_names = await_in_progress("loading all package names", |_| async {
        gateway
            .names(channels.clone(), [args.platform, Platform::NoArch])
            .await
    })
    .await
    .into_diagnostic()?;

    // Compute the repodata query function that will be used to fetch the repodata for
    // filtered package names

    let repodata_query_func = |some_specs: Vec<MatchSpec>| {
        gateway
            .query(
                channels.clone(),
                [args.platform, Platform::NoArch],
                some_specs.clone(),
            )
            .into_future()
    };

    // When package name filter contains * (wildcard), it will search and display a
    // list of packages matching this filter
    if package_name_filter.contains('*') {
        let package_name_without_filter = package_name_filter.replace('*', "");
        let package_name = PackageName::try_from(package_name_without_filter).into_diagnostic()?;

        search_package_by_wildcard(
            package_name,
            &package_name_filter,
            all_names,
            repodata_query_func,
            args.limit,
            stdout,
        )
        .await?;
    }
    // If package name filter doesn't contain * (wildcard), it will search and display specific
    // package info (if any package is found)
    else {
        let package_name = PackageName::try_from(package_name_filter).into_diagnostic()?;

        search_exact_package(package_name, all_names, repodata_query_func, stdout).await?;
    }

    Project::warn_on_discovered_from_env(args.project_config.manifest_path.as_deref());
    Ok(())
}

async fn search_exact_package<W: Write, QF, FR>(
    package_name: PackageName,
    all_repodata_names: Vec<PackageName>,
    repodata_query_func: QF,
    out: W,
) -> miette::Result<()>
where
    QF: Fn(Vec<MatchSpec>) -> FR,
    FR: Future<Output = Result<Vec<RepoData>, GatewayError>>,
{
    let package_name_search = package_name.clone();
    let packages = search_package_by_filter(
        &package_name_search,
        all_repodata_names,
        repodata_query_func,
        |pn, n| pn == n,
    )
    .await?;

    if packages.is_empty() {
        let normalized_package_name = package_name.as_normalized();
        return Err(miette::miette!("Package {normalized_package_name} not found, please use a wildcard '*' in the search name for a broader result."));
    }

    let package = packages.last();
    if let Some(package) = package {
        if let Err(e) = print_package_info(package, out) {
            if e.kind() != std::io::ErrorKind::BrokenPipe {
                return Err(e).into_diagnostic();
            }
        }
    }

    Ok(())
}

fn print_package_info<W: Write>(package: &RepoDataRecord, mut out: W) -> io::Result<()> {
    writeln!(out)?;

    let package = package.clone();
    let package_name = package.package_record.name.as_source();
    let build = &package.package_record.build;
    let package_info = format!("{} {}", console::style(package_name), console::style(build));
    writeln!(out, "{}", package_info)?;
    writeln!(out, "{}\n", "-".repeat(package_info.chars().count()))?;

    writeln!(
        out,
        "{:19} {:19}",
        console::style("Name"),
        console::style(package_name)
    )?;

    writeln!(
        out,
        "{:19} {:19}",
        console::style("Version"),
        console::style(package.package_record.version)
    )?;

    writeln!(
        out,
        "{:19} {:19}",
        console::style("Build"),
        console::style(build)
    )?;

    let size = match package.package_record.size {
        Some(size) => size.to_string(),
        None => String::from("Not found."),
    };
    writeln!(
        out,
        "{:19} {:19}",
        console::style("Size"),
        console::style(size)
    )?;

    let license = match package.package_record.license {
        Some(license) => license,
        None => String::from("Not found."),
    };
    writeln!(
        out,
        "{:19} {:19}",
        console::style("License"),
        console::style(license)
    )?;

    writeln!(
        out,
        "{:19} {:19}",
        console::style("Subdir"),
        console::style(package.package_record.subdir)
    )?;

    writeln!(
        out,
        "{:19} {:19}",
        console::style("File Name"),
        console::style(package.file_name)
    )?;

    writeln!(
        out,
        "{:19} {:19}",
        console::style("URL"),
        console::style(package.url)
    )?;

    let md5 = match package.package_record.md5 {
        Some(md5) => format!("{:x}", md5),
        None => "Not available".to_string(),
    };
    writeln!(
        out,
        "{:19} {:19}",
        console::style("MD5"),
        console::style(md5)
    )?;

    let sha256 = match package.package_record.sha256 {
        Some(sha256) => format!("{:x}", sha256),
        None => "Not available".to_string(),
    };
    writeln!(
        out,
        "{:19} {:19}",
        console::style("SHA256"),
        console::style(sha256),
    )?;

    writeln!(out, "\nDependencies:")?;
    for dependency in package.package_record.depends {
        writeln!(out, " - {}", dependency)?;
    }

    Ok(())
}

async fn search_package_by_wildcard<W: Write, QF, FR>(
    package_name: PackageName,
    package_name_filter: &str,
    all_package_names: Vec<PackageName>,
    repodata_query_func: QF,
    limit: Option<usize>,
    out: W,
) -> miette::Result<()>
where
    QF: Fn(Vec<MatchSpec>) -> FR + Clone,
    FR: Future<Output = Result<Vec<RepoData>, GatewayError>>,
{
    let wildcard_pattern = Regex::new(&format!("^{}$", &package_name_filter.replace('*', ".*")))
        .expect("Expect only characters and/or * (wildcard).");

    let package_name_search = package_name.clone();

    let mut packages = await_in_progress("searching packages", |_| async {
        let packages = search_package_by_filter(
            &package_name_search,
            all_package_names.clone(),
            repodata_query_func.clone(),
            |pn, _| wildcard_pattern.is_match(pn.as_normalized()),
        )
        .await?;

        if !packages.is_empty() {
            return Ok(packages);
        }

        tracing::info!("No packages found with wildcard search, trying with fuzzy search.");
        let similarity = 0.85;
        search_package_by_filter(
            &package_name_search,
            all_package_names,
            repodata_query_func,
            |pn, n| jaro(pn.as_normalized(), n.as_normalized()) > similarity,
        )
        .await
    })
    .await?;

    let normalized_package_name = package_name.as_normalized();
    packages.sort_by(|a, b| {
        let ord = jaro(
            b.package_record.name.as_normalized(),
            normalized_package_name,
        )
        .partial_cmp(&jaro(
            a.package_record.name.as_normalized(),
            normalized_package_name,
        ));
        if let Some(ord) = ord {
            ord
        } else {
            Ordering::Equal
        }
    });

    if packages.is_empty() {
        return Err(miette::miette!("Could not find {normalized_package_name}"));
    }

    if let Err(e) = print_matching_packages(&packages, out, limit) {
        if e.kind() != std::io::ErrorKind::BrokenPipe {
            return Err(e).into_diagnostic();
        }
    }

    Ok(())
}

fn print_matching_packages<W: Write>(
    packages: &[RepoDataRecord],
    mut out: W,
    limit: Option<usize>,
) -> io::Result<()> {
    writeln!(
        out,
        "{:40} {:19} {:19}",
        console::style("Package").bold(),
        console::style("Version").bold(),
        console::style("Channel").bold(),
    )?;

    // split off at `limit`, discard the second half
    let limit = limit.unwrap_or(usize::MAX);

    let (packages, remaining_packages) = if limit < packages.len() {
        packages.split_at(limit)
    } else {
        (packages, &[][..])
    };

    let channel_config = default_channel_config();
    for package in packages {
        // TODO: change channel fetch logic to be more robust
        // currently it relies on channel field being a url with trailing slash
        // https://github.com/mamba-org/rattler/issues/146

        let channel_name = Url::from_str(&package.channel)
            .ok()
            .and_then(|url| channel_config.strip_channel_alias(&url))
            .unwrap_or_else(|| package.channel.to_string());

        let channel_name = format!("{}/{}", channel_name, package.package_record.subdir);

        let package_name = &package.package_record.name;
        let version = package.package_record.version.as_str();

        writeln!(
            out,
            "{:40} {:19} {:19}",
            console::style(package_name.as_source()).cyan().bright(),
            console::style(version),
            console::style(channel_name),
        )?;
    }

    if !remaining_packages.is_empty() {
        println!("... and {} more", remaining_packages.len());
    }

    Ok(())
}<|MERGE_RESOLUTION|>--- conflicted
+++ resolved
@@ -1,27 +1,25 @@
-use std::cmp::Ordering;
-use std::collections::HashMap;
-use std::future::{Future, IntoFuture};
-use std::io::{self, Write};
-use std::str::FromStr;
+use std::{
+    cmp::Ordering,
+    collections::HashMap,
+    future::{Future, IntoFuture},
+    io::{self, Write},
+    str::FromStr,
+};
 
 use clap::Parser;
 use itertools::Itertools;
 use miette::IntoDiagnostic;
-use pixi_config::default_channel_config;
+use pixi_config::{default_channel_config, Config};
 use pixi_progress::await_in_progress;
 use pixi_utils::reqwest::build_reqwest_clients;
-use rattler_conda_types::MatchSpec;
-use rattler_conda_types::{PackageName, Platform, RepoDataRecord};
+use rattler_conda_types::{MatchSpec, PackageName, Platform, RepoDataRecord};
 use rattler_repodata_gateway::{GatewayError, RepoData};
 use regex::Regex;
 use strsim::jaro;
 use url::Url;
 
-use crate::cli::cli_config::ProjectConfig;
-use crate::Project;
-use pixi_config::Config;
-
 use super::cli_config::ChannelsConfig;
+use crate::{cli::cli_config::ProjectConfig, Project};
 
 /// Search a conda package
 ///
@@ -48,7 +46,8 @@
     limit: Option<usize>,
 }
 
-/// fetch packages from `repo_data` using `repodata_query_func` based on `filter_func`
+/// fetch packages from `repo_data` using `repodata_query_func` based on
+/// `filter_func`
 async fn search_package_by_filter<F, QF, FR>(
     package: &PackageName,
     all_package_names: Vec<PackageName>,
@@ -102,11 +101,7 @@
     let project = Project::load_or_else_discover(args.project_config.manifest_path.as_deref()).ok();
 
     // Resolve channels from project / CLI args
-<<<<<<< HEAD
-    let channels = args.channels.resolve_from_project(project.as_ref());
-=======
     let channels = args.channels.resolve_from_project(project.as_ref())?;
->>>>>>> 82a3072f
     eprintln!(
         "Using channels: {}",
         channels.iter().map(|c| c.name()).format(", ")
@@ -132,8 +127,8 @@
     .await
     .into_diagnostic()?;
 
-    // Compute the repodata query function that will be used to fetch the repodata for
-    // filtered package names
+    // Compute the repodata query function that will be used to fetch the repodata
+    // for filtered package names
 
     let repodata_query_func = |some_specs: Vec<MatchSpec>| {
         gateway
