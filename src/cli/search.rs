--- conflicted
+++ resolved
@@ -142,13 +142,8 @@
         .build();
     let repo_data = Arc::new(
         fetch_sparse_repodata(
-<<<<<<< HEAD
             channels.iter(),
-            [Platform::current()],
-=======
-            channels.iter().map(AsRef::as_ref),
             [args.platform],
->>>>>>> 835df28c
             &authenticated_client,
         )
         .await?,
