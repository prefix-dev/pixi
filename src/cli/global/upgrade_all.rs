use clap::Parser;
<<<<<<< HEAD
use itertools::Itertools;
use miette::IntoDiagnostic;
use rattler_conda_types::{Channel, MatchSpec, ParseStrictness, Platform};
=======
use indexmap::IndexMap;

use rattler_conda_types::MatchSpec;
>>>>>>> 8b9e5d2b

use crate::config::{Config, ConfigCli};

use super::{list::list_global_packages, upgrade::upgrade_packages};

/// Upgrade all globally installed packages
#[derive(Parser, Debug)]
pub struct Args {
    /// Represents the channels from which to upgrade packages.
    /// Multiple channels can be specified by using this field multiple times.
    ///
    /// When specifying a channel, it is common that the selected channel also
    /// depends on the `conda-forge` channel.
    /// For example: `pixi global upgrade-all --channel conda-forge --channel bioconda`.
    ///
    /// By default, if no channel is provided, `conda-forge` is used, the channel
    /// the package was installed from will always be used.
    #[clap(short, long)]
    channel: Vec<String>,

    #[clap(flatten)]
    config: ConfigCli,

    /// The platform to install the package for.
    #[clap(long, default_value_t = Platform::current())]
    platform: Platform,
}

pub async fn execute(args: Args) -> miette::Result<()> {
    let config = Config::with_cli_config(&args.config);
<<<<<<< HEAD
    let mut channels = config.compute_channels(&args.channel).into_diagnostic()?;

    let mut installed_versions = HashMap::with_capacity(packages.len());

    for package_name in packages.iter() {
        let prefix_record = find_installed_package(package_name).await?;
        let last_installed_channel = Channel::from_str(
            prefix_record.repodata_record.channel.clone(),
            config.channel_config(),
        )
        .into_diagnostic()?;

        channels.push(last_installed_channel);

        let installed_version = prefix_record
            .repodata_record
            .package_record
            .version
            .into_version();
        installed_versions.insert(package_name.as_normalized().to_owned(), installed_version);
    }

    // Remove possible duplicates
    channels = channels.into_iter().unique().collect::<Vec<_>>();

    // Fetch sparse repodata
    let (authenticated_client, sparse_repodata) =
        get_client_and_sparse_repodata(&channels, args.platform.clone(), &config).await?;

    let mut upgraded = false;
    for package_name in packages.iter() {
        let package_matchspec =
            MatchSpec::from_str(package_name.as_source(), ParseStrictness::Strict)
                .into_diagnostic()?;
        let records = load_package_records(package_matchspec, &sparse_repodata)?;
        let package_record = records
            .iter()
            .find(|r| r.package_record.name.as_normalized() == package_name.as_normalized())
            .ok_or_else(|| {
                miette::miette!(
                    "Package {} not found in the specified channels",
                    package_name.as_normalized()
                )
            })?;
        let toinstall_version = package_record.package_record.version.version().to_owned();
        let installed_version = installed_versions
            .get(package_name.as_normalized())
            .expect("should have the installed version")
            .to_owned();

        // Prvent downgrades
        if toinstall_version.cmp(&installed_version) == std::cmp::Ordering::Greater {
            upgrade_package(
                package_name,
                installed_version,
                toinstall_version,
                records,
                authenticated_client.clone(),
                &args.platform,
            )
            .await?;
            upgraded = true;
        }
    }
=======
>>>>>>> 8b9e5d2b

    let names = list_global_packages().await?;
    let mut specs = IndexMap::with_capacity(names.len());
    for name in names {
        specs.insert(
            name.clone(),
            MatchSpec {
                name: Some(name),
                ..Default::default()
            },
        );
    }

    upgrade_packages(specs, config, &args.channel).await
}<|MERGE_RESOLUTION|>--- conflicted
+++ resolved
@@ -1,13 +1,7 @@
 use clap::Parser;
-<<<<<<< HEAD
-use itertools::Itertools;
-use miette::IntoDiagnostic;
-use rattler_conda_types::{Channel, MatchSpec, ParseStrictness, Platform};
-=======
 use indexmap::IndexMap;
 
-use rattler_conda_types::MatchSpec;
->>>>>>> 8b9e5d2b
+use rattler_conda_types::{MatchSpec, Platform};
 
 use crate::config::{Config, ConfigCli};
 
@@ -38,73 +32,6 @@
 
 pub async fn execute(args: Args) -> miette::Result<()> {
     let config = Config::with_cli_config(&args.config);
-<<<<<<< HEAD
-    let mut channels = config.compute_channels(&args.channel).into_diagnostic()?;
-
-    let mut installed_versions = HashMap::with_capacity(packages.len());
-
-    for package_name in packages.iter() {
-        let prefix_record = find_installed_package(package_name).await?;
-        let last_installed_channel = Channel::from_str(
-            prefix_record.repodata_record.channel.clone(),
-            config.channel_config(),
-        )
-        .into_diagnostic()?;
-
-        channels.push(last_installed_channel);
-
-        let installed_version = prefix_record
-            .repodata_record
-            .package_record
-            .version
-            .into_version();
-        installed_versions.insert(package_name.as_normalized().to_owned(), installed_version);
-    }
-
-    // Remove possible duplicates
-    channels = channels.into_iter().unique().collect::<Vec<_>>();
-
-    // Fetch sparse repodata
-    let (authenticated_client, sparse_repodata) =
-        get_client_and_sparse_repodata(&channels, args.platform.clone(), &config).await?;
-
-    let mut upgraded = false;
-    for package_name in packages.iter() {
-        let package_matchspec =
-            MatchSpec::from_str(package_name.as_source(), ParseStrictness::Strict)
-                .into_diagnostic()?;
-        let records = load_package_records(package_matchspec, &sparse_repodata)?;
-        let package_record = records
-            .iter()
-            .find(|r| r.package_record.name.as_normalized() == package_name.as_normalized())
-            .ok_or_else(|| {
-                miette::miette!(
-                    "Package {} not found in the specified channels",
-                    package_name.as_normalized()
-                )
-            })?;
-        let toinstall_version = package_record.package_record.version.version().to_owned();
-        let installed_version = installed_versions
-            .get(package_name.as_normalized())
-            .expect("should have the installed version")
-            .to_owned();
-
-        // Prvent downgrades
-        if toinstall_version.cmp(&installed_version) == std::cmp::Ordering::Greater {
-            upgrade_package(
-                package_name,
-                installed_version,
-                toinstall_version,
-                records,
-                authenticated_client.clone(),
-                &args.platform,
-            )
-            .await?;
-            upgraded = true;
-        }
-    }
-=======
->>>>>>> 8b9e5d2b
 
     let names = list_global_packages().await?;
     let mut specs = IndexMap::with_capacity(names.len());
@@ -118,5 +45,5 @@
         );
     }
 
-    upgrade_packages(specs, config, &args.channel).await
+    upgrade_packages(specs, config, &args.channel, &args.platform).await
 }