--- conflicted
+++ resolved
@@ -494,49 +494,6 @@
             console::style(prefix_package.repodata_record.package_record.build).bold(),
             channel,
         );
-<<<<<<< HEAD
-    } else {
-        let whitespace = console::Emoji("  ", "").to_string();
-        eprintln!(
-            "{}Installed package {} {} {} from {}",
-            console::style(console::Emoji("✔ ", "")).green(),
-            console::style(
-                prefix_package
-                    .repodata_record
-                    .package_record
-                    .name
-                    .as_source()
-            )
-            .bold(),
-            console::style(prefix_package.repodata_record.package_record.version).bold(),
-            console::style(prefix_package.repodata_record.package_record.build).bold(),
-            channel,
-        );
-
-        let BinDir(bin_dir) = BinDir::from_existing().await?;
-        let script_names = scripts
-            .into_iter()
-            .map(|path| {
-                path.strip_prefix(&bin_dir)
-                    .expect("script paths were constructed by joining onto BinDir")
-                    .to_string_lossy()
-                    .to_string()
-            })
-            .join(&format!("\n{whitespace} -  "));
-
-        if is_bin_folder_on_path() {
-            eprintln!(
-                "{whitespace}These apps are now globally available:\n{whitespace} -  {script_names}",
-            )
-        } else {
-            eprintln!("{whitespace}These apps have been added to {}\n{whitespace} -  {script_names}\n\n{} To use them, make sure to add {} to your PATH",
-                      console::style(&bin_dir.display()).bold(),
-                      console::style("!").yellow().bold(),
-                      console::style(&bin_dir.display()).bold()
-            )
-        }
-=======
->>>>>>> 234a5d0a
     }
 
     Ok((prefix_package, scripts, has_transactions))
