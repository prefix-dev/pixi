use crate::repodata::friendly_channel_name;
use crate::{
    environment::execute_transaction, prefix::Prefix, progress::await_in_progress,
    repodata::fetch_sparse_repodata,
};
use clap::Parser;
use dirs::home_dir;
use itertools::Itertools;
use miette::IntoDiagnostic;
use rattler::install::Transaction;
use rattler_conda_types::{Channel, ChannelConfig, MatchSpec, Platform, PrefixRecord};
use rattler_networking::AuthenticatedClient;
use rattler_repodata_gateway::sparse::SparseRepoData;
use rattler_shell::{
    activation::{ActivationVariables, Activator, PathModificationBehaviour},
    shell::Shell,
    shell::ShellEnum,
};
use rattler_solve::{libsolv_rs, SolverImpl};
use std::{
    path::{Path, PathBuf},
    str::FromStr,
};

const BIN_DIR: &str = ".pixi/bin";
const BIN_ENVS_DIR: &str = ".pixi/envs";

/// Installs the defined package in a global accessible location.
#[derive(Parser, Debug)]
#[clap(arg_required_else_help = true)]
pub struct Args {
    /// Specifies the package that is to be installed.
    package: String,

    /// Represents the channels from which the package will be installed.
    /// Multiple channels can be specified by using this field multiple times.
    ///
    /// When specifying a channel, it is common that the selected channel also
    /// depends on the `conda-forge` channel.
    /// For example: `pixi global install --channel conda-forge --channel bioconda`.
    ///
    /// By default, if no channel is provided, `conda-forge` is used.
    #[clap(short, long, default_values = ["conda-forge"])]
    channel: Vec<String>,
}

struct BinDir(pub PathBuf);

impl BinDir {
    /// Create the Binary Executable directory
    pub async fn create() -> miette::Result<Self> {
        let bin_dir = bin_dir()?;
        tokio::fs::create_dir_all(&bin_dir)
            .await
            .into_diagnostic()?;
        Ok(Self(bin_dir))
    }
}

/// Binaries are installed in ~/.pixi/bin
fn bin_dir() -> miette::Result<PathBuf> {
    Ok(home_dir()
        .ok_or_else(|| miette::miette!("could not find home directory"))?
        .join(BIN_DIR))
}

struct BinEnvDir(pub PathBuf);

impl BinEnvDir {
    /// Create the Binary Environment directory
    pub async fn create(package_name: &str) -> miette::Result<Self> {
        let bin_env_dir = bin_env_dir()?.join(package_name);
        tokio::fs::create_dir_all(&bin_env_dir)
            .await
            .into_diagnostic()?;
        Ok(Self(bin_env_dir))
    }
}

/// Binary environments are installed in ~/.pixi/envs
fn bin_env_dir() -> miette::Result<PathBuf> {
    Ok(home_dir()
        .ok_or_else(|| miette::miette!("could not find home directory"))?
        .join(BIN_ENVS_DIR))
}

/// Find the designated package in the prefix
async fn find_designated_package(
    prefix: &Prefix,
    package_name: &str,
) -> miette::Result<PrefixRecord> {
    let prefix_records = prefix.find_installed_packages(None).await?;
    prefix_records
        .into_iter()
        .find(|r| r.repodata_record.package_record.name == package_name)
        .ok_or_else(|| miette::miette!("could not find {} in prefix", package_name))
}

/// Create the environment activation script
<<<<<<< HEAD
fn create_activation_script(prefix: &Prefix, shell: ShellEnum) -> anyhow::Result<String> {
    let activator = Activator::from_path(prefix.root(), shell, Platform::Osx64)?;
    let result = activator.activation(ActivationVariables {
        conda_prefix: None,
        path: None,
        path_modification_behaviour: PathModificationBehaviour::Prepend,
        additional_activation_scripts: None,
    })?;
=======
fn create_activation_script(prefix: &Prefix, shell: ShellEnum) -> miette::Result<String> {
    let activator =
        Activator::from_path(prefix.root(), shell, Platform::Osx64).into_diagnostic()?;
    let result = activator
        .activation(ActivationVariables {
            conda_prefix: None,
            path: None,
            path_modification_behaviour: PathModificationBehaviour::Prepend,
        })
        .into_diagnostic()?;
>>>>>>> a68abf90
    let script = format!("#!/bin/sh\n{}", result.script);
    Ok(script)
}

fn is_executable(prefix: &Prefix, relative_path: &Path) -> bool {
    // Check if the file is in a known executable directory.
    let binary_folders = if cfg!(windows) {
        &([
            "",
            "Library/mingw-w64/bin/",
            "Library/usr/bin/",
            "Library/bin/",
            "Scripts/",
            "bin/",
        ][..])
    } else {
        &(["bin"][..])
    };

    let parent_folder = match relative_path.parent() {
        Some(dir) => dir,
        None => return false,
    };

    if !binary_folders
        .iter()
        .any(|bin_path| Path::new(bin_path) == parent_folder)
    {
        return false;
    }

    // Check if the file is executable
    let absolute_path = prefix.root().join(relative_path);
    is_executable::is_executable(absolute_path)
}

/// Create the executable scripts by modifying the activation script
/// to activate the environment and run the executable
async fn create_executable_scripts(
    prefix: &Prefix,
    prefix_package: &PrefixRecord,
    shell: &ShellEnum,
    activation_script: String,
) -> miette::Result<Vec<String>> {
    let executables = prefix_package
        .files
        .iter()
        .filter(|relative_path| is_executable(prefix, relative_path));

    let mut scripts = Vec::new();
    let bin_dir = BinDir::create().await?;
    for exec in executables {
        let mut script = activation_script.clone();
        shell
            .run_command(
                &mut script,
                [
                    prefix.root().join(exec).to_string_lossy().as_ref(),
                    get_catch_all_arg(shell),
                ],
            )
            .expect("should never fail");

        let file_name = exec
            .file_stem()
            .ok_or_else(|| miette::miette!("could not get filename from {}", exec.display()))?;
        let mut executable_script_path = bin_dir.0.join(file_name);

        if cfg!(windows) {
            executable_script_path.set_extension("bat");
        };

        tokio::fs::write(&executable_script_path, script)
            .await
            .into_diagnostic()?;

        #[cfg(unix)]
        {
            use std::os::unix::fs::PermissionsExt;
            std::fs::set_permissions(
                executable_script_path,
                std::fs::Permissions::from_mode(0o744),
            )
            .into_diagnostic()?;
        }

        scripts.push(file_name.to_string_lossy().into_owned());
    }
    Ok(scripts)
}

/// Install a global command
pub async fn execute(args: Args) -> miette::Result<()> {
    // Figure out what channels we are using
    let channel_config = ChannelConfig::default();
    let channels = args
        .channel
        .iter()
        .map(|c| Channel::from_str(c, &channel_config))
        .collect::<Result<Vec<Channel>, _>>()
        .into_diagnostic()?;

    // Find the MatchSpec we want to install
    let package_matchspec = MatchSpec::from_str(&args.package).into_diagnostic()?;
    let package_name = package_matchspec.name.clone().ok_or_else(|| {
        miette::miette!(
            "could not find package name in MatchSpec {}",
            package_matchspec
        )
    })?;
    let platform = Platform::current();

    // Fetch sparse repodata
    let platform_sparse_repodata = fetch_sparse_repodata(&channels, &[platform]).await?;

    let available_packages = SparseRepoData::load_records_recursive(
        platform_sparse_repodata.iter(),
        vec![package_name.clone()],
        None,
    )
    .into_diagnostic()?;

    // Solve for environment
    // Construct a solver task that we can start solving.
    let task = rattler_solve::SolverTask {
        specs: vec![package_matchspec],
        available_packages: &available_packages,

        virtual_packages: rattler_virtual_packages::VirtualPackage::current()
            .into_diagnostic()?
            .iter()
            .cloned()
            .map(Into::into)
            .collect(),

        locked_packages: vec![],
        pinned_packages: vec![],
    };

    // Solve it
    let records = libsolv_rs::Solver.solve(task).into_diagnostic()?;

    // Create the binary environment prefix where we install or update the package
    let bin_prefix = BinEnvDir::create(&package_name).await?;
    let prefix = Prefix::new(bin_prefix.0)?;
    let prefix_records = prefix.find_installed_packages(None).await?;

    // Create the transaction that we need
    let transaction =
        Transaction::from_current_and_desired(prefix_records, records.iter().cloned(), platform)
            .into_diagnostic()?;

    // Execute the transaction if there is work to do
    if !transaction.operations.is_empty() {
        // Execute the operations that are returned by the solver.
        await_in_progress(
            "creating virtual environment",
            execute_transaction(
                transaction,
                prefix.root().to_path_buf(),
                rattler::default_cache_dir()
                    .map_err(|_| miette::miette!("could not determine default cache directory"))?,
                AuthenticatedClient::default(),
            ),
        )
        .await?;
    }

    // Find the installed package in the environment
    let prefix_package = find_designated_package(&prefix, &package_name).await?;
    let channel = Channel::from_str(&prefix_package.repodata_record.channel, &channel_config)
        .map(|ch| friendly_channel_name(&ch))
        .unwrap_or_else(|_| prefix_package.repodata_record.channel.clone());

    // Determine the shell to use for the invocation script
    let shell: ShellEnum = if cfg!(windows) {
        rattler_shell::shell::CmdExe.into()
    } else {
        rattler_shell::shell::Bash.into()
    };

    // Construct the reusable activation script for the shell and generate an invocation script
    // for each executable added by the package to the environment.
    let activation_script = create_activation_script(&prefix, shell.clone())?;
    let script_names =
        create_executable_scripts(&prefix, &prefix_package, &shell, activation_script).await?;

    // Check if the bin path is on the path
    if script_names.is_empty() {
        miette::bail!(
            "could not find an executable entrypoint in package {} {} {} from {}, are you sure it exists?",
            console::style(prefix_package.repodata_record.package_record.name).bold(),
            console::style(prefix_package.repodata_record.package_record.version).bold(),
            console::style(prefix_package.repodata_record.package_record.build).bold(),
            channel,
        );
    } else {
        let whitespace = console::Emoji("  ", "").to_string();
        eprintln!(
            "{}Installed package {} {} {} from {}",
            console::style(console::Emoji("✔ ", "")).green(),
            console::style(prefix_package.repodata_record.package_record.name).bold(),
            console::style(prefix_package.repodata_record.package_record.version).bold(),
            console::style(prefix_package.repodata_record.package_record.build).bold(),
            channel,
        );

        let script_names = script_names
            .into_iter()
            .join(&format!("\n{whitespace} -  "));

        if is_bin_folder_on_path() {
            eprintln!(
                "{whitespace}These apps are now globally available:\n{whitespace} -  {script_names}",
            )
        } else {
            let bin_dir = format!("~/{BIN_DIR}");
            eprintln!("{whitespace}These apps have been added to {}\n{whitespace} -  {script_names}\n\n{} To use them, make sure to add {} to your PATH",
                      console::style(&bin_dir).bold(),
                      console::style("!").yellow().bold(),
                      console::style(&bin_dir).bold()
            )
        }
    }

    Ok(())
}

/// Returns the string to add for all arguments passed to the script
fn get_catch_all_arg(shell: &ShellEnum) -> &str {
    match shell {
        ShellEnum::CmdExe(_) => "%*",
        ShellEnum::PowerShell(_) => "@args",
        _ => "\"$@\"",
    }
}

/// Returns true if the bin folder is available on the PATH.
fn is_bin_folder_on_path() -> bool {
    let bin_path = match bin_dir() {
        Ok(path) => path,
        Err(_) => return false,
    };

    std::env::var_os("PATH")
        .map(|path| std::env::split_paths(&path).collect_vec())
        .unwrap_or_default()
        .into_iter()
        .contains(&bin_path)
}<|MERGE_RESOLUTION|>--- conflicted
+++ resolved
@@ -97,16 +97,6 @@
 }
 
 /// Create the environment activation script
-<<<<<<< HEAD
-fn create_activation_script(prefix: &Prefix, shell: ShellEnum) -> anyhow::Result<String> {
-    let activator = Activator::from_path(prefix.root(), shell, Platform::Osx64)?;
-    let result = activator.activation(ActivationVariables {
-        conda_prefix: None,
-        path: None,
-        path_modification_behaviour: PathModificationBehaviour::Prepend,
-        additional_activation_scripts: None,
-    })?;
-=======
 fn create_activation_script(prefix: &Prefix, shell: ShellEnum) -> miette::Result<String> {
     let activator =
         Activator::from_path(prefix.root(), shell, Platform::Osx64).into_diagnostic()?;
@@ -115,9 +105,9 @@
             conda_prefix: None,
             path: None,
             path_modification_behaviour: PathModificationBehaviour::Prepend,
+            additional_activation_scripts: None,
         })
         .into_diagnostic()?;
->>>>>>> a68abf90
     let script = format!("#!/bin/sh\n{}", result.script);
     Ok(script)
 }
