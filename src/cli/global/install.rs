use crate::install::execute_transaction;
use crate::repodata::friendly_channel_name;
use crate::{
    default_authenticated_client, prefix::Prefix, progress::await_in_progress,
    repodata::fetch_sparse_repodata,
};
use clap::Parser;
use dirs::home_dir;
use itertools::Itertools;
use miette::IntoDiagnostic;
use rattler::install::Transaction;
use rattler_conda_types::{Channel, ChannelConfig, MatchSpec, PackageName, Platform, PrefixRecord};
use rattler_repodata_gateway::sparse::SparseRepoData;
use rattler_shell::{
    activation::{ActivationVariables, Activator, PathModificationBehavior},
    shell::Shell,
    shell::ShellEnum,
};
use rattler_solve::{resolvo, SolverImpl};
use std::ffi::OsStr;
use std::{
    path::{Path, PathBuf},
    str::FromStr,
};

const BIN_DIR: &str = ".pixi/bin";
const BIN_ENVS_DIR: &str = ".pixi/envs";

/// Installs the defined package in a global accessible location.
#[derive(Parser, Debug)]
#[clap(arg_required_else_help = true)]
pub struct Args {
    /// Specifies the package that is to be installed.
    package: String,

    /// Represents the channels from which the package will be installed.
    /// Multiple channels can be specified by using this field multiple times.
    ///
    /// When specifying a channel, it is common that the selected channel also
    /// depends on the `conda-forge` channel.
    /// For example: `pixi global install --channel conda-forge --channel bioconda`.
    ///
    /// By default, if no channel is provided, `conda-forge` is used.
    #[clap(short, long, default_values = ["conda-forge"])]
    channel: Vec<String>,
}

pub(crate) struct BinDir(pub PathBuf);

impl BinDir {
    /// Create the Binary Executable directory
    pub async fn create() -> miette::Result<Self> {
        let bin_dir = bin_dir()?;
        tokio::fs::create_dir_all(&bin_dir)
            .await
            .into_diagnostic()?;
        Ok(Self(bin_dir))
    }

    /// Get the Binary Executable directory, erroring if it doesn't already exist.
    pub async fn from_existing() -> miette::Result<Self> {
        let bin_dir = bin_dir()?;
        if tokio::fs::try_exists(&bin_dir).await.into_diagnostic()? {
            Ok(Self(bin_dir))
        } else {
            Err(miette::miette!(
                "binary executable directory does not exist"
            ))
        }
    }
}

/// Binaries are installed in ~/.pixi/bin
fn bin_dir() -> miette::Result<PathBuf> {
    Ok(home_dir()
        .ok_or_else(|| miette::miette!("could not find home directory"))?
        .join(BIN_DIR))
}

pub(crate) struct BinEnvDir(pub PathBuf);

impl BinEnvDir {
    /// Construct the path to the env directory for the binary package `package_name`.
    fn package_bin_env_dir(package_name: &PackageName) -> miette::Result<PathBuf> {
        Ok(bin_env_dir()?.join(package_name.as_normalized()))
    }

    /// Get the Binary Environment directory, erroring if it doesn't already exist.
    pub async fn from_existing(package_name: &PackageName) -> miette::Result<Self> {
        let bin_env_dir = Self::package_bin_env_dir(package_name)?;
        if tokio::fs::try_exists(&bin_env_dir)
            .await
            .into_diagnostic()?
        {
            Ok(Self(bin_env_dir))
        } else {
            Err(miette::miette!(
                "could not find environment for package {}",
                package_name.as_source()
            ))
        }
    }

    /// Create the Binary Environment directory
    pub async fn create(package_name: &PackageName) -> miette::Result<Self> {
        let bin_env_dir = Self::package_bin_env_dir(package_name)?;
        tokio::fs::create_dir_all(&bin_env_dir)
            .await
            .into_diagnostic()?;
        Ok(Self(bin_env_dir))
    }
}

/// Binary environments are installed in ~/.pixi/envs
pub(crate) fn bin_env_dir() -> miette::Result<PathBuf> {
    Ok(home_dir()
        .ok_or_else(|| miette::miette!("could not find home directory"))?
        .join(BIN_ENVS_DIR))
}

/// Find the designated package in the prefix
pub(crate) async fn find_designated_package(
    prefix: &Prefix,
    package_name: &PackageName,
) -> miette::Result<PrefixRecord> {
    let prefix_records = prefix.find_installed_packages(None).await?;
    prefix_records
        .into_iter()
        .find(|r| r.repodata_record.package_record.name == *package_name)
        .ok_or_else(|| miette::miette!("could not find {} in prefix", package_name.as_source()))
}

/// Create the environment activation script
pub(crate) fn create_activation_script(
    prefix: &Prefix,
    shell: ShellEnum,
) -> miette::Result<String> {
    let activator =
        Activator::from_path(prefix.root(), shell, Platform::Osx64).into_diagnostic()?;
    let result = activator
        .activation(ActivationVariables {
            conda_prefix: None,
            path: None,
            path_modification_behavior: PathModificationBehavior::Prepend,
        })
        .into_diagnostic()?;

    // Add a shebang on unix based platforms
    let script = if cfg!(unix) {
        format!("#!/bin/sh\n{}", result.script)
    } else {
        result.script
    };

    Ok(script)
}

fn is_executable(prefix: &Prefix, relative_path: &Path) -> bool {
    // Check if the file is in a known executable directory.
    let binary_folders = if cfg!(windows) {
        &([
            "",
            "Library/mingw-w64/bin/",
            "Library/usr/bin/",
            "Library/bin/",
            "Scripts/",
            "bin/",
        ][..])
    } else {
        &(["bin"][..])
    };

    let parent_folder = match relative_path.parent() {
        Some(dir) => dir,
        None => return false,
    };

    if !binary_folders
        .iter()
        .any(|bin_path| Path::new(bin_path) == parent_folder)
    {
        return false;
    }

    // Check if the file is executable
    let absolute_path = prefix.root().join(relative_path);
    is_executable::is_executable(absolute_path)
}

/// Find the executable scripts within the specified package installed in this conda prefix.
fn find_executables<'a>(prefix: &Prefix, prefix_package: &'a PrefixRecord) -> Vec<&'a Path> {
    prefix_package
        .files
        .iter()
        .filter(|relative_path| is_executable(prefix, relative_path))
        .map(|buf| buf.as_ref())
        .collect()
}

/// Mapping from an executable in a package environment to its global binary script location.
#[derive(Debug)]
pub(crate) struct BinScriptMapping<'a> {
    pub original_executable: &'a Path,
    pub global_binary_path: PathBuf,
}

/// For each executable provided, map it to the installation path for its global binary script.
async fn map_executables_to_global_bin_scripts<'a>(
    package_executables: &[&'a Path],
    bin_dir: &BinDir,
) -> miette::Result<Vec<BinScriptMapping<'a>>> {
    #[cfg(target_family = "windows")]
    let extensions_list: Vec<String> = if let Ok(pathext) = std::env::var("PATHEXT") {
        pathext.split(';').map(|s| s.to_lowercase()).collect()
    } else {
        tracing::debug!("Could not find 'PATHEXT' variable, using a default list");
        [
            ".COM", ".EXE", ".BAT", ".CMD", ".VBS", ".VBE", ".JS", ".JSE", ".WSF", ".WSH", ".MSC",
            ".CPL",
        ]
        .iter()
        .map(|&s| s.to_lowercase())
        .collect()
    };

    #[cfg(target_family = "unix")]
    // TODO: Find if there are more relevant cases, these cases are generated by our big friend GPT-4
    let extensions_list: Vec<String> = vec![
        ".sh", ".bash", ".zsh", ".csh", ".tcsh", ".ksh", ".fish", ".py", ".pl", ".rb", ".lua",
        ".php", ".tcl", ".awk", ".sed",
    ]
    .iter()
    .map(|&s| s.to_owned())
    .collect();

    let BinDir(bin_dir) = bin_dir;
    let mut mappings = vec![];

    for exec in package_executables.iter() {
        // Remove the extension of a file if it is in the list of known extensions.
        let Some(file_name) = exec
            .file_name()
            .and_then(OsStr::to_str)
            .map(str::to_lowercase)
        else {
            continue;
        };
        let file_name = extensions_list
            .iter()
            .find_map(|ext| file_name.strip_suffix(ext))
            .unwrap_or(file_name.as_str());

        let mut executable_script_path = bin_dir.join(file_name);

        if cfg!(windows) {
            executable_script_path.set_extension("bat");
        };
        mappings.push(BinScriptMapping {
            original_executable: exec,
            global_binary_path: executable_script_path,
        });
    }
    Ok(mappings)
}

/// Find all executable scripts in a package and map them to their global install paths.
///
/// (Convenience wrapper around `find_executables` and `map_executables_to_global_bin_scripts` which
/// are generally used together.)
pub(crate) async fn find_and_map_executable_scripts<'a>(
    prefix: &Prefix,
    prefix_package: &'a PrefixRecord,
    bin_dir: &BinDir,
) -> miette::Result<Vec<BinScriptMapping<'a>>> {
    let executables = find_executables(prefix, prefix_package);
    map_executables_to_global_bin_scripts(&executables, bin_dir).await
}

/// Create the executable scripts by modifying the activation script
/// to activate the environment and run the executable.
pub(crate) async fn create_executable_scripts(
    mapped_executables: &[BinScriptMapping<'_>],
    prefix: &Prefix,
    shell: &ShellEnum,
    activation_script: String,
) -> miette::Result<()> {
    for BinScriptMapping {
        original_executable: exec,
        global_binary_path: executable_script_path,
    } in mapped_executables
    {
        let mut script = activation_script.clone();
        shell
            .run_command(
                &mut script,
                [
                    format!(r###""{}""###, prefix.root().join(exec).to_string_lossy()).as_str(),
                    get_catch_all_arg(shell),
                ],
            )
            .expect("should never fail");
        tokio::fs::write(&executable_script_path, script)
            .await
            .into_diagnostic()?;

        #[cfg(unix)]
        {
            use std::os::unix::fs::PermissionsExt;
            std::fs::set_permissions(
                executable_script_path,
                std::fs::Permissions::from_mode(0o744),
            )
            .into_diagnostic()?;
        }
    }
    Ok(())
}

/// Install a global command
pub async fn execute(args: Args) -> miette::Result<()> {
    // Figure out what channels we are using
    let channel_config = ChannelConfig::default();
    let channels = args
        .channel
        .iter()
        .map(|c| Channel::from_str(c, &channel_config))
        .collect::<Result<Vec<Channel>, _>>()
        .into_diagnostic()?;

    // Find the MatchSpec we want to install
    let package_matchspec = MatchSpec::from_str(&args.package).into_diagnostic()?;

    // Fetch sparse repodata
<<<<<<< HEAD
    let platform_sparse_repodata = fetch_sparse_repodata(&channels, &[Platform::current()]).await?;

    // Install the package
    let (prefix_package, scripts, _) = globally_install_package(
        package_matchspec,
        &platform_sparse_repodata,
        &channel_config,
    )
    .await?;

    let channel_name = channel_name_from_prefix(&prefix_package, &channel_config);
    let whitespace = console::Emoji("  ", "").to_string();

    eprintln!(
        "{}Installed package {} {} {} from {}",
        console::style(console::Emoji("✔ ", "")).green(),
        console::style(
            prefix_package
                .repodata_record
                .package_record
                .name
                .as_source()
        )
        .bold(),
        console::style(prefix_package.repodata_record.package_record.version).bold(),
        console::style(prefix_package.repodata_record.package_record.build).bold(),
        channel_name,
    );

    let BinDir(bin_dir) = BinDir::from_existing().await?;
    let script_names = scripts
        .into_iter()
        .map(|path| {
            path.strip_prefix(&bin_dir)
                .expect("script paths were constructed by joining onto BinDir")
                .to_string_lossy()
                .to_string()
        })
        .join(&format!("\n{whitespace} -  "));

    if is_bin_folder_on_path() {
        eprintln!(
            "{whitespace}These apps are now globally available:\n{whitespace} -  {script_names}",
        )
    } else {
        let bin_dir = format!("~/{BIN_DIR}");
        eprintln!("{whitespace}These apps have been added to {}\n{whitespace} -  {script_names}\n\n{} To use them, make sure to add {} to your PATH",
                      console::style(&bin_dir).bold(),
                      console::style("!").yellow().bold(),
                      console::style(&bin_dir).bold()
            )
    }

    Ok(())
}

pub(super) async fn globally_install_package(
    package_matchspec: MatchSpec,
    platform_sparse_repodata: &[SparseRepoData],
    channel_config: &ChannelConfig,
) -> miette::Result<(PrefixRecord, Vec<PathBuf>, bool)> {
    let platform = Platform::current();
    let package_name = package_name(&package_matchspec)?;
=======
    let platform_sparse_repodata = fetch_sparse_repodata(&channels, [platform]).await?;
>>>>>>> 89356a77

    let available_packages = SparseRepoData::load_records_recursive(
        platform_sparse_repodata,
        vec![package_name.clone()],
        None,
    )
    .into_diagnostic()?;

    // Solve for environment
    // Construct a solver task that we can start solving.
    let task = rattler_solve::SolverTask {
        specs: vec![package_matchspec],
        available_packages: &available_packages,

        virtual_packages: rattler_virtual_packages::VirtualPackage::current()
            .into_diagnostic()?
            .iter()
            .cloned()
            .map(Into::into)
            .collect(),

        locked_packages: vec![],
        pinned_packages: vec![],
    };

    // Solve it
    let records = resolvo::Solver.solve(task).into_diagnostic()?;

    // Create the binary environment prefix where we install or update the package
    let BinEnvDir(bin_prefix) = BinEnvDir::create(&package_name).await?;
    let prefix = Prefix::new(bin_prefix)?;
    let prefix_records = prefix.find_installed_packages(None).await?;

    // Create the transaction that we need
    let transaction =
        Transaction::from_current_and_desired(prefix_records, records.iter().cloned(), platform)
            .into_diagnostic()?;

    let has_transactions = !transaction.operations.is_empty();

    // Execute the transaction if there is work to do
    if has_transactions {
        // Execute the operations that are returned by the solver.
        await_in_progress(
            "creating virtual environment",
            execute_transaction(
                &transaction,
                prefix.root().to_path_buf(),
                rattler::default_cache_dir()
                    .map_err(|_| miette::miette!("could not determine default cache directory"))?,
                default_authenticated_client(),
            ),
        )
        .await?;
    }

    // Find the installed package in the environment
    let prefix_package = find_designated_package(&prefix, &package_name).await?;

    // Determine the shell to use for the invocation script
    let shell: ShellEnum = if cfg!(windows) {
        rattler_shell::shell::CmdExe.into()
    } else {
        rattler_shell::shell::Bash.into()
    };

    // Construct the reusable activation script for the shell and generate an invocation script
    // for each executable added by the package to the environment.
    let activation_script = create_activation_script(&prefix, shell.clone())?;
    let bin_dir = BinDir::create().await?;
    let script_mapping =
        find_and_map_executable_scripts(&prefix, &prefix_package, &bin_dir).await?;
    create_executable_scripts(&script_mapping, &prefix, &shell, activation_script).await?;

    let scripts: Vec<_> = script_mapping
        .into_iter()
        .map(
            |BinScriptMapping {
                 global_binary_path: path,
                 ..
             }| path,
        )
        .collect();

    // Check if the bin path is on the path
    if scripts.is_empty() {
        let channel = channel_name_from_prefix(&prefix_package, channel_config);
        miette::bail!(
            "could not find an executable entrypoint in package {} {} {} from {}, are you sure it exists?",
            console::style(prefix_package.repodata_record.package_record.name.as_source()).bold(),
            console::style(prefix_package.repodata_record.package_record.version).bold(),
            console::style(prefix_package.repodata_record.package_record.build).bold(),
            channel,
        );
    }

    Ok((prefix_package, scripts, has_transactions))
}

fn channel_name_from_prefix(
    prefix_package: &PrefixRecord,
    channel_config: &ChannelConfig,
) -> String {
    Channel::from_str(&prefix_package.repodata_record.channel, channel_config)
        .map(|ch| friendly_channel_name(&ch))
        .unwrap_or_else(|_| prefix_package.repodata_record.channel.clone())
}

pub(super) fn package_name(package_matchspec: &MatchSpec) -> miette::Result<PackageName> {
    package_matchspec.name.clone().ok_or_else(|| {
        miette::miette!(
            "could not find package name in MatchSpec {}",
            package_matchspec
        )
    })
}

/// Returns the string to add for all arguments passed to the script
fn get_catch_all_arg(shell: &ShellEnum) -> &str {
    match shell {
        ShellEnum::CmdExe(_) => "%*",
        ShellEnum::PowerShell(_) => "@args",
        _ => "\"$@\"",
    }
}

/// Returns true if the bin folder is available on the PATH.
fn is_bin_folder_on_path() -> bool {
    let bin_path = match bin_dir() {
        Ok(path) => path,
        Err(_) => return false,
    };

    std::env::var_os("PATH")
        .map(|path| std::env::split_paths(&path).collect_vec())
        .unwrap_or_default()
        .into_iter()
        .contains(&bin_path)
}<|MERGE_RESOLUTION|>--- conflicted
+++ resolved
@@ -331,8 +331,7 @@
     let package_matchspec = MatchSpec::from_str(&args.package).into_diagnostic()?;
 
     // Fetch sparse repodata
-<<<<<<< HEAD
-    let platform_sparse_repodata = fetch_sparse_repodata(&channels, &[Platform::current()]).await?;
+    let platform_sparse_repodata = fetch_sparse_repodata(&channels, [platform]).await?;
 
     // Install the package
     let (prefix_package, scripts, _) = globally_install_package(
@@ -395,9 +394,6 @@
 ) -> miette::Result<(PrefixRecord, Vec<PathBuf>, bool)> {
     let platform = Platform::current();
     let package_name = package_name(&package_matchspec)?;
-=======
-    let platform_sparse_repodata = fetch_sparse_repodata(&channels, [platform]).await?;
->>>>>>> 89356a77
 
     let available_packages = SparseRepoData::load_records_recursive(
         platform_sparse_repodata,
