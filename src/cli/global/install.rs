--- conflicted
+++ resolved
@@ -247,11 +247,7 @@
     };
 
     // Solve it
-<<<<<<< HEAD
-    let records = libsolv_c::Solver.solve(task).into_diagnostic()?;
-=======
-    let records = libsolv_rs::Solver.solve(task)?;
->>>>>>> 456bbf02
+    let records = libsolv_rs::Solver.solve(task).into_diagnostic()?;
 
     // Create the binary environment prefix where we install or update the package
     let bin_prefix = BinEnvDir::create(&package_name).await?;
