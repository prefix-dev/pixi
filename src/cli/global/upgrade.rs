--- conflicted
+++ resolved
@@ -50,11 +50,7 @@
     cli_channels: ChannelsConfig,
     platform: Platform,
 ) -> miette::Result<()> {
-<<<<<<< HEAD
-    let channel_cli = cli_channels.resolve_from_config(&config);
-=======
     let channel_cli = cli_channels.resolve_from_config(&config)?;
->>>>>>> 82a3072f
 
     // Get channels and version of globally installed packages in parallel
     let mut channels = HashMap::with_capacity(specs.len());
@@ -204,10 +200,7 @@
                 records,
                 authenticated_client.clone(),
                 platform,
-<<<<<<< HEAD
-=======
                 false,
->>>>>>> 82a3072f
             )
             .await?;
             pb.finish_with_message(format!("{} {}", console::style("Updated").green(), message));
