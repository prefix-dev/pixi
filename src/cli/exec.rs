--- conflicted
+++ resolved
@@ -6,6 +6,9 @@
 
 use clap::{Parser, ValueHint};
 use miette::{Context, IntoDiagnostic};
+use pixi_config::{self, Config, ConfigCli};
+use pixi_progress::{await_in_progress, global_multi_progress, wrap_in_progress};
+use pixi_utils::{reqwest::build_reqwest_clients, PrefixGuard};
 use rattler::{
     install::{IndicatifReporter, Installer},
     package_cache::PackageCache,
@@ -15,12 +18,8 @@
 use rattler_virtual_packages::{VirtualPackage, VirtualPackageOverrides};
 use reqwest_middleware::ClientWithMiddleware;
 
+use super::cli_config::ChannelsConfig;
 use crate::prefix::Prefix;
-use pixi_config::{self, Config, ConfigCli};
-use pixi_progress::{await_in_progress, global_multi_progress, wrap_in_progress};
-use pixi_utils::{reqwest::build_reqwest_clients, PrefixGuard};
-
-use super::cli_config::ChannelsConfig;
 
 /// Run a command in a temporary environment.
 #[derive(Parser, Debug, Default)]
@@ -55,13 +54,8 @@
 }
 
 impl EnvironmentHash {
-<<<<<<< HEAD
-    pub(crate) fn from_args(args: &Args, config: &Config) -> Self {
-        Self {
-=======
     pub(crate) fn from_args(args: &Args, config: &Config) -> miette::Result<Self> {
         Ok(Self {
->>>>>>> 82a3072f
             command: args
                 .command
                 .first()
@@ -70,11 +64,7 @@
             specs: args.specs.clone(),
             channels: args
                 .channels
-<<<<<<< HEAD
-                .resolve_from_config(config)
-=======
                 .resolve_from_config(config)?
->>>>>>> 82a3072f
                 .iter()
                 .map(|c| c.base_url().to_string())
                 .collect(),
@@ -127,11 +117,7 @@
     config: &Config,
     client: &ClientWithMiddleware,
 ) -> miette::Result<Prefix> {
-<<<<<<< HEAD
-    let environment_name = EnvironmentHash::from_args(args, config).name();
-=======
     let environment_name = EnvironmentHash::from_args(args, config)?.name();
->>>>>>> 82a3072f
     let prefix = Prefix::new(
         cache_dir
             .join(pixi_consts::consts::CACHED_ENVS_DIR)
@@ -181,25 +167,22 @@
         args.specs.clone()
     };
 
-<<<<<<< HEAD
-=======
     let channels = args.channels.resolve_from_config(config)?;
 
->>>>>>> 82a3072f
     // Get the repodata for the specs
     let repodata = await_in_progress("fetching repodata for environment", |_| async {
         gateway
             .query(
-                args.channels.resolve_from_config(config),
+                channels,
                 [Platform::current(), Platform::NoArch],
                 specs.clone(),
             )
             .recursive(true)
             .execute()
             .await
+            .into_diagnostic()
     })
     .await
-    .into_diagnostic()
     .context("failed to get repodata")?;
 
     // Determine virtual packages of the current platform
