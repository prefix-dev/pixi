--- conflicted
+++ resolved
@@ -287,11 +287,8 @@
                 && args.lock_file_update_config.no_lockfile_update,
             max_concurrent_solves: workspace.config().max_concurrent_solves(),
         },
-<<<<<<< HEAD
+        ReinstallPackages::default(),
         false,
-=======
-        ReinstallPackages::default(),
->>>>>>> 5d76c46a
     )
     .await?;
     let lock_file = lock_file_data.into_lock_file();
