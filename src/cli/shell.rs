--- conflicted
+++ resolved
@@ -237,18 +237,13 @@
 
     #[cfg(target_family = "windows")]
     let res = match interactive_shell {
-<<<<<<< HEAD
-        ShellEnum::PowerShell(pwsh) => start_powershell(pwsh, &env),
-        ShellEnum::CmdExe(cmdexe) => start_cmdexe(cmdexe, &env),
         ShellEnum::NuShell(nushell) => start_nu_shell(nushell, &env).await,
-=======
         ShellEnum::PowerShell(pwsh) => {
             start_powershell(pwsh, &env, prompt::get_powershell_prompt(project.name()))
         }
         ShellEnum::CmdExe(cmdexe) => {
             start_cmdexe(cmdexe, &env, prompt::get_cmd_prompt(project.name()))
         }
->>>>>>> b2b26edd
         _ => {
             miette::bail!("Unsupported shell: {:?}", interactive_shell);
         }
@@ -256,14 +251,7 @@
 
     #[cfg(target_family = "unix")]
     let res = match interactive_shell {
-<<<<<<< HEAD
-        ShellEnum::PowerShell(pwsh) => start_powershell(pwsh, &env),
-        ShellEnum::Bash(bash) => start_unix_shell(bash, vec!["-l", "-i"], &env).await,
-        ShellEnum::Zsh(zsh) => start_unix_shell(zsh, vec!["-l", "-i"], &env).await,
-        ShellEnum::Fish(fish) => start_unix_shell(fish, vec![], &env).await,
-        ShellEnum::Xonsh(xonsh) => start_unix_shell(xonsh, vec![], &env).await,
         ShellEnum::NuShell(nushell) => start_nu_shell(nushell, &env).await,
-=======
         ShellEnum::PowerShell(pwsh) => {
             start_powershell(pwsh, &env, prompt::get_powershell_prompt(project.name()))
         }
@@ -291,7 +279,6 @@
         ShellEnum::Xonsh(xonsh) => {
             start_unix_shell(xonsh, vec![], &env, prompt::get_xonsh_prompt()).await
         }
->>>>>>> b2b26edd
         _ => {
             miette::bail!("Unsupported shell: {:?}", interactive_shell)
         }
