--- conflicted
+++ resolved
@@ -22,26 +22,21 @@
     /// Export project environment to a conda explicit specification file
     #[clap(visible_alias = "ces")]
     CondaExplicitSpec(conda_explicit_spec::Args),
-<<<<<<< HEAD
+
+    /// Export project environment to a conda environment.yaml file
+    CondaEnvironment(conda_environment::Args),
 
     /// Export project environment to a pip requirements file
     #[clap(visible_alias = "pr")]
     PyPiRequirements(pypi_requirements::Args),
-=======
-    /// Export project environment to a conda environment.yaml file
-    CondaEnvironment(conda_environment::Args),
->>>>>>> dc9b79e5
 }
 
 pub async fn execute(args: Args) -> miette::Result<()> {
     let project = Project::load_or_else_discover(args.manifest_path.as_deref())?;
     match args.command {
         Command::CondaExplicitSpec(args) => conda_explicit_spec::execute(project, args).await?,
-<<<<<<< HEAD
+        Command::CondaEnvironment(args) => conda_environment::execute(project, args).await?,
         Command::PyPiRequirements(args) => pypi_requirements::execute(project, args).await?,
-=======
-        Command::CondaEnvironment(args) => conda_environment::execute(project, args).await?,
->>>>>>> dc9b79e5
     };
     Ok(())
 }