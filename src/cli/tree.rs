--- conflicted
+++ resolved
@@ -1,8 +1,5 @@
 use std::collections::HashMap;
-<<<<<<< HEAD
-=======
 use std::io::{StdoutLock, Write};
->>>>>>> 82a3072f
 
 use ahash::{HashSet, HashSetExt};
 use clap::Parser;
@@ -18,12 +15,6 @@
     cli::cli_config::{PrefixUpdateConfig, ProjectConfig},
     lock_file::UpdateLockFileOptions,
     project::{Environment, Project},
-};
-
-use crate::{
-    cli::cli_config::{PrefixUpdateConfig, ProjectConfig},
-    lock_file::UpdateLockFileOptions,
-    Project,
 };
 
 /// Show a tree of project dependencies
@@ -79,10 +70,6 @@
 };
 
 pub async fn execute(args: Args) -> miette::Result<()> {
-<<<<<<< HEAD
-    let project = Project::load_or_else_discover(args.project_config.manifest_path.as_deref())?;
-    let environment = project.environment_from_name_or_env_var(args.environment)?;
-=======
     let project = Project::load_or_else_discover(args.project_config.manifest_path.as_deref())
         .wrap_err("Failed to load project")?;
 
@@ -90,7 +77,6 @@
         .environment_from_name_or_env_var(args.environment)
         .wrap_err("Environment not found")?;
 
->>>>>>> 82a3072f
     let lock_file = project
         .update_lock_file(UpdateLockFileOptions {
             lock_file_usage: args.prefix_update_config.lock_file_usage(),
@@ -163,28 +149,17 @@
     for pkg_name in root_pkg_names {
         if let Some(pkg) = inverted_dep_map.get(pkg_name) {
             let visited = !visited_pkgs.insert(pkg_name.clone());
-<<<<<<< HEAD
-            print_package("\n", pkg, direct_deps.contains(&pkg.name), visited);
-
-            if !visited {
-                print_inverted_leaf(
-=======
             print_package(handle, "\n", pkg, direct_deps.contains(&pkg.name), visited)?;
 
             if !visited {
                 print_inverted_leaf(
                     handle,
->>>>>>> 82a3072f
                     pkg,
                     String::from(""),
                     inverted_dep_map,
                     direct_deps,
                     &mut visited_pkgs,
-<<<<<<< HEAD
-                );
-=======
                 )?;
->>>>>>> 82a3072f
             }
         }
     }
@@ -200,11 +175,7 @@
     inverted_dep_map: &HashMap<String, Package>,
     direct_deps: &HashSet<String>,
     visited_pkgs: &mut HashSet<String>,
-<<<<<<< HEAD
-) {
-=======
 ) -> miette::Result<()> {
->>>>>>> 82a3072f
     let needed_count = pkg.needed_by.len();
     for (index, needed_name) in pkg.needed_by.iter().enumerate() {
         let last = index == needed_count - 1;
@@ -217,45 +188,28 @@
         if let Some(needed_pkg) = inverted_dep_map.get(needed_name) {
             let visited = !visited_pkgs.insert(needed_pkg.name.clone());
             print_package(
-<<<<<<< HEAD
-=======
                 handle,
->>>>>>> 82a3072f
                 &format!("{prefix}{symbol} "),
                 needed_pkg,
                 direct_deps.contains(&needed_pkg.name),
                 visited,
-<<<<<<< HEAD
-            );
-
-            if !visited {
-                let new_prefix = if index == needed_count - 1 {
-=======
             )?;
 
             if !visited {
                 let new_prefix = if last {
->>>>>>> 82a3072f
                     format!("{}{} ", prefix, UTF8_SYMBOLS.empty)
                 } else {
                     format!("{}{} ", prefix, UTF8_SYMBOLS.down)
                 };
 
                 print_inverted_leaf(
-<<<<<<< HEAD
-=======
                     handle,
->>>>>>> 82a3072f
                     needed_pkg,
                     new_prefix,
                     inverted_dep_map,
                     direct_deps,
                     visited_pkgs,
-<<<<<<< HEAD
-                )
-=======
                 )?;
->>>>>>> 82a3072f
             }
         }
     }
@@ -277,11 +231,7 @@
         }
 
         if let Some(pkg) = dep_map.get(pkg_name) {
-<<<<<<< HEAD
-            print_package("\n", pkg, direct_deps.contains(&pkg.name), false);
-=======
             print_package(handle, "\n", pkg, direct_deps.contains(&pkg.name), false)?;
->>>>>>> 82a3072f
 
             print_dependency_leaf(
                 handle,
@@ -344,10 +294,7 @@
         };
         if let Some(pkg) = dep_map.get(pkg_name) {
             print_package(
-<<<<<<< HEAD
-=======
                 handle,
->>>>>>> 82a3072f
                 &format!("{symbol} "),
                 pkg,
                 direct_deps.contains(&pkg.name),
@@ -378,15 +325,9 @@
     pkg: &Package,
     prefix: String,
     dep_map: &HashMap<String, Package>,
-<<<<<<< HEAD
-    visited_pkgs: &mut Vec<String>,
-    direct_deps: &HashSet<String>,
-) {
-=======
     visited_pkgs: &mut HashSet<String>,
     direct_deps: &HashSet<String>,
 ) -> miette::Result<()> {
->>>>>>> 82a3072f
     let dep_count = pkg.dependencies.len();
     for (index, dep_name) in pkg.dependencies.iter().enumerate() {
         let last = index == dep_count - 1;
@@ -400,10 +341,7 @@
             let visited = !visited_pkgs.insert(dep.name.clone());
 
             print_package(
-<<<<<<< HEAD
-=======
                 handle,
->>>>>>> 82a3072f
                 &format!("{prefix}{symbol} "),
                 dep,
                 direct_deps.contains(&dep.name),
@@ -424,10 +362,7 @@
             let visited = !visited_pkgs.insert(dep_name.clone());
 
             print_package(
-<<<<<<< HEAD
-=======
                 handle,
->>>>>>> 82a3072f
                 &format!("{prefix}{symbol} "),
                 &Package {
                     name: dep_name.to_owned(),
@@ -444,14 +379,6 @@
     Ok(())
 }
 
-<<<<<<< HEAD
-/// Print package and style by attributes, like if are a direct dependency (name
-/// is green and bold), or by the source of the package (yellow version string
-/// for Conda, blue for PyPI). Packages that have already been visited and will
-/// not be recursed into again are marked with a star (*).
-fn print_package(prefix: &str, package: &Package, direct: bool, visited: bool) {
-    println!(
-=======
 /// Print package and style by attributes
 fn print_package(
     handle: &mut StdoutLock,
@@ -462,7 +389,6 @@
 ) -> miette::Result<()> {
     writeln!(
         handle,
->>>>>>> 82a3072f
         "{}{} {} {}",
         prefix,
         if direct {
@@ -538,22 +464,12 @@
     source: PackageSource,
 }
 
-<<<<<<< HEAD
-/// Builds a hashmap of dependencies, with names, versions, and what they depend
-/// on
-fn generate_dependency_map(locked_deps: &Vec<rattler_lock::Package>) -> HashMap<String, Package> {
-    let mut package_dependencies_map = HashMap::new();
-
-    for package in locked_deps {
-        let version = package.version().into_owned();
-=======
 /// Simplified package information extracted from the lock file
 struct PackageInfo {
     name: String,
     dependencies: Vec<String>,
     source: PackageSource,
 }
->>>>>>> 82a3072f
 
 /// Helper function to extract package information
 fn extract_package_info(package: &rattler_lock::Package) -> Option<PackageInfo> {
@@ -576,29 +492,6 @@
             })
             .collect();
 
-<<<<<<< HEAD
-            package_dependencies_map.insert(
-                name.clone(),
-                Package {
-                    name: name.clone(),
-                    version,
-                    dependencies: dependencies.into_iter().unique().collect(),
-                    needed_by: Vec::new(),
-                    source: PackageSource::Conda,
-                },
-            );
-        } else if let Some(pypi_package) = package.as_pypi() {
-            let name = pypi_package
-                .package_data()
-                .name
-                .as_dist_info_name()
-                .into_owned();
-
-            let mut dependencies = Vec::new();
-            for p in pypi_package.package_data().requires_dist.iter() {
-                // If this is not true, it means that the marker does not hold for every environment
-                if !&p.marker.is_true() {
-=======
         Some(PackageInfo {
             name,
             dependencies,
@@ -607,23 +500,20 @@
     } else if let Some(pypi_package) = package.as_pypi() {
         // Extract name
         let name = pypi_package
-            .data()
-            .package
+            .package_data()
             .name
             .as_dist_info_name()
             .into_owned();
 
         // Extract dependencies
         let dependencies = pypi_package
-            .data()
-            .package
+            .package_data()
             .requires_dist
             .iter()
             .filter_map(|p| {
                 if p.marker.is_true() {
                     Some(p.name.as_dist_info_name().into_owned())
                 } else {
->>>>>>> 82a3072f
                     tracing::info!(
                         "Skipping {} specified by {} due to marker {:?}",
                         p.name,
@@ -668,12 +558,7 @@
     package_dependencies_map
 }
 
-<<<<<<< HEAD
-/// Given a map of dependencies, invert it so that it has what a package is
-/// needed by, rather than what it depends on
-=======
 /// Given a map of dependencies, invert it
->>>>>>> 82a3072f
 fn invert_dep_map(dep_map: &HashMap<String, Package>) -> HashMap<String, Package> {
     let mut inverted_deps = dep_map.clone();
 
