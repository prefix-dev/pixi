use std::sync::{Arc, LazyLock};

use crate::build::{BuildContext, SourceCheckoutReporter};
use crate::environment::PythonStatus;
use crate::lock_file::IoConcurrencyLimit;
use crate::prefix::Prefix;
use crate::workspace::grouped_environment::{GroupedEnvironment, GroupedEnvironmentName};
use crate::workspace::HasWorkspaceRef;
use futures::{stream, StreamExt, TryFutureExt, TryStreamExt};
use indicatif::ProgressBar;
use itertools::{Either, Itertools};
use miette::IntoDiagnostic;
use pixi_manifest::FeaturesExt;
use pixi_progress::{await_in_progress, global_multi_progress};
use pixi_record::PixiRecord;
use rattler::install::{DefaultProgressFormatter, IndicatifReporter, Installer};
use rattler::package_cache::PackageCache;
use rattler_conda_types::{
    ChannelUrl, GenericVirtualPackage, Platform, PrefixRecord, RepoDataRecord,
};
use reqwest_middleware::ClientWithMiddleware;
use tokio::sync::Semaphore;

use async_once_cell::OnceCell as AsyncOnceCell;
use uv_configuration::RAYON_INITIALIZE;

use super::conda_metadata::{create_history_file, create_prefix_location_file};
use super::reporters::CondaBuildProgress;
use super::try_increase_rlimit_to_sensible;

/// A struct that contains the result of updating a conda prefix.

#[derive(Clone)]
pub struct CondaPrefixUpdated {
    /// The name of the group that was updated.
    pub group: GroupedEnvironmentName,
    /// The prefix that was updated.
    pub prefix: Prefix,
    /// Any change to the python interpreter.
    pub python_status: Box<PythonStatus>,
}

/// A task that updates the prefix for a given environment.
pub struct CondaPrefixUpdaterInner {
    pub channels: Vec<ChannelUrl>,
    pub name: GroupedEnvironmentName,
    pub client: ClientWithMiddleware,
    pub prefix: Prefix,
    pub virtual_packages: Vec<GenericVirtualPackage>,
    pub platform: Platform,
    pub package_cache: PackageCache,
    pub io_concurrency_limit: IoConcurrencyLimit,
    pub build_context: BuildContext,

    /// A flag that indicates if the prefix was created.
    created: AsyncOnceCell<CondaPrefixUpdated>,
}

impl CondaPrefixUpdaterInner {
    /// Creates a new prefix task.
    #[allow(clippy::too_many_arguments)]
    pub fn new(
        channels: Vec<ChannelUrl>,
        name: GroupedEnvironmentName,
        client: ClientWithMiddleware,
        prefix: Prefix,
        virtual_packages: Vec<GenericVirtualPackage>,
        platform: Platform,
        package_cache: PackageCache,
        io_concurrency_limit: IoConcurrencyLimit,
        build_context: BuildContext,
    ) -> Self {
        Self {
            channels,
            name,
            client,
            prefix,
            virtual_packages,
            platform,
            package_cache,
            io_concurrency_limit,
            build_context,
            created: AsyncOnceCell::new(),
        }
    }
}

/// A builder for creating a new conda prefix updater.
pub struct CondaPrefixUpdaterBuilder<'a> {
    group: GroupedEnvironment<'a>,
    platform: Platform,
    package_cache: PackageCache,
    io_concurrency_limit: IoConcurrencyLimit,
    build_context: BuildContext,
}

impl<'a> CondaPrefixUpdaterBuilder<'a> {
    /// Creates a new builder.
    pub fn new(
        group: GroupedEnvironment<'a>,
        platform: Platform,
        package_cache: PackageCache,
        io_concurrency_limit: IoConcurrencyLimit,
        build_context: BuildContext,
    ) -> Self {
        Self {
            group,
            platform,
            package_cache,
            io_concurrency_limit,
            build_context,
        }
    }

    /// Builds the conda prefix updater by extracting the necessary information from the group.
    pub fn build(self) -> miette::Result<CondaPrefixUpdater> {
        let channels = self
            .group
            .channel_urls(&self.group.workspace().channel_config())
            .into_diagnostic()?;
<<<<<<< HEAD

        // Spawn a task to determine the currently installed packages.
        let prefix_clone = self.group.prefix().clone();
        let installed_packages_future =
            tokio::task::spawn_blocking(move || prefix_clone.find_installed_packages())
                .unwrap_or_else(|e| match e.try_into_panic() {
                    Ok(panic) => std::panic::resume_unwind(panic),
                    Err(_err) => Err(miette::miette!("the operation was cancelled")),
                });

        // Wait until the conda records are available and until the installed packages
        // for this prefix are available.
        let installed_packages = installed_packages_future.await?;

        let has_existing_packages = !installed_packages.is_empty();
        let group_name = self.group.name().clone();
        let client = self.group.workspace().authenticated_client()?.clone();
=======
        let name = self.group.name();
>>>>>>> e965e998
        let prefix = self.group.prefix();
        let virtual_packages = self.group.virtual_packages(self.platform);
        let client = self.group.workspace().authenticated_client().clone();

        Ok(CondaPrefixUpdater::new(
            channels,
            name,
            client,
            prefix,
            virtual_packages,
            self.platform,
            self.package_cache,
            self.io_concurrency_limit,
            self.build_context,
        ))
    }
}

#[derive(Clone)]
/// A task that updates the prefix for a given environment.
pub struct CondaPrefixUpdater {
    inner: Arc<CondaPrefixUpdaterInner>,
}

impl CondaPrefixUpdater {
    /// Creates a new prefix task.
    #[allow(clippy::too_many_arguments)]
    pub fn new(
        channels: Vec<ChannelUrl>,
        name: GroupedEnvironmentName,
        client: ClientWithMiddleware,
        prefix: Prefix,
        virtual_packages: Vec<GenericVirtualPackage>,
        platform: Platform,
        package_cache: PackageCache,
        io_concurrency_limit: IoConcurrencyLimit,
        build_context: BuildContext,
    ) -> Self {
        let inner = CondaPrefixUpdaterInner::new(
            channels,
            name,
            client,
            prefix,
            virtual_packages,
            platform,
            package_cache,
            io_concurrency_limit,
            build_context,
        );

        Self {
            inner: Arc::new(inner),
        }
    }

    /// Updates the prefix for the given environment.
    pub async fn update(
        &self,
        pixi_records: Vec<PixiRecord>,
    ) -> miette::Result<&CondaPrefixUpdated> {
        self.inner
            .created
            .get_or_try_init(async {
                tracing::debug!("updating prefix for '{}'", self.inner.name.fancy_display());

                let channels = self.inner.channels.clone();

                // Spawn a task to determine the currently installed packages.
                let prefix_clone = self.inner.prefix.clone();
                let installed_packages_future =
                    tokio::task::spawn_blocking(move || prefix_clone.find_installed_packages())
                        .unwrap_or_else(|e| match e.try_into_panic() {
                            Ok(panic) => std::panic::resume_unwind(panic),
                            Err(_err) => Err(miette::miette!("the operation was cancelled")),
                        });

                // Wait until the conda records are available and until the installed packages
                // for this prefix are available.
                let installed_packages = installed_packages_future.await?;

                let has_existing_packages = !installed_packages.is_empty();
                let group_name = self.inner.name.clone();
                let client = self.inner.client.clone();

                let python_status = update_prefix_conda(
                    &self.inner.prefix,
                    self.inner.package_cache.clone(),
                    client,
                    installed_packages,
                    pixi_records,
                    self.inner.virtual_packages.clone(),
                    channels,
                    self.inner.platform,
                    &format!(
                        "{} conda prefix '{}'",
                        if has_existing_packages {
                            "updating"
                        } else {
                            "creating"
                        },
                        group_name.fancy_display()
                    ),
                    "  ",
                    self.inner.io_concurrency_limit.clone().into(),
                    self.inner.build_context.clone(),
                )
                .await?;

                Ok(CondaPrefixUpdated {
                    group: group_name,
                    prefix: self.inner.prefix.clone(),
                    python_status: Box::new(python_status),
                })
            })
            .await
    }

    pub(crate) fn name(&self) -> &GroupedEnvironmentName {
        &self.inner.name
    }
}

/// Updates the environment to contain the packages from the specified lock-file
#[allow(clippy::too_many_arguments)]
pub async fn update_prefix_conda(
    prefix: &Prefix,
    package_cache: PackageCache,
    authenticated_client: ClientWithMiddleware,
    installed_packages: Vec<PrefixRecord>,
    pixi_records: Vec<PixiRecord>,
    virtual_packages: Vec<GenericVirtualPackage>,
    channels: Vec<ChannelUrl>,
    host_platform: Platform,
    progress_bar_message: &str,
    progress_bar_prefix: &str,
    io_concurrency_limit: Arc<Semaphore>,
    build_context: BuildContext,
) -> miette::Result<PythonStatus> {
    // Try to increase the rlimit to a sensible value for installation.
    try_increase_rlimit_to_sensible();

    // HACK: The `Installer` created below, as well as some code in building
    // packages from source will utilize rayon for parallelism. By using rayon
    // it will implicitly initialize a global thread pool. However, uv
    // has a mechanism to initialize rayon itself, which will crash if the global
    // thread pool was already initialized. To prevent this, we force uv the
    // initialize the rayon global thread pool, this ensures that any rayon code
    // that is run will use the same thread pool.
    //
    // One downside of this approach is that perhaps it turns out that we won't need
    // the thread pool at all (because no changes needed to happen for instance).
    // There is a little bit of overhead when that happens, but I don't see another
    // way around that.
    LazyLock::force(&RAYON_INITIALIZE);

    let (mut repodata_records, source_records): (Vec<_>, Vec<_>) = pixi_records
        .into_iter()
        .partition_map(|record| match record {
            PixiRecord::Binary(record) => Either::Left(record),
            PixiRecord::Source(record) => Either::Right(record),
        });

    let mut progress_reporter = None;
    let mut source_reporter = None;
    let source_pb = global_multi_progress().add(ProgressBar::hidden());

    let source_records_length = source_records.len();
    // Build conda packages out of the source records
    let mut processed_source_packages = stream::iter(source_records)
        .map(Ok)
        .and_then(|record| {
            // If we don't have a progress reporter, create one
            // This is done so that the progress bars are not displayed if there are no
            // source packages
            let progress_reporter = progress_reporter
                .get_or_insert_with(|| {
                    Arc::new(CondaBuildProgress::new(source_records_length as u64))
                })
                .clone();

            let source_reporter = source_reporter
                .get_or_insert_with(|| {
                    Arc::new(SourceCheckoutReporter::new(
                        source_pb.clone(),
                        global_multi_progress(),
                    ))
                })
                .clone();
            let build_id = progress_reporter.associate(record.package_record.name.as_source());
            let build_context = &build_context;
            let channels = &channels;
            let virtual_packages = &virtual_packages;
            async move {
                build_context
                    .build_source_record(
                        &record,
                        channels,
                        host_platform,
                        virtual_packages.clone(),
                        virtual_packages.clone(),
                        progress_reporter.clone(),
                        Some(source_reporter),
                        build_id,
                    )
                    .await
            }
        })
        .try_collect::<Vec<RepoDataRecord>>()
        .await?;

    // Extend the repodata records with the built packages
    repodata_records.append(&mut processed_source_packages);

    // Execute the operations that are returned by the solver.
    let result = await_in_progress(
        format!("{progress_bar_prefix}{progress_bar_message}",),
        |pb| async {
            Installer::new()
                .with_download_client(authenticated_client)
                .with_io_concurrency_semaphore(io_concurrency_limit)
                .with_execute_link_scripts(false)
                .with_installed_packages(installed_packages)
                .with_target_platform(host_platform)
                .with_package_cache(package_cache)
                .with_reporter(
                    IndicatifReporter::builder()
                        .with_multi_progress(global_multi_progress())
                        .with_placement(rattler::install::Placement::After(pb))
                        .with_formatter(
                            DefaultProgressFormatter::default()
                                .with_prefix(format!("{progress_bar_prefix}  ")),
                        )
                        .clear_when_done(true)
                        .finish(),
                )
                .install(prefix.root(), repodata_records)
                .await
                .into_diagnostic()
        },
    )
    .await?;

    // Mark the location of the prefix
    create_prefix_location_file(prefix.root())?;
    create_history_file(prefix.root())?;

    // Determine if the python version changed.
    Ok(PythonStatus::from_transaction(&result.transaction))
}<|MERGE_RESOLUTION|>--- conflicted
+++ resolved
@@ -118,27 +118,7 @@
             .group
             .channel_urls(&self.group.workspace().channel_config())
             .into_diagnostic()?;
-<<<<<<< HEAD
-
-        // Spawn a task to determine the currently installed packages.
-        let prefix_clone = self.group.prefix().clone();
-        let installed_packages_future =
-            tokio::task::spawn_blocking(move || prefix_clone.find_installed_packages())
-                .unwrap_or_else(|e| match e.try_into_panic() {
-                    Ok(panic) => std::panic::resume_unwind(panic),
-                    Err(_err) => Err(miette::miette!("the operation was cancelled")),
-                });
-
-        // Wait until the conda records are available and until the installed packages
-        // for this prefix are available.
-        let installed_packages = installed_packages_future.await?;
-
-        let has_existing_packages = !installed_packages.is_empty();
-        let group_name = self.group.name().clone();
-        let client = self.group.workspace().authenticated_client()?.clone();
-=======
         let name = self.group.name();
->>>>>>> e965e998
         let prefix = self.group.prefix();
         let virtual_packages = self.group.virtual_packages(self.platform);
         let client = self.group.workspace().authenticated_client().clone();
