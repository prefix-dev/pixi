pub(crate) mod conda_metadata;
mod conda_prefix;
pub mod list;
mod pypi_prefix;
mod python_status;
pub use conda_prefix::{CondaPrefixUpdated, CondaPrefixUpdater, CondaPrefixUpdaterBuilder};
use dialoguer::theme::ColorfulTheme;
use futures::{FutureExt, StreamExt, TryStreamExt, stream};
use miette::{Context, IntoDiagnostic};
use pixi_consts::consts;
use pixi_git::credentials::store_credentials_from_url;
use pixi_manifest::FeaturesExt;
use pixi_progress::await_in_progress;
use pixi_pypi_spec::PixiPypiSpec;
use pixi_spec::{GitSpec, PixiSpec};
pub use pypi_prefix::update_prefix_pypi;
pub use python_status::PythonStatus;
use rattler_conda_types::Platform;
use rattler_lock::LockedPackageRef;
use serde::{Deserialize, Serialize};
use std::collections::HashSet;
use std::{
    collections::HashMap,
    hash::{Hash, Hasher},
    io::ErrorKind,
    path::{Path, PathBuf},
};
use xxhash_rust::xxh3::Xxh3;

use crate::{
    Workspace,
    lock_file::{LockFileDerivedData, ReinstallPackages, UpdateLockFileOptions, UpdateMode},
    prefix::Prefix,
    rlimit::try_increase_rlimit_to_sensible,
    workspace::{Environment, HasWorkspaceRef, grouped_environment::GroupedEnvironment},
};

<<<<<<< HEAD
pub use conda_prefix::{
    CondaPrefixUpdated, CondaPrefixUpdater, CondaPrefixUpdaterBuilder, update_prefix_conda,
};
use pixi_pypi_spec::PixiPypiSpec;
pub use pypi_prefix::update_prefix_pypi;
pub use python_status::PythonStatus;

=======
>>>>>>> 960a3ad4
/// Verify the location of the prefix folder is not changed so the applied
/// prefix path is still valid. Errors when there is a file system error or the
/// path does not align with the defined prefix. Returns false when the file is
/// not present.
pub async fn verify_prefix_location_unchanged(environment_dir: &Path) -> miette::Result<()> {
    let prefix_file = environment_dir
        .join(consts::CONDA_META_DIR)
        .join(consts::PREFIX_FILE_NAME);

    tracing::debug!(
        "verifying prefix location is unchanged, with prefix file: {}",
        prefix_file.display()
    );

    match fs_err::read_to_string(prefix_file.clone()) {
        // Not found is fine as it can be new or backwards compatible.
        Err(e) if e.kind() == ErrorKind::NotFound => Ok(()),
        // Scream the error if we don't know it.
        Err(e) => {
            tracing::error!("failed to read prefix file: {}", prefix_file.display());
            Err(e).into_diagnostic()
        }
        // Check if the path in the file aligns with the current path.
        Ok(p) if prefix_file.starts_with(&p) => Ok(()),
        Ok(p) => {
            let path = Path::new(&p);
            prefix_location_changed(environment_dir, path.parent().unwrap_or(path)).await
        }
    }
}

/// Called when the prefix has moved to a new location.
///
/// Allows interactive users to delete the location and continue.
async fn prefix_location_changed(
    environment_dir: &Path,
    previous_dir: &Path,
) -> miette::Result<()> {
    let theme = ColorfulTheme {
        active_item_style: console::Style::new().for_stderr().magenta(),
        ..ColorfulTheme::default()
    };

    let user_value = dialoguer::Confirm::with_theme(&theme)
        .with_prompt(format!(
            "The environment directory seems have to moved! Environments are non-relocatable, moving them can cause issues.\n\n\t{} -> {}\n\nThis can be fixed by reinstall the environment from the lock-file in the new location.\n\nDo you want to automatically recreate the environment?",
            previous_dir.display(),
            environment_dir.display()
        ))
        .report(false)
        .default(true)
        .interact_opt()
        .map_or(None, std::convert::identity);
    if user_value == Some(true) {
        await_in_progress("removing old environment", |_| {
            tokio::fs::remove_dir_all(environment_dir)
        })
        .await
        .into_diagnostic()
        .context("failed to remove old environment directory")?;
        Ok(())
    } else {
        Err(miette::diagnostic!(
            help = "Remove the environment directory, pixi will recreate it on the next run.",
            "The environment directory has moved from `{}` to `{}`. Environments are non-relocatable, moving them can cause issues.", previous_dir.display(), environment_dir.display()
        )
            .into())
    }
}

#[derive(Debug, Hash, Serialize, Deserialize, PartialEq, Eq)]
pub struct LockedEnvironmentHash(String);
impl LockedEnvironmentHash {
    pub(crate) fn from_environment(
        environment: rattler_lock::Environment,
        platform: Platform,
    ) -> Self {
        let mut hasher = Xxh3::new();

        if let Some(packages) = environment.packages(platform) {
            for package in packages {
                // Always has the url or path
                package.location().to_owned().to_string().hash(&mut hasher);

                match package {
                    // A select set of fields are used to hash the package
                    LockedPackageRef::Conda(pack) => {
                        if let Some(sha) = pack.record().sha256 {
                            sha.hash(&mut hasher);
                        } else if let Some(md5) = pack.record().md5 {
                            md5.hash(&mut hasher);
                        }
                    }
                    LockedPackageRef::Pypi(pack, env) => {
                        pack.editable.hash(&mut hasher);
                        env.extras.hash(&mut hasher);
                    }
                }
            }
        }

        LockedEnvironmentHash(format!("{:x}", hasher.finish()))
    }
}

/// Information about the environment that was used to create the environment.
#[derive(Serialize, Deserialize)]
pub(crate) struct EnvironmentFile {
    /// The path to the manifest file that was used to create the environment.
    pub(crate) manifest_path: PathBuf,
    /// The name of the environment.
    pub(crate) environment_name: String,
    /// The version of the pixi that was used to create the environment.
    pub(crate) pixi_version: String,
    /// The hash of the lock file that was used to create the environment.
    pub(crate) environment_lock_file_hash: LockedEnvironmentHash,
}

/// The path to the environment file in the `conda-meta` directory of the
/// environment.
fn environment_file_path(environment_dir: &Path) -> PathBuf {
    environment_dir
        .join(consts::CONDA_META_DIR)
        .join(consts::ENVIRONMENT_FILE_NAME)
}
/// Write information about the environment to a file in the environment
/// directory. Used by the prefix updating to validate if it needs to be
/// updated.
pub(crate) fn write_environment_file(
    environment_dir: &Path,
    env_file: EnvironmentFile,
) -> miette::Result<PathBuf> {
    let path = environment_file_path(environment_dir);

    let parent = path
        .parent()
        .expect("There should already be a conda-meta folder");

    match fs_err::create_dir_all(parent).into_diagnostic() {
        Ok(_) => {
            // Using json as it's easier to machine read it.
            let contents = serde_json::to_string_pretty(&env_file).into_diagnostic()?;
            match fs_err::write(&path, contents).into_diagnostic() {
                Ok(_) => {
                    tracing::debug!("Wrote environment file to: {:?}", path);
                }
                Err(e) => tracing::debug!(
                    "Unable to write environment file to: {:?} => {:?}",
                    path,
                    e.root_cause().to_string()
                ),
            };
            Ok(path)
        }
        Err(e) => {
            tracing::debug!("Unable to create conda-meta folder to: {:?}", path);
            Err(e)
        }
    }
}

/// Reading the environment file of the environment.
/// Removing it if it's not valid.
pub(crate) fn read_environment_file(
    environment_dir: &Path,
) -> miette::Result<Option<EnvironmentFile>> {
    let path = environment_file_path(environment_dir);

    let contents = match fs_err::read_to_string(&path) {
        Ok(contents) => contents,
        Err(e) if e.kind() == ErrorKind::NotFound => {
            tracing::debug!("Environment file not yet found at: {:?}", path);
            return Ok(None);
        }
        Err(e) => {
            tracing::debug!(
                "Failed to read environment file at: {:?}, error: {}, will try to remove it.",
                path,
                e
            );
            let _ = fs_err::remove_file(&path);
            return Err(e).into_diagnostic();
        }
    };
    let env_file: EnvironmentFile = match serde_json::from_str(&contents) {
        Ok(env_file) => env_file,
        Err(e) => {
            tracing::debug!(
                "Failed to read environment file at: {:?}, error: {}, will try to remove it.",
                path,
                e
            );
            let _ = fs_err::remove_file(&path);
            return Ok(None);
        }
    };

    Ok(Some(env_file))
}

/// Runs the following checks to make sure the project is in a sane state:
///     1. It verifies that the prefix location is unchanged.
///     2. It verifies that the system requirements are met.
///     3. It verifies the absence of the `env` folder.
///     4. It verifies that the prefix contains a `.gitignore` file.
pub async fn sanity_check_workspace(project: &Workspace) -> miette::Result<()> {
    // Sanity check of prefix location
    verify_prefix_location_unchanged(project.environments_dir().as_path()).await?;

    // TODO: remove on a 1.0 release
    // Check for old `env` folder as we moved to `envs` in 0.13.0
    let old_pixi_env_dir = project.pixi_dir().join("env");
    if old_pixi_env_dir.exists() {
        tracing::warn!(
            "The `{}` folder is deprecated, please remove it as we now use the `{}` folder",
            old_pixi_env_dir.display(),
            consts::ENVIRONMENTS_DIR
        );
    }

    ensure_pixi_directory_and_gitignore(project.pixi_dir().as_path()).await?;

    Ok(())
}

/// Extract [`GitSpec`] requirements from the project dependencies.
pub fn extract_git_requirements_from_workspace(project: &Workspace) -> Vec<GitSpec> {
    let mut requirements = Vec::new();

    for env in project.environments() {
        let env_platforms = env.platforms();
        for platform in env_platforms {
            let dependencies = env.combined_dependencies(Some(platform));
            let pypi_dependencies = env.pypi_dependencies(Some(platform));
            for (_, dep_spec) in dependencies {
                for spec in dep_spec {
                    if let PixiSpec::Git(spec) = spec {
                        requirements.push(spec.clone());
                    }
                }
            }

            for (_, pypi_spec) in pypi_dependencies {
                for spec in pypi_spec {
                    if let PixiPypiSpec::Git { url, .. } = spec {
                        requirements.push(url);
                    }
                }
            }
        }
    }

    requirements
}

/// Store credentials from [`GitSpec`] requirements.
pub fn store_credentials_from_requirements(git_requirements: Vec<GitSpec>) {
    for spec in git_requirements {
        store_credentials_from_url(&spec.git);
    }
}

/// Extract any credentials that are defined on the project dependencies
/// themselves. While we don't store plaintext credentials in the `pixi.lock`,
/// we do respect credentials that are defined in the `pixi.toml` or
/// `pyproject.toml`.
pub async fn store_credentials_from_project(project: &Workspace) -> miette::Result<()> {
    for env in project.environments() {
        let env_platforms = env.platforms();
        for platform in env_platforms {
            let dependencies = env.combined_dependencies(Some(platform));
            for (_, dep_spec) in dependencies {
                for spec in dep_spec {
                    if let PixiSpec::Git(spec) = spec {
                        store_credentials_from_url(&spec.git);
                    }
                }
            }
        }
    }

    Ok(())
}

/// Ensure that the `.pixi/` directory exists and contains a `.gitignore` file.
/// If the directory doesn't exist, create it.
/// If the `.gitignore` file doesn't exist, create it with a '*' pattern.
/// Also creates a `.condapackageignore` file to exclude the `.pixi` directory
/// from builds.
async fn ensure_pixi_directory_and_gitignore(pixi_dir: &Path) -> miette::Result<()> {
    let gitignore_path = pixi_dir.join(".gitignore");
    let condapackageignore_path = pixi_dir.join(".condapackageignore");

    // Create the `.pixi/` directory if it doesn't exist
    if !pixi_dir.exists() {
        tokio::fs::create_dir_all(&pixi_dir)
            .await
            .into_diagnostic()
            .wrap_err(format!(
                "Failed to create .pixi/ directory at {}",
                pixi_dir.display()
            ))?;
    }

    // Create or check the .gitignore file
    if !gitignore_path.exists() {
        tokio::fs::write(&gitignore_path, "*\n")
            .await
            .into_diagnostic()
            .wrap_err(format!(
                "Failed to create .gitignore file at {}",
                gitignore_path.display()
            ))?;
    }

    // Create or check the .condapackageignore file
    if !condapackageignore_path.exists() {
        tokio::fs::write(&condapackageignore_path, ".pixi\n")
            .await
            .into_diagnostic()
            .wrap_err(format!(
                "Failed to create .condapackageignore file at {}",
                condapackageignore_path.display()
            ))?;
    }

    Ok(())
}

/// Specifies how the lock-file should be updated.
#[derive(Debug, Default, PartialEq, Eq, Copy, Clone)]
pub enum LockFileUsage {
    /// Update the lock-file if it is out of date.
    #[default]
    Update,
    /// Don't update the lock-file, but do check if it is out of date
    Locked,
    /// Don't update the lock-file and don't check if it is out of date
    Frozen,
}

impl LockFileUsage {
    /// Returns true if the lock-file should be updated if it is out of date.
    pub(crate) fn allows_lock_file_updates(self) -> bool {
        match self {
            LockFileUsage::Update => true,
            LockFileUsage::Locked | LockFileUsage::Frozen => false,
        }
    }

    /// Returns true if the lock-file should be checked if it is out of date.
    pub(crate) fn should_check_if_out_of_date(self) -> bool {
        match self {
            LockFileUsage::Update | LockFileUsage::Locked => true,
            LockFileUsage::Frozen => false,
        }
    }
}

/// Update the prefix if it doesn't exist or if it is not up-to-date.
///
/// To updated multiple prefixes at once, use [`get_update_lock_file_and_prefixes`].
pub async fn get_update_lock_file_and_prefix<'env>(
    environment: &Environment<'env>,
    update_mode: UpdateMode,
    update_lock_file_options: UpdateLockFileOptions,
    reinstall_packages: ReinstallPackages,
) -> miette::Result<(LockFileDerivedData<'env>, Prefix)> {
    let (lock_file, prefixes) = get_update_lock_file_and_prefixes(
        &[environment.clone()],
        update_mode,
        update_lock_file_options,
        reinstall_packages,
    )
    .await?;
    Ok((
        lock_file,
        prefixes
            .into_iter()
            .next()
            .expect("must be at least one prefix"),
    ))
}

/// Update all the specified prefixes if it doesn't exist or if it is not
/// up-to-date.
pub async fn get_update_lock_file_and_prefixes<'env>(
    environments: &[Environment<'env>],
    update_mode: UpdateMode,
    update_lock_file_options: UpdateLockFileOptions,
    reinstall_packages: ReinstallPackages,
) -> miette::Result<(LockFileDerivedData<'env>, Vec<Prefix>)> {
    if environments.is_empty() {
        return Err(miette::miette!("No environments provided to install."));
    }

    let workspace = environments[0].workspace();

    let no_install = update_lock_file_options.no_install;
    let mut no_install_envs = HashSet::new();
    for env in environments {
        let current_platform = env.best_platform();
        if !no_install && !env.platforms().contains(&current_platform) {
            tracing::warn!(
                "Not installing dependency for ({}) on current platform: ({current_platform}) as it is not part of this project's supported platforms.",
                env.name()
            );
            no_install_envs.insert(env);
        }
    }

    // Make sure the project is in a sane state
    sanity_check_workspace(workspace).await?;

    // Store the git credentials from the git requirements
    let requirements = extract_git_requirements_from_workspace(workspace);
    store_credentials_from_requirements(requirements);

    // Ensure that the lock-file is up-to-date
    let lock_file = workspace
        .update_lock_file(UpdateLockFileOptions {
            lock_file_usage: update_lock_file_options.lock_file_usage,
            no_install,
            max_concurrent_solves: update_lock_file_options.max_concurrent_solves,
        })
        .await?;

    // Get the prefix from the lock-file.
    let lock_file_ref = &lock_file;
    let reinstall_packages = &reinstall_packages;
    let prefixes = stream::iter(environments.iter())
        .map(move |env| {
            if no_install || no_install_envs.contains(env) {
                std::future::ready(Ok(Prefix::new(env.dir()))).left_future()
            } else {
                lock_file_ref
                    .prefix(env, update_mode, reinstall_packages)
                    .right_future()
            }
        })
        .buffer_unordered(environments.len())
        .try_collect()
        .await?;

    Ok((lock_file, prefixes))
}

pub type PerEnvironment<'p, T> = HashMap<Environment<'p>, T>;
pub type PerGroup<'p, T> = HashMap<GroupedEnvironment<'p>, T>;
pub type PerEnvironmentAndPlatform<'p, T> = PerEnvironment<'p, HashMap<Platform, T>>;
pub type PerGroupAndPlatform<'p, T> = PerGroup<'p, HashMap<Platform, T>>;<|MERGE_RESOLUTION|>--- conflicted
+++ resolved
@@ -3,7 +3,9 @@
 pub mod list;
 mod pypi_prefix;
 mod python_status;
-pub use conda_prefix::{CondaPrefixUpdated, CondaPrefixUpdater, CondaPrefixUpdaterBuilder};
+pub use conda_prefix::{
+    CondaPrefixUpdated, CondaPrefixUpdater, CondaPrefixUpdaterBuilder, update_prefix_conda,
+};
 use dialoguer::theme::ColorfulTheme;
 use futures::{FutureExt, StreamExt, TryStreamExt, stream};
 use miette::{Context, IntoDiagnostic};
@@ -35,16 +37,6 @@
     workspace::{Environment, HasWorkspaceRef, grouped_environment::GroupedEnvironment},
 };
 
-<<<<<<< HEAD
-pub use conda_prefix::{
-    CondaPrefixUpdated, CondaPrefixUpdater, CondaPrefixUpdaterBuilder, update_prefix_conda,
-};
-use pixi_pypi_spec::PixiPypiSpec;
-pub use pypi_prefix::update_prefix_pypi;
-pub use python_status::PythonStatus;
-
-=======
->>>>>>> 960a3ad4
 /// Verify the location of the prefix folder is not changed so the applied
 /// prefix path is still valid. Errors when there is a file system error or the
 /// path does not align with the defined prefix. Returns false when the file is
