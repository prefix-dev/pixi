--- conflicted
+++ resolved
@@ -1,24 +1,19 @@
-use miette::IntoDiagnostic;
-
-<<<<<<< HEAD
-use crate::lock_file::{resolve_pypi, LockedCondaPackages, LockedPypiPackages};
-use crate::project::virtual_packages::get_minimal_virtual_packages;
-use crate::project::{manifest, Dependencies, SolveGroup};
-=======
->>>>>>> 5487b6be
+use crate::project::grouped_environment::GroupedEnvironmentName;
 use crate::{
     consts, install, install_pypi,
     lock_file::UpdateLockFileOptions,
     prefix::Prefix,
     progress::{self},
     project::{
+        grouped_environment::GroupedEnvironment,
         manifest::{EnvironmentName, SystemRequirements},
         virtual_packages::verify_current_platform_has_required_virtual_packages,
-        Environment, GroupedEnvironment, GroupedEnvironmentName,
+        Environment,
     },
     Project,
 };
 use indexmap::IndexMap;
+use miette::IntoDiagnostic;
 use rattler::{
     install::{PythonInfo, Transaction},
     package_cache::PackageCache,
@@ -315,1543 +310,7 @@
     Ok(PythonStatus::from_transaction(&transaction))
 }
 
-<<<<<<< HEAD
-/// A struct that holds the lock-file and any potential derived data that was computed when calling
-/// `ensure_up_to_date_lock_file`.
-pub struct LockFileDerivedData<'p> {
-    /// The lock-file
-    pub lock_file: LockFile,
-
-    /// The package cache
-    pub package_cache: Arc<PackageCache>,
-
-    /// Repodata that was fetched
-    pub repo_data: IndexMap<(Channel, Platform), SparseRepoData>,
-
-    /// A list of prefixes that are up-to-date with the latest conda packages.
-    pub updated_conda_prefixes: HashMap<Environment<'p>, (Prefix, PythonStatus)>,
-
-    /// A list of prefixes that have been updated while resolving all dependencies.
-    pub updated_pypi_prefixes: HashMap<Environment<'p>, Prefix>,
-}
-
-impl<'p> LockFileDerivedData<'p> {
-    /// Returns the up-to-date prefix for the given environment.
-    pub async fn prefix(&mut self, environment: &Environment<'p>) -> miette::Result<Prefix> {
-        if let Some(prefix) = self.updated_pypi_prefixes.get(environment) {
-            return Ok(prefix.clone());
-        }
-
-        // Get the prefix with the conda packages installed.
-        let platform = Platform::current();
-        let package_db = environment.project().pypi_package_db()?;
-        let (prefix, python_status) = self.conda_prefix(environment).await?;
-        let repodata_records = self
-            .repodata_records(environment, platform)
-            .unwrap_or_default();
-        let pypi_records = self.pypi_records(environment, platform).unwrap_or_default();
-
-        // Update the prefix with Pypi records
-        update_prefix_pypi(
-            environment.name(),
-            &prefix,
-            platform,
-            package_db,
-            &repodata_records,
-            &pypi_records,
-            &python_status,
-            &environment.system_requirements(),
-            SDistResolution::default(),
-        )
-        .await?;
-
-        // Store that we updated the environment, so we won't have to do it again.
-        self.updated_pypi_prefixes
-            .insert(environment.clone(), prefix.clone());
-
-        Ok(prefix)
-    }
-
-    fn pypi_records(
-        &self,
-        environment: &Environment<'p>,
-        platform: Platform,
-    ) -> Option<Vec<(PypiPackageData, PypiPackageEnvironmentData)>> {
-        let locked_env = self
-            .lock_file
-            .environment(environment.name().as_str())
-            .expect("the lock-file should be up-to-date so it should also include the environment");
-        locked_env.pypi_packages_for_platform(platform)
-    }
-
-    fn repodata_records(
-        &self,
-        environment: &Environment<'p>,
-        platform: Platform,
-    ) -> Option<Vec<RepoDataRecord>> {
-        let locked_env = self
-            .lock_file
-            .environment(environment.name().as_str())
-            .expect("the lock-file should be up-to-date so it should also include the environment");
-        locked_env.conda_repodata_records_for_platform(platform).expect("since the lock-file is up to date we should be able to extract the repodata records from it")
-    }
-
-    async fn conda_prefix(
-        &mut self,
-        environment: &Environment<'p>,
-    ) -> miette::Result<(Prefix, PythonStatus)> {
-        // If we previously updated this environment, early out.
-        if let Some((prefix, python_status)) = self.updated_conda_prefixes.get(environment) {
-            return Ok((prefix.clone(), python_status.clone()));
-        }
-
-        let prefix = Prefix::new(environment.dir());
-        let platform = Platform::current();
-
-        // Determine the currently installed packages.
-        let installed_packages = prefix
-            .find_installed_packages(None)
-            .await
-            .with_context(|| {
-                format!(
-                    "failed to determine the currently installed packages for '{}'",
-                    environment.name(),
-                )
-            })?;
-
-        // Get the locked environment from the lock-file.
-        let records = self
-            .repodata_records(environment, platform)
-            .unwrap_or_default();
-
-        // Update the prefix with conda packages.
-        let python_status = update_prefix_conda(
-            environment.name(),
-            &prefix,
-            self.package_cache.clone(),
-            environment.project().authenticated_client().clone(),
-            installed_packages,
-            &records,
-            platform,
-        )
-        .await?;
-
-        // Store that we updated the environment, so we won't have to do it again.
-        self.updated_conda_prefixes
-            .insert(environment.clone(), (prefix.clone(), python_status.clone()));
-
-        Ok((prefix, python_status))
-    }
-}
-
-/// A struct that defines which targets are out of date.
-struct OutdatedEnvironments<'p> {
-    conda: HashMap<Environment<'p>, HashSet<Platform>>,
-    pypi: HashMap<Environment<'p>, HashSet<Platform>>,
-}
-
-impl<'p> OutdatedEnvironments<'p> {
-    pub fn from_project_and_lock_file(project: &'p Project, lock_file: &LockFile) -> Self {
-        let mut outdated_conda: HashMap<_, HashSet<_>> = HashMap::new();
-        let mut outdated_pypi: HashMap<_, HashSet<_>> = HashMap::new();
-
-        for environment in project.environments() {
-            let platforms = environment.platforms();
-
-            // Get the locked environment from the environment
-            let Some(locked_environment) = lock_file.environment(environment.name().as_str())
-            else {
-                tracing::info!(
-                    "environment '{0}' is out of date because it does not exist in the lock-file.",
-                    environment.name().fancy_display()
-                );
-
-                outdated_conda
-                    .entry(environment.clone())
-                    .or_default()
-                    .extend(platforms);
-
-                continue;
-            };
-
-            // The locked environment exists, but does it match our project environment?
-            if let Err(unsat) = verify_environment_satisfiability(&environment, &locked_environment)
-            {
-                tracing::info!(
-                    "environment '{0}' is out of date because {unsat}",
-                    environment.name().fancy_display()
-                );
-
-                outdated_conda
-                    .entry(environment.clone())
-                    .or_default()
-                    .extend(platforms);
-
-                continue;
-            }
-
-            // Verify each individual platform
-            for platform in platforms {
-                match verify_platform_satisfiability(&environment, &locked_environment, platform) {
-                    Ok(_) => {}
-                    Err(unsat @ PlatformUnsat::UnsatisfiableRequirement(_, _)) => {
-                        tracing::info!(
-                        "the pypi dependencies of environment '{0}' for platform {platform} are out of date because {unsat}",
-                        environment.name().fancy_display()
-                    );
-
-                        outdated_pypi
-                            .entry(environment.clone())
-                            .or_default()
-                            .insert(platform);
-                    }
-                    Err(unsat) => {
-                        tracing::info!(
-                        "the dependencies of environment '{0}' for platform {platform} are out of date because {unsat}",
-                        environment.name().fancy_display()
-                    );
-
-                        outdated_conda
-                            .entry(environment.clone())
-                            .or_default()
-                            .insert(platform);
-                    }
-                }
-            }
-        }
-
-        // Determine which solve-groups are out of date.
-        let mut conda_solve_groups_out_of_date = HashMap::new();
-        let mut pypi_solve_groups_out_of_date = HashMap::new();
-        for (environment, platforms) in &outdated_conda {
-            let Some(solve_group) = environment.solve_group() else {
-                continue;
-            };
-            conda_solve_groups_out_of_date
-                .entry(solve_group)
-                .or_insert_with(HashSet::new)
-                .extend(platforms.iter().copied());
-        }
-        for (environment, platforms) in &outdated_pypi {
-            let Some(solve_group) = environment.solve_group() else {
-                continue;
-            };
-            pypi_solve_groups_out_of_date
-                .entry(solve_group)
-                .or_insert_with(HashSet::new)
-                .extend(platforms.iter().copied());
-        }
-
-        // Check solve-groups, all environments in the same solve group must share the same
-        // dependencies.
-        for solve_group in project.solve_groups() {
-            for platform in solve_group
-                .environments()
-                .flat_map(|env| env.platforms())
-                .unique()
-            {
-                // Keep track of if any of the package types are out of date
-                let mut conda_package_mismatch = false;
-                let mut pypi_package_mismatch = false;
-
-                // Keep track of the packages by name to check for mismatches between environments.
-                let mut conda_packages_by_name = HashMap::new();
-                let mut pypi_packages_by_name = HashMap::new();
-
-                // Iterate over all environments to compare the packages.
-                for env in solve_group.environments() {
-                    if outdated_conda
-                        .get(&env)
-                        .and_then(|p| p.get(&platform))
-                        .is_some()
-                    {
-                        // If the environment is already out-of-date there is no need to check it,
-                        // because the solve-group is already out-of-date.
-                        break;
-                    }
-
-                    let Some(locked_env) = lock_file.environment(env.name().as_str()) else {
-                        // If the environment is missing, we already marked it as out of date.
-                        continue;
-                    };
-
-                    for package in locked_env.packages(platform).into_iter().flatten() {
-                        match package {
-                            Package::Conda(pkg) => {
-                                match conda_packages_by_name.get(&pkg.package_record().name) {
-                                    None => {
-                                        conda_packages_by_name.insert(
-                                            pkg.package_record().name.clone(),
-                                            pkg.url().clone(),
-                                        );
-                                    }
-                                    Some(url) if pkg.url() != url => {
-                                        conda_package_mismatch = true;
-                                    }
-                                    _ => {}
-                                }
-                            }
-                            Package::Pypi(pkg) => {
-                                match pypi_packages_by_name.get(&pkg.data().package.name) {
-                                    None => {
-                                        pypi_packages_by_name.insert(
-                                            pkg.data().package.name.clone(),
-                                            pkg.url().clone(),
-                                        );
-                                    }
-                                    Some(url) if pkg.url() != url => {
-                                        pypi_package_mismatch = true;
-                                    }
-                                    _ => {}
-                                }
-                            }
-                        }
-
-                        // If there is a conda package mismatch there is also a pypi mismatch and we
-                        // can break early.
-                        if conda_package_mismatch {
-                            pypi_package_mismatch = true;
-                            break;
-                        }
-                    }
-
-                    // If there is a conda package mismatch there is also a pypi mismatch and we can
-                    // break early.
-                    if conda_package_mismatch {
-                        pypi_package_mismatch = true;
-                        break;
-                    }
-                }
-
-                // If there is a mismatch there is a mismatch for the entire group
-                if conda_package_mismatch {
-                    conda_solve_groups_out_of_date
-                        .entry(solve_group.clone())
-                        .or_default()
-                        .insert(platform);
-                }
-
-                if pypi_package_mismatch {
-                    pypi_solve_groups_out_of_date
-                        .entry(solve_group.clone())
-                        .or_default()
-                        .insert(platform);
-                }
-            }
-        }
-
-        // Mark the rest of the environments out of date for all solve groups
-        for (solve_group, platforms) in conda_solve_groups_out_of_date {
-            for env in solve_group.environments() {
-                outdated_conda
-                    .entry(env.clone())
-                    .or_default()
-                    .extend(platforms.iter().copied());
-            }
-        }
-
-        for (solve_group, platforms) in pypi_solve_groups_out_of_date {
-            for env in solve_group.environments() {
-                outdated_pypi
-                    .entry(env.clone())
-                    .or_default()
-                    .extend(platforms.iter().copied());
-            }
-        }
-
-        // For all targets where conda is out of date, the pypi packages are also out of date.
-        for (environment, platforms) in outdated_conda.iter() {
-            outdated_pypi
-                .entry(environment.clone())
-                .or_default()
-                .extend(platforms.iter().copied());
-        }
-
-        Self {
-            conda: outdated_conda,
-            pypi: outdated_pypi,
-        }
-    }
-
-    /// Returns true if the lock-file is up-to-date with the project.
-    pub fn is_empty(&self) -> bool {
-        self.conda.is_empty() && self.pypi.is_empty()
-    }
-}
-
-type PerEnvironment<'p, T> = HashMap<Environment<'p>, T>;
-type PerEnvironmentAndPlatform<'p, T> = HashMap<Environment<'p>, HashMap<Platform, T>>;
-type PerGroupAndPlatform<'p, T> = HashMap<GroupedEnvironment<'p>, HashMap<Platform, T>>;
-
-type LockedCondaPackagesByName = HashMap<PackageName, RepoDataRecord>;
-
-#[derive(Default)]
-struct UpdateContext<'p> {
-    /// Repodata that is available to the solve tasks.
-    repo_data: Arc<IndexMap<(Channel, Platform), SparseRepoData>>,
-
-    /// Repodata records from the lock-file. This contains the records that actually exist in the
-    /// lock-file. If the lock-file is missing or partially missing then the data also won't exist
-    /// in this field.
-    locked_repodata_records: PerEnvironmentAndPlatform<'p, Arc<LockedCondaPackages>>,
-
-    /// Repodata records from the lock-file. This contains the records that actually exist in the
-    /// lock-file. If the lock-file is missing or partially missing then the data also won't exist
-    /// in this field.
-    locked_pypi_records: PerEnvironmentAndPlatform<'p, Arc<LockedPypiPackages>>,
-
-    /// Keeps track of all pending conda targets that are being solved. The mapping contains a
-    /// [`BarrierCell`] that will eventually contain the solved records computed by another task.
-    /// This allows tasks to wait for the records to be solved before proceeding.
-    solved_repodata_records:
-        PerEnvironmentAndPlatform<'p, Arc<BarrierCell<Arc<LockedCondaPackages>>>>,
-
-    /// Keeps track of all pending prefix updates. This only tracks the conda updates to a prefix,
-    /// not whether the pypi packages have also been updated.
-    instantiated_conda_prefixes: PerEnvironment<'p, Arc<BarrierCell<(Prefix, PythonStatus)>>>,
-
-    /// Keeps track of all pending conda targets that are being solved. The mapping contains a
-    /// [`BarrierCell`] that will eventually contain the solved records computed by another task.
-    /// This allows tasks to wait for the records to be solved before proceeding.
-    solved_pypi_records: PerEnvironmentAndPlatform<'p, Arc<BarrierCell<Arc<LockedPypiPackages>>>>,
-
-    grouped_solved_repodata_records:
-        PerGroupAndPlatform<'p, Arc<BarrierCell<Arc<LockedCondaPackagesByName>>>>,
-}
-
-impl<'p> UpdateContext<'p> {
-    /// Returns a future that will resolve to the solved repodata records for the given environment
-    /// or `None` if the records do not exist and are also not in the process of being updated.
-    pub fn get_latest_repodata_records(
-        &self,
-        environment: &Environment<'_>,
-        platform: Platform,
-    ) -> Option<impl Future<Output = Arc<Vec<RepoDataRecord>>>> {
-        self.solved_repodata_records
-            .get(environment)
-            .and_then(|records| records.get(&platform))
-            .map(|records| {
-                let records = records.clone();
-                Either::Left(async move { records.wait().await.clone() })
-            })
-            .or_else(|| {
-                self.locked_repodata_records
-                    .get(environment)
-                    .and_then(|records| records.get(&platform))
-                    .cloned()
-                    .map(ready)
-                    .map(Either::Right)
-            })
-    }
-
-    /// Takes the latest repodata records for the given environment and platform. Returns `None` if
-    /// neither the records exist nor are in the process of being updated.
-    ///
-    /// This function panics if the repodata records are still pending.
-    pub fn take_latest_repodata_records(
-        &mut self,
-        environment: &Environment<'p>,
-        platform: Platform,
-    ) -> Option<Vec<RepoDataRecord>> {
-        self.solved_repodata_records
-            .get_mut(environment)
-            .and_then(|records| records.remove(&platform))
-            .map(|cell| {
-                Arc::into_inner(cell)
-                    .expect("records must not be shared")
-                    .into_inner()
-                    .expect("records must be available")
-            })
-            .or_else(|| {
-                self.locked_repodata_records
-                    .get_mut(environment)
-                    .and_then(|records| records.remove(&platform))
-            })
-            .map(|records| Arc::try_unwrap(records).unwrap_or_else(|arc| (*arc).clone()))
-    }
-
-    /// Takes the latest pypi records for the given environment and platform. Returns `None` if
-    /// neither the records exist nor are in the process of being updated.
-    ///
-    /// This function panics if the repodata records are still pending.
-    pub fn take_latest_pypi_records(
-        &mut self,
-        environment: &Environment<'p>,
-        platform: Platform,
-    ) -> Option<Vec<(PypiPackageData, PypiPackageEnvironmentData)>> {
-        self.solved_pypi_records
-            .get_mut(environment)
-            .and_then(|records| records.remove(&platform))
-            .map(|cell| {
-                Arc::into_inner(cell)
-                    .expect("records must not be shared")
-                    .into_inner()
-                    .expect("records must be available")
-            })
-            .or_else(|| {
-                self.locked_pypi_records
-                    .get_mut(environment)
-                    .and_then(|records| records.remove(&platform))
-            })
-            .map(|records| Arc::try_unwrap(records).unwrap_or_else(|arc| (*arc).clone()))
-    }
-
-    /// Get a list of conda prefixes that have been updated.
-    pub fn take_instantiated_conda_prefixes(
-        &mut self,
-    ) -> HashMap<Environment<'p>, (Prefix, PythonStatus)> {
-        self.instantiated_conda_prefixes
-            .drain()
-            .map(|(env, cell)| {
-                let prefix = Arc::into_inner(cell)
-                    .expect("prefixes must not be shared")
-                    .into_inner()
-                    .expect("prefix must be available");
-                (env, prefix)
-            })
-            .collect()
-    }
-
-    /// Returns a future that will resolve to the solved repodata records for the given environment
-    /// or `None` if no task was spawned to instantiate the prefix.
-    pub fn get_conda_prefix(
-        &self,
-        environment: &Environment<'p>,
-    ) -> Option<impl Future<Output = (Prefix, PythonStatus)>> {
-        let cell = self.instantiated_conda_prefixes.get(environment)?.clone();
-        Some(async move { cell.wait().await.clone() })
-    }
-}
-
-/// Ensures that the lock-file is up-to-date with the project.
-///
-/// This function will return a [`LockFileDerivedData`] struct that contains the lock-file and any
-/// potential derived data that was computed as part of this function. The derived data might be
-/// usable by other functions to avoid recomputing the same data.
-///
-/// This function starts by checking if the lock-file is up-to-date. If it is not up-to-date it will
-/// construct a task graph of all the work that needs to be done to update the lock-file. The tasks
-/// are awaited in a specific order to make sure that we can start instantiating prefixes as soon as
-/// possible.
-async fn ensure_up_to_date_lock_file(
-    project: &Project,
-    existing_repo_data: IndexMap<(Channel, Platform), SparseRepoData>,
-    lock_file_usage: LockFileUsage,
-    no_install: bool,
-) -> miette::Result<LockFileDerivedData<'_>> {
-    let lock_file = load_lock_file(project).await?;
-    let current_platform = Platform::current();
-    let package_cache = Arc::new(PackageCache::new(config::get_cache_dir()?.join("pkgs")));
-
-    // should we check the lock-file in the first place?
-    if !lock_file_usage.should_check_if_out_of_date() {
-        tracing::info!("skipping check if lock-file is up-to-date");
-
-        return Ok(LockFileDerivedData {
-            lock_file,
-            package_cache,
-            repo_data: existing_repo_data,
-            updated_conda_prefixes: Default::default(),
-            updated_pypi_prefixes: Default::default(),
-        });
-    }
-
-    // Check which environments are out of date.
-    let outdated = OutdatedEnvironments::from_project_and_lock_file(project, &lock_file);
-    if outdated.is_empty() {
-        tracing::info!("the lock-file is up-to-date");
-
-        // If no-environment is outdated we can return early.
-        return Ok(LockFileDerivedData {
-            lock_file,
-            package_cache,
-            repo_data: existing_repo_data,
-            updated_conda_prefixes: Default::default(),
-            updated_pypi_prefixes: Default::default(),
-        });
-    }
-
-    // If the lock-file is out of date, but we're not allowed to update it, we should exit.
-    if !lock_file_usage.allows_lock_file_updates() {
-        miette::bail!("lock-file not up-to-date with the project");
-    }
-
-    // Determine the repodata that we're going to need to solve the environments. For all outdated
-    // conda targets we take the union of all the channels that are used by the environment.
-    //
-    // The NoArch platform is always added regardless of whether it is explicitly used by the
-    // environment.
-    let mut fetch_targets = IndexSet::new();
-    for (environment, platforms) in outdated.conda.iter() {
-        for channel in environment.channels() {
-            for platform in platforms {
-                fetch_targets.insert((channel.clone(), *platform));
-            }
-            fetch_targets.insert((channel.clone(), Platform::NoArch));
-        }
-    }
-
-    // Fetch all the repodata that we need to solve the environments.
-    let mut repo_data = fetch_sparse_repodata_targets(
-        fetch_targets
-            .into_iter()
-            .filter(|target| !existing_repo_data.contains_key(target)),
-        project.authenticated_client(),
-    )
-    .await?;
-
-    // Add repo data that was already fetched
-    repo_data.extend(existing_repo_data);
-
-    // Extract the current conda records from the lock-file
-    // TODO: Should we parallelize this? Measure please.
-    let locked_repodata_records = project
-        .environments()
-        .into_iter()
-        .flat_map(|env| {
-            lock_file
-                .environment(env.name().as_str())
-                .into_iter()
-                .map(move |locked_env| {
-                    locked_env.conda_repodata_records().map(|records| {
-                        (
-                            env.clone(),
-                            records
-                                .into_iter()
-                                .map(|(platform, records)| (platform, Arc::new(records)))
-                                .collect(),
-                        )
-                    })
-                })
-        })
-        .collect::<Result<HashMap<_, HashMap<_, _>>, _>>()
-        .into_diagnostic()?;
-
-    let locked_pypi_records = project
-        .environments()
-        .into_iter()
-        .flat_map(|env| {
-            lock_file
-                .environment(env.name().as_str())
-                .into_iter()
-                .map(move |locked_env| {
-                    (
-                        env.clone(),
-                        locked_env
-                            .pypi_packages()
-                            .into_iter()
-                            .map(|(platform, records)| (platform, Arc::new(records)))
-                            .collect(),
-                    )
-                })
-        })
-        .collect::<HashMap<_, HashMap<_, _>>>();
-
-    let mut context = UpdateContext {
-        repo_data: Arc::new(repo_data),
-        locked_repodata_records,
-        locked_pypi_records,
-        solved_repodata_records: HashMap::new(),
-        instantiated_conda_prefixes: HashMap::new(),
-        solved_pypi_records: HashMap::new(),
-        grouped_solved_repodata_records: HashMap::new(),
-    };
-
-    // This will keep track of all outstanding tasks that we need to wait for. All tasks are added
-    // to this list after they are spawned. This function blocks until all pending tasks have either
-    // completed or errored.
-    let mut pending_futures = FuturesUnordered::new();
-
-    // Spawn tasks for all the conda targets that are out of date.
-    for (environment, platforms) in outdated.conda {
-        // Turn the platforms into an IndexSet, so we have a little control over the order in which
-        // we solve the platforms. We want to solve the current platform first, so we can start
-        // instantiating prefixes if we have to.
-        let mut ordered_platforms = platforms.into_iter().collect::<IndexSet<_>>();
-        if let Some(current_platform_index) = ordered_platforms.get_index_of(&current_platform) {
-            ordered_platforms.move_index(current_platform_index, 0);
-        }
-
-        // Determine the source of the solve information
-        let source = GroupedEnvironment::from(environment.clone());
-
-        for platform in ordered_platforms {
-            // Is there an existing pending task to solve the group?
-            let group_solve_records = if let Some(cell) = context
-                .grouped_solved_repodata_records
-                .get(&source)
-                .and_then(|platforms| platforms.get(&platform))
-            {
-                // Yes, we can reuse the existing cell.
-                cell.clone()
-            } else {
-                // No, we need to spawn a task to update for the entire solve group.
-                //
-                // Determine the existing records for the group and platform. If there are multiple
-                // environments that contain the same packages (because they were previously not in
-                // the same solve group), we only take the latest version of the package.
-                let mut existing_records = HashMap::new();
-                for env in source.environments() {
-                    for record in context
-                        .locked_repodata_records
-                        .get(&env)
-                        .and_then(|env| env.get(&platform))
-                        .into_iter()
-                        .flat_map(|records| records.iter())
-                    {
-                        match existing_records.get(&record.package_record.name) {
-                            None => {
-                                existing_records
-                                    .insert(record.package_record.name.clone(), record.clone());
-                            }
-                            Some(existing)
-                                if existing.package_record.version
-                                    < record.package_record.version =>
-                            {
-                                existing_records
-                                    .insert(record.package_record.name.clone(), record.clone());
-                            }
-                            _ => {}
-                        }
-                    }
-                }
-                let existing_records = existing_records.into_values().collect_vec();
-
-                // Spawn a task to solve the group.
-                let group_solve_task = spawn_solve_conda_environment_task(
-                    source.clone(),
-                    existing_records,
-                    context.repo_data.clone(),
-                    platform,
-                )
-                .boxed_local();
-
-                // Store the task so we can poll it later.
-                pending_futures.push(group_solve_task);
-
-                // Create an entry that can be used by other tasks to wait for the result.
-                let cell = Arc::new(BarrierCell::new());
-                let previous_cell = context
-                    .grouped_solved_repodata_records
-                    .entry(source.clone())
-                    .or_default()
-                    .insert(platform, cell.clone());
-                assert!(
-                    previous_cell.is_none(),
-                    "a cell has already been added to update conda records"
-                );
-
-                cell
-            };
-
-            // Spawn a task to extract the records from the group solve task.
-            let records_future =
-                spawn_extract_conda_environment_task(environment.clone(), platform, async move {
-                    group_solve_records.wait().await.clone()
-                })
-                .boxed_local();
-
-            pending_futures.push(records_future);
-            let previous_cell = context
-                .solved_repodata_records
-                .entry(environment.clone())
-                .or_default()
-                .insert(platform, Arc::default());
-            assert!(
-                previous_cell.is_none(),
-                "a cell has already been added to update conda records"
-            );
-        }
-    }
-
-    // Spawn tasks to instantiate prefixes that we need to be able to solve Pypi packages.
-    //
-    // Solving Pypi packages requires a python interpreter to be present in the prefix, therefore we
-    // first need to make sure we have conda packages available, then we can instantiate the
-    // prefix with at least the required conda packages (including a python interpreter) and then
-    // we can solve the Pypi packages using the installed interpreter.
-    //
-    // We only need to instantiate the prefix for the current platform.
-    for (environment, platforms) in outdated.pypi.iter() {
-        // Only instantiate a prefix if any of the platforms actually contain pypi dependencies. If
-        // there are no pypi-dependencies than solving is also not required and thus a prefix is
-        // also not required.
-        if !platforms
-            .iter()
-            .any(|p| !environment.pypi_dependencies(Some(*p)).is_empty())
-        {
-            continue;
-        }
-
-        // If we are not allowed to install, we can't instantiate a prefix.
-        if no_install {
-            miette::bail!("Cannot update pypi dependencies without first installing a conda prefix that includes python.");
-        }
-
-        // Construct a future that will resolve when we have the repodata available for the current
-        // platform for this environment.
-        let records_future = context
-            .get_latest_repodata_records(environment, current_platform)
-            .expect("conda records should be available now or in the future");
-
-        // Spawn a task to instantiate the environment
-        let environment_name = environment.name().clone();
-        let pypi_env_task =
-            spawn_create_prefix_task(environment.clone(), package_cache.clone(), records_future)
-                .map_err(move |e| {
-                    e.context(format!(
-                        "failed to instantiate a prefix for '{}'",
-                        environment_name
-                    ))
-                })
-                .boxed_local();
-
-        pending_futures.push(pypi_env_task);
-        context
-            .instantiated_conda_prefixes
-            .insert(environment.clone(), Arc::new(BarrierCell::new()));
-    }
-
-    // Spawn tasks to update the pypi packages.
-    for (environment, platform) in outdated
-        .pypi
-        .into_iter()
-        .flat_map(|(env, platforms)| platforms.into_iter().map(move |p| (env.clone(), p)))
-    {
-        let dependencies = environment.pypi_dependencies(Some(platform));
-        let pypi_solve_task = if dependencies.is_empty() {
-            // If there are no pypi dependencies we can skip solving the pypi packages.
-            Either::Left(ready(Ok(TaskResult::PypiSolved(
-                environment.name().clone(),
-                platform,
-                Vec::new(),
-            ))))
-        } else {
-            // Construct a future that will resolve when we have the repodata available
-            let repodata_future = context
-                .get_latest_repodata_records(&environment, platform)
-                .expect("conda records should be available now or in the future");
-
-            // Construct a future that will resolve when we have the conda prefix available
-            let prefix_future = context
-                .get_conda_prefix(&environment)
-                .expect("prefix should be available now or in the future");
-
-            // Spawn a task to solve the pypi environment
-            let pypi_solve_future = spawn_solve_pypi_task(
-                environment.clone(),
-                platform,
-                repodata_future,
-                prefix_future,
-                SDistResolution::default(),
-            );
-
-            Either::Right(pypi_solve_future)
-        };
-
-        pending_futures.push(pypi_solve_task.boxed_local());
-        let previous_cell = context
-            .solved_pypi_records
-            .entry(environment)
-            .or_default()
-            .insert(platform, Arc::new(BarrierCell::new()));
-        assert!(
-            previous_cell.is_none(),
-            "a cell has already been added to update pypi records"
-        );
-    }
-
-    let top_level_progress =
-        global_multi_progress().add(ProgressBar::new(pending_futures.len() as u64));
-    top_level_progress.set_style(indicatif::ProgressStyle::default_bar()
-        .template("{spinner:.cyan} {prefix:20!} [{elapsed_precise}] [{bar:40!.bright.yellow/dim.white}] {pos:>4}/{len:4} {wide_msg:.dim}").unwrap()
-        .progress_chars("━━╾─"));
-    top_level_progress.enable_steady_tick(Duration::from_millis(50));
-    top_level_progress.set_prefix("updating lock-file");
-
-    // Iterate over all the futures we spawned and wait for them to complete.
-    //
-    // The spawned futures each result either in an error or in a `TaskResult`. The `TaskResult`
-    // contains the result of the task. The results are stored into [`BarrierCell`]s which allows
-    // other tasks to respond to the data becoming available.
-    //
-    // A loop on the main task is used versus individually spawning all tasks for two reasons:
-    //
-    // 1. This provides some control over when data is polled and broadcasted to other tasks. No
-    //    data is broadcasted until we start polling futures here. This reduces the risk of
-    //    race-conditions where data has already been broadcasted before a task subscribes to it.
-    // 2. The futures stored in `pending_futures` do not necessarily have to be `'static`. Which
-    //    makes them easier to work with.
-    while let Some(result) = pending_futures.next().await {
-        top_level_progress.inc(1);
-        match result? {
-            TaskResult::CondaGroupSolved(group_name, platform, records) => {
-                let group = match &group_name {
-                    GroupedEnvironmentName::Group(name) => GroupedEnvironment::Group(
-                        project.solve_group(name).expect("solve group should exist"),
-                    ),
-                    GroupedEnvironmentName::Environment(name) => GroupedEnvironment::Environment(
-                        project.environment(name).expect("environment should exist"),
-                    ),
-                };
-
-                context
-                    .grouped_solved_repodata_records
-                    .get_mut(&group)
-                    .expect("the entry for this environment should exist")
-                    .get_mut(&platform)
-                    .expect("the entry for this platform should exist")
-                    .set(Arc::new(records))
-                    .expect("records should not be solved twice");
-
-                match group_name {
-                    GroupedEnvironmentName::Group(group_name) => {
-                        tracing::info!(
-                            "solved conda package for solve group '{}' '{}'",
-                            group_name,
-                            platform
-                        );
-                    }
-                    GroupedEnvironmentName::Environment(env_name) => {
-                        tracing::info!(
-                            "solved conda package for environment '{}' '{}'",
-                            env_name,
-                            platform
-                        );
-                    }
-                }
-            }
-            TaskResult::CondaSolved(environment, platform, records) => {
-                let environment = project
-                    .environment(&environment)
-                    .expect("environment should exist");
-
-                context
-                    .solved_repodata_records
-                    .get_mut(&environment)
-                    .expect("the entry for this environment should exist")
-                    .get_mut(&platform)
-                    .expect("the entry for this platform should exist")
-                    .set(Arc::new(records))
-                    .expect("records should not be solved twice");
-
-                tracing::info!(
-                    "extracted conda packages for '{}' '{}'",
-                    environment.name().fancy_display(),
-                    platform
-                );
-            }
-            TaskResult::CondaPrefixUpdated(environment, prefix, python_status) => {
-                let environment = project
-                    .environment(&environment)
-                    .expect("environment should exist");
-
-                context
-                    .instantiated_conda_prefixes
-                    .get_mut(&environment)
-                    .expect("the entry for this environment should exists")
-                    .set((prefix, *python_status))
-                    .expect("prefix should not be instantiated twice");
-
-                tracing::info!(
-                    "updated conda packages in the '{}' prefix",
-                    environment.name().fancy_display()
-                );
-            }
-            TaskResult::PypiSolved(environment, platform, records) => {
-                let environment = project
-                    .environment(&environment)
-                    .expect("environment should exist");
-
-                context
-                    .solved_pypi_records
-                    .get_mut(&environment)
-                    .expect("the entry for this environment should exist")
-                    .get_mut(&platform)
-                    .expect("the entry for this platform should exist")
-                    .set(Arc::new(records))
-                    .expect("records should not be solved twice");
-
-                tracing::info!(
-                    "solved pypi packages for '{}' '{}'",
-                    environment.name().fancy_display(),
-                    platform
-                );
-            }
-        }
-    }
-
-    // Construct a new lock-file containing all the updated or old records.
-    let mut builder = LockFile::builder();
-
-    // Iterate over all environments and add their records to the lock-file.
-    for environment in project.environments() {
-        builder.set_channels(
-            environment.name().as_str(),
-            environment
-                .channels()
-                .into_iter()
-                .map(|channel| rattler_lock::Channel::from(channel.base_url().to_string())),
-        );
-
-        for platform in environment.platforms() {
-            if let Some(records) = context.take_latest_repodata_records(&environment, platform) {
-                for record in records {
-                    builder.add_conda_package(environment.name().as_str(), platform, record.into());
-                }
-            }
-            if let Some(records) = context.take_latest_pypi_records(&environment, platform) {
-                for (pkg_data, pkg_env_data) in records {
-                    builder.add_pypi_package(
-                        environment.name().as_str(),
-                        platform,
-                        pkg_data,
-                        pkg_env_data,
-                    );
-                }
-            }
-        }
-    }
-
-    // Store the lock file
-    let lock_file = builder.finish();
-    lock_file
-        .to_path(&project.lock_file_path())
-        .into_diagnostic()
-        .context("failed to write lock-file to disk")?;
-
-    top_level_progress.finish_and_clear();
-
-    Ok(LockFileDerivedData {
-        lock_file,
-        package_cache,
-        updated_conda_prefixes: context.take_instantiated_conda_prefixes(),
-        updated_pypi_prefixes: HashMap::default(),
-        repo_data: Arc::into_inner(context.repo_data)
-            .expect("repo data should not be shared anymore"),
-    })
-}
-
-/// Represents data that is sent back from a task. This is used to communicate the result of a task
-/// back to the main task which will forward the information to other tasks waiting for results.
-enum TaskResult {
-    CondaGroupSolved(GroupedEnvironmentName, Platform, LockedCondaPackagesByName),
-    CondaSolved(EnvironmentName, Platform, LockedCondaPackages),
-    CondaPrefixUpdated(EnvironmentName, Prefix, Box<PythonStatus>),
-    PypiSolved(
-        EnvironmentName,
-        Platform,
-        Vec<(PypiPackageData, PypiPackageEnvironmentData)>,
-    ),
-}
-
-/// A task that solves the conda dependencies for a given environment.
-async fn spawn_solve_conda_environment_task(
-    group: GroupedEnvironment<'_>,
-    existing_repodata_records: Vec<RepoDataRecord>,
-    sparse_repo_data: Arc<IndexMap<(Channel, Platform), SparseRepoData>>,
-    platform: Platform,
-) -> miette::Result<TaskResult> {
-    // Get the dependencies for this platform
-    let dependencies = group.dependencies(None, Some(platform));
-
-    // Get the virtual packages for this platform
-    let virtual_packages = group.virtual_packages(platform);
-
-    // Get the environment name
-    let group_name = group.name();
-
-    // The list of channels and platforms we need for this task
-    let channels = group.channels().into_iter().cloned().collect_vec();
-
-    // Capture local variables
-    let sparse_repo_data = sparse_repo_data.clone();
-
-    // Whether there are pypi dependencies, and we should fetch purls.
-    let has_pypi_dependencies = group.has_pypi_dependencies();
-
-    tokio::spawn(async move {
-        let pb = SolveProgressBar::new(
-            global_multi_progress().add(ProgressBar::hidden()),
-            platform,
-            group_name.clone(),
-        );
-        pb.start();
-
-        // Convert the dependencies into match specs
-        let match_specs = dependencies
-            .iter_specs()
-            .map(|(name, constraint)| {
-                MatchSpec::from_nameless(constraint.clone(), Some(name.clone()))
-            })
-            .collect_vec();
-
-        // Extract the package names from the dependencies
-        let package_names = dependencies.names().cloned().collect_vec();
-
-        // Extract the repo data records needed to solve the environment.
-        pb.set_message("loading repodata");
-        let available_packages = load_sparse_repo_data_async(
-            package_names.clone(),
-            sparse_repo_data,
-            channels,
-            platform,
-        )
-        .await?;
-
-        // Solve conda packages
-        pb.set_message("resolving conda");
-        let mut records = lock_file::resolve_conda_dependencies(
-            match_specs,
-            virtual_packages,
-            existing_repodata_records,
-            available_packages,
-        )?;
-
-        // Add purl's for the conda packages that are also available as pypi packages if we need them.
-        if has_pypi_dependencies {
-            lock_file::pypi::amend_pypi_purls(&mut records).await?;
-        }
-
-        // Turn the records into a map by name
-        let records_by_name = records
-            .into_iter()
-            .map(|record| (record.package_record.name.clone(), record))
-            .collect();
-
-        // Finish the progress bar
-        pb.finish();
-
-        Ok(TaskResult::CondaGroupSolved(
-            group_name,
-            platform,
-            records_by_name,
-        ))
-    })
-    .await
-    .unwrap_or_else(|e| match e.try_into_panic() {
-        Ok(panic) => std::panic::resume_unwind(panic),
-        Err(_err) => Err(miette::miette!("the operation was cancelled")),
-    })
-}
-
-/// Distill the repodata that is applicable for the given `environment` from the repodata of an entire solve group.
-async fn spawn_extract_conda_environment_task(
-    environment: Environment<'_>,
-    platform: Platform,
-    solve_group_records: impl Future<Output = Arc<LockedCondaPackagesByName>>,
-) -> miette::Result<TaskResult> {
-    let group = GroupedEnvironment::from(environment.clone());
-
-    // Await the records from the group
-    let group_records = solve_group_records.await;
-
-    // If the group is just the environment on its own we can immediately return the records.
-    if matches!(group, GroupedEnvironment::Environment(_)) {
-        return Ok(TaskResult::CondaSolved(
-            environment.name().clone(),
-            platform,
-            group_records
-                .iter()
-                .map(|(_, record)| record)
-                .cloned()
-                .collect(),
-        ));
-    }
-
-    let virtual_package_names = group
-        .virtual_packages(platform)
-        .into_iter()
-        .map(|vp| vp.name)
-        .collect::<HashSet<_>>();
-
-    let environment_dependencies = environment.dependencies(None, Some(platform));
-
-    let environment_records = extract_referenced_conda_records(
-        &group_records,
-        &virtual_package_names,
-        &environment_dependencies,
-    );
-
-    Ok(TaskResult::CondaSolved(
-        environment.name().clone(),
-        platform,
-        environment_records,
-    ))
-}
-
-/// A task that solves the pypi dependencies for a given environment.
-async fn spawn_solve_pypi_task(
-    environment: Environment<'_>,
-    platform: Platform,
-    repodata_records: impl Future<Output = Arc<Vec<RepoDataRecord>>>,
-    prefix: impl Future<Output = (Prefix, PythonStatus)>,
-    sdist_resolution: SDistResolution,
-) -> miette::Result<TaskResult> {
-    // Get the Pypi dependencies for this environment
-    let dependencies = environment.pypi_dependencies(Some(platform));
-    if dependencies.is_empty() {
-        return Ok(TaskResult::PypiSolved(
-            environment.name().clone(),
-            platform,
-            Vec::new(),
-        ));
-    }
-
-    // Get the system requirements for this environment
-    let system_requirements = environment.system_requirements();
-
-    // Get the package database
-    let package_db = environment.project().pypi_package_db()?;
-
-    // Wait until the conda records and prefix are available.
-    let (repodata_records, (prefix, python_status)) = tokio::join!(repodata_records, prefix);
-
-    let environment_name = environment.name().clone();
-    let pypi_packages = tokio::spawn(async move {
-        let pb = SolveProgressBar::new(
-            global_multi_progress().add(ProgressBar::hidden()),
-            platform,
-            GroupedEnvironmentName::Environment(environment_name),
-        );
-        pb.start();
-
-        let result = resolve_pypi(
-            &package_db,
-            dependencies,
-            system_requirements,
-            &repodata_records,
-            &[],
-            platform,
-            &pb.pb,
-            python_status
-                .location()
-                .map(|path| prefix.root().join(path))
-                .as_deref(),
-            sdist_resolution,
-        )
-        .await;
-
-        pb.finish();
-
-        result
-    })
-    .await
-    .unwrap_or_else(|e| match e.try_into_panic() {
-        Ok(panic) => std::panic::resume_unwind(panic),
-        Err(_err) => Err(miette::miette!("the operation was cancelled")),
-    })?;
-
-    Ok(TaskResult::PypiSolved(
-        environment.name().clone(),
-        platform,
-        pypi_packages,
-    ))
-}
-
-/// Updates the prefix for the given environment.
-///
-/// This function will wait until the conda records for the prefix are available.
-async fn spawn_create_prefix_task(
-    environment: Environment<'_>,
-    package_cache: Arc<PackageCache>,
-    conda_records: impl Future<Output = Arc<Vec<RepoDataRecord>>>,
-) -> miette::Result<TaskResult> {
-    let environment_name = environment.name().clone();
-    let prefix = Prefix::new(environment.dir());
-    let client = environment.project().authenticated_client().clone();
-
-    // Spawn a task to determine the currently installed packages.
-    let installed_packages_future = tokio::spawn({
-        let prefix = prefix.clone();
-        async move { prefix.find_installed_packages(None).await }
-    })
-    .unwrap_or_else(|e| match e.try_into_panic() {
-        Ok(panic) => std::panic::resume_unwind(panic),
-        Err(_err) => Err(miette::miette!("the operation was cancelled")),
-    });
-
-    // Wait until the conda records are available and until the installed packages for this prefix
-    // are available.
-    let (conda_records, installed_packages) =
-        tokio::try_join!(conda_records.map(Ok), installed_packages_future)?;
-
-    // Spawn a background task to update the prefix
-    let python_status = tokio::spawn({
-        let prefix = prefix.clone();
-        let environment_name = environment_name.clone();
-        async move {
-            update_prefix_conda(
-                &environment_name,
-                &prefix,
-                package_cache,
-                client,
-                installed_packages,
-                &conda_records,
-                Platform::current(),
-            )
-            .await
-        }
-    })
-    .await
-    .unwrap_or_else(|e| match e.try_into_panic() {
-        Ok(panic) => std::panic::resume_unwind(panic),
-        Err(_err) => Err(miette::miette!("the operation was cancelled")),
-    })?;
-
-    Ok(TaskResult::CondaPrefixUpdated(
-        environment_name,
-        prefix,
-        Box::new(python_status),
-    ))
-}
-
-/// Load the repodata records for the specified platform and package names in the background. This
-/// is a CPU and IO intensive task so we run it in a blocking task to not block the main task.
-pub async fn load_sparse_repo_data_async(
-    package_names: Vec<PackageName>,
-    sparse_repo_data: Arc<IndexMap<(Channel, Platform), SparseRepoData>>,
-    channels: Vec<Channel>,
-    platform: Platform,
-) -> miette::Result<Vec<Vec<RepoDataRecord>>> {
-    tokio::task::spawn_blocking(move || {
-        let sparse = channels
-            .into_iter()
-            .cartesian_product(vec![platform, Platform::NoArch])
-            .filter_map(|target| sparse_repo_data.get(&target));
-
-        // Load only records we need for this platform
-        SparseRepoData::load_records_recursive(sparse, package_names, None).into_diagnostic()
-    })
-    .await
-    .map_err(|e| match e.try_into_panic() {
-        Ok(panic) => std::panic::resume_unwind(panic),
-        Err(_err) => miette::miette!("the operation was cancelled"),
-    })
-    .map_or_else(Err, identity)
-    .with_context(|| {
-        format!(
-            "failed to load repodata records for platform '{}'",
-            platform.as_str()
-        )
-    })
-}
-
-/// A helper struct that manages a progress-bar for solving an environment.
-#[derive(Clone)]
-pub(crate) struct SolveProgressBar {
-    pb: ProgressBar,
-    platform: Platform,
-    environment_name: GroupedEnvironmentName,
-}
-
-impl SolveProgressBar {
-    pub fn new(
-        pb: ProgressBar,
-        platform: Platform,
-        environment_name: GroupedEnvironmentName,
-    ) -> Self {
-        pb.set_style(
-            indicatif::ProgressStyle::with_template(&format!(
-                "   ({:>12}) {:<9} ..",
-                environment_name.fancy_display(),
-                platform.to_string(),
-            ))
-            .unwrap(),
-        );
-        pb.enable_steady_tick(Duration::from_millis(100));
-        Self {
-            pb,
-            platform,
-            environment_name,
-        }
-    }
-
-    pub fn start(&self) {
-        self.pb.reset_elapsed();
-        self.pb.set_style(
-            indicatif::ProgressStyle::with_template(&format!(
-                "  {{spinner:.dim}} {:>12}: {:<9} [{{elapsed_precise}}] {{msg:.dim}}",
-                self.environment_name.fancy_display(),
-                self.platform.to_string(),
-            ))
-            .unwrap(),
-        );
-    }
-
-    pub fn set_message(&self, msg: impl Into<Cow<'static, str>>) {
-        self.pb.set_message(msg);
-    }
-
-    pub fn finish(&self) {
-        self.pb.set_style(
-            indicatif::ProgressStyle::with_template(&format!(
-                "  {} ({:>12}) {:<9} [{{elapsed_precise}}]",
-                console::style(console::Emoji("✔", "↳")).green(),
-                self.environment_name.fancy_display(),
-                self.platform.to_string(),
-            ))
-            .unwrap(),
-        );
-        self.pb.finish_and_clear();
-    }
-}
-
-/// Either a solve group or an individual environment without a solve group.
-#[derive(Debug, Hash, Eq, PartialEq, Clone)]
-pub enum GroupedEnvironment<'p> {
-    Group(SolveGroup<'p>),
-    Environment(Environment<'p>),
-}
-
-#[derive(Clone)]
-pub enum GroupedEnvironmentName {
-    Group(String),
-    Environment(EnvironmentName),
-}
-
-impl GroupedEnvironmentName {
-    pub fn fancy_display(&self) -> console::StyledObject<&str> {
-        match self {
-            GroupedEnvironmentName::Group(name) => console::style(name.as_str()).magenta(),
-            GroupedEnvironmentName::Environment(name) => name.fancy_display(),
-        }
-    }
-}
-impl<'p> From<SolveGroup<'p>> for GroupedEnvironment<'p> {
-    fn from(source: SolveGroup<'p>) -> Self {
-        GroupedEnvironment::Group(source)
-    }
-}
-
-impl<'p> From<Environment<'p>> for GroupedEnvironment<'p> {
-    fn from(source: Environment<'p>) -> Self {
-        source.solve_group().map_or_else(
-            || GroupedEnvironment::Environment(source),
-            GroupedEnvironment::Group,
-        )
-    }
-}
-
-impl<'p> GroupedEnvironment<'p> {
-    pub fn name(&self) -> GroupedEnvironmentName {
-        match self {
-            GroupedEnvironment::Group(group) => {
-                GroupedEnvironmentName::Group(group.name().to_string())
-            }
-            GroupedEnvironment::Environment(env) => {
-                GroupedEnvironmentName::Environment(env.name().clone())
-            }
-        }
-    }
-
-    pub fn environments(&self) -> impl Iterator<Item = Environment<'p>> + '_ {
-        match self {
-            GroupedEnvironment::Group(group) => itertools::Either::Left(group.environments()),
-            GroupedEnvironment::Environment(env) => {
-                itertools::Either::Right(vec![env.clone()].into_iter())
-            }
-        }
-    }
-
-    pub fn dependencies(&self, kind: Option<SpecType>, platform: Option<Platform>) -> Dependencies {
-        match self {
-            GroupedEnvironment::Group(group) => group.dependencies(kind, platform),
-            GroupedEnvironment::Environment(env) => env.dependencies(kind, platform),
-        }
-    }
-
-    pub fn system_requirements(&self) -> SystemRequirements {
-        match self {
-            GroupedEnvironment::Group(group) => group.system_requirements(),
-            GroupedEnvironment::Environment(env) => env.system_requirements(),
-        }
-    }
-
-    pub fn virtual_packages(&self, platform: Platform) -> Vec<GenericVirtualPackage> {
-        get_minimal_virtual_packages(platform, &self.system_requirements())
-            .into_iter()
-            .map(GenericVirtualPackage::from)
-            .collect()
-    }
-
-    pub fn channels(&self) -> IndexSet<&'p Channel> {
-        match self {
-            GroupedEnvironment::Group(group) => group.channels(),
-            GroupedEnvironment::Environment(env) => env.channels(),
-        }
-    }
-
-    pub fn platforms(&self) -> HashSet<Platform> {
-        match self {
-            GroupedEnvironment::Group(group) => group
-                .environments()
-                .flat_map(|env| env.platforms())
-                .collect(),
-            GroupedEnvironment::Environment(env) => env.platforms(),
-        }
-    }
-
-    pub fn has_pypi_dependencies(&self) -> bool {
-        match self {
-            GroupedEnvironment::Group(group) => group.has_pypi_dependencies(),
-            GroupedEnvironment::Environment(env) => env.has_pypi_dependencies(),
-        }
-    }
-
-    pub fn features(&self) -> Box<dyn Iterator<Item = &'p manifest::Feature> + 'p> {
-        match self {
-            GroupedEnvironment::Group(group) => Box::new(group.features(true)),
-            GroupedEnvironment::Environment(env) => Box::new(env.features(true)),
-        }
-    }
-}
-
-/// Given a list of dependencies, and list of conda repodata records by package name recursively extract all the
-/// repodata records that are needed to satisfy the requirements.
-///
-/// This function only looks at the names of the packages and does not actually match the requirements of the
-/// dependencies. This function assumes that the repodata records from `records` form a consistent environment. If
-/// this turns out not to be the case this function might panic.
-fn extract_referenced_conda_records(
-    records: &LockedCondaPackagesByName,
-    virtual_packages: &HashSet<PackageName>,
-    dependencies: &Dependencies,
-) -> LockedCondaPackages {
-    let mut queue = dependencies
-        .iter_specs()
-        .map(|(name, _)| name.clone())
-        .collect_vec();
-    let mut queued_names = queue.iter().cloned().collect::<HashSet<_>>();
-    let mut result = Vec::new();
-    while let Some(package) = queue.pop() {
-        // Find the record in the superset of records
-        let found_package = if virtual_packages.contains(&package) {
-            continue;
-        } else if let Some(record) = records.get(&package) {
-            record
-        } else {
-            unreachable!("missing package '{}' from superset", package.as_source());
-        };
-
-        // Find all the dependencies of the package and add them to the queue
-        for dependency in found_package.package_record.depends.iter() {
-            let dependency_name = PackageName::new_unchecked(
-                dependency.split_once(' ').unwrap_or((&dependency, "")).0,
-            );
-            if queued_names.insert(dependency_name.clone()) {
-                queue.push(dependency_name);
-            }
-        }
-
-        result.push(found_package.clone());
-    }
-
-    result
-}
-=======
 pub type PerEnvironment<'p, T> = HashMap<Environment<'p>, T>;
 pub type PerGroup<'p, T> = HashMap<GroupedEnvironment<'p>, T>;
 pub type PerEnvironmentAndPlatform<'p, T> = PerEnvironment<'p, HashMap<Platform, T>>;
-pub type PerGroupAndPlatform<'p, T> = PerGroup<'p, HashMap<Platform, T>>;
->>>>>>> 5487b6be
+pub type PerGroupAndPlatform<'p, T> = PerGroup<'p, HashMap<Platform, T>>;