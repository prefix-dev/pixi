use crate::{
    consts, default_authenticated_client, install, lock_file, prefix::Prefix, progress,
    progress::ProgressBarMessageFormatter,
    virtual_packages::verify_current_platform_has_required_virtual_packages, Project,
};
use futures::{stream, Stream, StreamExt, TryFutureExt, TryStreamExt};
use indexmap::IndexSet;
use indicatif::ProgressBar;
use itertools::Itertools;
use miette::{Context, IntoDiagnostic, LabeledSpan};

use crate::lock_file::lock_file_satisfies_project;
use rattler::install::Transaction;
use rattler_conda_types::{Platform, PrefixRecord, RepoDataRecord};
use rattler_lock::{CondaLock, LockedDependency};
use rip::{
    tags::WheelTag, Artifact, ArtifactHashes, ArtifactInfo, ArtifactName, Distribution, Extra,
    InstallPaths, NormalizedPackageName, PackageDb, UnpackWheelOptions, Wheel, WheelFilename,
};
use std::collections::HashSet;
use std::{io::ErrorKind, path::Path, str::FromStr, time::Duration};
use tokio::task::JoinError;

/// The installer name for pypi packages installed by pixi.
const PIXI_PYPI_INSTALLER: &str = env!("CARGO_PKG_NAME");

/// Verify the location of the prefix folder is not changed so the applied prefix path is still valid.
/// Errors when there is a file system error or the path does not align with the defined prefix.
/// Returns false when the file is not present.
pub fn verify_prefix_location_unchanged(prefix_file: &Path) -> miette::Result<()> {
    match std::fs::read_to_string(prefix_file) {
        // Not found is fine as it can be new or backwards compatible.
        Err(e) if e.kind() == ErrorKind::NotFound => Ok(()),
        // Scream the error if we dont know it.
        Err(e) => Err(e).into_diagnostic(),
        // Check if the path in the file aligns with the current path.
        Ok(p) if prefix_file.starts_with(&p) => Ok(()),
        Ok(p) => Err(miette::miette!(
            "the project location seems to be change from `{}` to `{}`, this is not allowed.\
            \nPlease remove the `{}` folder and run again",
            p,
            prefix_file
                .parent()
                .expect("prefix_file should always be a file")
                .display(),
            consts::PIXI_DIR
        )),
    }
}

/// Create the prefix location file.
/// Give it the file path of the required location to place it.
fn create_prefix_location_file(prefix_file: &Path) -> miette::Result<()> {
    let parent = prefix_file
        .parent()
        .ok_or_else(|| miette::miette!("cannot find parent of '{}'", prefix_file.display()))?;

    if parent.exists() {
        let contents = parent.to_str().ok_or_else(|| {
            miette::miette!("failed to convert path to str: '{}'", parent.display())
        })?;
        std::fs::write(prefix_file, contents).into_diagnostic()?;
    }
    Ok(())
}

/// Returns the prefix associated with the given environment. If the prefix doesn't exist or is not
/// up to date it is updated.
/// Use `frozen` or `locked` to skip the update of the lockfile. Use frozen when you don't even want
/// to check the lockfile status.
pub async fn get_up_to_date_prefix(
    project: &Project,
    frozen: bool,
    locked: bool,
) -> miette::Result<Prefix> {
    // Sanity check of prefix location
    verify_prefix_location_unchanged(
        project
            .environment_dir()
            .join(consts::PREFIX_FILE_NAME)
            .as_path(),
    )?;

    // Make sure the project supports the current platform
    let platform = Platform::current();
    if !project.platforms().contains(&platform) {
        let span = project.manifest.project.platforms.span();
        return Err(miette::miette!(
            help = format!(
                "The project needs to be configured to support your platform ({platform})."
            ),
            labels = vec![LabeledSpan::at(
                span.unwrap_or_default(),
                format!("add '{platform}' here"),
            )],
            "the project is not configured for your current platform"
        )
        .with_source_code(project.source()));
    }

    // Make sure the system requirements are met
    verify_current_platform_has_required_virtual_packages(project)?;

    // Start loading the installed packages in the background
    let prefix = Prefix::new(project.root().join(".pixi/env"))?;
    let installed_packages_future = {
        let prefix = prefix.clone();
        tokio::spawn(async move { prefix.find_installed_packages(None).await })
    };

    // Update the lock-file if it is out of date.
    if frozen && locked {
        miette::bail!("Frozen and Locked can't be true at the same time, as using frozen will ignore the locked variable.");
    }
    if frozen && !project.lock_file_path().is_file() {
        miette::bail!("No lockfile available, can't do a frozen installation.");
    }

    let mut lock_file = lock_file::load_lock_file(project).await?;

    if !frozen && !lock_file_satisfies_project(project, &lock_file)? {
        if locked {
            miette::bail!("Lockfile not up-to-date with the project");
        }
        lock_file = lock_file::update_lock_file(project, lock_file, None).await?
    }

    // Update the environment
    update_prefix(
        project.pypi_package_db()?,
        &prefix,
        installed_packages_future.await.into_diagnostic()??,
        &lock_file,
        platform,
    )
    .await?;

    Ok(prefix)
}

/// Updates the environment to contain the packages from the specified lock-file
pub async fn update_prefix(
    package_db: &PackageDb,
    prefix: &Prefix,
    installed_packages: Vec<PrefixRecord>,
    lock_file: &CondaLock,
    platform: Platform,
) -> miette::Result<()> {
    // Construct a transaction to bring the environment up to date with the lock-file content
    let desired_conda_packages = lock_file
        .get_conda_packages_by_platform(platform)
        .into_diagnostic()?;
    let transaction =
        Transaction::from_current_and_desired(installed_packages, desired_conda_packages, platform)
            .into_diagnostic()?;

    // Execute the transaction if there is work to do
    if !transaction.operations.is_empty() {
        // Execute the operations that are returned by the solver.
        progress::await_in_progress(
            "updating environment",
            install::execute_transaction(
                &transaction,
                prefix.root().to_path_buf(),
                rattler::default_cache_dir()
                    .map_err(|_| miette::miette!("could not determine default cache directory"))?,
                default_authenticated_client(),
            ),
        )
        .await?;
    }

    // Remove python packages from a previous python distribution if the python version changed.
    remove_old_python_distributions(prefix, platform, &transaction)?;

    // Install and/or remove python packages
    progress::await_in_progress(
        "updating python packages",
        update_python_distributions(package_db, prefix, lock_file, platform, &transaction),
    )
    .await?;

    // Mark the location of the prefix
    create_prefix_location_file(
        &prefix
            .root()
            .parent()
            .map(|p| p.join(consts::PREFIX_FILE_NAME))
            .ok_or_else(|| miette::miette!("we should be able to create a prefix file name."))?,
    )
    .with_context(|| "failed to create prefix location file.".to_string())?;

    Ok(())
}

/// Installs and/or remove python distributions.
async fn update_python_distributions(
    package_db: &PackageDb,
    prefix: &Prefix,
    lock_file: &CondaLock,
    platform: Platform,
    transaction: &Transaction<PrefixRecord, RepoDataRecord>,
) -> miette::Result<()> {
    // Get the python info from the transaction
    let Some(python_info) = transaction.python_info.as_ref() else {
        return Ok(());
    };

    // Determine where packages would have been installed
    let install_paths = InstallPaths::for_venv(
        (
            python_info.short_version.0 as u32,
            python_info.short_version.1 as u32,
            0,
        ),
        platform.is_windows(),
    );

    // Determine the current python distributions in those locations
    let current_python_packages = rip::find_distributions_in_venv(prefix.root(), &install_paths)
        .into_diagnostic()
        .context(
            "failed to locate python packages that have not been installed as conda packages",
        )?;

    // Determine the python packages that are part of the lock-file
    let python_packages = lock_file
        .get_packages_by_platform(platform)
        .filter(|p| p.is_pypi())
        .collect_vec();

    // Determine the python packages to remove before we start installing anything new. If the
    // python version changed between installations we will have to remove any previous distribution
    // regardless.
    let (python_distributions_to_remove, python_distributions_to_install) =
        determine_python_distributions_to_remove_and_install(
            prefix.root(),
            current_python_packages,
            python_packages,
        );

    // Start downloading the python packages that we want in the background.
    let (package_stream, package_stream_pb) =
        stream_python_artifacts(package_db, python_distributions_to_install.clone());

    // Remove python packages that need to be removed
    if !python_distributions_to_remove.is_empty() {
        let site_package_path = install_paths.site_packages();

        for python_distribution in python_distributions_to_remove {
            tracing::info!(
                "uninstalling python package {}-{}",
                &python_distribution.name,
                &python_distribution.version
            );
            let relative_dist_info = python_distribution
                .dist_info
                .strip_prefix(site_package_path)
                .expect("the dist-info path must be a sub-path of the site-packages path");
            rip::uninstall::uninstall_distribution(&prefix.root().join(site_package_path), relative_dist_info)
                .into_diagnostic()
                .with_context(|| format!("could not uninstall python package {}-{}. Manually remove the `.pixi/env` folder and try again.", &python_distribution.name, &python_distribution.version))?;

            // HACK: Also remove the HASH file that pixi writes. Ignore the error if its there. We
            // should probably actually add this file to the RECORD.
            let _ = std::fs::remove_file(
                prefix
                    .root()
                    .join(&python_distribution.dist_info)
                    .join("HASH"),
            );
        }
    }

    // Install the individual python packages that we want
    let package_install_pb = install_python_distributions(
        prefix,
        install_paths,
        &prefix.root().join(&python_info.path),
        package_stream,
    )
    .await?;

    // Clear any pending progress bar
    for pb in package_install_pb
        .into_iter()
        .chain(package_stream_pb.into_iter())
    {
        pb.finish_and_clear();
    }

    Ok(())
}

/// Concurrently installs python wheels as they become available.
async fn install_python_distributions(
    prefix: &Prefix,
    install_paths: InstallPaths,
    python_executable_path: &Path,
    package_stream: impl Stream<Item = miette::Result<(Option<String>, HashSet<Extra>, Wheel)>> + Sized,
) -> miette::Result<Option<ProgressBar>> {
    // Determine the number of packages that we are going to install
    let len = {
        let (lower_bound, upper_bound) = package_stream.size_hint();
        upper_bound.unwrap_or(lower_bound)
    };
    if len == 0 {
        return Ok(None);
    }

    // Create a progress bar to show the progress of the installation
    let pb = progress::global_multi_progress().add(ProgressBar::new(len as u64));
    pb.set_style(progress::default_progress_style());
    pb.set_prefix("unpacking wheels");
    pb.enable_steady_tick(Duration::from_millis(100));

    // Create a message formatter to show the current operation
    let message_formatter = ProgressBarMessageFormatter::new(pb.clone());

    // Concurrently unpack the wheels as they become available in the stream.
    let install_pb = pb.clone();
    package_stream
        .try_for_each_concurrent(Some(20), move |(hash, extras, wheel)| {
            let install_paths = install_paths.clone();
            let root = prefix.root().to_path_buf();
            let message_formatter = message_formatter.clone();
            let pb = install_pb.clone();
            let python_executable_path = python_executable_path.to_owned();
            async move {
                let pb_task = message_formatter.start(wheel.name().to_string()).await;
                let unpack_result = tokio::task::spawn_blocking(move || {
                    wheel
                        .unpack(
                            &root,
                            &install_paths,
                            &python_executable_path,
                            &UnpackWheelOptions {
<<<<<<< HEAD
                                installer: Some(PIXI_PYPI_INSTALLER.into()),
=======
                                installer: Some(env!("CARGO_PKG_NAME").into()),
                                extras: Some(extras),
                                ..Default::default()
>>>>>>> fcd6332f
                            },
                        )
                        .into_diagnostic()
                        .and_then(|unpacked_wheel| {
                            if let Some(hash) = hash {
                                std::fs::write(unpacked_wheel.dist_info.join("HASH"), hash)
                                    .into_diagnostic()
                            } else {
                                Ok(())
                            }
                        })
                })
                .map_err(JoinError::try_into_panic)
                .await;

                pb_task.finish().await;
                pb.inc(1);

                match unpack_result {
                    Ok(unpack_result) => unpack_result,
                    Err(Ok(panic)) => std::panic::resume_unwind(panic),
                    Err(Err(e)) => Err(miette::miette!("{e}")),
                }
            }
        })
        .await?;

    // Update the progress bar
    pb.set_style(progress::finished_progress_style());
    pb.finish();

    Ok(Some(pb))
}

/// Creates a stream which downloads the specified python packages. The stream will download the
/// packages in parallel and yield them as soon as they become available.
fn stream_python_artifacts<'a>(
    package_db: &'a PackageDb,
    packages_to_download: Vec<&'a LockedDependency>,
) -> (
    impl Stream<Item = miette::Result<(Option<String>, HashSet<Extra>, Wheel)>> + 'a,
    Option<ProgressBar>,
) {
    if packages_to_download.is_empty() {
        return (stream::empty().left_stream(), None);
    }

    // Construct a progress bar to provide some indication on what is currently downloading.
    // TODO: It would be much nicer if we can provide more information with regards to the progress.
    //  For instance if we could also show at what speed the downloads are progressing or the total
    //  size of the downloads that would really help the user I think.
    let pb =
        progress::global_multi_progress().add(ProgressBar::new(packages_to_download.len() as u64));
    pb.set_style(progress::default_progress_style());
    pb.set_prefix("acquiring wheels");
    pb.enable_steady_tick(Duration::from_millis(100));

    // Construct a message formatter
    let message_formatter = ProgressBarMessageFormatter::new(pb.clone());

    let stream_pb = pb.clone();
    let total_packages = packages_to_download.len();
    let download_stream = stream::iter(packages_to_download)
        .map(move |package| {
            let pb = stream_pb.clone();
            let message_formatter = message_formatter.clone();
            async move {
                let pip_package = package
                    .as_pypi()
                    .expect("must be a pip package at this point");

                // Determine the filename from the
                let filename = pip_package
                    .url
                    .path_segments()
                    .and_then(|s| s.last())
                    .expect("url is missing a path");
                let name = NormalizedPackageName::from_str(&package.name)
                    .into_diagnostic()
                    .with_context(|| {
                        format!("'{}' is not a valid python package name", &package.name)
                    })?;
                let wheel_name = WheelFilename::from_filename(filename, &name)
                    .expect("failed to convert filename to wheel filename");

                // Log out intent to install this python package.
                tracing::info!("downloading python package {filename}");
                let pb_task = message_formatter.start(filename.to_string()).await;

                // Reconstruct the ArtifactInfo from the data in the lockfile.
                let artifact_info = ArtifactInfo {
                    filename: ArtifactName::Wheel(wheel_name),
                    url: pip_package.url.clone(),
                    hashes: pip_package.hash.as_ref().map(|hash| ArtifactHashes {
                        sha256: hash.sha256().cloned(),
                    }),
                    requires_python: pip_package
                        .requires_python
                        .as_ref()
                        .map(|p| p.parse())
                        .transpose()
                        .expect("the lock file contains an invalid 'requires_python` field"),
                    dist_info_metadata: Default::default(),
                    yanked: Default::default(),
                };

                // TODO: Maybe we should have a cache of wheels separate from the package_db. Since a
                //   wheel can just be identified by its hash or url.
                let wheel: Wheel = package_db.get_artifact(&artifact_info).await?;

                // Update the progress bar
                pb_task.finish().await;
                pb.inc(1);
                if pb.position() == total_packages as u64 {
                    pb.set_style(progress::finished_progress_style());
                    pb.finish();
                }

                let hash = pip_package
                    .hash
                    .as_ref()
                    .and_then(|h| h.sha256())
                    .map(|sha256| format!("sha256-{:x}", sha256));

                Ok((
                    hash,
                    pip_package
                        .extras
                        .iter()
                        .filter_map(|e| Extra::from_str(e).ok())
                        .collect(),
                    wheel,
                ))
            }
        })
        .buffer_unordered(20)
        .right_stream();

    (download_stream, Some(pb))
}

/// If there was a previous version of python installed, remove any distribution installed in that
/// environment.
fn remove_old_python_distributions(
    prefix: &Prefix,
    platform: Platform,
    transaction: &Transaction<PrefixRecord, RepoDataRecord>,
) -> miette::Result<()> {
    // Determine if the current distribution is the same as the desired distribution.
    let Some(previous_python_installation) = transaction.current_python_info.as_ref() else {
        return Ok(());
    };
    if Some(previous_python_installation.short_version)
        == transaction.python_info.as_ref().map(|p| p.short_version)
    {
        return Ok(());
    }

    // Determine the current python distributions in its install locations
    let python_version = (
        previous_python_installation.short_version.0 as u32,
        previous_python_installation.short_version.1 as u32,
        0,
    );
    let install_paths = InstallPaths::for_venv(python_version, platform.is_windows());

    // Locate the packages that are installed in the previous environment
    let current_python_packages = rip::find_distributions_in_venv(prefix.root(), &install_paths)
        .into_diagnostic()
        .with_context(|| format!("failed to determine the python packages installed for a previous version of python ({}.{})", python_version.0, python_version.1))?
        .into_iter().filter(|d| d.installer.as_deref() != Some("conda") && d.installer.is_some()).collect_vec();

    let pb = progress::global_multi_progress()
        .add(ProgressBar::new(current_python_packages.len() as u64));
    pb.set_style(progress::default_progress_style());
    pb.set_message("removing old python packages");
    pb.enable_steady_tick(Duration::from_millis(100));

    // Remove the python packages
    let site_package_path = install_paths.site_packages();
    for python_package in current_python_packages {
        tracing::info!(
            "uninstalling python package from previous python version {}-{}",
            &python_package.name,
            &python_package.version
        );

        pb.set_message(format!(
            "{} {}",
            &python_package.name, &python_package.version
        ));

        let relative_dist_info = python_package
            .dist_info
            .strip_prefix(site_package_path)
            .expect("the dist-info path must be a sub-path of the site-packages path");
        rip::uninstall::uninstall_distribution(&prefix.root().join(site_package_path), relative_dist_info)
            .into_diagnostic()
            .with_context(|| format!("could not uninstall python package {}-{}. Manually remove the `.pixi/env` folder and try again.", &python_package.name, &python_package.version))?;

        // HACK: Also remove the HASH file that pixi writes. Ignore the error if its there. We
        // should probably actually add this file to the RECORD.
        let _ = std::fs::remove_file(prefix.root().join(&python_package.dist_info).join("HASH"));

        pb.inc(1);
    }

    Ok(())
}

/// Determine which python packages we can leave untouched and which python packages should be
/// removed.
fn determine_python_distributions_to_remove_and_install<'p>(
    prefix: &Path,
    mut current_python_packages: Vec<Distribution>,
    desired_python_packages: Vec<&'p LockedDependency>,
) -> (Vec<Distribution>, Vec<&'p LockedDependency>) {
    // Determine the artifact tags associated with the locked dependencies.
    let mut desired_python_packages = extract_locked_tags(desired_python_packages);

    // Any package that is currently installed that is not part of the locked dependencies should be
    // removed. So we keep it in the `current_python_packages` list.
    // Any package that is in the currently installed list that is NOT found in the lockfile is
    // retained in the list to mark it for removal.
    current_python_packages.retain(|current_python_packages| {
        if current_python_packages.installer.is_none() {
            // If this package has no installer, we can't make a reliable decision on whether to
            // keep it or not. So we do not uninstall it.
            return false;
        }

        if let Some(found_desired_packages_idx) =
            desired_python_packages
                .iter()
                .position(|(pkg, artifact_name)| {
                    does_installed_match_locked_package(
                        prefix,
                        current_python_packages,
                        (pkg, artifact_name.as_ref()),
                    )
                })
        {
            // Remove from the desired list of packages to install & from the packages to uninstall.
            desired_python_packages.remove(found_desired_packages_idx);
            false
        } else {
            // Only if this package was previously installed by us do we remove it.
            current_python_packages.installer.as_deref() == Some(PIXI_PYPI_INSTALLER)
        }
    });

    (
        current_python_packages,
        desired_python_packages
            .into_iter()
            .map(|(pkg, _)| pkg)
            .collect(),
    )
}

/// Determine the wheel tags for the locked dependencies. These are extracted by looking at the url
/// of the locked dependency. The filename of the URL is converted to a wheel name and the tags are
/// extract from that.
///
/// If the locked dependency is not a wheel distribution `None` is returned for the tags. If the
/// the wheel name could not be parsed `None` is returned for the tags and a warning is emitted.
fn extract_locked_tags(
    desired_python_packages: Vec<&LockedDependency>,
) -> Vec<(&LockedDependency, Option<IndexSet<WheelTag>>)> {
    desired_python_packages
        .into_iter()
        .map(|pkg| {
            // Get the package as a pip package. If the package is not a pip package we can just ignore it.
            let Some(pip) = pkg.as_pypi() else { return (pkg, None); };

            // Extract the filename from the url and the name from the package name.
            let Some(filename) = pip.url.path_segments().and_then(|s| s.last()) else {
                tracing::warn!(
                        "failed to determine the artifact name of the python package {}-{} from url {}: the url has no filename.",
                        &pkg.name, pkg.version, &pip.url);
                return (pkg, None);
            };
            let Ok(name) = NormalizedPackageName::from_str(&pkg.name) else {
                tracing::warn!(
                        "failed to determine the artifact name of the python package {}-{} from url {}: {} is not a valid package name.",
                        &pkg.name, pkg.version, &pip.url, &pkg.name);
                return (pkg, None);
            };

            // Determine the artifact type from the name and filename
            match ArtifactName::from_filename(filename, &name) {
                Ok(ArtifactName::Wheel(name)) => (pkg, Some(IndexSet::from_iter(name.all_tags_iter()))),
                Ok(_) => (pkg, None),
                Err(err) => {
                    tracing::warn!(
                        "failed to determine the artifact name of the python package {}-{}. Could not determine the name from the url {}: {err}",
                        &pkg.name, pkg.version, &pip.url);
                    (pkg, None)
                }
            }
        })
        .collect()
}

/// Returns true if the installed python package matches the locked python package. If that is the
/// case we can assume that the locked python package is already installed.
fn does_installed_match_locked_package(
    prefix_root: &Path,
    installed_python_package: &Distribution,
    locked_python_package: (&LockedDependency, Option<&IndexSet<WheelTag>>),
) -> bool {
    let (pkg, artifact_tags) = locked_python_package;

    // Match on name and version
    if pkg.name != installed_python_package.name.as_str()
        || pep440_rs::Version::from_str(&pkg.version).ok().as_ref()
            != Some(&installed_python_package.version)
    {
        return false;
    }

    // If this distribution is installed with pixi we can assume that there is a URL file that
    // contains the original URL.
    if installed_python_package.installer.as_deref() == Some("pixi") {
        let expected_hash = pkg
            .as_pypi()
            .and_then(|hash| hash.hash.as_ref())
            .and_then(|hash| hash.sha256())
            .map(|sha256| format!("sha256-{:x}", sha256));
        if let Some(expected_hash) = expected_hash {
            let hash_path = prefix_root
                .join(&installed_python_package.dist_info)
                .join("HASH");
            if let Ok(actual_hash) = std::fs::read_to_string(hash_path) {
                return actual_hash == expected_hash;
            }
        }
    }

    // Try to match the tags of both packages. This turns out to be pretty unreliable because
    // there are many WHEELS that do not report the tags of their filename correctly in the
    // WHEEL file.
    match (artifact_tags, &installed_python_package.tags) {
        (None, _) | (_, None) => {
            // One, or both, of the artifacts are not a wheel distribution so we cannot
            // currently compare them. In that case we always just reinstall.
            // TODO: Maybe log some info here?
            // TODO: Add support for more distribution types.
            false
        }
        (Some(locked_tags), Some(installed_tags)) => locked_tags == installed_tags,
    }
}<|MERGE_RESOLUTION|>--- conflicted
+++ resolved
@@ -335,13 +335,9 @@
                             &install_paths,
                             &python_executable_path,
                             &UnpackWheelOptions {
-<<<<<<< HEAD
                                 installer: Some(PIXI_PYPI_INSTALLER.into()),
-=======
-                                installer: Some(env!("CARGO_PKG_NAME").into()),
                                 extras: Some(extras),
                                 ..Default::default()
->>>>>>> fcd6332f
                             },
                         )
                         .into_diagnostic()
