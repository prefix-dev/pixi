use miette::{Context, IntoDiagnostic};

use crate::lock_file::{resolve_pypi, LockedCondaPackages, LockedPypiPackages};
use crate::project::virtual_packages::get_minimal_virtual_packages;
use crate::project::{Dependencies, SolveGroup};
use crate::{
    config, consts, install, install_pypi, lock_file,
    lock_file::{
        load_lock_file, verify_environment_satisfiability, verify_platform_satisfiability,
        PlatformUnsat,
    },
    prefix::Prefix,
    progress::{self, global_multi_progress},
    project::{
        manifest::{EnvironmentName, SystemRequirements},
        virtual_packages::verify_current_platform_has_required_virtual_packages,
        Environment,
    },
    repodata::fetch_sparse_repodata_targets,
    utils::BarrierCell,
    Project, SpecType,
};
use futures::future::Either;
use futures::stream::FuturesUnordered;
use futures::{FutureExt, StreamExt, TryFutureExt};
use indexmap::{IndexMap, IndexSet};
use indicatif::ProgressBar;
use itertools::Itertools;
use rattler::install::{PythonInfo, Transaction};
use rattler::package_cache::PackageCache;
use rattler_conda_types::{
    Channel, GenericVirtualPackage, MatchSpec, PackageName, Platform, PrefixRecord, RepoDataRecord,
};
use rattler_lock::{LockFile, Package, PypiPackageData, PypiPackageEnvironmentData};
use rattler_repodata_gateway::sparse::SparseRepoData;
use reqwest_middleware::ClientWithMiddleware;
use rip::{index::PackageDb, resolve::SDistResolution};
use std::{
    borrow::Cow,
    collections::{HashMap, HashSet},
    convert::identity,
    future::{ready, Future},
    io::ErrorKind,
    path::Path,
    sync::Arc,
    time::Duration,
};

/// Verify the location of the prefix folder is not changed so the applied prefix path is still valid.
/// Errors when there is a file system error or the path does not align with the defined prefix.
/// Returns false when the file is not present.
pub fn verify_prefix_location_unchanged(prefix_file: &Path) -> miette::Result<()> {
    match std::fs::read_to_string(prefix_file) {
        // Not found is fine as it can be new or backwards compatible.
        Err(e) if e.kind() == ErrorKind::NotFound => Ok(()),
        // Scream the error if we dont know it.
        Err(e) => Err(e).into_diagnostic(),
        // Check if the path in the file aligns with the current path.
        Ok(p) if prefix_file.starts_with(&p) => Ok(()),
        Ok(p) => Err(miette::miette!(
            "the project location seems to be change from `{}` to `{}`, this is not allowed.\
            \nPlease remove the `{}` folder and run again",
            p,
            prefix_file
                .parent()
                .expect("prefix_file should always be a file")
                .display(),
            consts::PIXI_DIR
        )),
    }
}

/// Create the prefix location file.
/// Give it the file path of the required location to place it.
fn create_prefix_location_file(prefix_file: &Path) -> miette::Result<()> {
    let parent = prefix_file
        .parent()
        .ok_or_else(|| miette::miette!("cannot find parent of '{}'", prefix_file.display()))?;

    if parent.exists() {
        let contents = parent.to_str().ok_or_else(|| {
            miette::miette!("failed to convert path to str: '{}'", parent.display())
        })?;
        std::fs::write(prefix_file, contents).into_diagnostic()?;
    }
    Ok(())
}

/// Runs the following checks to make sure the project is in a sane state:
///     1. It verifies that the prefix location is unchanged.
///     2. It verifies that the system requirements are met.
///     3. It verifies the absence of the `env` folder.
pub fn sanity_check_project(project: &Project) -> miette::Result<()> {
    // Sanity check of prefix location
    verify_prefix_location_unchanged(
        project
            .default_environment()
            .dir()
            .join(consts::PREFIX_FILE_NAME)
            .as_path(),
    )?;

    // Make sure the system requirements are met
    verify_current_platform_has_required_virtual_packages(&project.default_environment())?;

    // TODO: remove on a 1.0 release
    // Check for old `env` folder as we moved to `envs` in 0.13.0
    let old_pixi_env_dir = project.pixi_dir().join("env");
    if old_pixi_env_dir.exists() {
        tracing::warn!(
            "The `{}` folder is deprecated, please remove it as we now use the `{}` folder",
            old_pixi_env_dir.display(),
            consts::ENVIRONMENTS_DIR
        );
    }

    Ok(())
}

/// Specifies how the lock-file should be updated.
#[derive(Debug, Default, PartialEq, Eq, Copy, Clone)]
pub enum LockFileUsage {
    /// Update the lock-file if it is out of date.
    #[default]
    Update,
    /// Don't update the lock-file, but do check if it is out of date
    Locked,
    /// Don't update the lock-file and don't check if it is out of date
    Frozen,
}

impl LockFileUsage {
    /// Returns true if the lock-file should be updated if it is out of date.
    pub fn allows_lock_file_updates(self) -> bool {
        match self {
            LockFileUsage::Update => true,
            LockFileUsage::Locked | LockFileUsage::Frozen => false,
        }
    }

    /// Returns true if the lock-file should be checked if it is out of date.
    pub fn should_check_if_out_of_date(self) -> bool {
        match self {
            LockFileUsage::Update | LockFileUsage::Locked => true,
            LockFileUsage::Frozen => false,
        }
    }
}

/// Returns the prefix associated with the given environment. If the prefix doesn't exist or is not
/// up-to-date it is updated.
///
/// The `sparse_repo_data` is used when the lock-file is update. We pass it into this function to
/// make sure the data is not loaded twice since the repodata takes up a lot of memory and takes a
/// while to load. If `sparse_repo_data` is `None` it will be downloaded. If the lock-file is not
/// updated, the `sparse_repo_data` is ignored.
pub async fn get_up_to_date_prefix(
    environment: &Environment<'_>,
    lock_file_usage: LockFileUsage,
    mut no_install: bool,
    existing_repo_data: IndexMap<(Channel, Platform), SparseRepoData>,
) -> miette::Result<Prefix> {
    let current_platform = Platform::current();
    let project = environment.project();

    // Do not install if the platform is not supported
    if !no_install && !environment.platforms().contains(&current_platform) {
        tracing::warn!("Not installing dependency on current platform: ({current_platform}) as it is not part of this project's supported platforms.");
        no_install = true;
    }

    // Make sure the project is in a sane state
    sanity_check_project(project)?;

    // Ensure that the lock-file is up-to-date
    let mut lock_file = project
        .up_to_date_lock_file(UpdateLockFileOptions {
            existing_repo_data,
            lock_file_usage,
            no_install,
        })
        .await?;

    // Get the locked environment from the lock-file.
    if no_install {
        Ok(Prefix::new(environment.dir()))
    } else {
        lock_file.prefix(environment).await
    }
}

/// Options to pass to [`Project::up_to_date_lock_file`].
#[derive(Default)]
pub struct UpdateLockFileOptions {
    /// Defines what to do if the lock-file is out of date
    pub lock_file_usage: LockFileUsage,

    /// Don't install anything to disk.
    pub no_install: bool,

    /// Existing repodata that can be used to avoid downloading it again.
    pub existing_repo_data: IndexMap<(Channel, Platform), SparseRepoData>,
}

impl Project {
    /// Ensures that the lock-file is up-to-date with the project information.
    ///
    /// Returns the lock-file and any potential derived data that was computed as part of this
    /// operation.
    pub async fn up_to_date_lock_file(
        &self,
        options: UpdateLockFileOptions,
    ) -> miette::Result<LockFileDerivedData<'_>> {
        ensure_up_to_date_lock_file(
            self,
            options.existing_repo_data,
            options.lock_file_usage,
            options.no_install,
        )
        .await
    }
}

#[allow(clippy::too_many_arguments)]
// TODO: refactor args into struct
pub async fn update_prefix_pypi(
    name: &str,
    prefix: &Prefix,
    platform: Platform,
    package_db: Arc<PackageDb>,
    conda_records: &[RepoDataRecord],
    pypi_records: &[(PypiPackageData, PypiPackageEnvironmentData)],
    status: &PythonStatus,
    system_requirements: &SystemRequirements,
    sdist_resolution: SDistResolution,
) -> miette::Result<()> {
    // Remove python packages from a previous python distribution if the python version changed.
    install_pypi::remove_old_python_distributions(prefix, platform, status)?;

    // Install and/or remove python packages
    progress::await_in_progress(format!("updating pypi package in '{}'", name), |_| {
        install_pypi::update_python_distributions(
            package_db,
            prefix,
            conda_records,
            pypi_records,
            platform,
            status,
            system_requirements,
            sdist_resolution,
        )
    })
    .await
}

#[derive(Clone)]
pub enum PythonStatus {
    /// The python interpreter changed from `old` to `new`.
    Changed { old: PythonInfo, new: PythonInfo },

    /// The python interpreter remained the same.
    Unchanged(PythonInfo),

    /// The python interpreter was removed from the environment
    Removed { old: PythonInfo },

    /// The python interpreter was added to the environment
    Added { new: PythonInfo },

    /// There is no python interpreter in the environment.
    DoesNotExist,
}

impl PythonStatus {
    /// Determine the [`PythonStatus`] from a [`Transaction`].
    pub fn from_transaction(transaction: &Transaction<PrefixRecord, RepoDataRecord>) -> Self {
        match (
            transaction.current_python_info.as_ref(),
            transaction.python_info.as_ref(),
        ) {
            (Some(old), Some(new)) if old.short_version != new.short_version => {
                PythonStatus::Changed {
                    old: old.clone(),
                    new: new.clone(),
                }
            }
            (Some(_), Some(new)) => PythonStatus::Unchanged(new.clone()),
            (None, Some(new)) => PythonStatus::Added { new: new.clone() },
            (Some(old), None) => PythonStatus::Removed { old: old.clone() },
            (None, None) => PythonStatus::DoesNotExist,
        }
    }

    /// Returns the info of the current situation (e.g. after the transaction completed).
    pub fn current_info(&self) -> Option<&PythonInfo> {
        match self {
            PythonStatus::Changed { new, .. }
            | PythonStatus::Unchanged(new)
            | PythonStatus::Added { new } => Some(new),
            PythonStatus::Removed { .. } | PythonStatus::DoesNotExist => None,
        }
    }

    /// Returns the location of the python interpreter relative to the root of the prefix.
    pub fn location(&self) -> Option<&Path> {
        Some(&self.current_info()?.path)
    }
}

/// Updates the environment to contain the packages from the specified lock-file
pub async fn update_prefix_conda(
    name: &str,
    prefix: &Prefix,
    package_cache: Arc<PackageCache>,
    authenticated_client: ClientWithMiddleware,
    installed_packages: Vec<PrefixRecord>,
    repodata_records: &[RepoDataRecord],
    platform: Platform,
) -> miette::Result<PythonStatus> {
    // Construct a transaction to bring the environment up to date with the lock-file content
    let transaction = Transaction::from_current_and_desired(
        installed_packages.clone(),
        // TODO(baszalmstra): Can we avoid cloning here?
        repodata_records.to_owned(),
        platform,
    )
    .into_diagnostic()?;

    // Execute the transaction if there is work to do
    if !transaction.operations.is_empty() {
        // Execute the operations that are returned by the solver.
        progress::await_in_progress(format!("updating packages in '{}'", name), |pb| async {
            install::execute_transaction(
                package_cache,
                &transaction,
                &installed_packages,
                prefix.root().to_path_buf(),
                authenticated_client,
                pb,
            )
            .await
        })
        .await?;
    }

    // Mark the location of the prefix
    create_prefix_location_file(&prefix.root().join(consts::PREFIX_FILE_NAME))?;

    // Determine if the python version changed.
    Ok(PythonStatus::from_transaction(&transaction))
}

/// A struct that holds the lock-file and any potential derived data that was computed when calling
/// `ensure_up_to_date_lock_file`.
pub struct LockFileDerivedData<'p> {
    /// The lock-file
    pub lock_file: LockFile,

    /// The package cache
    pub package_cache: Arc<PackageCache>,

    /// Repodata that was fetched
    pub repo_data: IndexMap<(Channel, Platform), SparseRepoData>,

    /// A list of prefixes that are up-to-date with the latest conda packages.
    pub updated_conda_prefixes: HashMap<Environment<'p>, (Prefix, PythonStatus)>,

    /// A list of prefixes that have been updated while resolving all dependencies.
    pub updated_pypi_prefixes: HashMap<Environment<'p>, Prefix>,
}

impl<'p> LockFileDerivedData<'p> {
    /// Returns the up-to-date prefix for the given environment.
    pub async fn prefix(&mut self, environment: &Environment<'p>) -> miette::Result<Prefix> {
        if let Some(prefix) = self.updated_pypi_prefixes.get(environment) {
            return Ok(prefix.clone());
        }

        // Get the prefix with the conda packages installed.
        let platform = Platform::current();
        let package_db = environment.project().pypi_package_db()?;
        let (prefix, python_status) = self.conda_prefix(environment).await?;
        let repodata_records = self
            .repodata_records(environment, platform)
            .unwrap_or_default();
        let pypi_records = self.pypi_records(environment, platform).unwrap_or_default();

        // Update the prefix with Pypi records
        update_prefix_pypi(
            environment.name().as_str(),
            &prefix,
            platform,
            package_db,
            &repodata_records,
            &pypi_records,
            &python_status,
            &environment.system_requirements(),
            SDistResolution::default(),
        )
        .await?;

        // Store that we updated the environment, so we won't have to do it again.
        self.updated_pypi_prefixes
            .insert(environment.clone(), prefix.clone());

        Ok(prefix)
    }

    fn pypi_records(
        &self,
        environment: &Environment<'p>,
        platform: Platform,
    ) -> Option<Vec<(PypiPackageData, PypiPackageEnvironmentData)>> {
        let locked_env = self
            .lock_file
            .environment(environment.name().as_str())
            .expect("the lock-file should be up-to-date so it should also include the environment");
        locked_env.pypi_packages_for_platform(platform)
    }

    fn repodata_records(
        &self,
        environment: &Environment<'p>,
        platform: Platform,
    ) -> Option<Vec<RepoDataRecord>> {
        let locked_env = self
            .lock_file
            .environment(environment.name().as_str())
            .expect("the lock-file should be up-to-date so it should also include the environment");
        locked_env.conda_repodata_records_for_platform(platform).expect("since the lock-file is up to date we should be able to extract the repodata records from it")
    }

    async fn conda_prefix(
        &mut self,
        environment: &Environment<'p>,
    ) -> miette::Result<(Prefix, PythonStatus)> {
        // If we previously updated this environment, early out.
        if let Some((prefix, python_status)) = self.updated_conda_prefixes.get(environment) {
            return Ok((prefix.clone(), python_status.clone()));
        }

        let prefix = Prefix::new(environment.dir());
        let platform = Platform::current();

        // Determine the currently installed packages.
        let installed_packages = prefix
            .find_installed_packages(None)
            .await
            .with_context(|| {
                format!(
                    "failed to determine the currently installed packages for '{}'",
                    environment.name(),
                )
            })?;

        // Get the locked environment from the lock-file.
        let records = self
            .repodata_records(environment, platform)
            .unwrap_or_default();

        // Update the prefix with conda packages.
        let python_status = update_prefix_conda(
            environment.name().as_str(),
            &prefix,
            self.package_cache.clone(),
            environment.project().authenticated_client().clone(),
            installed_packages,
            &records,
            platform,
        )
        .await?;

        // Store that we updated the environment, so we won't have to do it again.
        self.updated_conda_prefixes
            .insert(environment.clone(), (prefix.clone(), python_status.clone()));

        Ok((prefix, python_status))
    }
}

/// A struct that defines which targets are out of date.
struct OutdatedEnvironments<'p> {
    conda: HashMap<Environment<'p>, HashSet<Platform>>,
    pypi: HashMap<Environment<'p>, HashSet<Platform>>,
}

impl<'p> OutdatedEnvironments<'p> {
    pub fn from_project_and_lock_file(project: &'p Project, lock_file: &LockFile) -> Self {
        let mut outdated_conda: HashMap<_, HashSet<_>> = HashMap::new();
        let mut outdated_pypi: HashMap<_, HashSet<_>> = HashMap::new();

        for environment in project.environments() {
            let platforms = environment.platforms();

            // Get the locked environment from the environment
            let Some(locked_environment) = lock_file.environment(environment.name().as_str())
            else {
                tracing::info!(
                    "environment '{0}' is out of date because it does not exist in the lock-file.",
                    environment.name().fancy_display()
                );

                outdated_conda
                    .entry(environment.clone())
                    .or_default()
                    .extend(platforms);

                continue;
            };

            // The locked environment exists, but does it match our project environment?
            if let Err(unsat) = verify_environment_satisfiability(&environment, &locked_environment)
            {
                tracing::info!(
                    "environment '{0}' is out of date because {unsat}",
                    environment.name().fancy_display()
                );

                outdated_conda
                    .entry(environment.clone())
                    .or_default()
                    .extend(platforms);

                continue;
            }

            // Verify each individual platform
            for platform in platforms {
                match verify_platform_satisfiability(&environment, &locked_environment, platform) {
                    Ok(_) => {}
                    Err(unsat @ PlatformUnsat::UnsatisfiableRequirement(_, _)) => {
                        tracing::info!(
                        "the pypi dependencies of environment '{0}' for platform {platform} are out of date because {unsat}",
                        environment.name().fancy_display()
                    );

                        outdated_pypi
                            .entry(environment.clone())
                            .or_default()
                            .insert(platform);
                    }
                    Err(unsat) => {
                        tracing::info!(
                        "the dependencies of environment '{0}' for platform {platform} are out of date because {unsat}",
                        environment.name().fancy_display()
                    );

                        outdated_conda
                            .entry(environment.clone())
                            .or_default()
                            .insert(platform);
                    }
                }
            }
        }

        // Determine which solve-groups are out of date.
        let mut conda_solve_groups_out_of_date = HashMap::new();
        let mut pypi_solve_groups_out_of_date = HashMap::new();
        for (environment, platforms) in &outdated_conda {
            let Some(solve_group) = environment.solve_group() else {
                continue;
            };
            conda_solve_groups_out_of_date
                .entry(solve_group)
                .or_insert_with(HashSet::new)
                .extend(platforms.iter().copied());
        }
        for (environment, platforms) in &outdated_pypi {
            let Some(solve_group) = environment.solve_group() else {
                continue;
            };
            pypi_solve_groups_out_of_date
                .entry(solve_group)
                .or_insert_with(HashSet::new)
                .extend(platforms.iter().copied());
        }

        // Check solve-groups, all environments in the same solve group must share the same
        // dependencies.
        for solve_group in project.solve_groups() {
            for platform in solve_group
                .environments()
                .flat_map(|env| env.platforms())
                .unique()
            {
                // Keep track of if any of the package types are out of date
                let mut conda_package_mismatch = false;
                let mut pypi_package_mismatch = false;

                // Keep track of the packages by name to check for mismatches between environments.
                let mut conda_packages_by_name = HashMap::new();
                let mut pypi_packages_by_name = HashMap::new();

                // Iterate over all environments to compare the packages.
                for env in solve_group.environments() {
                    if outdated_conda
                        .get(&env)
                        .and_then(|p| p.get(&platform))
                        .is_some()
                    {
                        // If the environment is already out-of-date there is no need to check it,
                        // because the solve-group is already out-of-date.
                        break;
                    }

                    let Some(locked_env) = lock_file.environment(env.name().as_str()) else {
                        // If the environment is missing, we already marked it as out of date.
                        continue;
                    };

                    for package in locked_env.packages(platform).into_iter().flatten() {
                        match package {
                            Package::Conda(pkg) => {
                                match conda_packages_by_name.get(&pkg.package_record().name) {
                                    None => {
                                        conda_packages_by_name.insert(
                                            pkg.package_record().name.clone(),
                                            pkg.url().clone(),
                                        );
                                    }
                                    Some(url) if pkg.url() != url => {
                                        conda_package_mismatch = true;
                                    }
                                    _ => {}
                                }
                            }
                            Package::Pypi(pkg) => {
                                match pypi_packages_by_name.get(&pkg.data().package.name) {
                                    None => {
                                        pypi_packages_by_name.insert(
                                            pkg.data().package.name.clone(),
                                            pkg.url().clone(),
                                        );
                                    }
                                    Some(url) if pkg.url() != url => {
                                        pypi_package_mismatch = true;
                                    }
                                    _ => {}
                                }
                            }
                        }

                        // If there is a conda package mismatch there is also a pypi mismatch and we
                        // can break early.
                        if conda_package_mismatch {
                            pypi_package_mismatch = true;
                            break;
                        }
                    }

                    // If there is a conda package mismatch there is also a pypi mismatch and we can
                    // break early.
                    if conda_package_mismatch {
                        pypi_package_mismatch = true;
                        break;
                    }
                }

                // If there is a mismatch there is a mismatch for the entire group
                if conda_package_mismatch {
                    conda_solve_groups_out_of_date
                        .entry(solve_group.clone())
                        .or_default()
                        .insert(platform);
                }

                if pypi_package_mismatch {
                    pypi_solve_groups_out_of_date
                        .entry(solve_group.clone())
                        .or_default()
                        .insert(platform);
                }
            }
        }

        // Mark the rest of the environments out of date for all solve groups
        for (solve_group, platforms) in conda_solve_groups_out_of_date {
            for env in solve_group.environments() {
                outdated_conda
                    .entry(env.clone())
                    .or_default()
                    .extend(platforms.iter().copied());
            }
        }

        for (solve_group, platforms) in pypi_solve_groups_out_of_date {
            for env in solve_group.environments() {
                outdated_pypi
                    .entry(env.clone())
                    .or_default()
                    .extend(platforms.iter().copied());
            }
        }

        // For all targets where conda is out of date, the pypi packages are also out of date.
        for (environment, platforms) in outdated_conda.iter() {
            outdated_pypi
                .entry(environment.clone())
                .or_default()
                .extend(platforms.iter().copied());
        }

        Self {
            conda: outdated_conda,
            pypi: outdated_pypi,
        }
    }

    /// Returns true if the lock-file is up-to-date with the project.
    pub fn is_empty(&self) -> bool {
        self.conda.is_empty() && self.pypi.is_empty()
    }
}

type PerEnvironment<'p, T> = HashMap<Environment<'p>, T>;
type PerEnvironmentAndPlatform<'p, T> = HashMap<Environment<'p>, HashMap<Platform, T>>;
type PerGroupAndPlatform<'p, T> = HashMap<GroupedEnvironment<'p>, HashMap<Platform, T>>;

type LockedCondaPackagesByName = HashMap<PackageName, RepoDataRecord>;

#[derive(Default)]
struct UpdateContext<'p> {
    /// Repodata that is available to the solve tasks.
    repo_data: Arc<IndexMap<(Channel, Platform), SparseRepoData>>,

    /// Repodata records from the lock-file. This contains the records that actually exist in the
    /// lock-file. If the lock-file is missing or partially missing then the data also won't exist
    /// in this field.
    locked_repodata_records: PerEnvironmentAndPlatform<'p, Arc<LockedCondaPackages>>,

    /// Repodata records from the lock-file. This contains the records that actually exist in the
    /// lock-file. If the lock-file is missing or partially missing then the data also won't exist
    /// in this field.
    locked_pypi_records: PerEnvironmentAndPlatform<'p, Arc<LockedPypiPackages>>,

    /// Keeps track of all pending conda targets that are being solved. The mapping contains a
    /// [`BarrierCell`] that will eventually contain the solved records computed by another task.
    /// This allows tasks to wait for the records to be solved before proceeding.
    solved_repodata_records:
        PerEnvironmentAndPlatform<'p, Arc<BarrierCell<Arc<LockedCondaPackages>>>>,

    /// Keeps track of all pending prefix updates. This only tracks the conda updates to a prefix,
    /// not whether the pypi packages have also been updated.
    instantiated_conda_prefixes: PerEnvironment<'p, Arc<BarrierCell<(Prefix, PythonStatus)>>>,

    /// Keeps track of all pending conda targets that are being solved. The mapping contains a
    /// [`BarrierCell`] that will eventually contain the solved records computed by another task.
    /// This allows tasks to wait for the records to be solved before proceeding.
    solved_pypi_records: PerEnvironmentAndPlatform<'p, Arc<BarrierCell<Arc<LockedPypiPackages>>>>,

    grouped_solved_repodata_records:
        PerGroupAndPlatform<'p, Arc<BarrierCell<Arc<LockedCondaPackagesByName>>>>,
}

impl<'p> UpdateContext<'p> {
    /// Returns a future that will resolve to the solved repodata records for the given environment
    /// or `None` if the records do not exist and are also not in the process of being updated.
    pub fn get_latest_repodata_records(
        &self,
        environment: &Environment<'_>,
        platform: Platform,
    ) -> Option<impl Future<Output = Arc<Vec<RepoDataRecord>>>> {
        self.solved_repodata_records
            .get(environment)
            .and_then(|records| records.get(&platform))
            .map(|records| {
                let records = records.clone();
                Either::Left(async move { records.wait().await.clone() })
            })
            .or_else(|| {
                self.locked_repodata_records
                    .get(environment)
                    .and_then(|records| records.get(&platform))
                    .cloned()
                    .map(ready)
                    .map(Either::Right)
            })
    }

    /// Takes the latest repodata records for the given environment and platform. Returns `None` if
    /// neither the records exist nor are in the process of being updated.
    ///
    /// This function panics if the repodata records are still pending.
    pub fn take_latest_repodata_records(
        &mut self,
        environment: &Environment<'p>,
        platform: Platform,
    ) -> Option<Vec<RepoDataRecord>> {
        self.solved_repodata_records
            .get_mut(environment)
            .and_then(|records| records.remove(&platform))
            .map(|cell| {
                Arc::into_inner(cell)
                    .expect("records must not be shared")
                    .into_inner()
                    .expect("records must be available")
            })
            .or_else(|| {
                self.locked_repodata_records
                    .get_mut(environment)
                    .and_then(|records| records.remove(&platform))
            })
            .map(|records| Arc::try_unwrap(records).unwrap_or_else(|arc| (*arc).clone()))
    }

    /// Takes the latest pypi records for the given environment and platform. Returns `None` if
    /// neither the records exist nor are in the process of being updated.
    ///
    /// This function panics if the repodata records are still pending.
    pub fn take_latest_pypi_records(
        &mut self,
        environment: &Environment<'p>,
        platform: Platform,
    ) -> Option<Vec<(PypiPackageData, PypiPackageEnvironmentData)>> {
        self.solved_pypi_records
            .get_mut(environment)
            .and_then(|records| records.remove(&platform))
            .map(|cell| {
                Arc::into_inner(cell)
                    .expect("records must not be shared")
                    .into_inner()
                    .expect("records must be available")
            })
            .or_else(|| {
                self.locked_pypi_records
                    .get_mut(environment)
                    .and_then(|records| records.remove(&platform))
            })
            .map(|records| Arc::try_unwrap(records).unwrap_or_else(|arc| (*arc).clone()))
    }

    /// Get a list of conda prefixes that have been updated.
    pub fn take_instantiated_conda_prefixes(
        &mut self,
    ) -> HashMap<Environment<'p>, (Prefix, PythonStatus)> {
        self.instantiated_conda_prefixes
            .drain()
            .map(|(env, cell)| {
                let prefix = Arc::into_inner(cell)
                    .expect("prefixes must not be shared")
                    .into_inner()
                    .expect("prefix must be available");
                (env, prefix)
            })
            .collect()
    }

    /// Returns a future that will resolve to the solved repodata records for the given environment
    /// or `None` if no task was spawned to instantiate the prefix.
    pub fn get_conda_prefix(
        &self,
        environment: &Environment<'p>,
    ) -> Option<impl Future<Output = (Prefix, PythonStatus)>> {
        let cell = self.instantiated_conda_prefixes.get(environment)?.clone();
        Some(async move { cell.wait().await.clone() })
    }
}

/// Ensures that the lock-file is up-to-date with the project.
///
/// This function will return a [`LockFileDerivedData`] struct that contains the lock-file and any
/// potential derived data that was computed as part of this function. The derived data might be
/// usable by other functions to avoid recomputing the same data.
///
/// This function starts by checking if the lock-file is up-to-date. If it is not up-to-date it will
/// construct a task graph of all the work that needs to be done to update the lock-file. The tasks
/// are awaited in a specific order to make sure that we can start instantiating prefixes as soon as
/// possible.
async fn ensure_up_to_date_lock_file(
    project: &Project,
    existing_repo_data: IndexMap<(Channel, Platform), SparseRepoData>,
    lock_file_usage: LockFileUsage,
    no_install: bool,
) -> miette::Result<LockFileDerivedData<'_>> {
    let lock_file = load_lock_file(project).await?;
    let current_platform = Platform::current();
    let package_cache = Arc::new(PackageCache::new(config::get_cache_dir()?.join("pkgs")));

    // should we check the lock-file in the first place?
    if !lock_file_usage.should_check_if_out_of_date() {
        tracing::info!("skipping check if lock-file is up-to-date");

        return Ok(LockFileDerivedData {
            lock_file,
            package_cache,
            repo_data: existing_repo_data,
            updated_conda_prefixes: Default::default(),
            updated_pypi_prefixes: Default::default(),
        });
    }

    // Check which environments are out of date.
    let outdated = OutdatedEnvironments::from_project_and_lock_file(project, &lock_file);
    if outdated.is_empty() {
        tracing::info!("the lock-file is up-to-date");

        // If no-environment is outdated we can return early.
        return Ok(LockFileDerivedData {
            lock_file,
            package_cache,
            repo_data: existing_repo_data,
            updated_conda_prefixes: Default::default(),
            updated_pypi_prefixes: Default::default(),
        });
    }

    // If the lock-file is out of date, but we're not allowed to update it, we should exit.
    if !lock_file_usage.allows_lock_file_updates() {
        miette::bail!("lock-file not up-to-date with the project");
    }

    // Determine the repodata that we're going to need to solve the environments. For all outdated
    // conda targets we take the union of all the channels that are used by the environment.
    //
    // The NoArch platform is always added regardless of whether it is explicitly used by the
    // environment.
    let mut fetch_targets = IndexSet::new();
    for (environment, platforms) in outdated.conda.iter() {
        for channel in environment.channels() {
            for platform in platforms {
                fetch_targets.insert((channel.clone(), *platform));
            }
            fetch_targets.insert((channel.clone(), Platform::NoArch));
        }
    }

    // Fetch all the repodata that we need to solve the environments.
    let mut repo_data = fetch_sparse_repodata_targets(
        fetch_targets
            .into_iter()
            .filter(|target| !existing_repo_data.contains_key(target)),
        project.authenticated_client(),
    )
    .await?;

    // Add repo data that was already fetched
    repo_data.extend(existing_repo_data);

    // Extract the current conda records from the lock-file
    // TODO: Should we parallelize this? Measure please.
    let locked_repodata_records = project
        .environments()
        .into_iter()
        .flat_map(|env| {
            lock_file
                .environment(env.name().as_str())
                .into_iter()
                .map(move |locked_env| {
                    locked_env.conda_repodata_records().map(|records| {
                        (
                            env.clone(),
                            records
                                .into_iter()
                                .map(|(platform, records)| (platform, Arc::new(records)))
                                .collect(),
                        )
                    })
                })
        })
        .collect::<Result<HashMap<_, HashMap<_, _>>, _>>()
        .into_diagnostic()?;

    let locked_pypi_records = project
        .environments()
        .into_iter()
        .flat_map(|env| {
            lock_file
                .environment(env.name().as_str())
                .into_iter()
                .map(move |locked_env| {
                    (
                        env.clone(),
                        locked_env
                            .pypi_packages()
                            .into_iter()
                            .map(|(platform, records)| (platform, Arc::new(records)))
                            .collect(),
                    )
                })
        })
        .collect::<HashMap<_, HashMap<_, _>>>();

    let mut context = UpdateContext {
        repo_data: Arc::new(repo_data),
        locked_repodata_records,
        locked_pypi_records,
        solved_repodata_records: HashMap::new(),
        instantiated_conda_prefixes: HashMap::new(),
        solved_pypi_records: HashMap::new(),
        grouped_solved_repodata_records: HashMap::new(),
    };

    // This will keep track of all outstanding tasks that we need to wait for. All tasks are added
    // to this list after they are spawned. This function blocks until all pending tasks have either
    // completed or errored.
    let mut pending_futures = FuturesUnordered::new();

    // Spawn tasks for all the conda targets that are out of date.
    for (environment, platforms) in outdated.conda {
        // Turn the platforms into an IndexSet, so we have a little control over the order in which
        // we solve the platforms. We want to solve the current platform first, so we can start
        // instantiating prefixes if we have to.
        let mut ordered_platforms = platforms.into_iter().collect::<IndexSet<_>>();
        if let Some(current_platform_index) = ordered_platforms.get_index_of(&current_platform) {
            ordered_platforms.move_index(current_platform_index, 0);
        }

        // Determine the source of the solve information
        let source = GroupedEnvironment::from(environment.clone());

        for platform in ordered_platforms {
            // Is there an existing pending task to solve the group?
            let group_solve_records = if let Some(cell) = context
                .grouped_solved_repodata_records
                .get(&source)
                .and_then(|platforms| platforms.get(&platform))
            {
                // Yes, we can reuse the existing cell.
                cell.clone()
            } else {
                // No, we need to spawn a task to update for the entire solve group.
                //
                // Determine the existing records for the group and platform. If there are multiple
                // environments that contain the same packages (because they were previously not in
                // the same solve group), we only take the latest version of the package.
                let mut existing_records = HashMap::new();
                for env in source.environments() {
                    for record in context
                        .locked_repodata_records
                        .get(&env)
                        .and_then(|env| env.get(&platform))
                        .into_iter()
                        .flat_map(|records| records.iter())
                    {
                        match existing_records.get(&record.package_record.name) {
                            None => {
                                existing_records
                                    .insert(record.package_record.name.clone(), record.clone());
                            }
                            Some(existing)
                                if existing.package_record.version
                                    < record.package_record.version =>
                            {
                                existing_records
                                    .insert(record.package_record.name.clone(), record.clone());
                            }
                            _ => {}
                        }
                    }
                }
                let existing_records = existing_records.into_values().collect_vec();

                // Spawn a task to solve the group.
                let group_solve_task = spawn_solve_conda_environment_task(
                    source.clone(),
                    existing_records,
                    context.repo_data.clone(),
                    platform,
                )
                .boxed_local();

                // Store the task so we can poll it later.
                pending_futures.push(group_solve_task);

                // Create an entry that can be used by other tasks to wait for the result.
                let cell = Arc::new(BarrierCell::new());
                let previous_cell = context
                    .grouped_solved_repodata_records
                    .entry(source.clone())
                    .or_default()
                    .insert(platform, cell.clone());
                assert!(
                    previous_cell.is_none(),
                    "a cell has already been added to update conda records"
                );

                cell
            };

            // Spawn a task to extract the records from the group solve task.
            let records_future =
                spawn_extract_conda_environment_task(environment.clone(), platform, async move {
                    group_solve_records.wait().await.clone()
                })
                .boxed_local();

            pending_futures.push(records_future);
            let previous_cell = context
                .solved_repodata_records
                .entry(environment.clone())
                .or_default()
                .insert(platform, Arc::default());
            assert!(
                previous_cell.is_none(),
                "a cell has already been added to update conda records"
            );
        }
    }

    // Spawn tasks to instantiate prefixes that we need to be able to solve Pypi packages.
    //
    // Solving Pypi packages requires a python interpreter to be present in the prefix, therefore we
    // first need to make sure we have conda packages available, then we can instantiate the
    // prefix with at least the required conda packages (including a python interpreter) and then
    // we can solve the Pypi packages using the installed interpreter.
    //
    // We only need to instantiate the prefix for the current platform.
    for (environment, platforms) in outdated.pypi.iter() {
        // Only instantiate a prefix if any of the platforms actually contain pypi dependencies. If
        // there are no pypi-dependencies than solving is also not required and thus a prefix is
        // also not required.
        if !platforms
            .iter()
            .any(|p| !environment.pypi_dependencies(Some(*p)).is_empty())
        {
            continue;
        }

        // If we are not allowed to install, we can't instantiate a prefix.
        if no_install {
            miette::bail!("Cannot update pypi dependencies without first installing a conda prefix that includes python.");
        }

        // Construct a future that will resolve when we have the repodata available for the current
        // platform for this environment.
        let records_future = context
            .get_latest_repodata_records(environment, current_platform)
            .expect("conda records should be available now or in the future");

        // Spawn a task to instantiate the environment
        let environment_name = environment.name().clone();
        let pypi_env_task =
            spawn_create_prefix_task(environment.clone(), package_cache.clone(), records_future)
                .map_err(move |e| {
                    e.context(format!(
                        "failed to instantiate a prefix for '{}'",
                        environment_name
                    ))
                })
                .boxed_local();

        pending_futures.push(pypi_env_task);
        context
            .instantiated_conda_prefixes
            .insert(environment.clone(), Arc::new(BarrierCell::new()));
    }

    // Spawn tasks to update the pypi packages.
    for (environment, platform) in outdated
        .pypi
        .into_iter()
        .flat_map(|(env, platforms)| platforms.into_iter().map(move |p| (env.clone(), p)))
    {
        let dependencies = environment.pypi_dependencies(Some(platform));
        let pypi_solve_task = if dependencies.is_empty() {
            // If there are no pypi dependencies we can skip solving the pypi packages.
            Either::Left(ready(Ok(TaskResult::PypiSolved(
                environment.name().clone(),
                platform,
                Vec::new(),
            ))))
        } else {
            // Construct a future that will resolve when we have the repodata available
            let repodata_future = context
                .get_latest_repodata_records(&environment, platform)
                .expect("conda records should be available now or in the future");

            // Construct a future that will resolve when we have the conda prefix available
            let prefix_future = context
                .get_conda_prefix(&environment)
                .expect("prefix should be available now or in the future");

            // Spawn a task to solve the pypi environment
            let pypi_solve_future = spawn_solve_pypi_task(
                environment.clone(),
                platform,
                repodata_future,
                prefix_future,
                SDistResolution::default(),
            );

            Either::Right(pypi_solve_future)
        };

        pending_futures.push(pypi_solve_task.boxed_local());
        let previous_cell = context
            .solved_pypi_records
            .entry(environment)
            .or_default()
            .insert(platform, Arc::new(BarrierCell::new()));
        assert!(
            previous_cell.is_none(),
            "a cell has already been added to update pypi records"
        );
    }

    let top_level_progress =
        global_multi_progress().add(ProgressBar::new(pending_futures.len() as u64));
    top_level_progress.set_style(indicatif::ProgressStyle::default_bar()
        .template("{spinner:.cyan} {prefix:20!} [{elapsed_precise}] [{bar:40!.bright.yellow/dim.white}] {pos:>4}/{len:4} {wide_msg:.dim}").unwrap()
        .progress_chars("━━╾─"));
    top_level_progress.enable_steady_tick(Duration::from_millis(50));
    top_level_progress.set_prefix("updating lock-file");

    // Iterate over all the futures we spawned and wait for them to complete.
    //
    // The spawned futures each result either in an error or in a `TaskResult`. The `TaskResult`
    // contains the result of the task. The results are stored into [`BarrierCell`]s which allows
    // other tasks to respond to the data becoming available.
    //
    // A loop on the main task is used versus individually spawning all tasks for two reasons:
    //
    // 1. This provides some control over when data is polled and broadcasted to other tasks. No
    //    data is broadcasted until we start polling futures here. This reduces the risk of
    //    race-conditions where data has already been broadcasted before a task subscribes to it.
    // 2. The futures stored in `pending_futures` do not necessarily have to be `'static`. Which
    //    makes them easier to work with.
    while let Some(result) = pending_futures.next().await {
        top_level_progress.inc(1);
        match result? {
            TaskResult::CondaGroupSolved(group_name, platform, records) => {
                let group = match &group_name {
                    GroupedEnvironmentName::Group(name) => GroupedEnvironment::Group(
                        project.solve_group(name).expect("solve group should exist"),
                    ),
                    GroupedEnvironmentName::Environment(name) => GroupedEnvironment::Environment(
                        project.environment(name).expect("environment should exist"),
                    ),
                };

                context
                    .grouped_solved_repodata_records
                    .get_mut(&group)
                    .expect("the entry for this environment should exist")
                    .get_mut(&platform)
                    .expect("the entry for this platform should exist")
                    .set(Arc::new(records))
                    .expect("records should not be solved twice");

                match group_name {
                    GroupedEnvironmentName::Group(group_name) => {
                        tracing::info!(
                            "solved conda package for solve group '{}' '{}'",
                            group_name,
                            platform
                        );
                    }
                    GroupedEnvironmentName::Environment(env_name) => {
                        tracing::info!(
                            "solved conda package for environment '{}' '{}'",
                            env_name,
                            platform
                        );
                    }
                }
            }
            TaskResult::CondaSolved(environment, platform, records) => {
                let environment = project
                    .environment(&environment)
                    .expect("environment should exist");

                context
                    .solved_repodata_records
                    .get_mut(&environment)
                    .expect("the entry for this environment should exist")
                    .get_mut(&platform)
                    .expect("the entry for this platform should exist")
                    .set(Arc::new(records))
                    .expect("records should not be solved twice");

                tracing::info!(
<<<<<<< HEAD
                    "extracted conda packages for '{}' '{}'",
                    environment.name(),
=======
                    "solved conda packages for '{}' '{}'",
                    environment.name().fancy_display(),
>>>>>>> 875159bc
                    platform
                );
            }
            TaskResult::CondaPrefixUpdated(environment, prefix, python_status) => {
                let environment = project
                    .environment(&environment)
                    .expect("environment should exist");

                context
                    .instantiated_conda_prefixes
                    .get_mut(&environment)
                    .expect("the entry for this environment should exists")
                    .set((prefix, *python_status))
                    .expect("prefix should not be instantiated twice");

                tracing::info!(
                    "updated conda packages in the '{}' prefix",
                    environment.name().fancy_display()
                );
            }
            TaskResult::PypiSolved(environment, platform, records) => {
                let environment = project
                    .environment(&environment)
                    .expect("environment should exist");

                context
                    .solved_pypi_records
                    .get_mut(&environment)
                    .expect("the entry for this environment should exist")
                    .get_mut(&platform)
                    .expect("the entry for this platform should exist")
                    .set(Arc::new(records))
                    .expect("records should not be solved twice");

                tracing::info!(
                    "solved pypi packages for '{}' '{}'",
                    environment.name().fancy_display(),
                    platform
                );
            }
        }
    }

    // Construct a new lock-file containing all the updated or old records.
    let mut builder = LockFile::builder();

    // Iterate over all environments and add their records to the lock-file.
    for environment in project.environments() {
        builder.set_channels(
            environment.name().as_str(),
            environment
                .channels()
                .into_iter()
                .map(|channel| rattler_lock::Channel::from(channel.base_url().to_string())),
        );

        for platform in environment.platforms() {
            if let Some(records) = context.take_latest_repodata_records(&environment, platform) {
                for record in records {
                    builder.add_conda_package(environment.name().as_str(), platform, record.into());
                }
            }
            if let Some(records) = context.take_latest_pypi_records(&environment, platform) {
                for (pkg_data, pkg_env_data) in records {
                    builder.add_pypi_package(
                        environment.name().as_str(),
                        platform,
                        pkg_data,
                        pkg_env_data,
                    );
                }
            }
        }
    }

    // Store the lock file
    let lock_file = builder.finish();
    lock_file
        .to_path(&project.lock_file_path())
        .into_diagnostic()
        .context("failed to write lock-file to disk")?;

    top_level_progress.finish_and_clear();

    Ok(LockFileDerivedData {
        lock_file,
        package_cache,
        updated_conda_prefixes: context.take_instantiated_conda_prefixes(),
        updated_pypi_prefixes: HashMap::default(),
        repo_data: Arc::into_inner(context.repo_data)
            .expect("repo data should not be shared anymore"),
    })
}

/// Represents data that is sent back from a task. This is used to communicate the result of a task
/// back to the main task which will forward the information to other tasks waiting for results.
enum TaskResult {
    CondaGroupSolved(GroupedEnvironmentName, Platform, LockedCondaPackagesByName),
    CondaSolved(EnvironmentName, Platform, LockedCondaPackages),
    CondaPrefixUpdated(EnvironmentName, Prefix, Box<PythonStatus>),
    PypiSolved(
        EnvironmentName,
        Platform,
        Vec<(PypiPackageData, PypiPackageEnvironmentData)>,
    ),
}

/// A task that solves the conda dependencies for a given environment.
async fn spawn_solve_conda_environment_task(
    group: GroupedEnvironment<'_>,
    existing_repodata_records: Vec<RepoDataRecord>,
    sparse_repo_data: Arc<IndexMap<(Channel, Platform), SparseRepoData>>,
    platform: Platform,
) -> miette::Result<TaskResult> {
    // Get the dependencies for this platform
    let dependencies = group.dependencies(None, Some(platform));

    // Get the virtual packages for this platform
    let virtual_packages = group.virtual_packages(platform);

    // Get the environment name
    let group_name = group.name();

    // The list of channels and platforms we need for this task
    let channels = group.channels().into_iter().cloned().collect_vec();

    // Capture local variables
    let sparse_repo_data = sparse_repo_data.clone();

    // Whether there are pypi dependencies, and we should fetch purls.
    let has_pypi_dependencies = group.has_pypi_dependencies();

    tokio::spawn(async move {
        let pb =
            SolveProgressBar::new(global_multi_progress().add(ProgressBar::hidden()), platform);
        pb.start();

        // Convert the dependencies into match specs
        let match_specs = dependencies
            .iter_specs()
            .map(|(name, constraint)| {
                MatchSpec::from_nameless(constraint.clone(), Some(name.clone()))
            })
            .collect_vec();

        // Extract the package names from the dependencies
        let package_names = dependencies.names().cloned().collect_vec();

        // Extract the repo data records needed to solve the environment.
        pb.set_message("loading repodata");
        let available_packages = load_sparse_repo_data_async(
            package_names.clone(),
            sparse_repo_data,
            channels,
            platform,
        )
        .await?;

        // Solve conda packages
        pb.set_message("resolving conda");
        let mut records = lock_file::resolve_conda_dependencies(
            match_specs,
            virtual_packages,
            existing_repodata_records,
            available_packages,
        )?;

        // Add purl's for the conda packages that are also available as pypi packages if we need them.
        if has_pypi_dependencies {
            lock_file::pypi::amend_pypi_purls(&mut records).await?;
        }

        // Turn the records into a map by name
        let records_by_name = records
            .into_iter()
            .map(|record| (record.package_record.name.clone(), record))
            .collect();

        // Finish the progress bar
        pb.finish();

        Ok(TaskResult::CondaGroupSolved(
            group_name,
            platform,
            records_by_name,
        ))
    })
    .await
    .unwrap_or_else(|e| match e.try_into_panic() {
        Ok(panic) => std::panic::resume_unwind(panic),
        Err(_err) => Err(miette::miette!("the operation was cancelled")),
    })
}

/// Distill the repodata that is applicable for the given `environment` from the repodata of an entire solve group.
async fn spawn_extract_conda_environment_task(
    environment: Environment<'_>,
    platform: Platform,
    solve_group_records: impl Future<Output = Arc<LockedCondaPackagesByName>>,
) -> miette::Result<TaskResult> {
    let group = GroupedEnvironment::from(environment.clone());

    // Await the records from the group
    let group_records = solve_group_records.await;

    // If the group is just the environment on its own we can immediately return the records.
    if matches!(group, GroupedEnvironment::Environment(_)) {
        return Ok(TaskResult::CondaSolved(
            environment.name().clone(),
            platform,
            group_records
                .iter()
                .map(|(_, record)| record)
                .cloned()
                .collect(),
        ));
    }

    let virtual_package_names = group
        .virtual_packages(platform)
        .into_iter()
        .map(|vp| vp.name)
        .collect::<HashSet<_>>();

    let environment_dependencies = environment.dependencies(None, Some(platform));

    let environment_records = extract_referenced_conda_records(
        &group_records,
        &virtual_package_names,
        &environment_dependencies,
    );

    Ok(TaskResult::CondaSolved(
        environment.name().clone(),
        platform,
        environment_records,
    ))
}

/// A task that solves the pypi dependencies for a given environment.
async fn spawn_solve_pypi_task(
    environment: Environment<'_>,
    platform: Platform,
    repodata_records: impl Future<Output = Arc<Vec<RepoDataRecord>>>,
    prefix: impl Future<Output = (Prefix, PythonStatus)>,
    sdist_resolution: SDistResolution,
) -> miette::Result<TaskResult> {
    // Get the Pypi dependencies for this environment
    let dependencies = environment.pypi_dependencies(Some(platform));
    if dependencies.is_empty() {
        return Ok(TaskResult::PypiSolved(
            environment.name().clone(),
            platform,
            Vec::new(),
        ));
    }

    // Get the system requirements for this environment
    let system_requirements = environment.system_requirements();

    // Get the package database
    let package_db = environment.project().pypi_package_db()?;

    // Wait until the conda records and prefix are available.
    let (repodata_records, (prefix, python_status)) = tokio::join!(repodata_records, prefix);

    let pypi_packages = tokio::spawn(async move {
        let pb =
            SolveProgressBar::new(global_multi_progress().add(ProgressBar::hidden()), platform);
        pb.start();

        let result = resolve_pypi(
            &package_db,
            dependencies,
            system_requirements,
            &repodata_records,
            &[],
            platform,
            &pb.pb,
            python_status
                .location()
                .map(|path| prefix.root().join(path))
                .as_deref(),
            sdist_resolution,
        )
        .await;

        pb.finish();

        result
    })
    .await
    .unwrap_or_else(|e| match e.try_into_panic() {
        Ok(panic) => std::panic::resume_unwind(panic),
        Err(_err) => Err(miette::miette!("the operation was cancelled")),
    })?;

    Ok(TaskResult::PypiSolved(
        environment.name().clone(),
        platform,
        pypi_packages,
    ))
}

/// Updates the prefix for the given environment.
///
/// This function will wait until the conda records for the prefix are available.
async fn spawn_create_prefix_task(
    environment: Environment<'_>,
    package_cache: Arc<PackageCache>,
    conda_records: impl Future<Output = Arc<Vec<RepoDataRecord>>>,
) -> miette::Result<TaskResult> {
    let environment_name = environment.name().clone();
    let prefix = Prefix::new(environment.dir());
    let client = environment.project().authenticated_client().clone();

    // Spawn a task to determine the currently installed packages.
    let installed_packages_future = tokio::spawn({
        let prefix = prefix.clone();
        async move { prefix.find_installed_packages(None).await }
    })
    .unwrap_or_else(|e| match e.try_into_panic() {
        Ok(panic) => std::panic::resume_unwind(panic),
        Err(_err) => Err(miette::miette!("the operation was cancelled")),
    });

    // Wait until the conda records are available and until the installed packages for this prefix
    // are available.
    let (conda_records, installed_packages) =
        tokio::try_join!(conda_records.map(Ok), installed_packages_future)?;

    // Spawn a background task to update the prefix
    let python_status = tokio::spawn({
        let prefix = prefix.clone();
        let environment_name = environment_name.clone();
        async move {
            update_prefix_conda(
                environment_name.as_str(),
                &prefix,
                package_cache,
                client,
                installed_packages,
                &conda_records,
                Platform::current(),
            )
            .await
        }
    })
    .await
    .unwrap_or_else(|e| match e.try_into_panic() {
        Ok(panic) => std::panic::resume_unwind(panic),
        Err(_err) => Err(miette::miette!("the operation was cancelled")),
    })?;

    Ok(TaskResult::CondaPrefixUpdated(
        environment_name,
        prefix,
        Box::new(python_status),
    ))
}

/// Load the repodata records for the specified platform and package names in the background. This
/// is a CPU and IO intensive task so we run it in a blocking task to not block the main task.
pub async fn load_sparse_repo_data_async(
    package_names: Vec<PackageName>,
    sparse_repo_data: Arc<IndexMap<(Channel, Platform), SparseRepoData>>,
    channels: Vec<Channel>,
    platform: Platform,
) -> miette::Result<Vec<Vec<RepoDataRecord>>> {
    tokio::task::spawn_blocking(move || {
        let sparse = channels
            .into_iter()
            .cartesian_product(vec![platform, Platform::NoArch])
            .filter_map(|target| sparse_repo_data.get(&target));

        // Load only records we need for this platform
        SparseRepoData::load_records_recursive(sparse, package_names, None).into_diagnostic()
    })
    .await
    .map_err(|e| match e.try_into_panic() {
        Ok(panic) => std::panic::resume_unwind(panic),
        Err(_err) => miette::miette!("the operation was cancelled"),
    })
    .map_or_else(Err, identity)
    .with_context(|| {
        format!(
            "failed to load repodata records for platform '{}'",
            platform.as_str()
        )
    })
}

/// A helper struct that manages a progress-bar for solving an environment.
#[derive(Clone)]
struct SolveProgressBar {
    pb: ProgressBar,
    platform: Platform,
}

impl SolveProgressBar {
    pub fn new(pb: ProgressBar, platform: Platform) -> Self {
        pb.set_style(
            indicatif::ProgressStyle::with_template(
                &format!("    {:<9} ..", platform.to_string(),),
            )
            .unwrap(),
        );
        pb.enable_steady_tick(Duration::from_millis(100));
        Self { pb, platform }
    }

    pub fn start(&self) {
        self.pb.reset_elapsed();
        self.pb.set_style(
            indicatif::ProgressStyle::with_template(&format!(
                "  {{spinner:.dim}} {:<9} [{{elapsed_precise}}] {{msg:.dim}}",
                self.platform.to_string(),
            ))
            .unwrap(),
        );
    }

    pub fn set_message(&self, msg: impl Into<Cow<'static, str>>) {
        self.pb.set_message(msg);
    }

    pub fn finish(&self) {
        self.pb.set_style(
            indicatif::ProgressStyle::with_template(&format!(
                "  {} {:<9} [{{elapsed_precise}}]",
                console::style(console::Emoji("✔", "↳")).green(),
                self.platform.to_string(),
            ))
            .unwrap(),
        );
        self.pb.finish_and_clear();
    }
}

/// Either a solve group or an individual environment without a solve group.
#[derive(Debug, Hash, Eq, PartialEq, Clone)]
pub enum GroupedEnvironment<'p> {
    Group(SolveGroup<'p>),
    Environment(Environment<'p>),
}

pub enum GroupedEnvironmentName {
    Group(String),
    Environment(EnvironmentName),
}

impl<'p> From<SolveGroup<'p>> for GroupedEnvironment<'p> {
    fn from(source: SolveGroup<'p>) -> Self {
        GroupedEnvironment::Group(source)
    }
}

impl<'p> From<Environment<'p>> for GroupedEnvironment<'p> {
    fn from(source: Environment<'p>) -> Self {
        source.solve_group().map_or_else(
            || GroupedEnvironment::Environment(source),
            GroupedEnvironment::Group,
        )
    }
}

impl<'p> GroupedEnvironment<'p> {
    pub fn name(&self) -> GroupedEnvironmentName {
        match self {
            GroupedEnvironment::Group(group) => {
                GroupedEnvironmentName::Group(group.name().to_string())
            }
            GroupedEnvironment::Environment(env) => {
                GroupedEnvironmentName::Environment(env.name().clone())
            }
        }
    }

    pub fn environments(&self) -> impl Iterator<Item = Environment<'p>> + '_ {
        match self {
            GroupedEnvironment::Group(group) => itertools::Either::Left(group.environments()),
            GroupedEnvironment::Environment(env) => {
                itertools::Either::Right(vec![env.clone()].into_iter())
            }
        }
    }

    pub fn dependencies(&self, kind: Option<SpecType>, platform: Option<Platform>) -> Dependencies {
        match self {
            GroupedEnvironment::Group(group) => group.dependencies(kind, platform),
            GroupedEnvironment::Environment(env) => env.dependencies(kind, platform),
        }
    }

    pub fn system_requirements(&self) -> SystemRequirements {
        match self {
            GroupedEnvironment::Group(group) => group.system_requirements(),
            GroupedEnvironment::Environment(env) => env.system_requirements(),
        }
    }

    pub fn virtual_packages(&self, platform: Platform) -> Vec<GenericVirtualPackage> {
        get_minimal_virtual_packages(platform, &self.system_requirements())
            .into_iter()
            .map(GenericVirtualPackage::from)
            .collect()
    }

    pub fn channels(&self) -> IndexSet<&'p Channel> {
        match self {
            GroupedEnvironment::Group(group) => group.channels(),
            GroupedEnvironment::Environment(env) => env.channels(),
        }
    }

    pub fn has_pypi_dependencies(&self) -> bool {
        match self {
            GroupedEnvironment::Group(group) => group.has_pypi_dependencies(),
            GroupedEnvironment::Environment(env) => env.has_pypi_dependencies(),
        }
    }
}

/// Given a list of dependencies, and list of conda repodata records by package name recursively extract all the
/// repodata records that are needed to satisfy the requirements.
///
/// This function only looks at the names of the packages and does not actually match the requirements of the
/// dependencies. This function assumes that the repodata records from `records` form a consistent environment. If
/// this turns out not to be the case this function might panic.
fn extract_referenced_conda_records(
    records: &LockedCondaPackagesByName,
    virtual_packages: &HashSet<PackageName>,
    dependencies: &Dependencies,
) -> LockedCondaPackages {
    let mut queue = dependencies
        .iter_specs()
        .map(|(name, _)| name.clone())
        .collect_vec();
    let mut queued_names = queue.iter().cloned().collect::<HashSet<_>>();
    let mut result = Vec::new();
    while let Some(package) = queue.pop() {
        // Find the record in the superset of records
        let found_package = if virtual_packages.contains(&package) {
            continue;
        } else if let Some(record) = records.get(&package) {
            record
        } else {
            unreachable!("missing package '{}' from superset", package.as_source());
        };

        // Find all the dependencies of the package and add them to the queue
        for dependency in found_package.package_record.depends.iter() {
            let dependency_name = PackageName::new_unchecked(
                dependency.split_once(' ').unwrap_or((&dependency, "")).0,
            );
            if queued_names.insert(dependency_name.clone()) {
                queue.push(dependency_name);
            }
        }

        result.push(found_package.clone());
    }

    result
}<|MERGE_RESOLUTION|>--- conflicted
+++ resolved
@@ -1270,13 +1270,8 @@
                     .expect("records should not be solved twice");
 
                 tracing::info!(
-<<<<<<< HEAD
                     "extracted conda packages for '{}' '{}'",
-                    environment.name(),
-=======
-                    "solved conda packages for '{}' '{}'",
                     environment.name().fancy_display(),
->>>>>>> 875159bc
                     platform
                 );
             }
