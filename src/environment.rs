--- conflicted
+++ resolved
@@ -25,17 +25,11 @@
     package_cache::PackageCache,
 };
 use rattler_conda_types::{
-<<<<<<< HEAD
-    ChannelUrl, GenericVirtualPackage, Platform, PrefixRecord, RepoDataRecord,
-};
-use rattler_lock::{LockedPackageRef, PypiIndexes, PypiPackageData, PypiPackageEnvironmentData};
-=======
     Channel, ChannelUrl, GenericVirtualPackage, Platform, PrefixRecord, RepoDataRecord,
 };
 use rattler_lock::LockedPackageRef;
 use rattler_lock::{PypiIndexes, PypiPackageData, PypiPackageEnvironmentData};
 use rattler_repodata_gateway::Gateway;
->>>>>>> b4c39b72
 use reqwest_middleware::ClientWithMiddleware;
 use serde::{Deserialize, Serialize};
 use std::{
@@ -48,11 +42,7 @@
 };
 use tokio::sync::Semaphore;
 
-<<<<<<< HEAD
-use crate::build::{BuildContext, BuildReporter};
-=======
 use crate::build::BuildContext;
->>>>>>> b4c39b72
 use uv_distribution_types::{InstalledDist, Name};
 
 use crate::lock_file::LockFileDerivedData;
@@ -755,19 +745,13 @@
     pixi_records: Vec<PixiRecord>,
     virtual_packages: Vec<GenericVirtualPackage>,
     channels: Vec<ChannelUrl>,
-<<<<<<< HEAD
-=======
     build_channels: Option<Vec<Channel>>,
->>>>>>> b4c39b72
     platform: Platform,
     progress_bar_message: &str,
     progress_bar_prefix: &str,
     io_concurrency_limit: Arc<Semaphore>,
     build_context: BuildContext,
-<<<<<<< HEAD
-=======
     gateway: Gateway,
->>>>>>> b4c39b72
 ) -> miette::Result<PythonStatus> {
     // Try to increase the rlimit to a sensible value for installation.
     try_increase_rlimit_to_sensible();
@@ -795,13 +779,6 @@
             let build_id = progress_reporter.associate(record.package_record.name.as_source());
             let build_context = &build_context;
             let channels = &channels;
-<<<<<<< HEAD
-            let virtual_packages = &virtual_packages;
-            async move {
-                build_context
-                    .build_source_record(
-                        &record,
-=======
             let build_channels = &build_channels;
             let virtual_packages = &virtual_packages;
             let client = authenticated_client.clone();
@@ -815,18 +792,14 @@
                     .build_source_record(
                         &record,
                         build_channels,
->>>>>>> b4c39b72
                         channels,
                         platform,
                         virtual_packages.clone(),
                         virtual_packages.clone(),
                         progress_reporter.clone(),
                         build_id,
-<<<<<<< HEAD
-=======
                         client,
                         gateway,
->>>>>>> b4c39b72
                     )
                     .await
             }
