--- conflicted
+++ resolved
@@ -9,11 +9,7 @@
 use rattler_conda_types::{Platform, PrefixRecord};
 use rattler_lock::CondaLock;
 use rip::index::PackageDb;
-<<<<<<< HEAD
-
 use std::path::PathBuf;
-=======
->>>>>>> 93b78587
 use std::{io::ErrorKind, path::Path};
 
 /// Verify the location of the prefix folder is not changed so the applied prefix path is still valid.
@@ -224,25 +220,6 @@
         .await?;
     }
 
-<<<<<<< HEAD
-=======
-    // Remove python packages from a previous python distribution if the python version changed.
-    install_pypi::remove_old_python_distributions(prefix, platform, &transaction)?;
-
-    // Install and/or remove python packages
-    progress::await_in_progress(
-        "updating python packages",
-        install_pypi::update_python_distributions(
-            package_db,
-            prefix,
-            lock_file,
-            platform,
-            &transaction,
-        ),
-    )
-    .await?;
-
->>>>>>> 93b78587
     // Mark the location of the prefix
     create_prefix_location_file(
         &prefix
@@ -253,7 +230,6 @@
     )
     .with_context(|| "failed to create prefix location file.".to_string())?;
 
-<<<<<<< HEAD
     // Determine if the python version changed.
     let python_changed = {
         if let Some(python_info) = transaction.current_python_info.as_ref() {
@@ -276,7 +252,4 @@
         }
     };
     Ok(python_changed)
-=======
-    Ok(())
->>>>>>> 93b78587
 }