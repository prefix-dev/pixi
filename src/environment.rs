--- conflicted
+++ resolved
@@ -1,25 +1,14 @@
-<<<<<<< HEAD
-use crate::{
-    config, consts, default_authenticated_client, install, install_pypi, lock_file, prefix::Prefix,
-    progress, Project,
-};
+use crate::{config, consts, install, install_pypi, lock_file, prefix::Prefix, progress, Project};
 use miette::{Context, IntoDiagnostic};
-=======
-use crate::{config, consts, install, install_pypi, lock_file, prefix::Prefix, progress, Project};
-use miette::IntoDiagnostic;
->>>>>>> 5d506829
 
 use crate::lock_file::lock_file_satisfies_project;
 use crate::project::manifest::SystemRequirements;
 use crate::project::virtual_packages::verify_current_platform_has_required_virtual_packages;
+use itertools::Itertools;
 use rattler::install::{PythonInfo, Transaction};
 use rattler_conda_types::{Platform, PrefixRecord, RepoDataRecord};
-<<<<<<< HEAD
-use rattler_lock::{PypiPackageData, PypiPackageEnvironmentData};
-=======
-use rattler_lock::CondaLock;
+use rattler_lock::{LockFile, PypiPackageData, PypiPackageEnvironmentData};
 use rattler_networking::AuthenticatedClient;
->>>>>>> 5d506829
 use rattler_repodata_gateway::sparse::SparseRepoData;
 use rip::index::PackageDb;
 use rip::resolve::SDistResolution;
@@ -213,7 +202,7 @@
         updated_repodata_records.insert(
             lock_file::update_lock_file_conda(
                 &environment,
-                locked_repodata_records,
+                &locked_repodata_records,
                 sparse_repo_data,
             )
             .await?,
@@ -228,16 +217,11 @@
         let empty_vec = Vec::new();
         update_prefix_conda(
             &prefix,
-<<<<<<< HEAD
+            project.authenticated_client().clone(),
             installed_prefix_records,
             repodata_records
                 .get(&current_platform)
                 .unwrap_or(&empty_vec),
-=======
-            project.authenticated_client().clone(),
-            installed_packages_future.await.into_diagnostic()??,
-            &lock_file,
->>>>>>> 5d506829
             Platform::current(),
         )
         .await?
@@ -263,7 +247,7 @@
             lock_file::update_lock_file_for_pypi(
                 &environment,
                 repodata_records,
-                locked_pypi_records,
+                &locked_pypi_records,
                 python_status.location(),
                 sdist_resolution,
             )
@@ -294,6 +278,44 @@
         .await?;
     }
 
+    // If any of the records have changed we need to update the contents of the lock-file.
+    if updated_repodata_records.is_some() || updated_pypi_records.is_some() {
+        let mut builder = LockFile::builder();
+
+        let channels = environment
+            .channels()
+            .into_iter()
+            .map(|channel| rattler_lock::Channel::from(channel.base_url().to_string()))
+            .collect_vec();
+        builder.set_channels(environment.name().as_str(), channels);
+
+        // Add the conda records
+        for (platform, records) in updated_repodata_records.unwrap_or(locked_repodata_records) {
+            for record in records {
+                builder.add_conda_package(environment.name().as_str(), platform, record.into());
+            }
+        }
+
+        // Add the PyPi records
+        for (platform, packages) in updated_pypi_records.unwrap_or(locked_pypi_records) {
+            for (pkg_data, pkg_env_data) in packages {
+                builder.add_pypi_package(
+                    environment.name().as_str(),
+                    platform,
+                    pkg_data,
+                    pkg_env_data,
+                );
+            }
+        }
+
+        // Write to disk
+        let lock_file = builder.finish();
+        lock_file
+            .to_path(&project.lock_file_path())
+            .into_diagnostic()
+            .context("failed to write updated lock-file to disk")?;
+    }
+
     Ok(prefix)
 }
 
