--- conflicted
+++ resolved
@@ -84,11 +84,7 @@
 
         let has_existing_packages = !installed_packages.is_empty();
         let group_name = self.group.name().clone();
-<<<<<<< HEAD
-        let client = self.group.project().authenticated_client()?.clone();
-=======
-        let client = self.group.workspace().authenticated_client().clone();
->>>>>>> 3dd47078
+        let client = self.group.workspace().authenticated_client()?.clone();
         let prefix = self.group.prefix();
 
         let python_status = environment::update_prefix_conda(
