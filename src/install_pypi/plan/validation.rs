--- conflicted
+++ resolved
@@ -74,15 +74,11 @@
             };
 
             match direct_url_json {
-<<<<<<< HEAD
-                uv_pypi_types::DirectUrl::LocalDirectory { url, dir_info, .. } => {
-=======
                 uv_pypi_types::DirectUrl::LocalDirectory {
                     url,
                     dir_info,
                     subdirectory: _,
                 } => {
->>>>>>> b949adb8
                     // Recreate file url
                     let result = Url::parse(&url);
                     match result {
