--- conflicted
+++ resolved
@@ -1,12 +1,8 @@
-<<<<<<< HEAD
-use std::{collections::HashMap, path::Path, str::FromStr, sync::Arc};
-=======
 use std::{
     collections::HashMap,
-    path::{Path, PathBuf},
+    path::Path,
     sync::Arc,
 };
->>>>>>> a34b37a7
 
 use crate::environment::{ContinuePyPIPrefixUpdate, on_python_interpreter_change};
 use conda_pypi_clobber::PypiCondaClobberRegistry;
@@ -271,36 +267,18 @@
         })
     }
 
-<<<<<<< HEAD
     /// Create the installation plan by analyzing current state vs requirements
     async fn create_installation_plan(
         &self,
         pypi_records: &[(PypiPackageData, PypiPackageEnvironmentData)],
         setup: &UvInstallerConfig,
     ) -> miette::Result<PyPIInstallationPlan> {
-        // Create a map of the required packages
-        let required_map: std::collections::HashMap<uv_normalize::PackageName, &PypiPackageData> =
-            pypi_records
-                .iter()
-                .map(|(pkg, _)| {
-                    let uv_name = uv_normalize::PackageName::from_str(pkg.name.as_ref())
-                        .expect("should be correct");
-                    (uv_name, pkg)
-                })
-                .collect();
-=======
-    /// Builds the installation plan and creates an updater
-    pub fn build(
-        self,
-        python_packages: &[CombinedPypiPackageData],
-    ) -> miette::Result<PyPIPrefixUpdater> {
         // Create required distributions with pre-created Dist objects
         let required_packages: Vec<_> =
-            python_packages.iter().map(|(pkg, _)| pkg.clone()).collect();
-        let required_dists = RequiredDists::from_packages(&required_packages, &self.lock_file_dir)
+            pypi_records.iter().map(|(pkg, _)| pkg.clone()).collect();
+        let required_dists = RequiredDists::from_packages(&required_packages, self.config.lock_file_dir)
             .into_diagnostic()
             .context("Failed to create required distributions")?;
->>>>>>> a34b37a7
 
         // Find out what packages are already installed
         let site_packages =
@@ -320,26 +298,16 @@
             &setup.config_settings,
         );
         let built_wheel_index = BuiltWheelIndex::new(
-            &self.uv_context.cache,
-            &self.tags,
+            &self.context_config.uv_context.cache,
+            &setup.tags,
             &HashStrategy::None,
-            &self.config_settings,
-        );
-
-<<<<<<< HEAD
-        // Create installation plan
-        let installation_plan = InstallPlanner::new(
-            self.context_config.uv_context.cache.clone(),
-            self.config.lock_file_dir,
-        )
-        .plan(&site_packages, registry_index, &required_map)
-        .into_diagnostic()
-        .context("error while determining PyPI installation plan")?;
-=======
+            &setup.config_settings,
+        );
+
         // Partition into those that should be linked from the cache (`cached`), those
         // that need to be downloaded (`remote`)
         let installation_plan =
-            InstallPlanner::new(self.uv_context.cache.clone(), &self.lock_file_dir)
+            InstallPlanner::new(self.context_config.uv_context.cache.clone(), self.config.lock_file_dir)
                 .plan(
                     &site_packages,
                     CachedWheels::new(registry_index, built_wheel_index),
@@ -347,7 +315,6 @@
                 )
                 .into_diagnostic()
                 .context("error while determining PyPI installation plan")?;
->>>>>>> a34b37a7
 
         // Show totals
         let total_to_install = installation_plan.cached.len() + installation_plan.remote.len();
@@ -417,12 +384,7 @@
         self.remove_packages(extraneous, reinstalls).await?;
 
         // Install the resolved distributions.
-<<<<<<< HEAD
-        let local_dists = local.iter().map(|(d, _)| d.clone());
-=======
-        // At this point we have all the wheels we need to install available to link locally
         let cached_dists = cached.iter().map(|(d, _)| d.clone());
->>>>>>> a34b37a7
         let all_dists = remote_dists
             .into_iter()
             .chain(cached_dists)
