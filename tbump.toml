--- conflicted
+++ resolved
@@ -1,11 +1,7 @@
 github_url = "https://github.com/prefix-dev/pixi"
 
 [version]
-<<<<<<< HEAD
-current = "0.29.0"
-=======
 current = "0.32.0"
->>>>>>> 82a3072f
 
 # Example of a semver regexp.
 # Make sure this matches current_version before
@@ -23,11 +19,7 @@
 
 [git]
 # The current version will get updated when tbump is run
-<<<<<<< HEAD
-message_template = "Bump version: 0.29.0 → {new_version}"
-=======
 message_template = "Bump version: 0.32.0 → {new_version}"
->>>>>>> 82a3072f
 tag_template = "v{new_version}"
 
 # For each file to patch, add a [[file]] config
@@ -77,11 +69,7 @@
 
 [[file]]
 search = "PIXI_VERSION = \"{current_version}\""
-<<<<<<< HEAD
-src = "tests/integration/test_main_cli.py"
-=======
 src = "tests/integration/common.py"
->>>>>>> 82a3072f
 
 [[file]]
 search = "pub const PIXI_VERSION: &str = \"{current_version}\";"
